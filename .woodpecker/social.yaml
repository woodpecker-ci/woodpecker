--- conflicted
+++ resolved
@@ -25,11 +25,7 @@
 
         The changelog entry: {{ changelog }}
   - name: discord
-<<<<<<< HEAD
-    image: docker.io/appleboy/drone-discord:1.3.1 # cspell:disable-line
-=======
-    image: docker.io/appleboy/drone-discord:1.3.2
->>>>>>> 1241daca
+    image: docker.io/appleboy/drone-discord:1.3.2 # cspell:disable-line
     settings:
       webhook_id: 1236558396820295711
       webhook_token:
