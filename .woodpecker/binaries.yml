version: 1

depends_on:
  - test
  - web

# TODO: upload build artifacts for pushes to ${CI_REPO_DEFAULT_BRANCH}
when:
  event: tag

variables:
<<<<<<< HEAD
  - &golang_image 'golang:1.21.3'
  - &node_image 'node:20-alpine'
  - &xgo_image 'pats22/xgo:go-1.21.3'
=======
  - &golang_image 'docker.io/golang:1.21.3'
  - &node_image 'docker.io/node:21-alpine'
  - &xgo_image 'docker.io/techknowlogick/xgo:go-1.21.3'
>>>>>>> 6ff2e7c9
  - &xgo_version 'go-1.21.2'

steps:
  build-web:
    group: prepare
    image: *node_image
    directory: web/
    commands:
      - corepack enable
      - pnpm install --frozen-lockfile
      - pnpm build

  vendor:
    group: prepare
    image: *golang_image
    commands:
      - go mod vendor

  cross-compile-server:
    group: build
    image: *xgo_image
    pull: true
    commands:
      - apt update
      - apt install -y tree
      - make cross-compile-server
    environment:
      PLATFORMS: linux|arm64/v8;linux|amd64;windows|amd64
      TAGS: bindata sqlite sqlite_unlock_notify netgo
      XGO_VERSION: *xgo_version
      TARGZ: '1'

  build-agent:
    group: build
    image: *golang_image
    commands:
      - make release-agent

  build-cli:
    group: build
    image: *golang_image
    commands:
      - make release-cli

  build-deb-rpm:
    group: bundle
    image: *golang_image
    commands:
      - make bundle

  checksums:
    image: *golang_image
    commands:
      - make release-checksums

  release-dryrun:
    image: *golang_image
    commands:
      - ls -la dist/*.*
      - cat dist/checksums.txt
<<<<<<< HEAD
=======

>>>>>>> 6ff2e7c9
  release:
    image: docker.io/plugins/github-release
    secrets:
      - source: github_token
        target: github_release_api_key
    settings:
      files:
        - dist/*.tar.gz
        - dist/*.deb
        - dist/*.rpm
        - dist/checksums.txt
      title: ${CI_COMMIT_TAG##v}<|MERGE_RESOLUTION|>--- conflicted
+++ resolved
@@ -9,15 +9,9 @@
   event: tag
 
 variables:
-<<<<<<< HEAD
-  - &golang_image 'golang:1.21.3'
-  - &node_image 'node:20-alpine'
-  - &xgo_image 'pats22/xgo:go-1.21.3'
-=======
   - &golang_image 'docker.io/golang:1.21.3'
   - &node_image 'docker.io/node:21-alpine'
   - &xgo_image 'docker.io/techknowlogick/xgo:go-1.21.3'
->>>>>>> 6ff2e7c9
   - &xgo_version 'go-1.21.2'
 
 steps:
@@ -78,10 +72,6 @@
     commands:
       - ls -la dist/*.*
       - cat dist/checksums.txt
-<<<<<<< HEAD
-=======
-
->>>>>>> 6ff2e7c9
   release:
     image: docker.io/plugins/github-release
     secrets:
