--- conflicted
+++ resolved
@@ -27,13 +27,9 @@
     when:
       event: push
       branch: master
-<<<<<<< HEAD
       path:
-        include: ["docs/*"]
-        exclude: ["docs/pipeline-schema/*"]
-=======
-      path: "docs/**"
->>>>>>> 4fd8a1ef
+        include: ["docs/**"]
+        exclude: ["docs/pipeline-schema/**"]
 
   test-docs:
     image: node:14-alpine
@@ -43,10 +39,6 @@
       - yarn build
     when:
       event: [pull_request]
-<<<<<<< HEAD
       path:
-        include: ["docs/*"]
-        exclude: ["docs/pipeline-schema/*"]
-=======
-      path: "docs/**"
->>>>>>> 4fd8a1ef
+        include: ["docs/**"]
+        exclude: ["docs/pipeline-schema/**"]