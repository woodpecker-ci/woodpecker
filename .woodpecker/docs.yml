variables:
  - &golang_image 'docker.io/golang:1.21.5'
  - &node_image 'docker.io/node:21-alpine'
  - &alpine_image 'docker.io/alpine:3.19'
  - path: &when_path
      - 'docs/**'
      - '.woodpecker/docs.yml'
      # since we generate docs for cli tool we have to watch this too
      - 'cli/**'
      - 'cmd/cli/**'
      # api docs
      - 'server/api/**'
  - path: &docker_path # web source code
      - 'web/**'
      # api source code
      - 'server/api/**'
      # go source code
      - '**/*.go'
      - 'go.*'
      # schema changes
      - 'pipeline/schema/**'
      # Dockerfile changes
      - 'docker/**'

when:
  - event: tag
  - event: pull_request
  - event: push
    path:
      - <<: *when_path
      - <<: *docker_path
    branch:
      - ${CI_REPO_DEFAULT_BRANCH}
      - renovate/*
<<<<<<< HEAD
=======
  - event: pull_request_closed
    path: *when_path
  - cron: update_docs
    event: cron
>>>>>>> 7080d133
  - event: manual
    evaluate: 'TASK == "docs"'

steps:
  build-cli:
    image: *golang_image
    commands:
      - make docs
    when:
      - path: *when_path
      - event: manual

  build:
    image: *node_image
    directory: docs/
    commands:
      - corepack enable
      - pnpm install --frozen-lockfile
      - pnpm build
    when:
      - path: *when_path
      - event: manual

  deploy-preview:
    image: docker.io/woodpeckerci/plugin-surge-preview:1.3.0
    settings:
      path: 'docs/build/'
      surge_token:
        from_secret: SURGE_TOKEN
      forge_repo_token:
        from_secret: GITHUB_TOKEN_SURGE
    failure: ignore
    when:
      event: [pull_request, pull_request_closed]
      path: *when_path

<<<<<<< HEAD
  # TODO: add step to remove preview again after PR is closed (waiting for #286)

  deploy-prepare:
    image: *alpine_image
    secrets:
      - BOT_PRIVATE_KEY
    commands:
      - apk add openssh-client git
      - mkdir -p $HOME/.ssh
      - ssh-keyscan -t rsa github.com >> $HOME/.ssh/known_hosts
      - echo "$BOT_PRIVATE_KEY" > $HOME/.ssh/id_rsa
      - chmod 0600 $HOME/.ssh/id_rsa
      - git clone --depth 1 --single-branch git@github.com:woodpecker-ci/woodpecker-ci.github.io.git ./docs_repo
    when:
      - event: push
        path:
          - <<: *when_path
          - <<: *docker_path
        branch: ${CI_REPO_DEFAULT_BRANCH}
      - event: [manual, tag]

  # update latest and next version
  version-next:
    image: *alpine_image
    commands:
      - apk add jq
      - jq '.next = "next-${CI_COMMIT_SHA:0:10}"' ./docs_repo/version.json > ./docs_repo/version.json.tmp
      - mv ./docs_repo/version.json.tmp ./docs_repo/version.json
    when:
      - event: push
        path: *docker_path
        branch: ${CI_REPO_DEFAULT_BRANCH}

    version-release:
      image: *alpine_image
      commands:
        - apk add jq
        - if [[ "${CI_COMMIT_TAG}" != *"rc"* ]] ; then jq '.latest = "${CI_COMMIT_TAG}"' ./docs_repo/version.json > ./docs_repo/version.json.tmp && mv ./docs_repo/version.json.tmp ./docs_repo/version.json ; fi
        - jq '.rc = "${CI_COMMIT_TAG}"' ./docs_repo/version.json > ./docs_repo/version.json.tmp
        - mv ./docs_repo/version.json.tmp ./docs_repo/version.json
      when:
        - event: tag

  copy-files:
    image: *alpine_image
    commands:
      - apk add rsync
      # copy all docs files and delete all old ones, but leave CNAME, index.yaml and version.json untouched
      - rsync -r --exclude .git --exclude CNAME --exclude index.yaml --exclude README.md --exclude version.json --delete docs/build/ ./docs_repo
    when:
      - event: push
        path: *when_path
        branch: ${CI_REPO_DEFAULT_BRANCH}
      - event: manual

=======
>>>>>>> 7080d133
  deploy:
    image: *alpine_image
    secrets:
      - BOT_PRIVATE_KEY
    commands:
      - apk add openssh-client rsync git
      - mkdir -p $HOME/.ssh
      - ssh-keyscan -t rsa github.com >> $HOME/.ssh/known_hosts
      - echo "$BOT_PRIVATE_KEY" > $HOME/.ssh/id_rsa
      - chmod 0600 $HOME/.ssh/id_rsa
      - cd ./docs_repo
      - git add .
      # exit successfully if nothing changed
      - test -n "$(git status --porcelain)" || exit 0
      - git commit -m "Deploy website - based on ${CI_COMMIT_SHA}"
      - git push
    when:
      - event: push
        path:
          - <<: *when_path
          - <<: *docker_path
        branch: ${CI_REPO_DEFAULT_BRANCH}
      - event: [manual, tag]<|MERGE_RESOLUTION|>--- conflicted
+++ resolved
@@ -32,13 +32,8 @@
     branch:
       - ${CI_REPO_DEFAULT_BRANCH}
       - renovate/*
-<<<<<<< HEAD
-=======
   - event: pull_request_closed
     path: *when_path
-  - cron: update_docs
-    event: cron
->>>>>>> 7080d133
   - event: manual
     evaluate: 'TASK == "docs"'
 
@@ -74,9 +69,6 @@
     when:
       event: [pull_request, pull_request_closed]
       path: *when_path
-
-<<<<<<< HEAD
-  # TODO: add step to remove preview again after PR is closed (waiting for #286)
 
   deploy-prepare:
     image: *alpine_image
@@ -131,8 +123,6 @@
         branch: ${CI_REPO_DEFAULT_BRANCH}
       - event: manual
 
-=======
->>>>>>> 7080d133
   deploy:
     image: *alpine_image
     secrets:
