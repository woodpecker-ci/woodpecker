when:
  event: tag

variables:
  - &golang_image 'docker.io/golang:1.22.2'
<<<<<<< HEAD
  - &node_image 'docker.io/node:21-alpine'
  # switch back to upstream image after https://github.com/techknowlogick/xgo/pull/224 got merged
  - &xgo_image 'docker.io/pats22/xgo:go-1.22.1'
=======
  - &node_image 'docker.io/node:22-alpine'
  - &xgo_image 'docker.io/techknowlogick/xgo:go-1.22.1'
>>>>>>> 7f776ebf
  - &xgo_version 'go-1.21.2'

steps:
  build-web:
    image: *node_image
    directory: web/
    commands:
      - corepack enable
      - pnpm install --frozen-lockfile
      - pnpm build

  vendor:
    image: *golang_image
    commands:
      - go mod vendor

  cross-compile-server:
    depends_on:
      - vendor
      - build-web
    image: *xgo_image
    pull: true
    commands:
      - apt update
      - apt install -y tree
      - make cross-compile-server
    environment:
      PLATFORMS: linux|arm64/v8;linux|amd64;windows|amd64
      TAGS: bindata sqlite sqlite_unlock_notify netgo
      XGO_VERSION: *xgo_version
      TARGZ: '1'

  build-tarball:
    depends_on:
      - vendor
      - build-web
    image: *golang_image
    commands:
      - make build-tarball

  build-agent:
    depends_on:
      - vendor
    image: *golang_image
    commands:
      - make release-agent

  build-cli:
    depends_on:
      - vendor
    image: *golang_image
    commands:
      - make release-cli

  build-deb-rpm:
    depends_on:
      - cross-compile-server
      - build-agent
      - build-cli
    image: *golang_image
    commands:
      - make bundle

  checksums:
    depends_on:
      - cross-compile-server
      - build-agent
      - build-cli
      - build-deb-rpm
      - build-tarball
    image: *golang_image
    commands:
      - make release-checksums

  release-dryrun:
    depends_on:
      - checksums
    image: *golang_image
    commands:
      - ls -la dist/*.*
      - cat dist/checksums.txt

  release:
    depends_on:
      - checksums
    image: woodpeckerci/plugin-github-release:1.1.2
    settings:
      api_key:
        from_secret: github_token
      files:
        - dist/*.tar.gz
        - dist/*.deb
        - dist/*.rpm
        - dist/checksums.txt
      title: ${CI_COMMIT_TAG##v}<|MERGE_RESOLUTION|>--- conflicted
+++ resolved
@@ -3,14 +3,9 @@
 
 variables:
   - &golang_image 'docker.io/golang:1.22.2'
-<<<<<<< HEAD
-  - &node_image 'docker.io/node:21-alpine'
+  - &node_image 'docker.io/node:22-alpine'
   # switch back to upstream image after https://github.com/techknowlogick/xgo/pull/224 got merged
   - &xgo_image 'docker.io/pats22/xgo:go-1.22.1'
-=======
-  - &node_image 'docker.io/node:22-alpine'
-  - &xgo_image 'docker.io/techknowlogick/xgo:go-1.22.1'
->>>>>>> 7f776ebf
   - &xgo_version 'go-1.21.2'
 
 steps:
