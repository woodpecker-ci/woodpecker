--- conflicted
+++ resolved
@@ -2,16 +2,10 @@
   event: tag
 
 variables:
-<<<<<<< HEAD
-  - &golang_image 'docker.io/golang:1.22.0'
+  - &golang_image 'docker.io/golang:1.22.2'
   - &bun_image 'docker.io/oven/bun:1.0-alpine'
-  - &xgo_image 'docker.io/techknowlogick/xgo:go-1.22.0'
-=======
-  - &golang_image 'docker.io/golang:1.22.2'
-  - &node_image 'docker.io/node:22-alpine'
   # TODO: switch back to upstream image after https://github.com/techknowlogick/xgo/pull/224 got merged
   - &xgo_image 'docker.io/pats22/xgo:go-1.22.1'
->>>>>>> e6bda2c2
   - &xgo_version 'go-1.21.2'
 
 steps:
