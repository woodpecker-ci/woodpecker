clone:
  git:
    image: plugins/git:next

pipeline:
  test:
    image: golang:1.16
    group: test
    commands:
      - make test
      - make vet
      - make formatcheck

  test-frontend:
    image: node:10.17.0-stretch
    group: test
    commands:
      - (cd web/; yarn install)
      - (cd web/; yarn run lesshint)
      - (cd web/; yarn run lint --quiet)
      - make test-frontend

  test-postgres:
    image: golang:1.16
    group: db-test
    environment:
      - WOODPECKER_DATABASE_DRIVER=postgres
      - WOODPECKER_DATABASE_CONFIG=host=postgres user=postgres dbname=postgres sslmode=disable
    commands:
      - go test -timeout 30s github.com/woodpecker-ci/woodpecker/server/store/datastore

  test-mysql:
    image: golang:1.16
    group: db-test
    environment:
      - WOODPECKER_DATABASE_DRIVER=mysql
      - WOODPECKER_DATABASE_CONFIG=root@tcp(mysql:3306)/test?parseTime=true
    commands:
      - go test -timeout 30s github.com/woodpecker-ci/woodpecker/server/store/datastore

  build-frontend:
    image: node:10.17.0-stretch
    commands:
      - make release-frontend

  build-server:
    group: build
    image: golang:1.16
    commands:
      - make release-server

  build-agent:
    group: build
    image: golang:1.16
    commands:
      - make release-agent

  build-cli:
    group: build
    image: golang:1.16
    commands:
      - make release-cli

  publish-server:
    group: bundle
    image: plugins/docker
    repo: woodpeckerci/woodpecker-server
    dockerfile: docker/Dockerfile.server
    secrets: [docker_username, docker_password]
    # TODO: only release as next after 0.15.0 got released
    tag: [next, latest]
    when:
      branch: master
      event: push

  publish-server-alpine:
    group: bundle
    image: plugins/docker
    repo: woodpeckerci/woodpecker-server
    dockerfile: docker/Dockerfile.server.alpine
    secrets: [ docker_username, docker_password ]
    # TODO: only release as next-alpine after 0.15.0 got released
    tag: [next-alpine, latest-alpine]
    when:
      branch: master
      event: push

  publish-agent:
    group: bundle
    image: plugins/docker
    repo: woodpeckerci/woodpecker-agent
    dockerfile: docker/Dockerfile.agent
    secrets: [docker_username, docker_password]
    # TODO: only release as next after 0.15.0 got released
    tag: [next, latest]
    when:
      branch: master
      event: push

  publish-agent-alpine:
    group: bundle
    image: plugins/docker
    repo: woodpeckerci/woodpecker-agent
    dockerfile: docker/Dockerfile.agent.alpine
    secrets: [ docker_username, docker_password ]
    # TODO: only release as next-alpine after 0.15.0 got released
    tag: [next-alpine, latest-alpine]
    when:
      branch: master
      event: push

  publish-cli:
    group: docker
    image: plugins/docker
    repo: woodpeckerci/woodpecker-cli
    dockerfile: docker/Dockerfile.cli
    secrets: [docker_username, docker_password]
    tag: [next]
    when:
      branch: master
      event: push

  publish-cli-alpine:
    group: docker
    image: plugins/docker
    repo: woodpeckerci/woodpecker-cli
    dockerfile: docker/Dockerfile.cli.alpine
    secrets: [ docker_username, docker_password ]
    tag: [next-alpine]
    when:
      branch: master
      event: push

  release-server:
    group: bundle
    image: plugins/docker
    repo: woodpeckerci/woodpecker-server
    dockerfile: docker/Dockerfile.server
    secrets: [docker_username, docker_password]
    tag: [latest, "${DRONE_TAG}"]
    when:
      event: tag

  release-server-alpine:
    group: bundle
    image: plugins/docker
    repo: woodpeckerci/woodpecker-server
    dockerfile: docker/Dockerfile.server.alpine
    secrets: [ docker_username, docker_password ]
    tag: [latest-alpine, "${DRONE_TAG}-alpine"]
    when:
      event: tag

  release-agent:
    group: bundle
    image: plugins/docker
    repo: woodpeckerci/woodpecker-agent
    dockerfile: docker/Dockerfile.agent
    secrets: [docker_username, docker_password]
    tag: [latest, "${DRONE_TAG}"]
    when:
      event: tag

  release-agent-alpine:
    group: bundle
    image: plugins/docker
    repo: woodpeckerci/woodpecker-agent
    dockerfile: docker/Dockerfile.agent.alpine
    secrets: [ docker_username, docker_password ]
    tag: [latest-alpine, "${DRONE_TAG}-alpine"]
    when:
      event: tag

<<<<<<< HEAD
  build-adk-deb-rpm:
    group: bundle
    image: golang:1.16
    commands:
      - make bundle
    when:
      event: [push, tag]
      branch: master
=======
  release-cli:
    group: docker
    image: plugins/docker
    repo: woodpeckerci/woodpecker-cli
    dockerfile: docker/Dockerfile.cli
    secrets: [docker_username, docker_password]
    tag: [latest, "${DRONE_TAG}"]
    when:
      event: tag

  release-cli-alpine:
    group: docker
    image: plugins/docker
    repo: woodpeckerci/woodpecker-cli
    dockerfile: docker/Dockerfile.cli.alpine
    secrets: [ docker_username, docker_password ]
    tag: [latest-alpine, "${DRONE_TAG}-alpine"]
    when:
      event: tag
>>>>>>> 7eef7f7a

  checksums:
    image: golang:1.16
    commands:
      - make release-checksums
    when:
      event: tag

  # TODO: upload build artifacts for pushes to master

  release:
    image: plugins/github-release
    files:
      - dist/*.tar.gz
      - dist/*.apk
      - dist/*.deb
      - dist/*.rpm
      - dist/checksums.txt
    title: ${DRONE_TAG##v}
    secrets:
      - source: github_token
        target: github_release_api_key
    when:
      event: tag

services:
  postgres:
    image: postgres:9.6
    ports: ["5432"]
    environment:
      - POSTGRES_USER=postgres
      - POSTGRES_HOST_AUTH_METHOD=trust
  mysql:
    image: mysql:5.6.27
    ports: ["3306"]
    environment:
      - MYSQL_DATABASE=test
      - MYSQL_ALLOW_EMPTY_PASSWORD=yes<|MERGE_RESOLUTION|>--- conflicted
+++ resolved
@@ -61,6 +61,15 @@
     commands:
       - make release-cli
 
+  build-adk-deb-rpm:
+    group: bundle
+    image: golang:1.16
+    commands:
+      - make bundle
+    when:
+      event: [push, tag]
+      branch: master
+
   publish-server:
     group: bundle
     image: plugins/docker
@@ -171,16 +180,6 @@
     when:
       event: tag
 
-<<<<<<< HEAD
-  build-adk-deb-rpm:
-    group: bundle
-    image: golang:1.16
-    commands:
-      - make bundle
-    when:
-      event: [push, tag]
-      branch: master
-=======
   release-cli:
     group: docker
     image: plugins/docker
@@ -200,7 +199,6 @@
     tag: [latest-alpine, "${DRONE_TAG}-alpine"]
     when:
       event: tag
->>>>>>> 7eef7f7a
 
   checksums:
     image: golang:1.16
