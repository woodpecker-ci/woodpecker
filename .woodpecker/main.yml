clone:
  git:
    image: plugins/git:next

pipeline:
  test:
    image: golang:1.16
    group: test
    commands:
      - make test
      - make vet
      - make formatcheck

  test-frontend:
    image: node:10.17.0-stretch
    group: test
    commands:
      - (cd web/; yarn install)
      - (cd web/; yarn run lesshint)
      - (cd web/; yarn run lint --quiet)
      - make test-frontend

  test-postgres:
    image: golang:1.16
    group: db-test
    environment:
      - WOODPECKER_DATABASE_DRIVER=postgres
      - WOODPECKER_DATABASE_CONFIG=host=postgres user=postgres dbname=postgres sslmode=disable
    commands:
      - go test -timeout 30s github.com/woodpecker-ci/woodpecker/server/store/datastore

  test-mysql:
    image: golang:1.16
    group: db-test
    environment:
      - WOODPECKER_DATABASE_DRIVER=mysql
      - WOODPECKER_DATABASE_CONFIG=root@tcp(mysql:3306)/test?parseTime=true
    commands:
      - go test -timeout 30s github.com/woodpecker-ci/woodpecker/server/store/datastore

  build-frontend:
    image: node:10.17.0-stretch
    commands:
      - make release-frontend

  build-server:
    group: build
    image: golang:1.16
    commands:
      - make release-server

  build-agent:
    group: build
    image: golang:1.16
    commands:
      - make release-agent

  build-cli:
    group: build
    image: golang:1.16
    commands:
      - make release-cli

  publish-server:
    group: docker
    image: plugins/docker
    repo: woodpeckerci/woodpecker-server
    dockerfile: docker/Dockerfile.server
    secrets: [docker_username, docker_password]
    # TODO: only release as next after 0.15.0 got released
    tag: [next, latest]
    when:
      branch: master
      event: push

  publish-server-alpine:
    group: docker
    image: plugins/docker
    repo: woodpeckerci/woodpecker-server
    dockerfile: docker/Dockerfile.server.alpine
    secrets: [ docker_username, docker_password ]
    # TODO: only release as next-alpine after 0.15.0 got released
    tag: [next-alpine, latest-alpine]
    when:
      branch: master
      event: push

  publish-agent:
    group: docker
    image: plugins/docker
    repo: woodpeckerci/woodpecker-agent
    dockerfile: docker/Dockerfile.agent
    secrets: [docker_username, docker_password]
    # TODO: only release as next after 0.15.0 got released
    tag: [next, latest]
    when:
      branch: master
      event: push

  publish-agent-alpine:
    group: docker
    image: plugins/docker
    repo: woodpeckerci/woodpecker-agent
    dockerfile: docker/Dockerfile.agent.alpine
    secrets: [ docker_username, docker_password ]
    # TODO: only release as next-alpine after 0.15.0 got released
    tag: [next-alpine, latest-alpine]
    when:
      branch: master
      event: push

  publish-cli:
    group: docker
    image: plugins/docker
    repo: woodpeckerci/woodpecker-cli
    dockerfile: docker/Dockerfile.cli
    secrets: [docker_username, docker_password]
    tag: [next]
    when:
      branch: master
      event: push

  publish-cli-alpine:
    group: docker
    image: plugins/docker
    repo: woodpeckerci/woodpecker-cli
    dockerfile: docker/Dockerfile.cli.alpine
    secrets: [ docker_username, docker_password ]
    tag: [next-alpine]
    when:
      branch: master
      event: push

  release-server:
    group: docker
    image: plugins/docker
    repo: woodpeckerci/woodpecker-server
    dockerfile: docker/Dockerfile.server
    secrets: [docker_username, docker_password]
    tag: [latest, "${DRONE_TAG}"]
    when:
      event: tag

  release-server-alpine:
    group: docker
    image: plugins/docker
    repo: woodpeckerci/woodpecker-server
    dockerfile: docker/Dockerfile.server.alpine
    secrets: [ docker_username, docker_password ]
    tag: [latest-alpine, "${DRONE_TAG}-alpine"]
    when:
      event: tag

  release-agent:
    group: docker
    image: plugins/docker
    repo: woodpeckerci/woodpecker-agent
    dockerfile: docker/Dockerfile.agent
    secrets: [docker_username, docker_password]
    tag: [latest, "${DRONE_TAG}"]
    when:
      event: tag

  release-agent-alpine:
    group: docker
    image: plugins/docker
    repo: woodpeckerci/woodpecker-agent
    dockerfile: docker/Dockerfile.agent.alpine
    secrets: [ docker_username, docker_password ]
    tag: [latest-alpine, "${DRONE_TAG}-alpine"]
    when:
      event: tag

<<<<<<< HEAD
  changelog:
    image: alpine:3.14.1
    commands:
      - apk add make
      - curl -L https://dl.gitea.io/changelog-tool/master/changelog-master-linux-amd64 > changelog
      - chmod +x ./changelog
      - ./changelog -m=$(make version) generate > CHANGELOG-latest.md
      - ./changelog -m=$(make version) contributors >> CHANGELOG-latest.md
      - echo -e "$(cat CHANGELOG-latest.md)\n$(cat CHANGELOG.md)" > CHANGELOG.md
      # TODO push updated CHANGELOG.md with woodpecker-bot
=======
  release-cli:
    group: docker
    image: plugins/docker
    repo: woodpeckerci/woodpecker-cli
    dockerfile: docker/Dockerfile.cli
    secrets: [docker_username, docker_password]
    tag: [latest, "${DRONE_TAG}"]
    when:
      event: tag

  release-cli-alpine:
    group: docker
    image: plugins/docker
    repo: woodpeckerci/woodpecker-cli
    dockerfile: docker/Dockerfile.cli.alpine
    secrets: [ docker_username, docker_password ]
    tag: [latest-alpine, "${DRONE_TAG}-alpine"]
>>>>>>> 5ef7e3c8
    when:
      event: tag

  checksums:
    image: golang:1.16
    commands:
      - make release-checksums
    when:
      event: tag

  # TODO: upload build artifacts for pushes to master

  release:
    image: plugins/github-release
    files:
      - dist/*.tar.gz
      - dist/checksums.txt
    title: ${DRONE_TAG##v}
    note: CHANGELOG-latest.md
    secrets:
      - source: github_token
        target: github_release_api_key
    when:
      event: tag

services:
  postgres:
    image: postgres:9.6
    ports: ["5432"]
    environment:
      - POSTGRES_USER=postgres
      - POSTGRES_HOST_AUTH_METHOD=trust
  mysql:
    image: mysql:5.6.27
    ports: ["3306"]
    environment:
      - MYSQL_DATABASE=test
      - MYSQL_ALLOW_EMPTY_PASSWORD=yes<|MERGE_RESOLUTION|>--- conflicted
+++ resolved
@@ -171,7 +171,26 @@
     when:
       event: tag
 
-<<<<<<< HEAD
+  release-cli:
+    group: docker
+    image: plugins/docker
+    repo: woodpeckerci/woodpecker-cli
+    dockerfile: docker/Dockerfile.cli
+    secrets: [docker_username, docker_password]
+    tag: [latest, "${DRONE_TAG}"]
+    when:
+      event: tag
+
+  release-cli-alpine:
+    group: docker
+    image: plugins/docker
+    repo: woodpeckerci/woodpecker-cli
+    dockerfile: docker/Dockerfile.cli.alpine
+    secrets: [ docker_username, docker_password ]
+    tag: [latest-alpine, "${DRONE_TAG}-alpine"]
+    when:
+      event: tag
+
   changelog:
     image: alpine:3.14.1
     commands:
@@ -182,27 +201,6 @@
       - ./changelog -m=$(make version) contributors >> CHANGELOG-latest.md
       - echo -e "$(cat CHANGELOG-latest.md)\n$(cat CHANGELOG.md)" > CHANGELOG.md
       # TODO push updated CHANGELOG.md with woodpecker-bot
-=======
-  release-cli:
-    group: docker
-    image: plugins/docker
-    repo: woodpeckerci/woodpecker-cli
-    dockerfile: docker/Dockerfile.cli
-    secrets: [docker_username, docker_password]
-    tag: [latest, "${DRONE_TAG}"]
-    when:
-      event: tag
-
-  release-cli-alpine:
-    group: docker
-    image: plugins/docker
-    repo: woodpeckerci/woodpecker-cli
-    dockerfile: docker/Dockerfile.cli.alpine
-    secrets: [ docker_username, docker_password ]
-    tag: [latest-alpine, "${DRONE_TAG}-alpine"]
->>>>>>> 5ef7e3c8
-    when:
-      event: tag
 
   checksums:
     image: golang:1.16
