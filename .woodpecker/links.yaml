when:
  - event: cron
    cron: links

steps:
  - name: links
    image: docker.io/lycheeverse/lychee:0.15.1
    depends_on: []
    commands:
      - lychee pipeline/frontend/yaml/linter/schema/schema.json > links.md
      - lychee --exclude localhost docs/docs/ >> links.md
      - lychee --exclude localhost docs/src/pages/ >> links.md
      - echo -e "\nLast checked:$(date)" >> links.md

  - name: Update issue
<<<<<<< HEAD
    depends_on: links
    image: docker.io/curlimages/curl:8.10.1
=======
    image: docker.io/curlimages/curl:8.11.0
>>>>>>> d57dcf26
    environment:
      GITHUB_TOKEN:
        from_secret: github_token
    commands:
      - ISSUE_NUMBER=4514
      - REPO_OWNER=woodpecker-ci
      - REPO_NAME=woodpecker
      - DESCRIPTION=$(cat links.md)
      - |
        curl -X PATCH \
          -H "Authorization: token ${GITHUB_TOKEN}" \
          -H "Accept: application/vnd.github.v3+json" \
          https://api.github.com/repos/${REPO_OWNER}/${REPO_NAME}/issues/${ISSUE_NUMBER} \
          -d "$(jq -n --arg body "$DESCRIPTION" '{body: $body}')"<|MERGE_RESOLUTION|>--- conflicted
+++ resolved
@@ -13,12 +13,7 @@
       - echo -e "\nLast checked:$(date)" >> links.md
 
   - name: Update issue
-<<<<<<< HEAD
-    depends_on: links
-    image: docker.io/curlimages/curl:8.10.1
-=======
     image: docker.io/curlimages/curl:8.11.0
->>>>>>> d57dcf26
     environment:
       GITHUB_TOKEN:
         from_secret: github_token
