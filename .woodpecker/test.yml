when:
  - event: [pull_request, tag]
  - event: push
    branch:
      - ${CI_REPO_DEFAULT_BRANCH}
      - release/*

variables:
  - &golang_image 'golang:1.21.3'
  - &when
    - path: &when_path
        # related config files
        - ".woodpecker/test.yml"
        - ".golangci.yml"
        # go source code
        - "**/*.go"
        - "go.*"
        # schema changes
        - "pipeline/schema/**"
      event: [pull_request, tag]

steps:
  vendor:
    image: *golang_image
    group: prepare
    commands:
      - go mod vendor
    when:
      - path: *when_path

  lint-pipeline:
    image: *golang_image
    commands:
      - go run github.com/woodpecker-ci/woodpecker/cmd/cli lint
    when:
      - <<: *when
      - path:
        - ".woodpecker/**"
        - "pipeline/schema/**"

  dummy-web:
    image: *golang_image
    group: prepare
    commands:
      - mkdir -p web/dist/
      - echo "test" > web/dist/index.html
    when:
      - path: *when_path

  lint:
    image: *golang_image
    group: test
    commands:
      - make lint
    when: *when

  check_swagger:
    image: *golang_image
    group: test
    commands:
      - "make generate-swagger"
      - "DIFF=$(git diff | head)"
      - "[ -n \"$DIFF\" ] && { echo \"swagger not up to date, exec 'make generate-swagger' and commit\"; exit 1; } || true"
    when: *when

  lint-editorconfig:
<<<<<<< HEAD
    image: codeberg.org/6543/docker-images/editorconfig-checker
=======
    image: mstruebing/editorconfig-checker:2.7.2
>>>>>>> da61c6a4
    group: test
    when:
      - event: [pull_request, tag]

  lint-license-header:
    image: *golang_image
    group: test
    commands:
      - go install github.com/google/addlicense@latest
      - "addlicense -check -ignore \"vendor/**\" **/*.go"
    when: *when

  test:
    image: *golang_image
    group: test
    commands:
      - make test-agent
      - make test-server
      - make test-cli
      - make test-lib
    when:
      - path: *when_path

  sqlite:
    image: *golang_image
    group: test
    environment:
      - WOODPECKER_DATABASE_DRIVER=sqlite3
    commands:
      - make test-server-datastore-coverage
    when:
      - path: *when_path

  postgres:
    image: *golang_image
    group: test
    environment:
      - WOODPECKER_DATABASE_DRIVER=postgres
      - WOODPECKER_DATABASE_DATASOURCE=host=service-postgres user=postgres dbname=postgres sslmode=disable
    commands:
      - make test-server-datastore
    when: *when

  mysql:
    image: *golang_image
    group: test
    environment:
      - WOODPECKER_DATABASE_DRIVER=mysql
      - WOODPECKER_DATABASE_DATASOURCE=root@tcp(service-mysql:3306)/test?parseTime=true
    commands:
      - make test-server-datastore
    when: *when

<<<<<<< HEAD
# codecov:
#   pull: true
#   image: woodpeckerci/plugin-codecov:next-alpine
#   settings:
#     files:
#       - agent-coverage.out
#       - cli-coverage.out
#       - coverage.out
#       - server-coverage.out
#       - datastore-coverage.out
#     token:
#       from_secret: codecov_token
#   when: *when
#   failure: ignore
=======
  codecov:
    pull: true
    image: woodpeckerci/plugin-codecov:next-alpine
    settings:
      files:
        - agent-coverage.out
        - cli-coverage.out
        - coverage.out
        - server-coverage.out
        - datastore-coverage.out
      token:
        from_secret: codecov_token
    when:
      - path: *when_path
    failure: ignore
>>>>>>> da61c6a4

services:
  service-postgres:
    image: postgres:16
    ports: ["5432"]
    environment:
      - POSTGRES_USER=postgres
      - POSTGRES_HOST_AUTH_METHOD=trust
    when: *when

  service-mysql:
    image: mysql:8.1.0
    ports: ["3306"]
    environment:
      - MYSQL_DATABASE=test
      - MYSQL_ALLOW_EMPTY_PASSWORD=yes
    when: *when

# enforce arm run<|MERGE_RESOLUTION|>--- conflicted
+++ resolved
@@ -64,11 +64,7 @@
     when: *when
 
   lint-editorconfig:
-<<<<<<< HEAD
-    image: codeberg.org/6543/docker-images/editorconfig-checker
-=======
     image: mstruebing/editorconfig-checker:2.7.2
->>>>>>> da61c6a4
     group: test
     when:
       - event: [pull_request, tag]
@@ -122,22 +118,6 @@
       - make test-server-datastore
     when: *when
 
-<<<<<<< HEAD
-# codecov:
-#   pull: true
-#   image: woodpeckerci/plugin-codecov:next-alpine
-#   settings:
-#     files:
-#       - agent-coverage.out
-#       - cli-coverage.out
-#       - coverage.out
-#       - server-coverage.out
-#       - datastore-coverage.out
-#     token:
-#       from_secret: codecov_token
-#   when: *when
-#   failure: ignore
-=======
   codecov:
     pull: true
     image: woodpeckerci/plugin-codecov:next-alpine
@@ -153,7 +133,6 @@
     when:
       - path: *when_path
     failure: ignore
->>>>>>> da61c6a4
 
 services:
   service-postgres:
