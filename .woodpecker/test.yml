--- conflicted
+++ resolved
@@ -15,13 +15,8 @@
         - '**/*.go'
         - 'go.*'
         # schema changes
-<<<<<<< HEAD
-        - 'pipeline/schema/**'
-      event: [pull_request, tag, deployment]
-=======
         - "pipeline/schema/**"
       event: [pull_request, tag]
->>>>>>> 4803160f
 
 steps:
   vendor:
@@ -140,26 +135,16 @@
 
 services:
   service-postgres:
-<<<<<<< HEAD
-    image: postgres:11
-    ports: ['5432']
-=======
     image: postgres:16
     ports: ["5432"]
->>>>>>> 4803160f
     environment:
       - POSTGRES_USER=postgres
       - POSTGRES_HOST_AUTH_METHOD=trust
     when: *when
 
   service-mysql:
-<<<<<<< HEAD
-    image: mysql:5.6.27
-    ports: ['3306']
-=======
     image: mysql:8.1.0
     ports: ["3306"]
->>>>>>> 4803160f
     environment:
       - MYSQL_DATABASE=test
       - MYSQL_ALLOW_EMPTY_PASSWORD=yes
