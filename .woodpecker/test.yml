--- conflicted
+++ resolved
@@ -59,7 +59,7 @@
     commands:
       - 'make generate-swagger'
       - 'DIFF=$(git diff | head)'
-      - '[ -n "$DIFF" ] && { echo "swagger not up to date, exec ''make generate-swagger'' and commit"; exit 1; } || true'
+      - '[ -n "$DIFF" ] && { echo "swagger not up to date, exec `make generate-swagger` and commit"; exit 1; } || true'
     when: *when
 
   lint-editorconfig:
@@ -140,13 +140,8 @@
 
 services:
   service-postgres:
-<<<<<<< HEAD
-    image: postgres:11
+    image: postgres:16
     ports: ['5432']
-=======
-    image: postgres:16
-    ports: ["5432"]
->>>>>>> 4803160f
     environment:
       - POSTGRES_USER=postgres
       - POSTGRES_HOST_AUTH_METHOD=trust
