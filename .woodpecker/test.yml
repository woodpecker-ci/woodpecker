--- conflicted
+++ resolved
@@ -59,11 +59,7 @@
     commands:
       - 'make generate-swagger'
       - 'DIFF=$(git diff | head)'
-<<<<<<< HEAD
-      - '[ -n "$DIFF" ] && { echo "swagger not up to date, exec ''make generate-swagger'' and commit"; exit 1; } || true'
-=======
       - '[ -n "$DIFF" ] && { echo "swagger not up to date, exec `make generate-swagger` and commit"; exit 1; } || true'
->>>>>>> c344cbb0
     when: *when
 
   lint-editorconfig:
@@ -78,14 +74,11 @@
     commands:
       - go install github.com/google/addlicense@latest
       - 'addlicense -check -ignore "vendor/**" **/*.go'
-<<<<<<< HEAD
-=======
     when: *when
 
   prettier:
     image: woodpeckerci/plugin-prettier:next
     group: test
->>>>>>> c344cbb0
     when: *when
 
   test:
