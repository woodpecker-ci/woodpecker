--- conflicted
+++ resolved
@@ -34,19 +34,17 @@
   - &publish_repos_server 'woodpeckerci/woodpecker-server,quay.io/woodpeckerci/woodpecker-server'
   - &publish_repos_agent 'woodpeckerci/woodpecker-agent,quay.io/woodpeckerci/woodpecker-agent'
   - &publish_repos_cli 'woodpeckerci/woodpecker-cli,quay.io/woodpeckerci/woodpecker-cli'
-  - path: &when_path
-      # web source code
-      - "web/**"
+  - path: &when_path # web source code
+      - 'web/**'
       # api source code
-      - "server/api/**"
+      - 'server/api/**'
       # go source code
-      - "**/*.go"
-      - "go.*"
+      - '**/*.go'
+      - 'go.*'
       # schema changes
-      - "pipeline/schema/**"
+      - 'pipeline/schema/**'
       # Dockerfile changes
-      - "docker/**"
-
+      - 'docker/**'
 
 steps:
   vendor:
@@ -105,11 +103,7 @@
 
   publish-server-preview:
     image: woodpeckerci/plugin-docker-buildx:2.1.0
-<<<<<<< HEAD
-    secrets: [docker_username, docker_password]
-=======
-    secrets: [ docker_password ]
->>>>>>> 4803160f
+    secrets: [docker_password]
     group: docker
     settings:
       repo: woodpeckerci/woodpecker-server
@@ -122,10 +116,7 @@
 
   publish-server-alpine-preview:
     image: woodpeckerci/plugin-docker-buildx:2.1.0
-<<<<<<< HEAD
-    secrets: [docker_username, docker_password]
-=======
-    secrets: [ docker_password ]
+    secrets: [docker_password]
     group: docker
     settings:
       repo: woodpeckerci/woodpecker-server
@@ -138,7 +129,7 @@
 
   publish-server-preview-dry:
     image: woodpeckerci/plugin-docker-buildx:2.1.0
-    secrets: [ docker_password ]
+    secrets: [docker_password]
     group: docker
     settings:
       dry_run: true
@@ -153,8 +144,7 @@
 
   publish-server-alpine-preview-dry:
     image: woodpeckerci/plugin-docker-buildx:2.1.0
-    secrets: [ docker_password ]
->>>>>>> 4803160f
+    secrets: [docker_password]
     group: docker
     settings:
       dry_run: true
@@ -274,10 +264,7 @@
   publish-agent-preview:
     group: docker
     image: woodpeckerci/plugin-docker-buildx:2.1.0
-<<<<<<< HEAD
-    secrets: [docker_username, docker_password]
-=======
-    secrets: [ docker_password ]
+    secrets: [docker_password]
     settings:
       repo: woodpeckerci/woodpecker-agent
       dockerfile: docker/Dockerfile.agent.multiarch
@@ -291,8 +278,7 @@
   publish-agent-preview-dry:
     group: docker
     image: woodpeckerci/plugin-docker-buildx:2.1.0
-    secrets: [ docker_password ]
->>>>>>> 4803160f
+    secrets: [docker_password]
     settings:
       dry_run: true
       repo: woodpeckerci/woodpecker-agent
@@ -400,10 +386,7 @@
   publish-cli-preview:
     group: docker
     image: woodpeckerci/plugin-docker-buildx:2.1.0
-<<<<<<< HEAD
-    secrets: [docker_username, docker_password]
-=======
-    secrets: [ docker_password ]
+    secrets: [docker_password]
     settings:
       repo: woodpeckerci/woodpecker-cli
       dockerfile: docker/Dockerfile.cli.multiarch
@@ -417,8 +400,7 @@
   publish-cli-preview-dry:
     group: docker
     image: woodpeckerci/plugin-docker-buildx:2.1.0
-    secrets: [ docker_password ]
->>>>>>> 4803160f
+    secrets: [docker_password]
     settings:
       dry_run: true
       repo: woodpeckerci/woodpecker-cli
