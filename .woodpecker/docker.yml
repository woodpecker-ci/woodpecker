--- conflicted
+++ resolved
@@ -12,15 +12,9 @@
   - web
 
 variables:
-<<<<<<< HEAD
-  - &golang_image 'golang:1.21.3'
-  - &node_image 'node:20-alpine'
-  - &xgo_image 'pats22/xgo:go-1.21.3'
-=======
   - &golang_image 'docker.io/golang:1.21.3'
   - &node_image 'docker.io/node:21-alpine'
   - &xgo_image 'docker.io/techknowlogick/xgo:go-1.21.3'
->>>>>>> 6ff2e7c9
   - &xgo_version 'go-1.21.2'
   - &buildx_plugin 'docker.io/woodpeckerci/plugin-docker-buildx:2.2.0'
   - &platforms_release 'linux/arm/v6,linux/arm/v7,linux/arm64/v8,linux/386,linux/amd64,linux/ppc64le,linux/riscv64,linux/s390x,freebsd/arm64,freebsd/amd64,openbsd/arm64,openbsd/amd64'
@@ -30,11 +24,7 @@
   - &build_args 'CI_COMMIT_SHA=${CI_COMMIT_SHA},CI_COMMIT_BRANCH=${CI_COMMIT_BRANCH},CI_COMMIT_TAG=${CI_COMMIT_TAG}'
 
   # vars used on push / tag events only
-<<<<<<< HEAD
-  - publish_logins: &publish_logins
-=======
   - publish_logins: &publish_logins # Default DockerHub login
->>>>>>> 6ff2e7c9
       - registry: https://index.docker.io/v1/
         username: woodpeckerbot
         password:
@@ -115,12 +105,7 @@
         path: *when_path
 
   publish-server-preview:
-<<<<<<< HEAD
-    image: woodpeckerci/plugin-docker-buildx:2.1.0
-    secrets: [docker_username, docker_password]
-=======
-    image: *buildx_plugin
->>>>>>> 6ff2e7c9
+    image: *buildx_plugin
     group: docker
     settings:
       repo: woodpeckerci/woodpecker-server
@@ -133,12 +118,7 @@
       event: pull_request
 
   publish-server-alpine-preview:
-<<<<<<< HEAD
-    image: woodpeckerci/plugin-docker-buildx:2.1.0
-    secrets: [docker_username, docker_password]
-=======
-    image: *buildx_plugin
->>>>>>> 6ff2e7c9
+    image: *buildx_plugin
     group: docker
     settings:
       repo: woodpeckerci/woodpecker-server
@@ -284,12 +264,7 @@
 
   publish-agent-preview:
     group: docker
-<<<<<<< HEAD
-    image: woodpeckerci/plugin-docker-buildx:2.1.0
-    secrets: [docker_username, docker_password]
-=======
-    image: *buildx_plugin
->>>>>>> 6ff2e7c9
+    image: *buildx_plugin
     settings:
       repo: woodpeckerci/woodpecker-agent
       dockerfile: docker/Dockerfile.agent.multiarch
@@ -410,12 +385,7 @@
 
   publish-cli-preview:
     group: docker
-<<<<<<< HEAD
-    image: woodpeckerci/plugin-docker-buildx:2.1.0
-    secrets: [docker_username, docker_password]
-=======
-    image: *buildx_plugin
->>>>>>> 6ff2e7c9
+    image: *buildx_plugin
     settings:
       repo: woodpeckerci/woodpecker-cli
       dockerfile: docker/Dockerfile.cli.multiarch
