--- conflicted
+++ resolved
@@ -18,7 +18,7 @@
   - &platforms_server 'linux/arm/v7,linux/arm64/v8,linux/amd64,linux/ppc64le,linux/riscv64'
   - &platforms_preview 'linux/amd64'
   - &platforms_alpine 'linux/arm/v6,linux/arm/v7,linux/arm64/v8,linux/amd64,linux/ppc64le'
-<<<<<<< HEAD
+  - &build_args 'CI_COMMIT_SHA=${CI_COMMIT_SHA},CI_COMMIT_BRANCH=${CI_COMMIT_BRANCH},CI_COMMIT_TAG=${CI_COMMIT_TAG}'
   - &when_path # related config files
     - '.woodpecker/docker.yml'
     # go source code
@@ -26,9 +26,6 @@
     - 'go.*'
     - 'web/**'
     - 'docker/**'
-=======
-  - &build_args 'CI_COMMIT_SHA=${CI_COMMIT_SHA},CI_COMMIT_BRANCH=${CI_COMMIT_BRANCH},CI_COMMIT_TAG=${CI_COMMIT_TAG}'
->>>>>>> 76f93287
 
   # vars used on push / tag events only
   - publish_logins: &publish_logins
