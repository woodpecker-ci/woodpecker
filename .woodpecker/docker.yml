depends_on:
  - test
  - web

pipeline:
  ###############
  # S e r v e r #
  ###############
  build-web:
    image: node:16-alpine
    commands:
      - cd web/
      - yarn install --frozen-lockfile
      - yarn build

<<<<<<< HEAD
  cross-compile-server:
    image: techknowlogick/xgo:go-1.17.x
=======
  ###############
  # S e r v e r #
  ###############

  # TODO: needed until https://github.com/woodpecker-ci/woodpecker/pull/635
  build-server:
    image: golang:1.17
>>>>>>> e33fd134
    commands:
      - apt update
      - apt install -y tree
      - make cross-compile-server
    environment:
      PLATFORMS: linux|arm/v7;linux|arm64/v8;linux|amd64;linux|ppc64le
      TAGS: bindata sqlite sqlite_unlock_notify

  publish-server-dryrun:
    image: woodpeckerci/plugin-docker-buildx
    group: docker
    settings:
      dry_run: true
      repo: woodpeckerci/woodpecker-server
      dockerfile: docker/Dockerfile.server.multiarch
      platforms: linux/arm/v7,linux/arm64/v8,linux/amd64,linux/ppc64le
      tag: test
    when:
      event: pull_request

  publish-server-alpine-dryrun:
    image: woodpeckerci/plugin-docker-buildx
    group: docker
    settings:
      dry_run: true
      repo: woodpeckerci/woodpecker-server
      dockerfile: docker/Dockerfile.server.alpine.multiarch
      platforms: linux/arm/v7,linux/arm64/v8,linux/amd64,linux/ppc64le
      tag: next-alpine
    when:
      event: pull_request

<<<<<<< HEAD
  publish-server:
    image: woodpeckerci/plugin-docker-buildx
=======
  publish-next-server:
    image: plugins/docker
>>>>>>> e33fd134
    group: docker
    secrets: [docker_username, docker_password]
    settings:
      repo: woodpeckerci/woodpecker-server
      dockerfile: docker/Dockerfile.server.multiarch
      platforms: linux/arm/v7,linux/arm64/v8,linux/amd64,linux/ppc64le
      tag: next
    when:
      branch: ${CI_REPO_DEFAULT_BRANCH}
      event: push

<<<<<<< HEAD
  publish-server-alpine:
    image: woodpeckerci/plugin-docker-buildx
=======
  publish-next-server-alpine:
    image: plugins/docker
>>>>>>> e33fd134
    group: docker
    secrets: [ docker_username, docker_password ]
    settings:
      repo: woodpeckerci/woodpecker-server
      dockerfile: docker/Dockerfile.server.alpine.multiarch
      platforms: linux/arm/v7,linux/arm64/v8,linux/amd64,linux/ppc64le
      tag: next-alpine
    when:
      branch: ${CI_REPO_DEFAULT_BRANCH}
      event: push

  publish-release-branch-server:
    image: plugins/docker
    group: docker
    secrets: [docker_username, docker_password]
    settings:
      repo: woodpeckerci/woodpecker-server
      dockerfile: docker/Dockerfile.server
      tag: ${CI_COMMIT_BRANCH##release/}
    when:
      branch: release/*
      event: push

  publish-release-branch-server-alpine:
    image: plugins/docker
    group: docker
    secrets: [ docker_username, docker_password ]
    settings:
      repo: woodpeckerci/woodpecker-server
      dockerfile: docker/Dockerfile.server.alpine
      tag: ${CI_COMMIT_BRANCH##release/}
    when:
      branch: release/*
      event: push

  release-server:
    group: docker
    image: woodpeckerci/plugin-docker-buildx
    secrets: [docker_username, docker_password]
    settings:
      repo: woodpeckerci/woodpecker-server
<<<<<<< HEAD
      dockerfile: docker/Dockerfile.server.multiarch
      platforms: linux/arm/v7,linux/arm64/v8,linux/amd64,linux/ppc64le
=======
      dockerfile: docker/Dockerfile.server
      # remove 'latest' on older version branches to avoid accidental downgrade
>>>>>>> e33fd134
      tag: [latest, "${CI_COMMIT_TAG}"]
    when:
      event: tag

  release-server-alpine:
    group: docker
    image: woodpeckerci/plugin-docker-buildx
    secrets: [ docker_username, docker_password ]
    settings:
      repo: woodpeckerci/woodpecker-server
<<<<<<< HEAD
      dockerfile: docker/Dockerfile.server.alpine.multiarch
      platforms: linux/arm/v7,linux/arm64/v8,linux/amd64,linux/ppc64le
=======
      dockerfile: docker/Dockerfile.server.alpine
      # remove 'latest-alpine' on older version branches to avoid accidental downgrade
>>>>>>> e33fd134
      tag: [latest-alpine, "${CI_COMMIT_TAG}-alpine"]
    when:
      event: tag

  #############
  # A g e n t #
  #############

  publish-agent-dryrun:
    group: docker
    image: woodpeckerci/plugin-docker-buildx
    settings:
      dry_run: true
      repo: woodpeckerci/woodpecker-agent
      dockerfile: docker/Dockerfile.agent.multiarch
      platforms: linux/arm/v7,linux/arm64/v8,linux/amd64,linux/ppc64le,windows/amd64,darwin/amd64,darwin/arm64
      tag: test
    when:
      event: pull_request

  publish-next-agent:
    group: docker
    image: woodpeckerci/plugin-docker-buildx
    secrets: [docker_username, docker_password]
    settings:
      repo: woodpeckerci/woodpecker-agent
      dockerfile: docker/Dockerfile.agent.multiarch
      platforms: linux/arm/v7,linux/arm64/v8,linux/amd64,linux/ppc64le,windows/amd64,darwin/amd64,darwin/arm64,freebsd/arm64,freebsd/amd64,openbsd/arm64,openbsd/amd64
      tag: next
    when:
      branch: ${CI_REPO_DEFAULT_BRANCH}
      event: push

  publish-next-agent-alpine:
    group: docker
    image: woodpeckerci/plugin-docker-buildx
    secrets: [ docker_username, docker_password ]
    settings:
      repo: woodpeckerci/woodpecker-agent
      dockerfile: docker/Dockerfile.agent.alpine.multiarch
      platforms: linux/arm/v7,linux/arm64/v8,linux/amd64,linux/ppc64le
      tag: next-alpine
    when:
      branch: ${CI_REPO_DEFAULT_BRANCH}
      event: push

  publish-release-branch-agent:
    group: docker
    image: woodpeckerci/plugin-docker-buildx
    secrets: [docker_username, docker_password]
    settings:
      repo: woodpeckerci/woodpecker-agent
      dockerfile: docker/Dockerfile.agent.multiarch
      platforms: linux/arm/v7,linux/arm64/v8,linux/amd64,linux/ppc64le,windows/amd64,darwin/amd64,darwin/arm64,freebsd/arm64,freebsd/amd64,openbsd/arm64,openbsd/amd64
      tag: ${CI_COMMIT_BRANCH##release/}
    when:
      branch: release/*
      event: push

  publish-release-branch-agent-alpine:
    group: docker
    image: woodpeckerci/plugin-docker-buildx
    secrets: [ docker_username, docker_password ]
    settings:
      repo: woodpeckerci/woodpecker-agent
      dockerfile: docker/Dockerfile.agent.alpine.multiarch
      platforms: linux/arm/v7,linux/arm64/v8,linux/amd64,linux/ppc64le
      tag: ${CI_COMMIT_BRANCH##release/}
    when:
      branch: release/*
      event: push

  release-agent:
    group: docker
    image: woodpeckerci/plugin-docker-buildx
    secrets: [docker_username, docker_password]
    settings:
      repo: woodpeckerci/woodpecker-agent
      dockerfile: docker/Dockerfile.agent.multiarch
      platforms: linux/arm/v7,linux/arm64/v8,linux/amd64,linux/ppc64le,windows/amd64,darwin/amd64,darwin/arm64,freebsd/arm64,freebsd/amd64,openbsd/arm64,openbsd/amd64
      # remove 'latest' on older version branches to avoid accidental downgrade
      tag: [latest, "${CI_COMMIT_TAG}"]
    when:
      event: tag

  release-agent-alpine:
    group: docker
    image: woodpeckerci/plugin-docker-buildx
    secrets: [ docker_username, docker_password ]
    settings:
      repo: woodpeckerci/woodpecker-agent
      dockerfile: docker/Dockerfile.agent.alpine.multiarch
      platforms: linux/arm/v7,linux/arm64/v8,linux/amd64,linux/ppc64le
      # remove 'latest-alpine' on older version branches to avoid accidental downgrade
      tag: [latest-alpine, "${CI_COMMIT_TAG}-alpine"]
    when:
      event: tag

  #########
  # C L I #
  #########

  publish-cli-dryrun:
    group: docker
    image: woodpeckerci/plugin-docker-buildx
    settings:
      dry_run: true
      repo: woodpeckerci/woodpecker-cli
      dockerfile: docker/Dockerfile.cli.multiarch
      platforms: linux/arm/v7,linux/arm64/v8,linux/amd64,linux/ppc64le,windows/amd64,darwin/amd64,darwin/arm64
      tag: test
    when:
      event: pull_request

  publish-next-cli:
    group: docker
    image: woodpeckerci/plugin-docker-buildx
    secrets: [docker_username, docker_password]
    settings:
      repo: woodpeckerci/woodpecker-cli
      dockerfile: docker/Dockerfile.cli.multiarch
      platforms: linux/arm/v7,linux/arm64/v8,linux/amd64,linux/ppc64le,windows/amd64,darwin/amd64,darwin/arm64,freebsd/arm64,freebsd/amd64,openbsd/arm64,openbsd/amd64
      tag: next
    when:
      branch: ${CI_REPO_DEFAULT_BRANCH}
      event: push

  publish-next-cli-alpine:
    group: docker
    image: woodpeckerci/plugin-docker-buildx
    secrets: [ docker_username, docker_password ]
    settings:
      repo: woodpeckerci/woodpecker-cli
      dockerfile: docker/Dockerfile.cli.alpine.multiarch
      platforms: linux/arm/v7,linux/arm64/v8,linux/amd64,linux/ppc64le
      tag: next-alpine
    when:
      branch: ${CI_REPO_DEFAULT_BRANCH}
      event: push

  publish-release-branch-cli:
    group: docker
    image: woodpeckerci/plugin-docker-buildx
    secrets: [docker_username, docker_password]
    settings:
      repo: woodpeckerci/woodpecker-cli
      dockerfile: docker/Dockerfile.cli.multiarch
      platforms: linux/arm/v7,linux/arm64/v8,linux/amd64,linux/ppc64le,windows/amd64,darwin/amd64,darwin/arm64,freebsd/arm64,freebsd/amd64,openbsd/arm64,openbsd/amd64
      tag: ${CI_COMMIT_BRANCH##release/}
    when:
      branch: release/*
      event: push

  publish-release-branch-cli-alpine:
    group: docker
    image: woodpeckerci/plugin-docker-buildx
    secrets: [ docker_username, docker_password ]
    settings:
      repo: woodpeckerci/woodpecker-cli
      dockerfile: docker/Dockerfile.cli.alpine.multiarch
      platforms: linux/arm/v7,linux/arm64/v8,linux/amd64,linux/ppc64le
      tag: ${CI_COMMIT_BRANCH##release/}
    when:
      branch: release/*
      event: push

  release-cli:
    group: docker
    image: woodpeckerci/plugin-docker-buildx
    secrets: [docker_username, docker_password]
    settings:
      repo: woodpeckerci/woodpecker-cli
      dockerfile: docker/Dockerfile.cli.multiarch
      platforms: linux/arm/v7,linux/arm64/v8,linux/amd64,linux/ppc64le,windows/amd64,darwin/amd64,darwin/arm64,freebsd/arm64,freebsd/amd64,openbsd/arm64,openbsd/amd64
      # remove 'latest' on older version branches to avoid accidental downgrade
      tag: [latest, "${CI_COMMIT_TAG}"]
    when:
      event: tag

  release-cli-alpine:
    group: docker
    image: woodpeckerci/plugin-docker-buildx
    secrets: [ docker_username, docker_password ]
    settings:
      repo: woodpeckerci/woodpecker-cli
      dockerfile: docker/Dockerfile.cli.alpine.multiarch
      platforms: linux/arm/v7,linux/arm64/v8,linux/amd64,linux/ppc64le
      # remove 'latest-alpine' on older version branches to avoid accidental downgrade
      tag: [latest-alpine, "${CI_COMMIT_TAG}-alpine"]
    when:
      event: tag<|MERGE_RESOLUTION|>--- conflicted
+++ resolved
@@ -13,18 +13,8 @@
       - yarn install --frozen-lockfile
       - yarn build
 
-<<<<<<< HEAD
   cross-compile-server:
     image: techknowlogick/xgo:go-1.17.x
-=======
-  ###############
-  # S e r v e r #
-  ###############
-
-  # TODO: needed until https://github.com/woodpecker-ci/woodpecker/pull/635
-  build-server:
-    image: golang:1.17
->>>>>>> e33fd134
     commands:
       - apt update
       - apt install -y tree
@@ -57,13 +47,8 @@
     when:
       event: pull_request
 
-<<<<<<< HEAD
   publish-server:
     image: woodpeckerci/plugin-docker-buildx
-=======
-  publish-next-server:
-    image: plugins/docker
->>>>>>> e33fd134
     group: docker
     secrets: [docker_username, docker_password]
     settings:
@@ -75,13 +60,8 @@
       branch: ${CI_REPO_DEFAULT_BRANCH}
       event: push
 
-<<<<<<< HEAD
   publish-server-alpine:
     image: woodpeckerci/plugin-docker-buildx
-=======
-  publish-next-server-alpine:
-    image: plugins/docker
->>>>>>> e33fd134
     group: docker
     secrets: [ docker_username, docker_password ]
     settings:
@@ -123,13 +103,8 @@
     secrets: [docker_username, docker_password]
     settings:
       repo: woodpeckerci/woodpecker-server
-<<<<<<< HEAD
       dockerfile: docker/Dockerfile.server.multiarch
       platforms: linux/arm/v7,linux/arm64/v8,linux/amd64,linux/ppc64le
-=======
-      dockerfile: docker/Dockerfile.server
-      # remove 'latest' on older version branches to avoid accidental downgrade
->>>>>>> e33fd134
       tag: [latest, "${CI_COMMIT_TAG}"]
     when:
       event: tag
@@ -140,13 +115,8 @@
     secrets: [ docker_username, docker_password ]
     settings:
       repo: woodpeckerci/woodpecker-server
-<<<<<<< HEAD
       dockerfile: docker/Dockerfile.server.alpine.multiarch
       platforms: linux/arm/v7,linux/arm64/v8,linux/amd64,linux/ppc64le
-=======
-      dockerfile: docker/Dockerfile.server.alpine
-      # remove 'latest-alpine' on older version branches to avoid accidental downgrade
->>>>>>> e33fd134
       tag: [latest-alpine, "${CI_COMMIT_TAG}-alpine"]
     when:
       event: tag
