--- conflicted
+++ resolved
@@ -55,17 +55,6 @@
       - pnpm typecheck
     when: *when
 
-<<<<<<< HEAD
-=======
-  securitycheck:
-    group: test
-    image: aquasec/trivy:latest
-    commands:
-      - trivy fs --exit-code 0 --skip-dirs node_modules/ --severity UNKNOWN,LOW web/
-      - trivy fs --exit-code 1 --skip-dirs node_modules/ --severity MEDIUM,HIGH,CRITICAL web/
-    when: *when
-
->>>>>>> 87cef417
   test:
     group: test
     image: *node_image
