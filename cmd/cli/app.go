// Copyright 2021 Woodpecker Authors
//
// Licensed under the Apache License, Version 2.0 (the "License");
// you may not use this file except in compliance with the License.
// You may obtain a copy of the License at
//
//      http://www.apache.org/licenses/LICENSE-2.0
//
// Unless required by applicable law or agreed to in writing, software
// distributed under the License is distributed on an "AS IS" BASIS,
// WITHOUT WARRANTIES OR CONDITIONS OF ANY KIND, either express or implied.
// See the License for the specific language governing permissions and
// limitations under the License.

package main

import (
	"github.com/urfave/cli/v2"

	"go.woodpecker-ci.org/woodpecker/v2/cli/common"
	"go.woodpecker-ci.org/woodpecker/v2/cli/cron"
	"go.woodpecker-ci.org/woodpecker/v2/cli/deploy"
	"go.woodpecker-ci.org/woodpecker/v2/cli/exec"
	"go.woodpecker-ci.org/woodpecker/v2/cli/info"
	"go.woodpecker-ci.org/woodpecker/v2/cli/lint"
	"go.woodpecker-ci.org/woodpecker/v2/cli/log"
	"go.woodpecker-ci.org/woodpecker/v2/cli/loglevel"
	"go.woodpecker-ci.org/woodpecker/v2/cli/pipeline"
	"go.woodpecker-ci.org/woodpecker/v2/cli/registry"
	"go.woodpecker-ci.org/woodpecker/v2/cli/repo"
	"go.woodpecker-ci.org/woodpecker/v2/cli/secret"
<<<<<<< HEAD
	"go.woodpecker-ci.org/woodpecker/v2/cli/setup"
=======
	"go.woodpecker-ci.org/woodpecker/v2/cli/update"
>>>>>>> 30b92edc
	"go.woodpecker-ci.org/woodpecker/v2/cli/user"
	"go.woodpecker-ci.org/woodpecker/v2/version"
)

//go:generate go run docs.go app.go
func newApp() *cli.App {
	app := cli.NewApp()
	app.Name = "woodpecker-cli"
	app.Description = "Woodpecker command line utility"
	app.Version = version.String()
	app.EnableBashCompletion = true
	app.Flags = common.GlobalFlags
	app.Before = common.Before
<<<<<<< HEAD
=======
	app.After = common.After
	app.Suggest = true
>>>>>>> 30b92edc
	app.Commands = []*cli.Command{
		pipeline.Command,
		log.Command,
		deploy.Command,
		exec.Command,
		info.Command,
		registry.Command,
		secret.Command,
		repo.Command,
		user.Command,
		lint.Command,
		loglevel.Command,
		cron.Command,
<<<<<<< HEAD
		setup.Command,
=======
		update.Command,
>>>>>>> 30b92edc
	}

	return app
}<|MERGE_RESOLUTION|>--- conflicted
+++ resolved
@@ -29,11 +29,8 @@
 	"go.woodpecker-ci.org/woodpecker/v2/cli/registry"
 	"go.woodpecker-ci.org/woodpecker/v2/cli/repo"
 	"go.woodpecker-ci.org/woodpecker/v2/cli/secret"
-<<<<<<< HEAD
 	"go.woodpecker-ci.org/woodpecker/v2/cli/setup"
-=======
 	"go.woodpecker-ci.org/woodpecker/v2/cli/update"
->>>>>>> 30b92edc
 	"go.woodpecker-ci.org/woodpecker/v2/cli/user"
 	"go.woodpecker-ci.org/woodpecker/v2/version"
 )
@@ -47,11 +44,8 @@
 	app.EnableBashCompletion = true
 	app.Flags = common.GlobalFlags
 	app.Before = common.Before
-<<<<<<< HEAD
-=======
 	app.After = common.After
 	app.Suggest = true
->>>>>>> 30b92edc
 	app.Commands = []*cli.Command{
 		pipeline.Command,
 		log.Command,
@@ -65,11 +59,8 @@
 		lint.Command,
 		loglevel.Command,
 		cron.Command,
-<<<<<<< HEAD
 		setup.Command,
-=======
 		update.Command,
->>>>>>> 30b92edc
 	}
 
 	return app
