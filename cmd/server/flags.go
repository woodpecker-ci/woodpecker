--- conflicted
+++ resolved
@@ -399,16 +399,7 @@
 		Usage:  "gitlab is running in private mode",
 	},
 	cli.BoolFlag{
-<<<<<<< HEAD
-		EnvVar: "DRONE_STASH,WOODPECKER_STASH",
-=======
-		EnvVar: "WOODPECKER_GITLAB_V3_API",
-		Name:   "gitlab-v3-api",
-		Usage:  "gitlab is running the v3 api",
-	},
-	cli.BoolFlag{
 		EnvVar: "WOODPECKER_STASH",
->>>>>>> 17b8867b
 		Name:   "stash",
 		Usage:  "stash driver is enabled",
 	},
