--- conflicted
+++ resolved
@@ -204,16 +204,12 @@
 		Usage:   "url used for calling configuration service endpoint",
 	},
 	&cli.StringFlag{
-<<<<<<< HEAD
-		EnvVars: []string{"WOODPECKER_ALLOWED_EXTENSIONS_HOSTS"},
+		Sources: cli.EnvVars("WOODPECKER_ALLOWED_EXTENSIONS_HOSTS"),
 		Name:    "allowed-extensions-hosts",
 		Usage:   "Hosts that are allowed to be used by extensions",
 	},
 	&cli.StringFlag{
-		EnvVars: []string{"WOODPECKER_DATABASE_DRIVER"},
-=======
 		Sources: cli.EnvVars("WOODPECKER_DATABASE_DRIVER"),
->>>>>>> febb8c52
 		Name:    "driver",
 		Usage:   "database driver",
 		Value:   "sqlite3",
