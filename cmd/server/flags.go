--- conflicted
+++ resolved
@@ -295,24 +295,6 @@
 		Name:    "gitea-secret",
 		Usage:   "gitea oauth2 client secret",
 	},
-<<<<<<< HEAD
-=======
-	&cli.StringFlag{
-		EnvVars: []string{"WOODPECKER_GITEA_GIT_USERNAME"},
-		Name:    "gitea-git-username",
-		Usage:   "gitea service account username",
-	},
-	&cli.StringFlag{
-		EnvVars: []string{"WOODPECKER_GITEA_GIT_PASSWORD"},
-		Name:    "gitea-git-password",
-		Usage:   "gitea service account password",
-	},
-	&cli.BoolFlag{
-		EnvVars: []string{"WOODPECKER_GITEA_PRIVATE_MODE"},
-		Name:    "gitea-private-mode",
-		Usage:   "gitea private mode enabled",
-	},
->>>>>>> edbf6a3b
 	&cli.BoolFlag{
 		EnvVars: []string{"WOODPECKER_GITEA_SKIP_VERIFY"},
 		Name:    "gitea-skip-verify",
