--- conflicted
+++ resolved
@@ -24,157 +24,6 @@
 )
 
 var flags = []cli.Flag{
-<<<<<<< HEAD
-	cli.BoolFlag{
-		EnvVar: "DRONE_DEBUG,WOODPECKER_DEBUG",
-		Name:   "debug",
-		Usage:  "enable server debug mode",
-	},
-	cli.StringFlag{
-		EnvVar: "DRONE_SERVER_HOST,DRONE_HOST,WOODPECKER_SERVER_HOST,WOODPECKER_HOST",
-		Name:   "server-host",
-		Usage:  "server fully qualified url (<scheme>://<host>)",
-	},
-	cli.StringFlag{
-		EnvVar: "DRONE_SERVER_ADDR,WOODPECKER_SERVER_ADDR",
-		Name:   "server-addr",
-		Usage:  "server address",
-		Value:  ":8000",
-	},
-	cli.StringFlag{
-		EnvVar: "DRONE_SERVER_CERT,WOODPECKER_SERVER_CERT",
-		Name:   "server-cert",
-		Usage:  "server ssl cert path",
-	},
-	cli.StringFlag{
-		EnvVar: "DRONE_SERVER_KEY,WOODPECKER_SERVER_KEY",
-		Name:   "server-key",
-		Usage:  "server ssl key path",
-	},
-	cli.StringFlag{
-		EnvVar: "WOODPECKER_GRPC_ADDR",
-		Name:   "grpc-addr",
-		Usage:  "grpc address",
-		Value:  ":9000",
-	},
-	cli.BoolFlag{
-		EnvVar: "DRONE_LETS_ENCRYPT,WOODPECKER_LETS_ENCRYPT",
-		Name:   "lets-encrypt",
-		Usage:  "enable let's encrypt",
-	},
-	cli.StringFlag{
-		EnvVar: "WOODPECKER_LETS_ENCRYPT_EMAIL",
-		Name:   "lets-encrypt-email",
-		Usage:  "let's encrypt email",
-		Value:  "",
-	},
-	cli.BoolFlag{
-		EnvVar: "DRONE_QUIC,WOODPECKER_QUIC",
-		Name:   "quic",
-		Usage:  "enable quic",
-	},
-	cli.StringFlag{
-		EnvVar: "WOODPECKER_WWW_PROXY",
-		Name:   "www-proxy",
-		Usage:  "serve the website by using a proxy (used for development)",
-		Hidden: true,
-	},
-	cli.StringSliceFlag{
-		EnvVar: "DRONE_ADMIN,WOODPECKER_ADMIN",
-		Name:   "admin",
-		Usage:  "list of admin users",
-	},
-	cli.StringSliceFlag{
-		EnvVar: "DRONE_ORGS,WOODPECKER_ORGS",
-		Name:   "orgs",
-		Usage:  "list of approved organizations",
-	},
-	cli.StringSliceFlag{
-		EnvVar: "DRONE_REPO_OWNERS,WOODPECKER_REPO_OWNERS",
-		Name:   "repo-owners",
-		Usage:  "List of syncable repo owners",
-	},
-	cli.BoolFlag{
-		EnvVar: "DRONE_OPEN,WOODPECKER_OPEN",
-		Name:   "open",
-		Usage:  "enable open user registration",
-	},
-	cli.StringFlag{
-		EnvVar: "DRONE_DOCS,WOODPECKER_DOCS",
-		Name:   "docs",
-		Usage:  "link to user documentation",
-		Value:  "https://woodpecker-ci.github.io/",
-	},
-	cli.DurationFlag{
-		EnvVar: "DRONE_SESSION_EXPIRES,WOODPECKER_SESSION_EXPIRES",
-		Name:   "session-expires",
-		Usage:  "session expiration time",
-		Value:  time.Hour * 72,
-	},
-	cli.StringSliceFlag{
-		EnvVar: "DRONE_ESCALATE,WOODPECKER_ESCALATE",
-		Name:   "escalate",
-		Usage:  "images to run in privileged mode",
-		Value: &cli.StringSlice{
-			"plugins/docker",
-			"plugins/gcr",
-			"plugins/ecr",
-		},
-	},
-	cli.StringSliceFlag{
-		EnvVar: "DRONE_VOLUME,WOODPECKER_VOLUME",
-		Name:   "volume",
-	},
-	cli.StringFlag{
-		EnvVar: "DRONE_DOCKER_CONFIG,WOODPECKER_DOCKER_CONFIG",
-		Name:   "docker-config",
-	},
-	cli.StringSliceFlag{
-		EnvVar: "DRONE_ENVIRONMENT,WOODPECKER_ENVIRONMENT",
-		Name:   "environment",
-	},
-	cli.StringSliceFlag{
-		EnvVar: "DRONE_NETWORK,WOODPECKER_NETWORK",
-		Name:   "network",
-	},
-	cli.StringFlag{
-		EnvVar: "DRONE_AGENT_SECRET,DRONE_SECRET,WOODPECKER_AGENT_SECRET,WOODPECKER_SECRET",
-		Name:   "agent-secret",
-		Usage:  "server-agent shared password",
-	},
-	cli.StringFlag{
-		EnvVar: "DRONE_SECRET_ENDPOINT,WOODPECKER_SECRET_ENDPOINT",
-		Name:   "secret-service",
-		Usage:  "secret plugin endpoint",
-	},
-	cli.StringFlag{
-		EnvVar: "DRONE_REGISTRY_ENDPOINT,WOODPECKER_REGISTRY_ENDPOINT",
-		Name:   "registry-service",
-		Usage:  "registry plugin endpoint",
-	},
-	cli.StringFlag{
-		EnvVar: "DRONE_GATEKEEPER_ENDPOINT,WOODPECKER_GATEKEEPER_ENDPOINT",
-		Name:   "gating-service",
-		Usage:  "gated build endpoint",
-	},
-	cli.StringFlag{
-		EnvVar: "DRONE_DATABASE_DRIVER,DATABASE_DRIVER,WOODPECKER_DATABASE_DRIVER,DATABASE_DRIVER",
-		Name:   "driver",
-		Usage:  "database driver",
-		Value:  "sqlite3",
-	},
-	cli.StringFlag{
-		EnvVar: "DRONE_DATABASE_DATASOURCE,DATABASE_CONFIG,WOODPECKER_DATABASE_DATASOURCE,DATABASE_CONFIG",
-		Name:   "datasource",
-		Usage:  "database driver configuration string",
-		Value:  "drone.sqlite",
-	},
-	cli.StringFlag{
-		EnvVar: "DRONE_PROMETHEUS_AUTH_TOKEN,WOODPECKER_PROMETHEUS_AUTH_TOKEN",
-		Name:   "prometheus-auth-token",
-		Usage:  "token to secure prometheus metrics endpoint",
-		Value:  "",
-=======
 	&cli.StringFlag{
 		EnvVars: []string{"WOODPECKER_LOG_LEVEL"},
 		Name:    "log-level",
@@ -211,6 +60,11 @@
 		EnvVars: []string{"WOODPECKER_SERVER_KEY"},
 		Name:    "server-key",
 		Usage:   "server ssl key path",
+	},
+	&cli.StringFlag{
+		EnvVars: []string{"WOODPECKER_LETS_ENCRYPT_EMAIL"},
+		Name:    "lets-encrypt-email",
+		Usage:   "let's encrypt email",
 	},
 	&cli.BoolFlag{
 		EnvVars: []string{"WOODPECKER_LETS_ENCRYPT"},
@@ -351,7 +205,6 @@
 		Name:    "status-context-format",
 		Usage:   "status context format",
 		Value:   "{{ .context }}/{{ .event }}/{{ .pipeline }}",
->>>>>>> 48b91f99
 	},
 	//
 	// resource limit parameters
