// Copyright 2019 Laszlo Fogas
//
// Licensed under the Apache License, Version 2.0 (the "License");
// you may not use this file except in compliance with the License.
// You may obtain a copy of the License at
//
//      http://www.apache.org/licenses/LICENSE-2.0
//
// Unless required by applicable law or agreed to in writing, software
// distributed under the License is distributed on an "AS IS" BASIS,
// WITHOUT WARRANTIES OR CONDITIONS OF ANY KIND, either express or implied.
// See the License for the specific language governing permissions and
// limitations under the License.

package main

import (
	"os"
	"time"

	"github.com/urfave/cli/v2"

	"go.woodpecker-ci.org/woodpecker/v2/shared/constant"
	"go.woodpecker-ci.org/woodpecker/v2/shared/logger"
)

var flags = append([]cli.Flag{
	&cli.BoolFlag{
		EnvVars: []string{"WOODPECKER_LOG_XORM"},
		Name:    "log-xorm",
		Usage:   "enable xorm logging",
	},
	&cli.BoolFlag{
		EnvVars: []string{"WOODPECKER_LOG_XORM_SQL"},
		Name:    "log-xorm-sql",
		Usage:   "enable xorm sql command logging",
	},
	&cli.StringFlag{
		EnvVars: []string{"WOODPECKER_HOST"},
		Name:    "server-host",
		Usage:   "server fully qualified url (<scheme>://<host>[/<prefixpath>])",
	},
	&cli.StringFlag{
		EnvVars: []string{"WOODPECKER_SERVER_ADDR"},
		Name:    "server-addr",
		Usage:   "server address",
		Value:   ":8000",
	},
	&cli.StringFlag{
		EnvVars: []string{"WOODPECKER_SERVER_ADDR_TLS"},
		Name:    "server-addr-tls",
		Usage:   "port https with tls (:443)",
		Value:   ":443",
	},
	&cli.StringFlag{
		EnvVars: []string{"WOODPECKER_SERVER_CERT"},
		Name:    "server-cert",
		Usage:   "server ssl cert path",
	},
	&cli.StringFlag{
		EnvVars: []string{"WOODPECKER_SERVER_KEY"},
		Name:    "server-key",
		Usage:   "server ssl key path",
	},
	&cli.StringFlag{
		EnvVars: []string{"WOODPECKER_CUSTOM_CSS_FILE"},
		Name:    "custom-css-file",
		Usage:   "file path for the server to serve a custom .CSS file, used for customizing the UI",
	},
	&cli.StringFlag{
		EnvVars: []string{"WOODPECKER_CUSTOM_JS_FILE"},
		Name:    "custom-js-file",
		Usage:   "file path for the server to serve a custom .JS file, used for customizing the UI",
	},
	&cli.StringFlag{
		EnvVars: []string{"WOODPECKER_LETS_ENCRYPT_EMAIL"},
		Name:    "lets-encrypt-email",
		Usage:   "let's encrypt email",
	},
	&cli.BoolFlag{
		EnvVars: []string{"WOODPECKER_LETS_ENCRYPT"},
		Name:    "lets-encrypt",
		Usage:   "enable let's encrypt",
	},
	&cli.StringFlag{
		EnvVars: []string{"WOODPECKER_GRPC_ADDR"},
		Name:    "grpc-addr",
		Usage:   "grpc address",
		Value:   ":9000",
	},
	&cli.StringFlag{
		EnvVars:  []string{"WOODPECKER_GRPC_SECRET"},
		Name:     "grpc-secret",
		Usage:    "grpc jwt secret",
		Value:    "secret",
		FilePath: os.Getenv("WOODPECKER_GRPC_SECRET_FILE"),
	},
	&cli.StringFlag{
		EnvVars: []string{"WOODPECKER_METRICS_SERVER_ADDR"},
		Name:    "metrics-server-addr",
		Usage:   "metrics server address",
		Value:   "",
	},
	&cli.StringSliceFlag{
		EnvVars: []string{"WOODPECKER_ADMIN"},
		Name:    "admin",
		Usage:   "list of admin users",
	},
	&cli.StringSliceFlag{
		EnvVars: []string{"WOODPECKER_ORGS"},
		Name:    "orgs",
		Usage:   "list of approved organizations",
	},
	&cli.StringSliceFlag{
		EnvVars: []string{"WOODPECKER_REPO_OWNERS"},
		Name:    "repo-owners",
		Usage:   "List of syncable repo owners",
	},
	&cli.BoolFlag{
		EnvVars: []string{"WOODPECKER_OPEN"},
		Name:    "open",
		Usage:   "enable open user registration",
	},
	&cli.BoolFlag{
		EnvVars: []string{"WOODPECKER_AUTHENTICATE_PUBLIC_REPOS"},
		Name:    "authenticate-public-repos",
		Usage:   "Always use authentication to clone repositories even if they are public. Needed if the SCM requires to always authenticate as used by many companies.",
	},
	&cli.StringSliceFlag{
		EnvVars: []string{"WOODPECKER_DEFAULT_CANCEL_PREVIOUS_PIPELINE_EVENTS"},
		Name:    "default-cancel-previous-pipeline-events",
		Usage:   "List of event names that will be canceled when a new pipeline for the same context (tag, branch) is created.",
		Value:   cli.NewStringSlice("push", "pull_request"),
	},
	&cli.StringFlag{
		EnvVars: []string{"WOODPECKER_DEFAULT_CLONE_IMAGE"},
		Name:    "default-clone-image",
		Usage:   "The default docker image to be used when cloning the repo",
		Value:   constant.DefaultCloneImage,
	},
	&cli.Int64Flag{
		EnvVars: []string{"WOODPECKER_DEFAULT_PIPELINE_TIMEOUT"},
		Name:    "default-pipeline-timeout",
		Usage:   "The default time in minutes for a repo in minutes before a pipeline gets killed",
		Value:   60,
	},
	&cli.Int64Flag{
		EnvVars: []string{"WOODPECKER_MAX_PIPELINE_TIMEOUT"},
		Name:    "max-pipeline-timeout",
		Usage:   "The maximum time in minutes you can set in the repo settings before a pipeline gets killed",
		Value:   120,
	},
	&cli.DurationFlag{
		EnvVars: []string{"WOODPECKER_SESSION_EXPIRES"},
		Name:    "session-expires",
		Usage:   "session expiration time",
		Value:   time.Hour * 72,
	},
	&cli.StringSliceFlag{
		EnvVars: []string{"WOODPECKER_ESCALATE"},
		Name:    "escalate",
		Usage:   "images to run in privileged mode",
		Value:   cli.NewStringSlice(constant.PrivilegedPlugins...),
	},
	&cli.StringSliceFlag{
		EnvVars: []string{"WOODPECKER_VOLUME"},
		Name:    "volume",
	},
	&cli.StringFlag{
		EnvVars: []string{"WOODPECKER_DOCKER_CONFIG"},
		Name:    "docker-config",
	},
	&cli.StringSliceFlag{
		EnvVars: []string{"WOODPECKER_ENVIRONMENT"},
		Name:    "environment",
	},
	&cli.StringSliceFlag{
		EnvVars: []string{"WOODPECKER_NETWORK"},
		Name:    "network",
	},
	&cli.StringFlag{
		EnvVars:  []string{"WOODPECKER_AGENT_SECRET"},
		Name:     "agent-secret",
		Usage:    "server-agent shared password",
		FilePath: os.Getenv("WOODPECKER_AGENT_SECRET_FILE"),
	},
	&cli.DurationFlag{
		EnvVars: []string{"WOODPECKER_KEEPALIVE_MIN_TIME"},
		Name:    "keepalive-min-time",
		Usage:   "server-side enforcement policy on the minimum amount of time a client should wait before sending a keepalive ping.",
	},
	&cli.StringFlag{
		EnvVars: []string{"WOODPECKER_CONFIG_SERVICE_ENDPOINT"},
		Name:    "config-service-endpoint",
		Usage:   "url used for calling configuration service endpoint",
	},
	&cli.StringFlag{
		EnvVars: []string{"WOODPECKER_DATABASE_DRIVER"},
		Name:    "driver",
		Usage:   "database driver",
		Value:   "sqlite3",
	},
	&cli.StringFlag{
		EnvVars:  []string{"WOODPECKER_DATABASE_DATASOURCE"},
		Name:     "datasource",
		Usage:    "database driver configuration string",
		Value:    datasourceDefaultValue(),
		FilePath: os.Getenv("WOODPECKER_DATABASE_DATASOURCE_FILE"),
	},
	&cli.StringFlag{
		EnvVars:  []string{"WOODPECKER_PROMETHEUS_AUTH_TOKEN"},
		Name:     "prometheus-auth-token",
		Usage:    "token to secure prometheus metrics endpoint",
		Value:    "",
		FilePath: os.Getenv("WOODPECKER_PROMETHEUS_AUTH_TOKEN_FILE"),
	},
	&cli.StringFlag{
		EnvVars: []string{"WOODPECKER_STATUS_CONTEXT", "WOODPECKER_GITHUB_CONTEXT", "WOODPECKER_GITEA_CONTEXT"},
		Name:    "status-context",
		Usage:   "status context prefix",
		Value:   "ci/woodpecker",
	},
	&cli.StringFlag{
		EnvVars: []string{"WOODPECKER_STATUS_CONTEXT_FORMAT"},
		Name:    "status-context-format",
		Usage:   "status context format",
		Value:   "{{ .context }}/{{ .event }}/{{ .workflow }}{{if not (eq .axis_id 0)}}/{{.axis_id}}{{end}}",
	},
	&cli.BoolFlag{
		EnvVars: []string{"WOODPECKER_MIGRATIONS_ALLOW_LONG"},
		Name:    "migrations-allow-long",
		Value:   false,
	},
	&cli.BoolFlag{
		EnvVars: []string{"WOODPECKER_ENABLE_SWAGGER"},
		Name:    "enable-swagger",
		Value:   true,
	},
	&cli.BoolFlag{
		EnvVars: []string{"WOODPECKER_DISABLE_VERSION_CHECK"},
		Usage:   "Disable version check in admin web ui.",
		Name:    "skip-version-check",
	},
	//
	// backend options for pipeline compiler
	//
	&cli.StringFlag{
		EnvVars: []string{"WOODPECKER_BACKEND_NO_PROXY", "NO_PROXY", "no_proxy"},
		Usage:   "if set, pass the environment variable down as \"NO_PROXY\" to steps",
		Name:    "backend-no-proxy",
	},
	&cli.StringFlag{
		EnvVars: []string{"WOODPECKER_BACKEND_HTTP_PROXY", "HTTP_PROXY", "http_proxy"},
		Usage:   "if set, pass the environment variable down as \"HTTP_PROXY\" to steps",
		Name:    "backend-http-proxy",
	},
	&cli.StringFlag{
		EnvVars: []string{"WOODPECKER_BACKEND_HTTPS_PROXY", "HTTPS_PROXY", "https_proxy"},
		Usage:   "if set, pass the environment variable down as \"HTTPS_PROXY\" to steps",
		Name:    "backend-https-proxy",
	},
	//
	// resource limit parameters
	//
	&cli.DurationFlag{
		EnvVars: []string{"WOODPECKER_FORGE_TIMEOUT"},
		Name:    "forge-timeout",
		Usage:   "how many seconds before timeout when fetching the Woodpecker configuration from a Forge",
		Value:   time.Second * 3,
	},
	&cli.UintFlag{
		EnvVars: []string{"WOODPECKER_FORGE_RETRY"},
		Name:    "forge-retry",
		Usage:   "How many retries of fetching the Woodpecker configuration from a forge are done before we fail",
		Value:   3,
	},
	&cli.Int64Flag{
		EnvVars: []string{"WOODPECKER_LIMIT_MEM_SWAP"},
		Name:    "limit-mem-swap",
		Usage:   "maximum swappable memory allowed in bytes",
	},
	&cli.Int64Flag{
		EnvVars: []string{"WOODPECKER_LIMIT_MEM"},
		Name:    "limit-mem",
		Usage:   "maximum memory allowed in bytes",
	},
	&cli.Int64Flag{
		EnvVars: []string{"WOODPECKER_LIMIT_SHM_SIZE"},
		Name:    "limit-shm-size",
		Usage:   "docker compose /dev/shm allowed in bytes",
	},
	&cli.Int64Flag{
		EnvVars: []string{"WOODPECKER_LIMIT_CPU_QUOTA"},
		Name:    "limit-cpu-quota",
		Usage:   "impose a cpu quota",
	},
	&cli.Int64Flag{
		EnvVars: []string{"WOODPECKER_LIMIT_CPU_SHARES"},
		Name:    "limit-cpu-shares",
		Usage:   "change the cpu shares",
	},
	&cli.StringFlag{
		EnvVars: []string{"WOODPECKER_LIMIT_CPU_SET"},
		Name:    "limit-cpu-set",
		Usage:   "set the cpus allowed to execute containers",
	},
	//
	&cli.StringFlag{
		Name:    "forge-url",
		Usage:   "url of the forge",
		EnvVars: []string{"WOODPECKER_FORGE_URL", "WOODPECKER_GITHUB_URL", "WOODPECKER_GITLAB_URL", "WOODPECKER_GITEA_URL", "WOODPECKER_BITBUCKET_URL"},
	},
	&cli.StringFlag{
		Name:    "forge-oauth-client",
		Usage:   "oauth2 client id",
		EnvVars: []string{"WOODPECKER_FORGE_CLIENT", "WOODPECKER_GITHUB_CLIENT", "WOODPECKER_GITLAB_CLIENT", "WOODPECKER_GITEA_CLIENT", "WOODPECKER_BITBUCKET_CLIENT", "WOODPECKER_BITBUCKET_DC_CLIENT_ID"},
	},
	&cli.StringFlag{
		Name:    "forge-oauth-secret",
		Usage:   "oauth2 client secret",
		EnvVars: []string{"WOODPECKER_FORGE_SECRET", "WOODPECKER_GITHUB_SECRET", "WOODPECKER_GITLAB_SECRET", "WOODPECKER_GITEA_SECRET", "WOODPECKER_BITBUCKET_SECRET", "WOODPECKER_BITBUCKET_DC_CLIENT_SECRET"},
	},
	&cli.BoolFlag{
		Name:    "forge-skip-verify",
		Usage:   "skip ssl verification",
		EnvVars: []string{"WOODPECKER_FORGE_SKIP_VERIFY", "WOODPECKER_GITHUB_SKIP_VERIFY", "WOODPECKER_GITLAB_SKIP_VERIFY", "WOODPECKER_GITEA_SKIP_VERIFY", "WOODPECKER_BITBUCKET_SKIP_VERIFY"},
	},
	&cli.StringFlag{
		EnvVars: []string{"WOODPECKER_EXPERT_FORGE_OAUTH_HOST", "WOODPECKER_DEV_GITEA_OAUTH_URL"}, // TODO: remove WOODPECKER_DEV_GITEA_OAUTH_URL in next major release
		Name:    "forge-oauth-host",
<<<<<<< HEAD
		Usage:   "!!!for experts!!! fully qualified url (<scheme>://<host>[/<prefixpath>]). use it if your forge url WOODPECKER_FORGE_URL or WOODPECKER_GITEA_URL, ... isn't a public url",
=======
		Usage:   "fully qualified forge url (<scheme>://<host>[/<prefixpath>]). use it if your forge url WOODPECKER_FORGE_URL or WOODPECKER_GITEA_URL, ... isn't a public url",
>>>>>>> 73d8a1af
	},
	//
	// Addon
	//
	&cli.StringFlag{
		EnvVars: []string{"WOODPECKER_ADDON_FORGE"},
		Name:    "addon-forge",
		Usage:   "path to forge addon executable",
	},
	//
	// GitHub
	//
	&cli.BoolFlag{
		EnvVars: []string{"WOODPECKER_GITHUB"},
		Name:    "github",
		Usage:   "github driver is enabled",
	},
	&cli.BoolFlag{
		EnvVars: []string{"WOODPECKER_GITHUB_MERGE_REF"},
		Name:    "github-merge-ref",
		Usage:   "github pull requests use merge ref",
		Value:   true,
	},
	&cli.BoolFlag{
		EnvVars: []string{"WOODPECKER_GITHUB_PUBLIC_ONLY"},
		Name:    "github-public-only",
		Usage:   "github tokens should only get access to public repos",
		Value:   false,
	},
	//
	// Gitea
	//
	&cli.BoolFlag{
		EnvVars: []string{"WOODPECKER_GITEA"},
		Name:    "gitea",
		Usage:   "gitea driver is enabled",
	},
	//
	// Bitbucket
	//
	&cli.BoolFlag{
		EnvVars: []string{"WOODPECKER_BITBUCKET"},
		Name:    "bitbucket",
		Usage:   "bitbucket driver is enabled",
	},
	//
	// Gitlab
	//
	&cli.BoolFlag{
		EnvVars: []string{"WOODPECKER_GITLAB"},
		Name:    "gitlab",
		Usage:   "gitlab driver is enabled",
	},
	//
	// Bitbucket DataCenter/Server (previously Stash)
	//
	&cli.BoolFlag{
		EnvVars: []string{"WOODPECKER_BITBUCKET_DC"},
		Name:    "bitbucket-dc",
		Usage:   "Bitbucket DataCenter/Server driver is enabled",
	},
	&cli.StringFlag{
		EnvVars:  []string{"WOODPECKER_BITBUCKET_DC_GIT_USERNAME"},
		Name:     "bitbucket-dc-git-username",
		Usage:    "Bitbucket DataCenter/Server service account username",
		FilePath: os.Getenv("WOODPECKER_BITBUCKET_DC_GIT_USERNAME_FILE"),
	},
	&cli.StringFlag{
		EnvVars:  []string{"WOODPECKER_BITBUCKET_DC_GIT_PASSWORD"},
		Name:     "bitbucket-dc-git-password",
		Usage:    "Bitbucket DataCenter/Server service account password",
		FilePath: os.Getenv("WOODPECKER_BITBUCKET_DC_GIT_PASSWORD_FILE"),
	},
	//
	// development flags
	//
	&cli.StringFlag{
		EnvVars: []string{"WOODPECKER_DEV_WWW_PROXY"},
		Name:    "www-proxy",
		Usage:   "serve the website by using a proxy (used for development)",
		Hidden:  true,
	},
	//
	// expert flags
	//
	&cli.StringFlag{
		EnvVars: []string{"WOODPECKER_EXPERT_WEBHOOK_HOST", "WOODPECKER_WEBHOOK_HOST"}, // TODO: remove WOODPECKER_WEBHOOK_HOST in next major release
		Name:    "server-webhook-host",
<<<<<<< HEAD
		Usage:   "!!!for experts!!! server fully qualified url called by forge's webhooks (<scheme>://<host>[/<prefixpath>])",
=======
		Usage:   "fully qualified woodpecker server url called by forge's webhooks (<scheme>://<host>[/<prefixpath>])",
>>>>>>> 73d8a1af
	},
	// TODO: remove in next major release
	&cli.StringFlag{
		EnvVars: []string{"WOODPECKER_DEV_OAUTH_HOST"},
		Name:    "server-dev-oauth-host-deprecated",
		Usage:   "DEPRECATED: use WOODPECKER_EXPERT_FORGE_OAUTH_HOST instead\nfully qualified url (<scheme>://<host>[/<prefixpath>]) used for oauth redirect",
		Value:   "",
		Hidden:  true,
	},
	//
	// secrets encryption in DB
	//
	&cli.StringFlag{
		EnvVars:  []string{"WOODPECKER_ENCRYPTION_KEY"},
		Name:     "encryption-raw-key",
		Usage:    "Raw encryption key",
		FilePath: os.Getenv("WOODPECKER_ENCRYPTION_KEY_FILE"),
	},
	&cli.StringFlag{
		EnvVars: []string{"WOODPECKER_ENCRYPTION_TINK_KEYSET_FILE"},
		Name:    "encryption-tink-keyset",
		Usage:   "Google tink AEAD-compatible keyset file to encrypt secrets in DB",
	},
	&cli.BoolFlag{
		EnvVars: []string{"WOODPECKER_ENCRYPTION_DISABLE"},
		Name:    "encryption-disable-flag",
		Usage:   "Flag to decrypt all encrypted data and disable encryption on server",
	},
}, logger.GlobalLoggerFlags...)

// If woodpecker is running inside a container the default value for
// the datasource is different from running outside a container.
func datasourceDefaultValue() string {
	_, found := os.LookupEnv("WOODPECKER_IN_CONTAINER")
	if found {
		return "/var/lib/woodpecker/woodpecker.sqlite"
	}
	return "woodpecker.sqlite"
}<|MERGE_RESOLUTION|>--- conflicted
+++ resolved
@@ -38,7 +38,7 @@
 	&cli.StringFlag{
 		EnvVars: []string{"WOODPECKER_HOST"},
 		Name:    "server-host",
-		Usage:   "server fully qualified url (<scheme>://<host>[/<prefixpath>])",
+		Usage:   "server fully qualified url. Format: <scheme>://<host>[/<prefixpath>]",
 	},
 	&cli.StringFlag{
 		EnvVars: []string{"WOODPECKER_SERVER_ADDR"},
@@ -328,11 +328,7 @@
 	&cli.StringFlag{
 		EnvVars: []string{"WOODPECKER_EXPERT_FORGE_OAUTH_HOST", "WOODPECKER_DEV_GITEA_OAUTH_URL"}, // TODO: remove WOODPECKER_DEV_GITEA_OAUTH_URL in next major release
 		Name:    "forge-oauth-host",
-<<<<<<< HEAD
-		Usage:   "!!!for experts!!! fully qualified url (<scheme>://<host>[/<prefixpath>]). use it if your forge url WOODPECKER_FORGE_URL or WOODPECKER_GITEA_URL, ... isn't a public url",
-=======
-		Usage:   "fully qualified forge url (<scheme>://<host>[/<prefixpath>]). use it if your forge url WOODPECKER_FORGE_URL or WOODPECKER_GITEA_URL, ... isn't a public url",
->>>>>>> 73d8a1af
+		Usage:   "!!!for experts!!! fully qualified public forge url. Use it if your forge url WOODPECKER_FORGE_URL or WOODPECKER_GITEA_URL, ... isn't a public url. Format: <scheme>://<host>[/<prefixpath>]",
 	},
 	//
 	// Addon
@@ -421,17 +417,13 @@
 	&cli.StringFlag{
 		EnvVars: []string{"WOODPECKER_EXPERT_WEBHOOK_HOST", "WOODPECKER_WEBHOOK_HOST"}, // TODO: remove WOODPECKER_WEBHOOK_HOST in next major release
 		Name:    "server-webhook-host",
-<<<<<<< HEAD
-		Usage:   "!!!for experts!!! server fully qualified url called by forge's webhooks (<scheme>://<host>[/<prefixpath>])",
-=======
-		Usage:   "fully qualified woodpecker server url called by forge's webhooks (<scheme>://<host>[/<prefixpath>])",
->>>>>>> 73d8a1af
+		Usage:   "!!!for experts!!! fully qualified woodpecker server url called by forge's webhooks. Format: <scheme>://<host>[/<prefixpath>]",
 	},
 	// TODO: remove in next major release
 	&cli.StringFlag{
 		EnvVars: []string{"WOODPECKER_DEV_OAUTH_HOST"},
 		Name:    "server-dev-oauth-host-deprecated",
-		Usage:   "DEPRECATED: use WOODPECKER_EXPERT_FORGE_OAUTH_HOST instead\nfully qualified url (<scheme>://<host>[/<prefixpath>]) used for oauth redirect",
+		Usage:   "DEPRECATED: use WOODPECKER_EXPERT_FORGE_OAUTH_HOST instead\nfully qualified url used for oauth redirects. Format: <scheme>://<host>[/<prefixpath>]",
 		Value:   "",
 		Hidden:  true,
 	},
