// Copyright 2022 Woodpecker Authors
// Copyright 2018 Drone.IO Inc.
//
// Licensed under the Apache License, Version 2.0 (the "License");
// you may not use this file except in compliance with the License.
// You may obtain a copy of the License at
//
//      http://www.apache.org/licenses/LICENSE-2.0
//
// Unless required by applicable law or agreed to in writing, software
// distributed under the License is distributed on an "AS IS" BASIS,
// WITHOUT WARRANTIES OR CONDITIONS OF ANY KIND, either express or implied.
// See the License for the specific language governing permissions and
// limitations under the License.

package main

import (
	"context"
	"encoding/base32"
	"errors"
	"fmt"
	"net/url"
	"os"
	"strings"
	"time"

	"github.com/gorilla/securecookie"
	"github.com/rs/zerolog/log"
	"github.com/urfave/cli/v3"

	"go.woodpecker-ci.org/woodpecker/v2/server"
	"go.woodpecker-ci.org/woodpecker/v2/server/cache"
	"go.woodpecker-ci.org/woodpecker/v2/server/forge/setup"
	"go.woodpecker-ci.org/woodpecker/v2/server/logging"
	"go.woodpecker-ci.org/woodpecker/v2/server/model"
	"go.woodpecker-ci.org/woodpecker/v2/server/pubsub"
	"go.woodpecker-ci.org/woodpecker/v2/server/queue"
	"go.woodpecker-ci.org/woodpecker/v2/server/services"
	logService "go.woodpecker-ci.org/woodpecker/v2/server/services/log"
	"go.woodpecker-ci.org/woodpecker/v2/server/services/log/file"
	"go.woodpecker-ci.org/woodpecker/v2/server/services/permissions"
	"go.woodpecker-ci.org/woodpecker/v2/server/store"
	"go.woodpecker-ci.org/woodpecker/v2/server/store/datastore"
	"go.woodpecker-ci.org/woodpecker/v2/server/store/types"
	"go.woodpecker-ci.org/woodpecker/v2/shared/constant"
)

const (
	queueInfoRefreshInterval = 500 * time.Millisecond
	storeInfoRefreshInterval = 10 * time.Second
)

func setupStore(ctx context.Context, c *cli.Command) (store.Store, error) {
	datasource := c.String("datasource")
	driver := c.String("driver")
	oldDatasource := c.String("old-datasource")
	oldDriver := c.String("old-driver")
	importOnly := c.Bool("import-old-datastore-only")
	xorm := store.XORM{
		Log:     c.Bool("log-xorm"),
		ShowSQL: c.Bool("log-xorm-sql"),
	}

	if driver == "sqlite3" || oldDriver == "sqlite3" {
		if datastore.SupportedDriver("sqlite3") {
			log.Debug().Msg("server has sqlite3 support")
		} else {
			log.Debug().Msg("server was built without sqlite3 support!")
		}
	}

	if !datastore.SupportedDriver(driver) {
		return nil, fmt.Errorf("database driver '%s' not supported", driver)
	}

	if driver == "sqlite3" {
		if err := checkSqliteFileExist(datasource); err != nil {
			return nil, fmt.Errorf("check sqlite file: %w", err)
		}
	}

	opts := &store.Opts{
		Driver: driver,
		Config: datasource,
		XORM:   xorm,
	}
	log.Trace().Msgf("setup datastore: %#v", *opts)
	_store, err := datastore.NewEngine(opts)
	if err != nil {
		return nil, fmt.Errorf("could not open datastore: %w", err)
	}

<<<<<<< HEAD
	if oldDatasource == "" {
		if err := _store.Migrate(c.Bool("migrations-allow-long")); err != nil {
			return nil, fmt.Errorf("could not migrate datastore: %w", err)
		}
	} else {
		oldOpts := &store.Opts{
			Driver: oldDriver,
			Config: oldDatasource,
		}
		log.Trace().Msgf("migrate and import from datastore: %#v", *oldOpts)
		log.Info().Msg("database to convert detected")
		if err := datastore.ImportOldDB(oldOpts, opts); err != nil {
			return nil, err
		}
		if importOnly {
			os.Exit(0)
		}
=======
	if err := store.Migrate(ctx, c.Bool("migrations-allow-long")); err != nil {
		return nil, fmt.Errorf("could not migrate datastore: %w", err)
>>>>>>> b6c8374a
	}

	return _store, nil
}

func checkSqliteFileExist(path string) error {
	_, err := os.Stat(path)
	if err != nil && os.IsNotExist(err) {
		log.Warn().Msgf("no sqlite3 file found, will create one at '%s'", path)
		return nil
	}
	return err
}

func setupQueue(ctx context.Context, s store.Store) queue.Queue {
	return queue.WithTaskStore(ctx, queue.New(ctx), s)
}

func setupMembershipService(_ context.Context, _store store.Store) cache.MembershipService {
	return cache.NewMembershipService(_store)
}

func setupLogStore(c *cli.Command, s store.Store) (logService.Service, error) {
	switch c.String("log-store") {
	case "file":
		return file.NewLogStore(c.String("log-store-file-path"))
	default:
		return s, nil
	}
}

const jwtSecretID = "jwt-secret"

func setupJWTSecret(_store store.Store) (string, error) {
	jwtSecret, err := _store.ServerConfigGet(jwtSecretID)
	if errors.Is(err, types.RecordNotExist) {
		jwtSecret := base32.StdEncoding.EncodeToString(
			securecookie.GenerateRandomKey(32),
		)
		err = _store.ServerConfigSet(jwtSecretID, jwtSecret)
		if err != nil {
			return "", err
		}
		log.Debug().Msg("created jwt secret")
		return jwtSecret, nil
	}

	if err != nil {
		return "", err
	}

	return jwtSecret, nil
}

func setupEvilGlobals(ctx context.Context, c *cli.Command, s store.Store) error {
	// services
	server.Config.Services.Queue = setupQueue(ctx, s)
	server.Config.Services.Logs = logging.New()
	server.Config.Services.Pubsub = pubsub.New()
	server.Config.Services.Membership = setupMembershipService(ctx, s)
	serviceManager, err := services.NewManager(c, s, setup.Forge)
	if err != nil {
		return fmt.Errorf("could not setup service manager: %w", err)
	}
	server.Config.Services.Manager = serviceManager

	server.Config.Services.LogStore, err = setupLogStore(c, s)
	if err != nil {
		return fmt.Errorf("could not setup log store: %w", err)
	}

	// authentication
	server.Config.Pipeline.AuthenticatePublicRepos = c.Bool("authenticate-public-repos")

	// Cloning
	server.Config.Pipeline.DefaultCloneImage = c.String("default-clone-image")
	constant.TrustedCloneImages = append(constant.TrustedCloneImages, server.Config.Pipeline.DefaultCloneImage)

	// Execution
	_events := c.StringSlice("default-cancel-previous-pipeline-events")
	events := make([]model.WebhookEvent, 0, len(_events))
	for _, v := range _events {
		events = append(events, model.WebhookEvent(v))
	}
	server.Config.Pipeline.DefaultCancelPreviousPipelineEvents = events
	server.Config.Pipeline.DefaultTimeout = c.Int("default-pipeline-timeout")
	server.Config.Pipeline.MaxTimeout = c.Int("max-pipeline-timeout")

	// limits
	server.Config.Pipeline.Limits.MemSwapLimit = c.Int("limit-mem-swap")
	server.Config.Pipeline.Limits.MemLimit = c.Int("limit-mem")
	server.Config.Pipeline.Limits.ShmSize = c.Int("limit-shm-size")
	server.Config.Pipeline.Limits.CPUQuota = c.Int("limit-cpu-quota")
	server.Config.Pipeline.Limits.CPUShares = c.Int("limit-cpu-shares")
	server.Config.Pipeline.Limits.CPUSet = c.String("limit-cpu-set")

	// backend options for pipeline compiler
	server.Config.Pipeline.Proxy.No = c.String("backend-no-proxy")
	server.Config.Pipeline.Proxy.HTTP = c.String("backend-http-proxy")
	server.Config.Pipeline.Proxy.HTTPS = c.String("backend-https-proxy")

	// server configuration
	server.Config.Server.JWTSecret, err = setupJWTSecret(s)
	if err != nil {
		return fmt.Errorf("could not setup jwt secret: %w", err)
	}
	server.Config.Server.Cert = c.String("server-cert")
	server.Config.Server.Key = c.String("server-key")
	server.Config.Server.AgentToken = c.String("agent-secret")
	serverHost := strings.TrimSuffix(c.String("server-host"), "/")
	server.Config.Server.Host = serverHost
	if c.IsSet("server-webhook-host") {
		server.Config.Server.WebhookHost = c.String("server-webhook-host")
	} else {
		server.Config.Server.WebhookHost = serverHost
	}
	server.Config.Server.OAuthHost = serverHost
	server.Config.Server.Port = c.String("server-addr")
	server.Config.Server.PortTLS = c.String("server-addr-tls")
	server.Config.Server.StatusContext = c.String("status-context")
	server.Config.Server.StatusContextFormat = c.String("status-context-format")
	server.Config.Server.SessionExpires = c.Duration("session-expires")
	u, _ := url.Parse(server.Config.Server.Host)
	rootPath := strings.TrimSuffix(u.Path, "/")
	if rootPath != "" && !strings.HasPrefix(rootPath, "/") {
		rootPath = "/" + rootPath
	}
	server.Config.Server.RootPath = rootPath
	server.Config.Server.CustomCSSFile = strings.TrimSpace(c.String("custom-css-file"))
	server.Config.Server.CustomJsFile = strings.TrimSpace(c.String("custom-js-file"))
	server.Config.Pipeline.Networks = c.StringSlice("network")
	server.Config.Pipeline.Volumes = c.StringSlice("volume")
	server.Config.Pipeline.Privileged = c.StringSlice("escalate")
	server.Config.WebUI.EnableSwagger = c.Bool("enable-swagger")
	server.Config.WebUI.SkipVersionCheck = c.Bool("skip-version-check")

	// prometheus
	server.Config.Prometheus.AuthToken = c.String("prometheus-auth-token")

	// permissions
	server.Config.Permissions.Open = c.Bool("open")
	server.Config.Permissions.Admins = permissions.NewAdmins(c.StringSlice("admin"))
	server.Config.Permissions.Orgs = permissions.NewOrgs(c.StringSlice("orgs"))
	server.Config.Permissions.OwnersAllowlist = permissions.NewOwnersAllowlist(c.StringSlice("repo-owners"))
	return nil
}<|MERGE_RESOLUTION|>--- conflicted
+++ resolved
@@ -91,9 +91,8 @@
 		return nil, fmt.Errorf("could not open datastore: %w", err)
 	}
 
-<<<<<<< HEAD
 	if oldDatasource == "" {
-		if err := _store.Migrate(c.Bool("migrations-allow-long")); err != nil {
+		if err := _store.Migrate(ctx, c.Bool("migrations-allow-long")); err != nil {
 			return nil, fmt.Errorf("could not migrate datastore: %w", err)
 		}
 	} else {
@@ -109,10 +108,6 @@
 		if importOnly {
 			os.Exit(0)
 		}
-=======
-	if err := store.Migrate(ctx, c.Bool("migrations-allow-long")); err != nil {
-		return nil, fmt.Errorf("could not migrate datastore: %w", err)
->>>>>>> b6c8374a
 	}
 
 	return _store, nil
