// Copyright 2018 Drone.IO Inc.
//
// Licensed under the Apache License, Version 2.0 (the "License");
// you may not use this file except in compliance with the License.
// You may obtain a copy of the License at
//
//      http://www.apache.org/licenses/LICENSE-2.0
//
// Unless required by applicable law or agreed to in writing, software
// distributed under the License is distributed on an "AS IS" BASIS,
// WITHOUT WARRANTIES OR CONDITIONS OF ANY KIND, either express or implied.
// See the License for the specific language governing permissions and
// limitations under the License.

package main

import (
	"context"
	"crypto"
	"crypto/ed25519"
	"crypto/rand"
	"encoding/hex"
	"fmt"
	"net/url"
	"os"
	"strings"
	"time"

	"github.com/prometheus/client_golang/prometheus"
	"github.com/prometheus/client_golang/prometheus/promauto"
	"github.com/rs/zerolog/log"
	"github.com/urfave/cli/v2"
	"golang.org/x/sync/errgroup"

	"github.com/woodpecker-ci/woodpecker/server"
	"github.com/woodpecker-ci/woodpecker/server/model"
	"github.com/woodpecker-ci/woodpecker/server/plugins/environments"
	"github.com/woodpecker-ci/woodpecker/server/plugins/registry"
	"github.com/woodpecker-ci/woodpecker/server/plugins/secrets"
	"github.com/woodpecker-ci/woodpecker/server/queue"
	"github.com/woodpecker-ci/woodpecker/server/remote"
	"github.com/woodpecker-ci/woodpecker/server/remote/bitbucket"
	"github.com/woodpecker-ci/woodpecker/server/remote/bitbucketserver"
	"github.com/woodpecker-ci/woodpecker/server/remote/coding"
	"github.com/woodpecker-ci/woodpecker/server/remote/gitea"
	"github.com/woodpecker-ci/woodpecker/server/remote/github"
	"github.com/woodpecker-ci/woodpecker/server/remote/gitlab"
	"github.com/woodpecker-ci/woodpecker/server/remote/gogs"
	"github.com/woodpecker-ci/woodpecker/server/store"
	"github.com/woodpecker-ci/woodpecker/server/store/datastore"
)

func setupStore(c *cli.Context) (store.Store, error) {
	datasource := c.String("datasource")
	driver := c.String("driver")

	if driver == "sqlite3" {
		if datastore.SupportedDriver("sqlite3") {
			log.Debug().Msgf("server has sqlite3 support")
		} else {
			log.Debug().Msgf("server was build with no sqlite3 support!")
		}
	}

	if !datastore.SupportedDriver(driver) {
		log.Fatal().Msgf("database driver '%s' not supported", driver)
	}

	if driver == "sqlite3" {
		if new, err := fallbackSqlite3File(datasource); err != nil {
			log.Fatal().Err(err).Msg("fallback to old sqlite3 file failed")
		} else {
			datasource = new
		}
	}

	opts := &store.Opts{
		Driver: driver,
		Config: datasource,
	}
	log.Trace().Msgf("setup datastore: %#v", *opts)
	store, err := datastore.NewEngine(opts)
	if err != nil {
		log.Fatal().Err(err).Msg("could not open datastore")
	}

	if err := store.Migrate(); err != nil {
		log.Fatal().Err(err).Msg("could not migrate datastore")
	}

	return store, nil
}

// TODO: convert it to a check and fail hard only function in v0.16.0 to be able to remove it in v0.17.0
// TODO: add it to the "how to migrate from drone docs"
func fallbackSqlite3File(path string) (string, error) {
	const dockerDefaultPath = "/var/lib/woodpecker/woodpecker.sqlite"
	const dockerDefaultDir = "/var/lib/woodpecker/drone.sqlite"
	const dockerOldPath = "/var/lib/drone/drone.sqlite"
	const standaloneDefault = "woodpecker.sqlite"
	const standaloneOld = "drone.sqlite"

	// custom location was set, use that one
	if path != dockerDefaultPath && path != standaloneDefault {
		return path, nil
	}

	// file is at new default("/var/lib/woodpecker/woodpecker.sqlite")
	_, err := os.Stat(dockerDefaultPath)
	if err != nil && !os.IsNotExist(err) {
		return "", err
	}
	if err == nil {
		return dockerDefaultPath, nil
	}

	// file is at new default("woodpecker.sqlite")
	_, err = os.Stat(standaloneDefault)
	if err != nil && !os.IsNotExist(err) {
		return "", err
	}
	if err == nil {
		return standaloneDefault, nil
	}

	// woodpecker run in standalone mode, file is in same folder but not renamed
	_, err = os.Stat(standaloneOld)
	if err != nil && !os.IsNotExist(err) {
		return "", err
	}
	if err == nil {
		// rename in same folder should be fine as it should be same docker volume
		log.Warn().Msgf("found sqlite3 file at '%s' and moved to '%s'", standaloneOld, standaloneDefault)
		return standaloneDefault, os.Rename(standaloneOld, standaloneDefault)
	}

	// file is in new folder but not renamed
	_, err = os.Stat(dockerDefaultDir)
	if err != nil && !os.IsNotExist(err) {
		return "", err
	}
	if err == nil {
		// rename in same folder should be fine as it should be same docker volume
		log.Warn().Msgf("found sqlite3 file at '%s' and moved to '%s'", dockerDefaultDir, dockerDefaultPath)
		return dockerDefaultPath, os.Rename(dockerDefaultDir, dockerDefaultPath)
	}

	// file is still at old location
	_, err = os.Stat(dockerOldPath)
	if err == nil {
		// TODO: use log.Fatal()... in next version
		log.Error().Msgf("found sqlite3 file at deprecated path '%s', please move it to '%s' and update your volume path if necessary", dockerOldPath, dockerDefaultPath)
		return dockerOldPath, nil
	}

	// file does not exist at all
	log.Warn().Msgf("no sqlite3 file found, will create one at '%s'", path)
	return path, nil
}

func setupQueue(c *cli.Context, s store.Store) queue.Queue {
	return queue.WithTaskStore(queue.New(c.Context), s)
}

func setupSecretService(c *cli.Context, s store.Store) model.SecretService {
	return secrets.NewBuiltin(s)
}

func setupRegistryService(c *cli.Context, s store.Store) model.RegistryService {
	if c.String("docker-config") != "" {
		return registry.NewCombined(
			registry.NewBuiltin(s),
			registry.NewFilesystem(c.String("docker-config")),
		)
	}
	return registry.NewBuiltin(s)
}

func setupEnvironService(c *cli.Context, s store.Store) model.EnvironService {
	return environments.Parse(c.StringSlice("environment"))
}

// setupRemote helper function to setup the remote from the CLI arguments.
func setupRemote(c *cli.Context) (remote.Remote, error) {
	switch {
	case c.Bool("github"):
		return setupGithub(c)
	case c.Bool("gitlab"):
		return setupGitlab(c)
	case c.Bool("bitbucket"):
		return setupBitbucket(c)
	case c.Bool("stash"):
		return setupStash(c)
	case c.Bool("gogs"):
		return setupGogs(c)
	case c.Bool("gitea"):
		return setupGitea(c)
	case c.Bool("coding"):
		return setupCoding(c)
	default:
		return nil, fmt.Errorf("version control system not configured")
	}
}

// helper function to setup the Bitbucket remote from the CLI arguments.
func setupBitbucket(c *cli.Context) (remote.Remote, error) {
	opts := &bitbucket.Opts{
		Client: c.String("bitbucket-client"),
		Secret: c.String("bitbucket-secret"),
	}
	log.Trace().Msgf("Remote (bitbucket) opts: %#v", opts)
	return bitbucket.New(opts)
}

// helper function to setup the Gogs remote from the CLI arguments.
func setupGogs(c *cli.Context) (remote.Remote, error) {
	opts := gogs.Opts{
		URL:         c.String("gogs-server"),
		Username:    c.String("gogs-git-username"),
		Password:    c.String("gogs-git-password"),
		PrivateMode: c.Bool("gogs-private-mode"),
		SkipVerify:  c.Bool("gogs-skip-verify"),
	}
	log.Trace().Msgf("Remote (gogs) opts: %#v", opts)
	return gogs.New(opts)
}

// helper function to setup the Gitea remote from the CLI arguments.
func setupGitea(c *cli.Context) (remote.Remote, error) {
	server, err := url.Parse(c.String("gitea-server"))
	if err != nil {
		return nil, err
	}
	opts := gitea.Opts{
		URL:        strings.TrimRight(server.String(), "/"),
		Client:     c.String("gitea-client"),
		Secret:     c.String("gitea-secret"),
		SkipVerify: c.Bool("gitea-skip-verify"),
	}
	if len(opts.URL) == 0 {
		log.Fatal().Msg("WOODPECKER_GITEA_URL must be set")
	}
	log.Trace().Msgf("Remote (gitea) opts: %#v", opts)
	return gitea.New(opts)
}

// helper function to setup the Stash remote from the CLI arguments.
func setupStash(c *cli.Context) (remote.Remote, error) {
	opts := bitbucketserver.Opts{
		URL:               c.String("stash-server"),
		Username:          c.String("stash-git-username"),
		Password:          c.String("stash-git-password"),
		ConsumerKey:       c.String("stash-consumer-key"),
		ConsumerRSA:       c.String("stash-consumer-rsa"),
		ConsumerRSAString: c.String("stash-consumer-rsa-string"),
		SkipVerify:        c.Bool("stash-skip-verify"),
	}
	log.Trace().Msgf("Remote (bitbucketserver) opts: %#v", opts)
	return bitbucketserver.New(opts)
}

// helper function to setup the Gitlab remote from the CLI arguments.
func setupGitlab(c *cli.Context) (remote.Remote, error) {
	return gitlab.New(gitlab.Opts{
		URL:          c.String("gitlab-server"),
		ClientID:     c.String("gitlab-client"),
		ClientSecret: c.String("gitlab-secret"),
		SkipVerify:   c.Bool("gitlab-skip-verify"),
	})
}

// helper function to setup the GitHub remote from the CLI arguments.
func setupGithub(c *cli.Context) (remote.Remote, error) {
	opts := github.Opts{
		URL:        c.String("github-server"),
		Client:     c.String("github-client"),
		Secret:     c.String("github-secret"),
		SkipVerify: c.Bool("github-skip-verify"),
		MergeRef:   c.Bool("github-merge-ref"),
	}
	log.Trace().Msgf("Remote (github) opts: %#v", opts)
	return github.New(opts)
}

// helper function to setup the Coding remote from the CLI arguments.
func setupCoding(c *cli.Context) (remote.Remote, error) {
	opts := coding.Opts{
		URL:        c.String("coding-server"),
		Client:     c.String("coding-client"),
		Secret:     c.String("coding-secret"),
		Scopes:     c.StringSlice("coding-scope"),
		Username:   c.String("coding-git-username"),
		Password:   c.String("coding-git-password"),
		SkipVerify: c.Bool("coding-skip-verify"),
	}
	log.Trace().Msgf("Remote (coding) opts: %#v", opts)
	return coding.New(opts)
}

func setupMetrics(g *errgroup.Group, _store store.Store) {
	pendingJobs := promauto.NewGauge(prometheus.GaugeOpts{
		Namespace: "woodpecker",
		Name:      "pending_jobs",
		Help:      "Total number of pending build processes.",
	})
	waitingJobs := promauto.NewGauge(prometheus.GaugeOpts{
		Namespace: "woodpecker",
		Name:      "waiting_jobs",
		Help:      "Total number of builds waiting on deps.",
	})
	runningJobs := promauto.NewGauge(prometheus.GaugeOpts{
		Namespace: "woodpecker",
		Name:      "running_jobs",
		Help:      "Total number of running build processes.",
	})
	workers := promauto.NewGauge(prometheus.GaugeOpts{
		Namespace: "woodpecker",
		Name:      "worker_count",
		Help:      "Total number of workers.",
	})
	builds := promauto.NewGauge(prometheus.GaugeOpts{
		Namespace: "woodpecker",
		Name:      "build_total_count",
		Help:      "Total number of builds.",
	})
	users := promauto.NewGauge(prometheus.GaugeOpts{
		Namespace: "woodpecker",
		Name:      "user_count",
		Help:      "Total number of users.",
	})
	repos := promauto.NewGauge(prometheus.GaugeOpts{
		Namespace: "woodpecker",
		Name:      "repo_count",
		Help:      "Total number of repos.",
	})

	g.Go(func() error {
		for {
			stats := server.Config.Services.Queue.Info(context.TODO())
			pendingJobs.Set(float64(stats.Stats.Pending))
			waitingJobs.Set(float64(stats.Stats.WaitingOnDeps))
			runningJobs.Set(float64(stats.Stats.Running))
			workers.Set(float64(stats.Stats.Workers))
			time.Sleep(500 * time.Millisecond)
		}
	})
	g.Go(func() error {
		for {
			repoCount, _ := _store.GetRepoCount()
			userCount, _ := _store.GetUserCount()
			buildCount, _ := _store.GetBuildCount()
			builds.Set(float64(buildCount))
			users.Set(float64(userCount))
			repos.Set(float64(repoCount))
			time.Sleep(10 * time.Second)
		}
	})
}

<<<<<<< HEAD
// generate or load key pair to sign webhooks requests
func setupServiceKeys(_store store.Store) crypto.PrivateKey {
	privKeyID := "services-private-key"
=======
// generate or load key pair to sign webhooks requests (i.e. used for extensions)
func setupSignatureKeys(_store store.Store) (crypto.PrivateKey, crypto.PublicKey) {
	privKeyID := "signature-private-key"
>>>>>>> cc30db44

	privKey, err := _store.ServerConfigGet(privKeyID)
	if err != nil && err == datastore.RecordNotExist {
		_, privKey, err := ed25519.GenerateKey(rand.Reader)
		if err != nil {
			log.Fatal().Err(err).Msgf("Failed to generate private key")
<<<<<<< HEAD
			return nil
=======
			return nil, nil
>>>>>>> cc30db44
		}
		err = _store.ServerConfigSet(privKeyID, hex.EncodeToString(privKey))
		if err != nil {
			log.Fatal().Err(err).Msgf("Failed to generate private key")
<<<<<<< HEAD
			return nil
		}
		log.Info().Msg("Created private key")
		return privKey
	} else if err != nil {
		log.Fatal().Err(err).Msgf("Failed to load private key")
		return nil
	} else {
		privKey, err := hex.DecodeString(privKey)
		if err != nil {
			log.Fatal().Err(err).Msgf("Failed to decode private key")
			return nil
		}
		return ed25519.PrivateKey(privKey)
=======
			return nil, nil
		}
		log.Info().Msg("Created private key")
		return privKey, privKey.Public()
	} else if err != nil {
		log.Fatal().Err(err).Msgf("Failed to load private key")
		return nil, nil
	} else {
		privKeyStr, err := hex.DecodeString(privKey)
		if err != nil {
			log.Fatal().Err(err).Msgf("Failed to decode private key")
			return nil, nil
		}
		privKey := ed25519.PrivateKey(privKeyStr)
		return privKey, privKey.Public()
>>>>>>> cc30db44
	}
}<|MERGE_RESOLUTION|>--- conflicted
+++ resolved
@@ -357,46 +357,20 @@
 	})
 }
 
-<<<<<<< HEAD
-// generate or load key pair to sign webhooks requests
-func setupServiceKeys(_store store.Store) crypto.PrivateKey {
-	privKeyID := "services-private-key"
-=======
 // generate or load key pair to sign webhooks requests (i.e. used for extensions)
 func setupSignatureKeys(_store store.Store) (crypto.PrivateKey, crypto.PublicKey) {
 	privKeyID := "signature-private-key"
->>>>>>> cc30db44
 
 	privKey, err := _store.ServerConfigGet(privKeyID)
 	if err != nil && err == datastore.RecordNotExist {
 		_, privKey, err := ed25519.GenerateKey(rand.Reader)
 		if err != nil {
 			log.Fatal().Err(err).Msgf("Failed to generate private key")
-<<<<<<< HEAD
-			return nil
-=======
 			return nil, nil
->>>>>>> cc30db44
 		}
 		err = _store.ServerConfigSet(privKeyID, hex.EncodeToString(privKey))
 		if err != nil {
 			log.Fatal().Err(err).Msgf("Failed to generate private key")
-<<<<<<< HEAD
-			return nil
-		}
-		log.Info().Msg("Created private key")
-		return privKey
-	} else if err != nil {
-		log.Fatal().Err(err).Msgf("Failed to load private key")
-		return nil
-	} else {
-		privKey, err := hex.DecodeString(privKey)
-		if err != nil {
-			log.Fatal().Err(err).Msgf("Failed to decode private key")
-			return nil
-		}
-		return ed25519.PrivateKey(privKey)
-=======
 			return nil, nil
 		}
 		log.Info().Msg("Created private key")
@@ -412,6 +386,5 @@
 		}
 		privKey := ed25519.PrivateKey(privKeyStr)
 		return privKey, privKey.Public()
->>>>>>> cc30db44
 	}
 }