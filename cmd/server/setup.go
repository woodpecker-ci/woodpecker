// Copyright 2022 Woodpecker Authors
// Copyright 2018 Drone.IO Inc.
//
// Licensed under the Apache License, Version 2.0 (the "License");
// you may not use this file except in compliance with the License.
// You may obtain a copy of the License at
//
//      http://www.apache.org/licenses/LICENSE-2.0
//
// Unless required by applicable law or agreed to in writing, software
// distributed under the License is distributed on an "AS IS" BASIS,
// WITHOUT WARRANTIES OR CONDITIONS OF ANY KIND, either express or implied.
// See the License for the specific language governing permissions and
// limitations under the License.

package main

import (
	"context"
	"crypto"
	"crypto/ed25519"
	"crypto/rand"
	"encoding/hex"
	"errors"
	"fmt"
	"net/url"
	"os"
	"strings"
	"time"

	"github.com/prometheus/client_golang/prometheus"
	"github.com/prometheus/client_golang/prometheus/promauto"
	"github.com/rs/zerolog/log"
	"github.com/urfave/cli/v2"
	"golang.org/x/sync/errgroup"

	"go.woodpecker-ci.org/woodpecker/v2/server"
	"go.woodpecker-ci.org/woodpecker/v2/server/cache"
	"go.woodpecker-ci.org/woodpecker/v2/server/forge"
	"go.woodpecker-ci.org/woodpecker/v2/server/forge/bitbucket"
	"go.woodpecker-ci.org/woodpecker/v2/server/forge/gitea"
	"go.woodpecker-ci.org/woodpecker/v2/server/forge/github"
	"go.woodpecker-ci.org/woodpecker/v2/server/forge/gitlab"
	"go.woodpecker-ci.org/woodpecker/v2/server/model"
	"go.woodpecker-ci.org/woodpecker/v2/server/plugins/config"
	"go.woodpecker-ci.org/woodpecker/v2/server/plugins/environments"
	"go.woodpecker-ci.org/woodpecker/v2/server/plugins/registry"
	"go.woodpecker-ci.org/woodpecker/v2/server/plugins/secrets"
	"go.woodpecker-ci.org/woodpecker/v2/server/queue"
	"go.woodpecker-ci.org/woodpecker/v2/server/store"
	"go.woodpecker-ci.org/woodpecker/v2/server/store/datastore"
	"go.woodpecker-ci.org/woodpecker/v2/server/store/types"
	"go.woodpecker-ci.org/woodpecker/v2/shared/addon"
	addonTypes "go.woodpecker-ci.org/woodpecker/v2/shared/addon/types"
)

func setupStore(c *cli.Context) (store.Store, error) {
	datasource := c.String("datasource")
	driver := c.String("driver")
	xorm := store.XORM{
		Log:     c.Bool("log-xorm"),
		ShowSQL: c.Bool("log-xorm-sql"),
	}

	if driver == "sqlite3" {
		if datastore.SupportedDriver("sqlite3") {
			log.Debug().Msg("server has sqlite3 support")
		} else {
			log.Debug().Msg("server was built without sqlite3 support!")
		}
	}

	if !datastore.SupportedDriver(driver) {
		return nil, fmt.Errorf("database driver '%s' not supported", driver)
	}

	if driver == "sqlite3" {
		if err := checkSqliteFileExist(datasource); err != nil {
			return nil, fmt.Errorf("check sqlite file: %w", err)
		}
	}

	opts := &store.Opts{
		Driver: driver,
		Config: datasource,
		XORM:   xorm,
	}
	log.Trace().Msgf("setup datastore: %#v", *opts)
	store, err := datastore.NewEngine(opts)
	if err != nil {
		return nil, fmt.Errorf("could not open datastore: %w", err)
	}

	if err := store.Migrate(c.Bool("migrations-allow-long")); err != nil {
		return nil, fmt.Errorf("could not migrate datastore: %w", err)
	}

	return store, nil
}

func checkSqliteFileExist(path string) error {
	_, err := os.Stat(path)
	if err != nil && os.IsNotExist(err) {
		log.Warn().Msgf("no sqlite3 file found, will create one at '%s'", path)
		return nil
	}
	return err
}

func setupQueue(c *cli.Context, s store.Store) queue.Queue {
	return queue.WithTaskStore(queue.New(c.Context), s)
}

func setupSecretService(c *cli.Context, s model.SecretStore) (model.SecretService, error) {
	addonService, err := addon.Load[model.SecretService](c.StringSlice("addons"), addonTypes.TypeSecretService)
	if err != nil {
		return nil, err
	}
	if addonService != nil {
		return addonService.Value, nil
	}

	return secrets.New(c.Context, s), nil
}

func setupRegistryService(c *cli.Context, s store.Store) (model.RegistryService, error) {
	addonService, err := addon.Load[model.RegistryService](c.StringSlice("addons"), addonTypes.TypeRegistryService)
	if err != nil {
		return nil, err
	}
	if addonService != nil {
		return addonService.Value, nil
	}

	if c.String("docker-config") != "" {
		return registry.Combined(
			registry.New(s),
			registry.Filesystem(c.String("docker-config")),
		), nil
	}
	return registry.New(s), nil
}

func setupEnvironService(c *cli.Context, _ store.Store) (model.EnvironService, error) {
	addonService, err := addon.Load[model.EnvironService](c.StringSlice("addons"), addonTypes.TypeEnvironmentService)
	if err != nil {
		return nil, err
	}
	if addonService != nil {
		return addonService.Value, nil
	}

	return environments.Parse(c.StringSlice("environment")), nil
}

func setupMembershipService(_ *cli.Context, r forge.Forge) cache.MembershipService {
	return cache.NewMembershipService(r)
}

// setupForge helper function to set up the forge from the CLI arguments.
func setupForge(c *cli.Context) (forge.Forge, error) {
	addonForge, err := addon.Load[forge.Forge](c.StringSlice("addons"), addonTypes.TypeForge)
	if err != nil {
		return nil, err
	}
	if addonForge != nil {
		return addonForge.Value, nil
	}

	switch {
	case c.Bool("github"):
		return setupGitHub(c)
	case c.Bool("gitlab"):
		return setupGitLab(c)
	case c.Bool("bitbucket"):
		return setupBitbucket(c)
	case c.Bool("gitea"):
		return setupGitea(c)
	default:
		return nil, fmt.Errorf("version control system not configured")
	}
}

// setupBitbucket helper function to setup the Bitbucket forge from the CLI arguments.
func setupBitbucket(c *cli.Context) (forge.Forge, error) {
	opts := &bitbucket.Opts{
		Client: c.String("bitbucket-client"),
		Secret: c.String("bitbucket-secret"),
	}
	log.Trace().Msgf("Forge (bitbucket) opts: %#v", opts)
	return bitbucket.New(opts)
}

// setupGitea helper function to setup the Gitea forge from the CLI arguments.
func setupGitea(c *cli.Context) (forge.Forge, error) {
	server, err := url.Parse(c.String("gitea-server"))
	if err != nil {
		return nil, err
	}
	opts := gitea.Opts{
		URL:        strings.TrimRight(server.String(), "/"),
		Client:     c.String("gitea-client"),
		Secret:     c.String("gitea-secret"),
		SkipVerify: c.Bool("gitea-skip-verify"),
	}
	if len(opts.URL) == 0 {
		return nil, fmt.Errorf("WOODPECKER_GITEA_URL must be set")
	}
	log.Trace().Msgf("Forge (gitea) opts: %#v", opts)
	return gitea.New(opts)
}

// setupGitLab helper function to setup the GitLab forge from the CLI arguments.
func setupGitLab(c *cli.Context) (forge.Forge, error) {
	return gitlab.New(gitlab.Opts{
		URL:          c.String("gitlab-server"),
		ClientID:     c.String("gitlab-client"),
		ClientSecret: c.String("gitlab-secret"),
		SkipVerify:   c.Bool("gitlab-skip-verify"),
	})
}

// setupGitHub helper function to setup the GitHub forge from the CLI arguments.
func setupGitHub(c *cli.Context) (forge.Forge, error) {
	opts := github.Opts{
		URL:        c.String("github-server"),
		Client:     c.String("github-client"),
		Secret:     c.String("github-secret"),
		SkipVerify: c.Bool("github-skip-verify"),
		MergeRef:   c.Bool("github-merge-ref"),
	}
	log.Trace().Msgf("Forge (github) opts: %#v", opts)
	return github.New(opts)
}

func setupMetrics(g *errgroup.Group, _store store.Store) {
	pendingSteps := promauto.NewGauge(prometheus.GaugeOpts{
		Namespace: "woodpecker",
		Name:      "pending_steps",
		Help:      "Total number of pending pipeline steps.",
	})
	waitingSteps := promauto.NewGauge(prometheus.GaugeOpts{
		Namespace: "woodpecker",
		Name:      "waiting_steps",
		Help:      "Total number of pipeline waiting on deps.",
	})
	runningSteps := promauto.NewGauge(prometheus.GaugeOpts{
		Namespace: "woodpecker",
		Name:      "running_steps",
		Help:      "Total number of running pipeline steps.",
	})
	workers := promauto.NewGauge(prometheus.GaugeOpts{
		Namespace: "woodpecker",
		Name:      "worker_count",
		Help:      "Total number of workers.",
	})
	pipelines := promauto.NewGauge(prometheus.GaugeOpts{
		Namespace: "woodpecker",
		Name:      "pipeline_total_count",
		Help:      "Total number of pipelines.",
	})
	users := promauto.NewGauge(prometheus.GaugeOpts{
		Namespace: "woodpecker",
		Name:      "user_count",
		Help:      "Total number of users.",
	})
	repos := promauto.NewGauge(prometheus.GaugeOpts{
		Namespace: "woodpecker",
		Name:      "repo_count",
		Help:      "Total number of repos.",
	})

	g.Go(func() error {
		for {
			stats := server.Config.Services.Queue.Info(context.TODO())
			pendingSteps.Set(float64(stats.Stats.Pending))
			waitingSteps.Set(float64(stats.Stats.WaitingOnDeps))
			runningSteps.Set(float64(stats.Stats.Running))
			workers.Set(float64(stats.Stats.Workers))
			time.Sleep(500 * time.Millisecond)
		}
	})
	g.Go(func() error {
		for {
			repoCount, _ := _store.GetRepoCount()
			userCount, _ := _store.GetUserCount()
			pipelineCount, _ := _store.GetPipelineCount()
			pipelines.Set(float64(pipelineCount))
			users.Set(float64(userCount))
			repos.Set(float64(repoCount))
			time.Sleep(10 * time.Second)
		}
	})
}

// setupSignatureKeys generate or load key pair to sign webhooks requests (i.e. used for extensions)
func setupSignatureKeys(_store store.Store) (crypto.PrivateKey, crypto.PublicKey, error) {
	privKeyID := "signature-private-key"

	privKey, err := _store.ServerConfigGet(privKeyID)
	if errors.Is(err, types.RecordNotExist) {
		_, privKey, err := ed25519.GenerateKey(rand.Reader)
		if err != nil {
<<<<<<< HEAD
			log.Fatal().Err(err).Msg("Failed to generate private key")
			return nil, nil
		}
		err = _store.ServerConfigSet(privKeyID, hex.EncodeToString(privKey))
		if err != nil {
			log.Fatal().Err(err).Msg("Failed to generate private key")
			return nil, nil
=======
			return nil, nil, fmt.Errorf("failed to generate private key: %w", err)
		}
		err = _store.ServerConfigSet(privKeyID, hex.EncodeToString(privKey))
		if err != nil {
			return nil, nil, fmt.Errorf("failed to store private key: %w", err)
>>>>>>> 12c40eb9
		}
		log.Debug().Msg("Created private key")
		return privKey, privKey.Public(), nil
	} else if err != nil {
<<<<<<< HEAD
		log.Fatal().Err(err).Msg("Failed to load private key")
		return nil, nil
	}
	privKeyStr, err := hex.DecodeString(privKey)
	if err != nil {
		log.Fatal().Err(err).Msg("Failed to decode private key")
		return nil, nil
=======
		return nil, nil, fmt.Errorf("failed to load private key: %w", err)
	}
	privKeyStr, err := hex.DecodeString(privKey)
	if err != nil {
		return nil, nil, fmt.Errorf("failed to decode private key: %w", err)
>>>>>>> 12c40eb9
	}
	privateKey := ed25519.PrivateKey(privKeyStr)
	return privateKey, privateKey.Public(), nil
}

func setupConfigService(c *cli.Context) (config.Extension, error) {
	addonExt, err := addon.Load[config.Extension](c.StringSlice("addons"), addonTypes.TypeConfigService)
	if err != nil {
		return nil, err
	}
	if addonExt != nil {
		return addonExt.Value, nil
	}

	if endpoint := c.String("config-service-endpoint"); endpoint != "" {
		return config.NewHTTP(endpoint, server.Config.Services.SignaturePrivateKey), nil
	}

	return nil, nil
}<|MERGE_RESOLUTION|>--- conflicted
+++ resolved
@@ -301,40 +301,20 @@
 	if errors.Is(err, types.RecordNotExist) {
 		_, privKey, err := ed25519.GenerateKey(rand.Reader)
 		if err != nil {
-<<<<<<< HEAD
-			log.Fatal().Err(err).Msg("Failed to generate private key")
-			return nil, nil
-		}
-		err = _store.ServerConfigSet(privKeyID, hex.EncodeToString(privKey))
-		if err != nil {
-			log.Fatal().Err(err).Msg("Failed to generate private key")
-			return nil, nil
-=======
 			return nil, nil, fmt.Errorf("failed to generate private key: %w", err)
 		}
 		err = _store.ServerConfigSet(privKeyID, hex.EncodeToString(privKey))
 		if err != nil {
 			return nil, nil, fmt.Errorf("failed to store private key: %w", err)
->>>>>>> 12c40eb9
 		}
 		log.Debug().Msg("Created private key")
 		return privKey, privKey.Public(), nil
 	} else if err != nil {
-<<<<<<< HEAD
-		log.Fatal().Err(err).Msg("Failed to load private key")
-		return nil, nil
+		return nil, nil, fmt.Errorf("failed to load private key: %w", err)
 	}
 	privKeyStr, err := hex.DecodeString(privKey)
 	if err != nil {
-		log.Fatal().Err(err).Msg("Failed to decode private key")
-		return nil, nil
-=======
-		return nil, nil, fmt.Errorf("failed to load private key: %w", err)
-	}
-	privKeyStr, err := hex.DecodeString(privKey)
-	if err != nil {
 		return nil, nil, fmt.Errorf("failed to decode private key: %w", err)
->>>>>>> 12c40eb9
 	}
 	privateKey := ed25519.PrivateKey(privKeyStr)
 	return privateKey, privateKey.Public(), nil
