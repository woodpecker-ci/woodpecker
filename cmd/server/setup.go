--- conflicted
+++ resolved
@@ -74,17 +74,9 @@
 		log.Fatal().Msgf("database driver '%s' not supported", driver)
 	}
 
-<<<<<<< HEAD
-	if driver == "sqlite3" && oldDatasource == "" {
-		if newDatasource, err := fallbackSqlite3File(datasource); err != nil {
-			log.Fatal().Err(err).Msg("fallback to old sqlite3 file failed")
-		} else {
-			datasource = newDatasource
-=======
 	if driver == "sqlite3" {
 		if err := checkSqliteFileExist(datasource); err != nil {
 			log.Fatal().Err(err).Msg("check sqlite file")
->>>>>>> c96fc3f2
 		}
 	}
 
