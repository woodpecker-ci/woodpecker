--- conflicted
+++ resolved
@@ -97,99 +97,8 @@
 	return queue.WithTaskStore(queue.New(ctx), s)
 }
 
-<<<<<<< HEAD
-func setupSecretService(ctx context.Context, s model.SecretStore) model.SecretService {
-	return secrets.New(ctx, s)
-}
-
-func setupRegistryService(ctx context.Context, c *cli.Command, s store.Store) model.RegistryService {
-	if c.String("docker-config") != "" {
-		return registry.Combined(
-			registry.New(s),
-			registry.Filesystem(c.String("docker-config")),
-		)
-	}
-	return registry.New(s)
-}
-
-func setupEnvironService(c *cli.Command, _ store.Store) model.EnvironService {
-	return environments.Parse(c.StringSlice("environment"))
-}
-
-func setupMembershipService(_ *cli.Command, r forge.Forge) cache.MembershipService {
-	return cache.NewMembershipService(r)
-}
-
-// setupForge helper function to setup the forge from the CLI arguments.
-func setupForge(c *cli.Command) (forge.Forge, error) {
-	switch {
-	case c.Bool("github"):
-		return setupGitHub(c)
-	case c.Bool("gitlab"):
-		return setupGitLab(c)
-	case c.Bool("bitbucket"):
-		return setupBitbucket(c)
-	case c.Bool("gitea"):
-		return setupGitea(c)
-	default:
-		return nil, fmt.Errorf("version control system not configured")
-	}
-}
-
-// setupBitbucket helper function to setup the Bitbucket forge from the CLI arguments.
-func setupBitbucket(c *cli.Command) (forge.Forge, error) {
-	opts := &bitbucket.Opts{
-		Client: c.String("bitbucket-client"),
-		Secret: c.String("bitbucket-secret"),
-	}
-	log.Trace().Msgf("Forge (bitbucket) opts: %#v", opts)
-	return bitbucket.New(opts)
-}
-
-// setupGitea helper function to setup the Gitea forge from the CLI arguments.
-func setupGitea(c *cli.Command) (forge.Forge, error) {
-	server, err := url.Parse(c.String("gitea-server"))
-	if err != nil {
-		return nil, err
-	}
-	opts := gitea.Opts{
-		URL:        strings.TrimRight(server.String(), "/"),
-		Client:     c.String("gitea-client"),
-		Secret:     c.String("gitea-secret"),
-		SkipVerify: c.Bool("gitea-skip-verify"),
-	}
-	if len(opts.URL) == 0 {
-		log.Fatal().Msg("WOODPECKER_GITEA_URL must be set")
-	}
-	log.Trace().Msgf("Forge (gitea) opts: %#v", opts)
-	return gitea.New(opts)
-}
-
-// setupGitLab helper function to setup the GitLab forge from the CLI arguments.
-func setupGitLab(c *cli.Command) (forge.Forge, error) {
-	return gitlab.New(gitlab.Opts{
-		URL:          c.String("gitlab-server"),
-		ClientID:     c.String("gitlab-client"),
-		ClientSecret: c.String("gitlab-secret"),
-		SkipVerify:   c.Bool("gitlab-skip-verify"),
-	})
-}
-
-// setupGitHub helper function to setup the GitHub forge from the CLI arguments.
-func setupGitHub(c *cli.Command) (forge.Forge, error) {
-	opts := github.Opts{
-		URL:        c.String("github-server"),
-		Client:     c.String("github-client"),
-		Secret:     c.String("github-secret"),
-		SkipVerify: c.Bool("github-skip-verify"),
-		MergeRef:   c.Bool("github-merge-ref"),
-	}
-	log.Trace().Msgf("Forge (github) opts: %#v", opts)
-	return github.New(opts)
-=======
-func setupMembershipService(_ *cli.Context, _store store.Store) cache.MembershipService {
+func setupMembershipService(_ context.Context, _store store.Store) cache.MembershipService {
 	return cache.NewMembershipService(_store)
->>>>>>> 5d6a7f52
 }
 
 func setupMetrics(g *errgroup.Group, _store store.Store) {
