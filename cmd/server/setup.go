--- conflicted
+++ resolved
@@ -144,28 +144,12 @@
 	return jwtSecret, nil
 }
 
-<<<<<<< HEAD
 func setupEvilGlobals(ctx context.Context, c *cli.Command, s store.Store) error {
-	// secrets
-	var err error
-	server.Config.Server.JWTSecret, err = setupJWTSecret(s)
-	if err != nil {
-		return fmt.Errorf("could not setup jwt secret: %w", err)
-	}
-
 	// services
 	server.Config.Services.Queue = setupQueue(ctx, s)
 	server.Config.Services.Logs = logging.New()
 	server.Config.Services.Pubsub = pubsub.New()
 	server.Config.Services.Membership = setupMembershipService(ctx, s)
-=======
-func setupEvilGlobals(c *cli.Context, s store.Store) error {
-	// services
-	server.Config.Services.Queue = setupQueue(c, s)
-	server.Config.Services.Logs = logging.New()
-	server.Config.Services.Pubsub = pubsub.New()
-	server.Config.Services.Membership = setupMembershipService(c, s)
->>>>>>> 8831a0e6
 	serviceManager, err := services.NewManager(c, s, setup.Forge)
 	if err != nil {
 		return fmt.Errorf("could not setup service manager: %w", err)
@@ -191,7 +175,6 @@
 		events = append(events, model.WebhookEvent(v))
 	}
 	server.Config.Pipeline.DefaultCancelPreviousPipelineEvents = events
-<<<<<<< HEAD
 	server.Config.Pipeline.DefaultTimeout = c.Int("default-pipeline-timeout")
 	server.Config.Pipeline.MaxTimeout = c.Int("max-pipeline-timeout")
 
@@ -201,17 +184,6 @@
 	server.Config.Pipeline.Limits.ShmSize = c.Int("limit-shm-size")
 	server.Config.Pipeline.Limits.CPUQuota = c.Int("limit-cpu-quota")
 	server.Config.Pipeline.Limits.CPUShares = c.Int("limit-cpu-shares")
-=======
-	server.Config.Pipeline.DefaultTimeout = c.Int64("default-pipeline-timeout")
-	server.Config.Pipeline.MaxTimeout = c.Int64("max-pipeline-timeout")
-
-	// limits
-	server.Config.Pipeline.Limits.MemSwapLimit = c.Int64("limit-mem-swap")
-	server.Config.Pipeline.Limits.MemLimit = c.Int64("limit-mem")
-	server.Config.Pipeline.Limits.ShmSize = c.Int64("limit-shm-size")
-	server.Config.Pipeline.Limits.CPUQuota = c.Int64("limit-cpu-quota")
-	server.Config.Pipeline.Limits.CPUShares = c.Int64("limit-cpu-shares")
->>>>>>> 8831a0e6
 	server.Config.Pipeline.Limits.CPUSet = c.String("limit-cpu-set")
 
 	// backend options for pipeline compiler
@@ -220,13 +192,10 @@
 	server.Config.Pipeline.Proxy.HTTPS = c.String("backend-https-proxy")
 
 	// server configuration
-<<<<<<< HEAD
-=======
 	server.Config.Server.JWTSecret, err = setupJWTSecret(s)
 	if err != nil {
 		return fmt.Errorf("could not setup jwt secret: %w", err)
 	}
->>>>>>> 8831a0e6
 	server.Config.Server.Cert = c.String("server-cert")
 	server.Config.Server.Key = c.String("server-key")
 	server.Config.Server.AgentToken = c.String("agent-secret")
