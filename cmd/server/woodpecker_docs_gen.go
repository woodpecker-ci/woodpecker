// Copyright 2023 Woodpecker Authors
//
// Licensed under the Apache License, Version 2.0 (the "License");
// you may not use this file except in compliance with the License.
// You may obtain a copy of the License at
//
//      http://www.apache.org/licenses/LICENSE-2.0
//
// Unless required by applicable law or agreed to in writing, software
// distributed under the License is distributed on an "AS IS" BASIS,
// WITHOUT WARRANTIES OR CONDITIONS OF ANY KIND, either express or implied.
// See the License for the specific language governing permissions and
// limitations under the License.

// ************************************************************************************************
// This is a generator tool, to update the Markdown documentation for the woodpecker-ci.org website
// ************************************************************************************************

//go:build generate
// +build generate

package main

import (
	"context"
	"encoding/json"
	"fmt"
	"os"
	"path"

	"github.com/getkin/kin-openapi/openapi2"
	"github.com/getkin/kin-openapi/openapi2conv"
	"go.woodpecker-ci.org/woodpecker/v2/cmd/server/docs"
)

func main() {
	// set swagger infos
	setupSwaggerStaticConfig()

	basePath := path.Join("..", "..")
	filePath := path.Join(basePath, "docs", "swagger.json")

	// generate swagger file
	f, err := os.Create(filePath)
	if err != nil {
		panic(err)
	}
	defer f.Close()
	doc := docs.SwaggerInfo.ReadDoc()
	doc, err = removeHost(doc)
	if err != nil {
		panic(err)
	}
	_, err = f.WriteString(doc)
	if err != nil {
		panic(err)
	}

<<<<<<< HEAD
	fmt.Println("generated swagger.json")
=======
	// convert to OpenApi3
	if err := toOpenApi3(filePath, filePath); err != nil {
		fmt.Printf("converting '%s' from openapi v2 to v3 failed\n", filePath)
		panic(err)
	}
>>>>>>> 3ab579c0
}

func removeHost(jsonIn string) (string, error) {
	m := make(map[string]interface{})
	if err := json.Unmarshal([]byte(jsonIn), &m); err != nil {
		return "", err
	}
	delete(m, "host")
	raw, err := json.Marshal(m)
	if err != nil {
		return "", err
	}
	return string(raw), nil
}

func toOpenApi3(input, output string) error {
	data2, err := os.ReadFile(input)
	if err != nil {
		return fmt.Errorf("read input: %w", err)
	}

	var doc2 openapi2.T
	err = json.Unmarshal(data2, &doc2)
	if err != nil {
		return fmt.Errorf("unmarshal input: %w", err)
	}

	doc3, err := openapi2conv.ToV3(&doc2)
	if err != nil {
		return fmt.Errorf("convert openapi v2 to v3: %w", err)
	}
	err = doc3.Validate(context.Background())
	if err != nil {
		return err
	}

	data, err := json.Marshal(doc3)
	if err != nil {
		return fmt.Errorf("Marshal converted: %w", err)
	}

	if err = os.WriteFile(output, data, 0o644); err != nil {
		return fmt.Errorf("write output: %w", err)
	}

	return nil
}<|MERGE_RESOLUTION|>--- conflicted
+++ resolved
@@ -56,15 +56,13 @@
 		panic(err)
 	}
 
-<<<<<<< HEAD
 	fmt.Println("generated swagger.json")
-=======
+
 	// convert to OpenApi3
 	if err := toOpenApi3(filePath, filePath); err != nil {
 		fmt.Printf("converting '%s' from openapi v2 to v3 failed\n", filePath)
 		panic(err)
 	}
->>>>>>> 3ab579c0
 }
 
 func removeHost(jsonIn string) (string, error) {
