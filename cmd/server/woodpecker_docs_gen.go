// Copyright 2023 Woodpecker Authors
//
// Licensed under the Apache License, Version 2.0 (the "License");
// you may not use this file except in compliance with the License.
// You may obtain a copy of the License at
//
//      http://www.apache.org/licenses/LICENSE-2.0
//
// Unless required by applicable law or agreed to in writing, software
// distributed under the License is distributed on an "AS IS" BASIS,
// WITHOUT WARRANTIES OR CONDITIONS OF ANY KIND, either express or implied.
// See the License for the specific language governing permissions and
// limitations under the License.

// ************************************************************************************************
// This is a generator tool, to update the Markdown documentation for the woodpecker-ci.org website
// ************************************************************************************************

//go:build generate
// +build generate

package main

import (
<<<<<<< HEAD
	"fmt"
=======
	"encoding/json"
>>>>>>> 065eebd3
	"os"
	"path"

	"go.woodpecker-ci.org/woodpecker/v2/cmd/server/docs"
)

func main() {
	// set swagger infos
	setupSwaggerStaticConfig()

	// generate swagger file
	f, err := os.Create(path.Join("..", "..", "docs", "swagger.json"))
	if err != nil {
		panic(err)
	}
	defer f.Close()
	doc := docs.SwaggerInfo.ReadDoc()
	doc = removeHost(doc)
	_, err = f.WriteString(doc)
	if err != nil {
		panic(err)
	}
<<<<<<< HEAD

	fmt.Println("generated swagger.json")
=======
}

func removeHost(jsonIn string) string {
	m := make(map[string]interface{})
	if err := json.Unmarshal([]byte(jsonIn), &m); err != nil {
		panic(err)
	}
	delete(m, "host")
	raw, err := json.Marshal(m)
	if err != nil {
		panic(err)
	}
	return string(raw)
>>>>>>> 065eebd3
}<|MERGE_RESOLUTION|>--- conflicted
+++ resolved
@@ -22,11 +22,8 @@
 package main
 
 import (
-<<<<<<< HEAD
+	"encoding/json"
 	"fmt"
-=======
-	"encoding/json"
->>>>>>> 065eebd3
 	"os"
 	"path"
 
@@ -49,10 +46,8 @@
 	if err != nil {
 		panic(err)
 	}
-<<<<<<< HEAD
 
 	fmt.Println("generated swagger.json")
-=======
 }
 
 func removeHost(jsonIn string) string {
@@ -66,5 +61,4 @@
 		panic(err)
 	}
 	return string(raw)
->>>>>>> 065eebd3
 }