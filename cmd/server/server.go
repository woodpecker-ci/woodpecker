--- conflicted
+++ resolved
@@ -269,51 +269,14 @@
 	return g.Wait()
 }
 
-<<<<<<< HEAD
 func setupEvilGlobals(c *cli.Context, s store.Store) error {
-	// forge
-	server.Config.Services.Timeout = c.Duration("forge-timeout")
-=======
-func setupEvilGlobals(c *cli.Context, s store.Store, f forge.Forge) error {
-	// forge
-	server.Config.Services.Forge = f
->>>>>>> 326069c9
-
 	// services
 	server.Config.Services.Queue = setupQueue(c, s)
 	server.Config.Services.Logs = logging.New()
 	server.Config.Services.Pubsub = pubsub.New()
-<<<<<<< HEAD
-	var err error
-	server.Config.Services.Registries, err = setupRegistryService(c, s)
-	if err != nil {
-		return err
-	}
-
-	// TODO(1544): fix encrypted store
-	// // encryption
-	// encryptedSecretStore := encryptedStore.NewSecretStore(v)
-	// err := encryption.Encryption(c, v).WithClient(encryptedSecretStore).Build()
-	// if err != nil {
-	// 	log.Fatal().Err(err).Msg("could not create encryption service")
-	// }
-	// server.Config.Services.Secrets = setupSecretService(c, encryptedSecretStore)
-	server.Config.Services.Secrets, err = setupSecretService(c, s)
-	if err != nil {
-		return err
-	}
-	server.Config.Services.Environ, err = setupEnvironService(c, s)
-	if err != nil {
-		return err
-	}
-	server.Config.Services.Membership = setupMembershipService(c, s)
-
-	server.Config.Services.SignaturePrivateKey, server.Config.Services.SignaturePublicKey, err = setupSignatureKeys(s)
-=======
 	server.Config.Services.Membership = setupMembershipService(c, f)
 
 	serviceMangager, err := services.NewManager(c, s)
->>>>>>> 326069c9
 	if err != nil {
 		return fmt.Errorf("could not setup service manager: %w", err)
 	}
