--- conflicted
+++ resolved
@@ -192,17 +192,13 @@
 
 	setupMetrics(&g, _store)
 
-<<<<<<< HEAD
-	// start http => https redirect if https is active
-	if len(c.String("server-cert")) != 0 || c.Bool("lets-encrypt") {
-=======
 	g.Go(func() error {
 		return cron.Start(c.Context, _store, _remote)
 	})
 
-	// start the server with tls enabled
-	if c.String("server-cert") != "" {
->>>>>>> 3f2af06b
+	// start http => https redirect if https is active
+	if len(c.String("server-cert")) != 0 || c.Bool("lets-encrypt") {
+		>>>>>>> upstream/master
 		g.Go(func() error {
 			return http.ListenAndServe(":http", http.HandlerFunc(redirect))
 		})
