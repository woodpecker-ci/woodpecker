--- conflicted
+++ resolved
@@ -281,13 +281,9 @@
 	// storage
 	server.Config.Storage.Files = v
 
-<<<<<<< HEAD
-=======
 	// forge
-	server.Config.Services.Forge = f
 	server.Config.Services.Timeout = c.Duration("forge-timeout")
 
->>>>>>> 540ad108
 	// services
 	server.Config.Services.Queue = setupQueue(c, v)
 	server.Config.Services.Logs = logging.New()
