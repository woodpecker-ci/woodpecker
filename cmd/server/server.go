// Copyright 2018 Drone.IO Inc.
//
// Licensed under the Apache License, Version 2.0 (the "License");
// you may not use this file except in compliance with the License.
// You may obtain a copy of the License at
//
//      http://www.apache.org/licenses/LICENSE-2.0
//
// Unless required by applicable law or agreed to in writing, software
// distributed under the License is distributed on an "AS IS" BASIS,
// WITHOUT WARRANTIES OR CONDITIONS OF ANY KIND, either express or implied.
// See the License for the specific language governing permissions and
// limitations under the License.

package main

import (
	"context"
	"crypto/tls"
	"errors"
	"fmt"
	"net"
	"net/http"
	"net/http/httputil"
	"net/url"
	"os"
	"path/filepath"
	"strings"
	"time"

	"github.com/gin-gonic/gin"
	"github.com/rs/zerolog"
	"github.com/rs/zerolog/log"
	"github.com/urfave/cli/v2"
	"golang.org/x/crypto/acme/autocert"
	"golang.org/x/sync/errgroup"
	"google.golang.org/grpc"
	"google.golang.org/grpc/keepalive"
	"google.golang.org/grpc/metadata"

<<<<<<< HEAD
	"golang.org/x/sync/errgroup"

=======
>>>>>>> 48b91f99
	"github.com/woodpecker-ci/woodpecker/pipeline/rpc/proto"
	"github.com/woodpecker-ci/woodpecker/server"
	woodpeckerGrpcServer "github.com/woodpecker-ci/woodpecker/server/grpc"
	"github.com/woodpecker-ci/woodpecker/server/logging"
	"github.com/woodpecker-ci/woodpecker/server/model"
	"github.com/woodpecker-ci/woodpecker/server/plugins/config"
	"github.com/woodpecker-ci/woodpecker/server/pubsub"
	"github.com/woodpecker-ci/woodpecker/server/remote"
	"github.com/woodpecker-ci/woodpecker/server/router"
	"github.com/woodpecker-ci/woodpecker/server/router/middleware"
	"github.com/woodpecker-ci/woodpecker/server/store"
<<<<<<< HEAD

	"github.com/caddyserver/certmagic"
	"github.com/gin-gonic/contrib/ginrus"
	"github.com/sirupsen/logrus"
	"github.com/urfave/cli"
	oldcontext "golang.org/x/net/context"
=======
	"github.com/woodpecker-ci/woodpecker/server/web"
>>>>>>> 48b91f99
)

func run(c *cli.Context) error {
	if c.Bool("pretty") {
		log.Logger = log.Output(
			zerolog.ConsoleWriter{
				Out:     os.Stderr,
				NoColor: c.Bool("nocolor"),
			},
		)
	}

	// TODO: format output & options to switch to json aka. option to add channels to send logs to
	zerolog.SetGlobalLevel(zerolog.WarnLevel)
	if c.IsSet("log-level") {
		logLevelFlag := c.String("log-level")
		lvl, err := zerolog.ParseLevel(logLevelFlag)
		if err != nil {
			log.Fatal().Msgf("unknown logging level: %s", logLevelFlag)
		}
		zerolog.SetGlobalLevel(lvl)
	}
	if zerolog.GlobalLevel() <= zerolog.DebugLevel {
		log.Logger = log.With().Caller().Logger()
	} else {
		gin.SetMode(gin.ReleaseMode)
	}
	log.Log().Msgf("LogLevel = %s", zerolog.GlobalLevel().String())

	if c.String("server-host") == "" {
		log.Fatal().Msg("WOODPECKER_HOST is not properly configured")
	}

	if !strings.Contains(c.String("server-host"), "://") {
		log.Fatal().Msg(
			"WOODPECKER_HOST must be <scheme>://<hostname> format",
		)
	}

	if strings.Contains(c.String("server-host"), "://localhost") {
		log.Warn().Msg(
			"WOODPECKER_HOST should probably be publicly accessible (not localhost)",
		)
	}

	if strings.HasSuffix(c.String("server-host"), "/") {
		log.Fatal().Msg(
			"WOODPECKER_HOST must not have trailing slash",
		)
	}

	_remote, err := setupRemote(c)
	if err != nil {
		log.Fatal().Err(err).Msg("")
	}

	_store, err := setupStore(c)
	if err != nil {
		log.Fatal().Err(err).Msg("")
	}
	defer func() {
		if err := _store.Close(); err != nil {
			log.Error().Err(err).Msg("could not close store")
		}
	}()

	setupEvilGlobals(c, _store, _remote)

	proxyWebUI := c.String("www-proxy")

	var webUIServe func(w http.ResponseWriter, r *http.Request)

	if proxyWebUI == "" {
		webUIServe = web.New().ServeHTTP
	} else {
		origin, _ := url.Parse(proxyWebUI)

		director := func(req *http.Request) {
			req.Header.Add("X-Forwarded-Host", req.Host)
			req.Header.Add("X-Origin-Host", origin.Host)
			req.URL.Scheme = origin.Scheme
			req.URL.Host = origin.Host
		}

		proxy := &httputil.ReverseProxy{Director: director}
		webUIServe = proxy.ServeHTTP
	}

	// setup the server and start the listener
	handler := router.Load(
		webUIServe,
		middleware.Logger(time.RFC3339, true),
		middleware.Version,
		middleware.Config(c),
		middleware.Store(c, _store),
	)

	var g errgroup.Group

	// start the grpc server
	g.Go(func() error {
		lis, err := net.Listen("tcp", c.String("grpc-addr"))
		if err != nil {
			log.Err(err).Msg("")
			return err
		}
		authorizer := &authorizer{
			password: c.String("agent-secret"),
		}
		grpcServer := grpc.NewServer(
			grpc.StreamInterceptor(authorizer.streamInterceptor),
			grpc.UnaryInterceptor(authorizer.unaryIntercaptor),
			grpc.KeepaliveEnforcementPolicy(keepalive.EnforcementPolicy{
				MinTime: c.Duration("keepalive-min-time"),
			}),
		)
		woodpeckerServer := woodpeckerGrpcServer.NewWoodpeckerServer(
			_remote,
			server.Config.Services.Queue,
			server.Config.Services.Logs,
			server.Config.Services.Pubsub,
			_store,
			server.Config.Server.Host,
		)
		proto.RegisterWoodpeckerServer(grpcServer, woodpeckerServer)

		err = grpcServer.Serve(lis)
		if err != nil {
			log.Err(err).Msg("")
			return err
		}
		return nil
	})

	setupMetrics(&g, _store)

	// start http => https redirect if https is active
	if len(c.String("server-cert")) != 0 || c.Bool("lets-encrypt") {
		g.Go(func() error {
			return http.ListenAndServe(":http", http.HandlerFunc(redirect))
		})
	}

	// start the server with tls enabled
	if len(c.String("server-cert")) != 0 {
		g.Go(func() error {
			serve := &http.Server{
				Addr:    ":https",
				Handler: handler,
				TLSConfig: &tls.Config{
					NextProtos: []string{"h2", "http/1.1"},
				},
			}
			return serve.ListenAndServeTLS(
				c.String("server-cert"),
				c.String("server-key"),
			)
		})
		return g.Wait()
	}

	// start the server with lets encrypt enabled
	if c.Bool("lets-encrypt") {
		address, err := url.Parse(c.String("server-host"))
		if err != nil {
			return err
		}

		email := c.String("lets-encrypt-email")
		if len(email) == 0 {
			return fmt.Errorf("Please provide an email for lets-encrypt with WOODPECKER_LETS_ENCRYPT_EMAIL")
		}

<<<<<<< HEAD
		certmagic.DefaultACME.Agreed = true
		certmagic.DefaultACME.Email = email
=======
	dir := cacheDir()
	if err := os.MkdirAll(dir, 0o700); err != nil {
		return err
	}
>>>>>>> 48b91f99

		g.Go(func() error {
			return certmagic.HTTPS([]string{address.Host}, handler)
		})
		return g.Wait()
	}
<<<<<<< HEAD
=======
	g.Go(func() error {
		return http.ListenAndServe(":http", manager.HTTPHandler(http.HandlerFunc(redirect)))
	})
	g.Go(func() error {
		serve := &http.Server{
			Addr:    ":https",
			Handler: handler,
			TLSConfig: &tls.Config{
				GetCertificate: manager.GetCertificate,
				NextProtos:     []string{"h2", "http/1.1"},
			},
		}
		return serve.ListenAndServeTLS("", "")
	})
>>>>>>> 48b91f99

	// start the server without tls enabled
	return http.ListenAndServe(
		c.String("server-addr"),
		handler,
	)
}

func setupEvilGlobals(c *cli.Context, v store.Store, r remote.Remote) {
	// storage
	server.Config.Storage.Files = v

	// remote
	server.Config.Services.Remote = r

	// services
	server.Config.Services.Queue = setupQueue(c, v)
	server.Config.Services.Logs = logging.New()
	server.Config.Services.Pubsub = pubsub.New()
	if err := server.Config.Services.Pubsub.Create(context.Background(), "topic/events"); err != nil {
		log.Error().Err(err).Msg("could not create pubsub service")
	}
	server.Config.Services.Registries = setupRegistryService(c, v)
	server.Config.Services.Secrets = setupSecretService(c, v)
	server.Config.Services.Environ = setupEnvironService(c, v)

	server.Config.Services.SignaturePrivateKey, server.Config.Services.SignaturePublicKey = setupSignatureKeys(v)

	if endpoint := c.String("config-service-endpoint"); endpoint != "" {
		server.Config.Services.ConfigService = config.NewHTTP(endpoint, server.Config.Services.SignaturePrivateKey)
	}

	// authentication
	server.Config.Pipeline.AuthenticatePublicRepos = c.Bool("authenticate-public-repos")

	// Cloning
	server.Config.Pipeline.DefaultCloneImage = c.String("default-clone-image")

	// Execution
	_events := c.StringSlice("default-cancel-previous-pipeline-events")
	events := make([]model.WebhookEvent, len(_events))
	for _, v := range _events {
		events = append(events, model.WebhookEvent(v))
	}
	server.Config.Pipeline.DefaultCancelPreviousPipelineEvents = events

	// limits
	server.Config.Pipeline.Limits.MemSwapLimit = c.Int64("limit-mem-swap")
	server.Config.Pipeline.Limits.MemLimit = c.Int64("limit-mem")
	server.Config.Pipeline.Limits.ShmSize = c.Int64("limit-shm-size")
	server.Config.Pipeline.Limits.CPUQuota = c.Int64("limit-cpu-quota")
	server.Config.Pipeline.Limits.CPUShares = c.Int64("limit-cpu-shares")
	server.Config.Pipeline.Limits.CPUSet = c.String("limit-cpu-set")

	// server configuration
	server.Config.Server.Cert = c.String("server-cert")
	server.Config.Server.Key = c.String("server-key")
	server.Config.Server.Pass = c.String("agent-secret")
	server.Config.Server.Host = c.String("server-host")
	if c.IsSet("server-dev-oauth-host") {
		server.Config.Server.OAuthHost = c.String("server-dev-oauth-host")
	} else {
		server.Config.Server.OAuthHost = c.String("server-host")
	}
	server.Config.Server.Port = c.String("server-addr")
	server.Config.Server.Docs = c.String("docs")
	server.Config.Server.StatusContext = c.String("status-context")
	server.Config.Server.StatusContextFormat = c.String("status-context-format")
	server.Config.Server.SessionExpires = c.Duration("session-expires")
	server.Config.Pipeline.Networks = c.StringSlice("network")
	server.Config.Pipeline.Volumes = c.StringSlice("volume")
	server.Config.Pipeline.Privileged = c.StringSlice("escalate")

	// prometheus
	server.Config.Prometheus.AuthToken = c.String("prometheus-auth-token")

	// TODO(485) temporary workaround to not hit api rate limits
	server.Config.FlatPermissions = c.Bool("flat-permissions")
}

type authorizer struct {
	password string
}

func (a *authorizer) streamInterceptor(srv interface{}, stream grpc.ServerStream, info *grpc.StreamServerInfo, handler grpc.StreamHandler) error {
	if err := a.authorize(stream.Context()); err != nil {
		return err
	}
	return handler(srv, stream)
}

func (a *authorizer) unaryIntercaptor(ctx context.Context, req interface{}, info *grpc.UnaryServerInfo, handler grpc.UnaryHandler) (resp interface{}, err error) {
	if err := a.authorize(ctx); err != nil {
		return nil, err
	}
	return handler(ctx, req)
}

func (a *authorizer) authorize(ctx context.Context) error {
	if md, ok := metadata.FromIncomingContext(ctx); ok {
		if len(md["password"]) > 0 && md["password"][0] == a.password {
			return nil
		}
		return errors.New("invalid agent token")
	}
	return errors.New("missing agent token")
}

func redirect(w http.ResponseWriter, req *http.Request) {
	serverHost := server.Config.Server.Host
	serverHost = strings.TrimPrefix(serverHost, "http://")
	serverHost = strings.TrimPrefix(serverHost, "https://")
	req.URL.Scheme = "https"
	req.URL.Host = serverHost

	w.Header().Set("Strict-Transport-Security", "max-age=31536000")

	http.Redirect(w, req, req.URL.String(), http.StatusMovedPermanently)
}

func cacheDir() string {
	const base = "golang-autocert"
	if xdg := os.Getenv("XDG_CACHE_HOME"); xdg != "" {
		return filepath.Join(xdg, base)
	}
	return filepath.Join(os.Getenv("HOME"), ".cache", base)
}<|MERGE_RESOLUTION|>--- conflicted
+++ resolved
@@ -38,11 +38,8 @@
 	"google.golang.org/grpc/keepalive"
 	"google.golang.org/grpc/metadata"
 
-<<<<<<< HEAD
 	"golang.org/x/sync/errgroup"
 
-=======
->>>>>>> 48b91f99
 	"github.com/woodpecker-ci/woodpecker/pipeline/rpc/proto"
 	"github.com/woodpecker-ci/woodpecker/server"
 	woodpeckerGrpcServer "github.com/woodpecker-ci/woodpecker/server/grpc"
@@ -54,16 +51,10 @@
 	"github.com/woodpecker-ci/woodpecker/server/router"
 	"github.com/woodpecker-ci/woodpecker/server/router/middleware"
 	"github.com/woodpecker-ci/woodpecker/server/store"
-<<<<<<< HEAD
 
 	"github.com/caddyserver/certmagic"
-	"github.com/gin-gonic/contrib/ginrus"
-	"github.com/sirupsen/logrus"
 	"github.com/urfave/cli"
-	oldcontext "golang.org/x/net/context"
-=======
 	"github.com/woodpecker-ci/woodpecker/server/web"
->>>>>>> 48b91f99
 )
 
 func run(c *cli.Context) error {
@@ -226,34 +217,22 @@
 	}
 
 	// start the server with lets encrypt enabled
-	if c.Bool("lets-encrypt") {
-		address, err := url.Parse(c.String("server-host"))
-		if err != nil {
-			return err
-		}
-
-		email := c.String("lets-encrypt-email")
-		if len(email) == 0 {
-			return fmt.Errorf("Please provide an email for lets-encrypt with WOODPECKER_LETS_ENCRYPT_EMAIL")
-		}
-
-<<<<<<< HEAD
-		certmagic.DefaultACME.Agreed = true
-		certmagic.DefaultACME.Email = email
-=======
+	// listen on ports 443 and 80
+	address, err := url.Parse(c.String("server-host"))
+	if err != nil {
+		return err
+	}
+
 	dir := cacheDir()
 	if err := os.MkdirAll(dir, 0o700); err != nil {
 		return err
 	}
->>>>>>> 48b91f99
-
-		g.Go(func() error {
-			return certmagic.HTTPS([]string{address.Host}, handler)
-		})
-		return g.Wait()
-	}
-<<<<<<< HEAD
-=======
+
+	manager := &autocert.Manager{
+		Prompt:     autocert.AcceptTOS,
+		HostPolicy: autocert.HostWhitelist(address.Host),
+		Cache:      autocert.DirCache(dir),
+	}
 	g.Go(func() error {
 		return http.ListenAndServe(":http", manager.HTTPHandler(http.HandlerFunc(redirect)))
 	})
@@ -266,9 +245,20 @@
 				NextProtos:     []string{"h2", "http/1.1"},
 			},
 		}
-		return serve.ListenAndServeTLS("", "")
+
+		email := c.String("lets-encrypt-email")
+		if len(email) == 0 {
+			return fmt.Errorf("Please provide an email for lets-encrypt with WOODPECKER_LETS_ENCRYPT_EMAIL")
+		}
+
+		certmagic.DefaultACME.Agreed = true
+		certmagic.DefaultACME.Email = email
+
+		g.Go(func() error {
+			return certmagic.HTTPS([]string{address.Host}, handler)
+		})
+		return g.Wait()
 	})
->>>>>>> 48b91f99
 
 	// start the server without tls enabled
 	return http.ListenAndServe(
