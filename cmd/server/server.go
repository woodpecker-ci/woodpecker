--- conflicted
+++ resolved
@@ -81,18 +81,11 @@
 		)
 	}
 
-<<<<<<< HEAD
 	// TODO: add configured forge to database
 	// _forge, err := setupForge(c)
 	// if err != nil {
-	// 	log.Fatal().Err(err).Msg("")
+	// 	log.Fatal().Err(err).Msg("can't setup forge")
 	// }
-=======
-	_forge, err := setupForge(c)
-	if err != nil {
-		log.Fatal().Err(err).Msg("can't setup forge")
-	}
->>>>>>> fc8a001b
 
 	_store, err := setupStore(c)
 	if err != nil {
