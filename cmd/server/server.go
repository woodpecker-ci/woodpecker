// Copyright 2018 Drone.IO Inc.
//
// Licensed under the Apache License, Version 2.0 (the "License");
// you may not use this file except in compliance with the License.
// You may obtain a copy of the License at
//
//      http://www.apache.org/licenses/LICENSE-2.0
//
// Unless required by applicable law or agreed to in writing, software
// distributed under the License is distributed on an "AS IS" BASIS,
// WITHOUT WARRANTIES OR CONDITIONS OF ANY KIND, either express or implied.
// See the License for the specific language governing permissions and
// limitations under the License.

package main

import (
	"context"
	"crypto/tls"
	"errors"
	"fmt"
	"net"
	"net/http"
	"net/http/httputil"
	"net/url"
	"strings"
	"time"

	"github.com/caddyserver/certmagic"
	"github.com/gin-gonic/gin"
	prometheus_http "github.com/prometheus/client_golang/prometheus/promhttp"
	"github.com/rs/zerolog"
	"github.com/rs/zerolog/log"
	"github.com/urfave/cli/v3"
	"golang.org/x/sync/errgroup"
	"google.golang.org/grpc"
	"google.golang.org/grpc/keepalive"

	"go.woodpecker-ci.org/woodpecker/v2/pipeline/rpc/proto"
	"go.woodpecker-ci.org/woodpecker/v2/server"
	"go.woodpecker-ci.org/woodpecker/v2/server/cron"
	"go.woodpecker-ci.org/woodpecker/v2/server/forge/setup"
	woodpeckerGrpcServer "go.woodpecker-ci.org/woodpecker/v2/server/grpc"
	"go.woodpecker-ci.org/woodpecker/v2/server/logging"
	"go.woodpecker-ci.org/woodpecker/v2/server/model"
	"go.woodpecker-ci.org/woodpecker/v2/server/pubsub"
	"go.woodpecker-ci.org/woodpecker/v2/server/router"
	"go.woodpecker-ci.org/woodpecker/v2/server/router/middleware"
	"go.woodpecker-ci.org/woodpecker/v2/server/services"
	"go.woodpecker-ci.org/woodpecker/v2/server/services/permissions"
	"go.woodpecker-ci.org/woodpecker/v2/server/store"
	"go.woodpecker-ci.org/woodpecker/v2/server/web"
	"go.woodpecker-ci.org/woodpecker/v2/shared/constant"
	"go.woodpecker-ci.org/woodpecker/v2/shared/logger"
	"go.woodpecker-ci.org/woodpecker/v2/version"
)

<<<<<<< HEAD
func run(ctx context.Context, c *cli.Command) error {
	common.SetupGlobalLogger(ctx, c, true)
=======
func run(c *cli.Context) error {
	if err := logger.SetupGlobalLogger(c, true); err != nil {
		return err
	}
>>>>>>> 5d6a7f52

	// set gin mode based on log level
	if zerolog.GlobalLevel() > zerolog.DebugLevel {
		gin.SetMode(gin.ReleaseMode)
	}

	if c.String("server-host") == "" {
		return fmt.Errorf("WOODPECKER_HOST is not properly configured")
	}

	if !strings.Contains(c.String("server-host"), "://") {
		return fmt.Errorf("WOODPECKER_HOST must be <scheme>://<hostname> format")
	}

	if _, err := url.Parse(c.String("server-host")); err != nil {
		return fmt.Errorf("could not parse WOODPECKER_HOST: %w", err)
	}

	if strings.Contains(c.String("server-host"), "://localhost") {
		log.Warn().Msg(
			"WOODPECKER_HOST should probably be publicly accessible (not localhost)",
		)
	}

	_store, err := setupStore(c)
	if err != nil {
		return fmt.Errorf("can't setup store: %w", err)
	}
	defer func() {
		if err := _store.Close(); err != nil {
			log.Error().Err(err).Msg("could not close store")
		}
	}()

<<<<<<< HEAD
	setupEvilGlobals(ctx, c, _store, _forge)
=======
	err = setupEvilGlobals(c, _store)
	if err != nil {
		return fmt.Errorf("can't setup globals: %w", err)
	}
>>>>>>> 5d6a7f52

	var g errgroup.Group

	setupMetrics(&g, _store)

	g.Go(func() error {
<<<<<<< HEAD
		return cron.Start(ctx, _store, _forge)
=======
		return cron.Start(c.Context, _store)
>>>>>>> 5d6a7f52
	})

	// start the grpc server
	g.Go(func() error {
		lis, err := net.Listen("tcp", c.String("grpc-addr"))
		if err != nil {
			log.Fatal().Err(err).Msg("failed to listen on grpc-addr") //nolint:forbidigo
		}

		jwtSecret := c.String("grpc-secret")
		jwtManager := woodpeckerGrpcServer.NewJWTManager(jwtSecret)

		authorizer := woodpeckerGrpcServer.NewAuthorizer(jwtManager)
		grpcServer := grpc.NewServer(
			grpc.StreamInterceptor(authorizer.StreamInterceptor),
			grpc.UnaryInterceptor(authorizer.UnaryInterceptor),
			grpc.KeepaliveEnforcementPolicy(keepalive.EnforcementPolicy{
				MinTime: c.Duration("keepalive-min-time"),
			}),
		)

		woodpeckerServer := woodpeckerGrpcServer.NewWoodpeckerServer(
			server.Config.Services.Queue,
			server.Config.Services.Logs,
			server.Config.Services.Pubsub,
			_store,
		)
		proto.RegisterWoodpeckerServer(grpcServer, woodpeckerServer)

		woodpeckerAuthServer := woodpeckerGrpcServer.NewWoodpeckerAuthServer(
			jwtManager,
			server.Config.Server.AgentToken,
			_store,
		)
		proto.RegisterWoodpeckerAuthServer(grpcServer, woodpeckerAuthServer)

		err = grpcServer.Serve(lis)
		if err != nil {
			log.Fatal().Err(err).Msg("failed to serve grpc server") //nolint:forbidigo
		}
		return nil
	})

	proxyWebUI := c.String("www-proxy")
	var webUIServe func(w http.ResponseWriter, r *http.Request)

	if proxyWebUI == "" {
		webEngine, err := web.New()
		if err != nil {
			log.Error().Err(err).Msg("failed to create web engine")
			return err
		}
		webUIServe = webEngine.ServeHTTP
	} else {
		origin, _ := url.Parse(proxyWebUI)

		director := func(req *http.Request) {
			req.Header.Add("X-Forwarded-Host", req.Host)
			req.Header.Add("X-Origin-Host", origin.Host)
			req.URL.Scheme = origin.Scheme
			req.URL.Host = origin.Host
		}

		proxy := &httputil.ReverseProxy{Director: director}
		webUIServe = proxy.ServeHTTP
	}

	// setup the server and start the listener
	handler := router.Load(
		webUIServe,
		middleware.Logger(time.RFC3339, true),
		middleware.Version,
		middleware.Store(_store),
	)

	switch {
	case c.String("server-cert") != "":
		// start the server with tls enabled
		g.Go(func() error {
			serve := &http.Server{
				Addr:    server.Config.Server.PortTLS,
				Handler: handler,
				TLSConfig: &tls.Config{
					NextProtos: []string{"h2", "http/1.1"},
				},
			}
			err = serve.ListenAndServeTLS(
				c.String("server-cert"),
				c.String("server-key"),
			)
			if err != nil && !errors.Is(err, http.ErrServerClosed) {
				log.Fatal().Err(err).Msg("failed to start server with tls") //nolint:forbidigo
			}
			return err
		})

		// http to https redirect
		redirect := func(w http.ResponseWriter, req *http.Request) {
			serverURL, _ := url.Parse(server.Config.Server.Host)
			req.URL.Scheme = "https"
			req.URL.Host = serverURL.Host

			w.Header().Set("Strict-Transport-Security", "max-age=31536000")

			http.Redirect(w, req, req.URL.String(), http.StatusMovedPermanently)
		}

		g.Go(func() error {
			err := http.ListenAndServe(server.Config.Server.Port, http.HandlerFunc(redirect))
			if err != nil && !errors.Is(err, http.ErrServerClosed) {
				log.Fatal().Err(err).Msg("unable to start server to redirect from http to https") //nolint:forbidigo
			}
			return err
		})
	case c.Bool("lets-encrypt"):
		// start the server with lets-encrypt
		certmagic.DefaultACME.Email = c.String("lets-encrypt-email")
		certmagic.DefaultACME.Agreed = true

		address, err := url.Parse(strings.TrimSuffix(c.String("server-host"), "/"))
		if err != nil {
			return err
		}

		g.Go(func() error {
			if err := certmagic.HTTPS([]string{address.Host}, handler); err != nil {
				log.Fatal().Err(err).Msg("certmagic does not work") //nolint:forbidigo
			}
			return nil
		})
	default:
		// start the server without tls
		g.Go(func() error {
			err := http.ListenAndServe(
				c.String("server-addr"),
				handler,
			)
			if err != nil && !errors.Is(err, http.ErrServerClosed) {
				log.Fatal().Err(err).Msg("could not start server") //nolint:forbidigo
			}
			return err
		})
	}

	if metricsServerAddr := c.String("metrics-server-addr"); metricsServerAddr != "" {
		g.Go(func() error {
			metricsRouter := gin.New()
			metricsRouter.GET("/metrics", gin.WrapH(prometheus_http.Handler()))
			err := http.ListenAndServe(metricsServerAddr, metricsRouter)
			if err != nil && !errors.Is(err, http.ErrServerClosed) {
				log.Fatal().Err(err).Msg("could not start metrics server") //nolint:forbidigo
			}
			return err
		})
	}

	log.Info().Msgf("starting Woodpecker server with version '%s'", version.String())

	return g.Wait()
}

<<<<<<< HEAD
func setupEvilGlobals(ctx context.Context, c *cli.Command, v store.Store, f forge.Forge) {
	// forge
	server.Config.Services.Forge = f
	server.Config.Services.Timeout = c.Duration("forge-timeout")

	// services
	server.Config.Services.Queue = setupQueue(ctx, v)
	server.Config.Services.Logs = logging.New()
	server.Config.Services.Pubsub = pubsub.New()
	server.Config.Services.Registries = setupRegistryService(ctx, c, v)

	// TODO(1544): fix encrypted store
	// // encryption
	// encryptedSecretStore := encryptedStore.NewSecretStore(v)
	// err := encryption.Encryption(c, v).WithClient(encryptedSecretStore).Build()
	// if err != nil {
	// 	log.Fatal().Err(err).Msg("could not create encryption service")
	// }
	// server.Config.Services.Secrets = setupSecretService(c, encryptedSecretStore)
	server.Config.Services.Secrets = setupSecretService(ctx, v)

	server.Config.Services.Environ = setupEnvironService(c, v)
	server.Config.Services.Membership = setupMembershipService(c, f)

	server.Config.Services.SignaturePrivateKey, server.Config.Services.SignaturePublicKey = setupSignatureKeys(v)
=======
func setupEvilGlobals(c *cli.Context, s store.Store) error {
	// secrets
	var err error
	server.Config.Server.JWTSecret, err = setupJWTSecret(s)
	if err != nil {
		return fmt.Errorf("could not setup jwt secret: %w", err)
	}

	// services
	server.Config.Services.Queue = setupQueue(c, s)
	server.Config.Services.Logs = logging.New()
	server.Config.Services.Pubsub = pubsub.New()
	server.Config.Services.Membership = setupMembershipService(c, s)
	serviceManager, err := services.NewManager(c, s, setup.Forge)
	if err != nil {
		return fmt.Errorf("could not setup service manager: %w", err)
	}
	server.Config.Services.Manager = serviceManager
>>>>>>> 5d6a7f52

	server.Config.Services.LogStore, err = setupLogStore(c, s)
	if err != nil {
		return fmt.Errorf("could not setup log store: %w", err)
	}

	// authentication
	server.Config.Pipeline.AuthenticatePublicRepos = c.Bool("authenticate-public-repos")

	// Cloning
	server.Config.Pipeline.DefaultCloneImage = c.String("default-clone-image")
	constant.TrustedCloneImages = append(constant.TrustedCloneImages, server.Config.Pipeline.DefaultCloneImage)

	// Execution
	_events := c.StringSlice("default-cancel-previous-pipeline-events")
	events := make([]model.WebhookEvent, 0, len(_events))
	for _, v := range _events {
		events = append(events, model.WebhookEvent(v))
	}
	server.Config.Pipeline.DefaultCancelPreviousPipelineEvents = events
	server.Config.Pipeline.DefaultTimeout = c.Int("default-pipeline-timeout")
	server.Config.Pipeline.MaxTimeout = c.Int("max-pipeline-timeout")

	// limits
	server.Config.Pipeline.Limits.MemSwapLimit = c.Int("limit-mem-swap")
	server.Config.Pipeline.Limits.MemLimit = c.Int("limit-mem")
	server.Config.Pipeline.Limits.ShmSize = c.Int("limit-shm-size")
	server.Config.Pipeline.Limits.CPUQuota = c.Int("limit-cpu-quota")
	server.Config.Pipeline.Limits.CPUShares = c.Int("limit-cpu-shares")
	server.Config.Pipeline.Limits.CPUSet = c.String("limit-cpu-set")

	// backend options for pipeline compiler
	server.Config.Pipeline.Proxy.No = c.String("backend-no-proxy")
	server.Config.Pipeline.Proxy.HTTP = c.String("backend-http-proxy")
	server.Config.Pipeline.Proxy.HTTPS = c.String("backend-https-proxy")

	// server configuration
	server.Config.Server.Cert = c.String("server-cert")
	server.Config.Server.Key = c.String("server-key")
	server.Config.Server.AgentToken = c.String("agent-secret")
	serverHost := strings.TrimSuffix(c.String("server-host"), "/")
	server.Config.Server.Host = serverHost
	if c.IsSet("server-webhook-host") {
		server.Config.Server.WebhookHost = c.String("server-webhook-host")
	} else {
		server.Config.Server.WebhookHost = serverHost
	}
	if c.IsSet("server-dev-oauth-host-deprecated") {
		server.Config.Server.OAuthHost = c.String("server-dev-oauth-host-deprecated")
	} else {
		server.Config.Server.OAuthHost = serverHost
	}
	server.Config.Server.Port = c.String("server-addr")
	server.Config.Server.PortTLS = c.String("server-addr-tls")
	server.Config.Server.StatusContext = c.String("status-context")
	server.Config.Server.StatusContextFormat = c.String("status-context-format")
	server.Config.Server.SessionExpires = c.Duration("session-expires")
	u, _ := url.Parse(server.Config.Server.Host)
	rootPath := strings.TrimSuffix(u.Path, "/")
	if rootPath != "" && !strings.HasPrefix(rootPath, "/") {
		rootPath = "/" + rootPath
	}
	server.Config.Server.RootPath = rootPath
	server.Config.Server.CustomCSSFile = strings.TrimSpace(c.String("custom-css-file"))
	server.Config.Server.CustomJsFile = strings.TrimSpace(c.String("custom-js-file"))
	server.Config.Pipeline.Networks = c.StringSlice("network")
	server.Config.Pipeline.Volumes = c.StringSlice("volume")
	server.Config.Pipeline.Privileged = c.StringSlice("escalate")
	server.Config.WebUI.EnableSwagger = c.Bool("enable-swagger")
	server.Config.WebUI.SkipVersionCheck = c.Bool("skip-version-check")

	// prometheus
	server.Config.Prometheus.AuthToken = c.String("prometheus-auth-token")

	// permissions
	server.Config.Permissions.Open = c.Bool("open")
	server.Config.Permissions.Admins = permissions.NewAdmins(c.StringSlice("admin"))
	server.Config.Permissions.Orgs = permissions.NewOrgs(c.StringSlice("orgs"))
	server.Config.Permissions.OwnersAllowlist = permissions.NewOwnersAllowlist(c.StringSlice("repo-owners"))
	return nil
}<|MERGE_RESOLUTION|>--- conflicted
+++ resolved
@@ -55,15 +55,10 @@
 	"go.woodpecker-ci.org/woodpecker/v2/version"
 )
 
-<<<<<<< HEAD
 func run(ctx context.Context, c *cli.Command) error {
-	common.SetupGlobalLogger(ctx, c, true)
-=======
-func run(c *cli.Context) error {
-	if err := logger.SetupGlobalLogger(c, true); err != nil {
+	if err := logger.SetupGlobalLogger(ctx, c, true); err != nil {
 		return err
 	}
->>>>>>> 5d6a7f52
 
 	// set gin mode based on log level
 	if zerolog.GlobalLevel() > zerolog.DebugLevel {
@@ -98,25 +93,17 @@
 		}
 	}()
 
-<<<<<<< HEAD
-	setupEvilGlobals(ctx, c, _store, _forge)
-=======
-	err = setupEvilGlobals(c, _store)
+	err = setupEvilGlobals(ctx, c, _store)
 	if err != nil {
 		return fmt.Errorf("can't setup globals: %w", err)
 	}
->>>>>>> 5d6a7f52
 
 	var g errgroup.Group
 
 	setupMetrics(&g, _store)
 
 	g.Go(func() error {
-<<<<<<< HEAD
-		return cron.Start(ctx, _store, _forge)
-=======
-		return cron.Start(c.Context, _store)
->>>>>>> 5d6a7f52
+		return cron.Start(ctx, _store)
 	})
 
 	// start the grpc server
@@ -278,34 +265,7 @@
 	return g.Wait()
 }
 
-<<<<<<< HEAD
-func setupEvilGlobals(ctx context.Context, c *cli.Command, v store.Store, f forge.Forge) {
-	// forge
-	server.Config.Services.Forge = f
-	server.Config.Services.Timeout = c.Duration("forge-timeout")
-
-	// services
-	server.Config.Services.Queue = setupQueue(ctx, v)
-	server.Config.Services.Logs = logging.New()
-	server.Config.Services.Pubsub = pubsub.New()
-	server.Config.Services.Registries = setupRegistryService(ctx, c, v)
-
-	// TODO(1544): fix encrypted store
-	// // encryption
-	// encryptedSecretStore := encryptedStore.NewSecretStore(v)
-	// err := encryption.Encryption(c, v).WithClient(encryptedSecretStore).Build()
-	// if err != nil {
-	// 	log.Fatal().Err(err).Msg("could not create encryption service")
-	// }
-	// server.Config.Services.Secrets = setupSecretService(c, encryptedSecretStore)
-	server.Config.Services.Secrets = setupSecretService(ctx, v)
-
-	server.Config.Services.Environ = setupEnvironService(c, v)
-	server.Config.Services.Membership = setupMembershipService(c, f)
-
-	server.Config.Services.SignaturePrivateKey, server.Config.Services.SignaturePublicKey = setupSignatureKeys(v)
-=======
-func setupEvilGlobals(c *cli.Context, s store.Store) error {
+func setupEvilGlobals(ctx context.Context, c *cli.Command, s store.Store) error {
 	// secrets
 	var err error
 	server.Config.Server.JWTSecret, err = setupJWTSecret(s)
@@ -314,16 +274,15 @@
 	}
 
 	// services
-	server.Config.Services.Queue = setupQueue(c, s)
+	server.Config.Services.Queue = setupQueue(ctx, s)
 	server.Config.Services.Logs = logging.New()
 	server.Config.Services.Pubsub = pubsub.New()
-	server.Config.Services.Membership = setupMembershipService(c, s)
+	server.Config.Services.Membership = setupMembershipService(ctx, s)
 	serviceManager, err := services.NewManager(c, s, setup.Forge)
 	if err != nil {
 		return fmt.Errorf("could not setup service manager: %w", err)
 	}
 	server.Config.Services.Manager = serviceManager
->>>>>>> 5d6a7f52
 
 	server.Config.Services.LogStore, err = setupLogStore(c, s)
 	if err != nil {
