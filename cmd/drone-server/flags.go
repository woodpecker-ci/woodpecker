--- conflicted
+++ resolved
@@ -95,19 +95,6 @@
 		Name:   "open",
 		Usage:  "enable open user registration",
 	},
-	cli.StringFlag{
-<<<<<<< HEAD
-		EnvVar: "DRONE_REPO_CONFIG,WOODPECKER_REPO_CONFIG",
-		Name:   "repo-config",
-		Usage:  "file path for the drone config",
-		Value:  ".drone.yml",
-=======
-		EnvVar: "DRONE_DOCS,WOODPECKER_DOCS",
-		Name:   "docs",
-		Usage:  "link to user documentation",
-		Value:  "https://woodpecker-ci.github.io/",
->>>>>>> 387760cc
-	},
 	cli.DurationFlag{
 		EnvVar: "DRONE_SESSION_EXPIRES,WOODPECKER_SESSION_EXPIRES",
 		Name:   "session-expires",
