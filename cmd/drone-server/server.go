--- conflicted
+++ resolved
@@ -103,15 +103,9 @@
 		Usage:  "list of approved organizations",
 	},
 	cli.StringSliceFlag{
-<<<<<<< HEAD
-		EnvVar: "DRONE_REPO_OWNERS",
-		Name:   "repo-owners",
-		Usage:  "List of syncable repo owners",
-=======
 		EnvVar: "DRONE_REPO_OWNERS,WOODPECKER_REPO_OWNERS",
 		Name: "repo-owners",
 		Usage: "List of syncable repo owners",
->>>>>>> d1287adc
 	},
 	cli.BoolFlag{
 		EnvVar: "DRONE_OPEN,WOODPECKER_OPEN",
