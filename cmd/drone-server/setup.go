// Copyright 2018 Drone.IO Inc.
// Copyright 2021 Informatyka Boguslawski sp. z o.o. sp.k., http://www.ib.pl/
//
// Licensed under the Apache License, Version 2.0 (the "License");
// you may not use this file except in compliance with the License.
// You may obtain a copy of the License at
//
//      http://www.apache.org/licenses/LICENSE-2.0
//
// Unless required by applicable law or agreed to in writing, software
// distributed under the License is distributed on an "AS IS" BASIS,
// WITHOUT WARRANTIES OR CONDITIONS OF ANY KIND, either express or implied.
// See the License for the specific language governing permissions and
// limitations under the License.
//
// This file has been modified by Informatyka Boguslawski sp. z o.o. sp.k.

package main

import (
	"fmt"
	"time"

	"github.com/dimfeld/httptreemux"
	"github.com/prometheus/client_golang/prometheus"
	"github.com/prometheus/client_golang/prometheus/promauto"
	"github.com/woodpecker-ci/woodpecker/cncd/queue"
	"github.com/woodpecker-ci/woodpecker/model"
	"github.com/woodpecker-ci/woodpecker/plugins/environments"
	"github.com/woodpecker-ci/woodpecker/plugins/registry"
	"github.com/woodpecker-ci/woodpecker/plugins/secrets"
	"github.com/woodpecker-ci/woodpecker/remote"
	"github.com/woodpecker-ci/woodpecker/remote/bitbucket"
	"github.com/woodpecker-ci/woodpecker/remote/bitbucketserver"
	"github.com/woodpecker-ci/woodpecker/remote/coding"
	"github.com/woodpecker-ci/woodpecker/remote/gitea"
	"github.com/woodpecker-ci/woodpecker/remote/github"
	"github.com/woodpecker-ci/woodpecker/remote/gitlab"
	"github.com/woodpecker-ci/woodpecker/remote/gitlab3"
	"github.com/woodpecker-ci/woodpecker/remote/gogs"
	droneserver "github.com/woodpecker-ci/woodpecker/server"
	"github.com/woodpecker-ci/woodpecker/server/web"
	"github.com/woodpecker-ci/woodpecker/store"
	"github.com/woodpecker-ci/woodpecker/store/datastore"
	"golang.org/x/sync/errgroup"

	"github.com/urfave/cli"
)

func setupStore(c *cli.Context) store.Store {
	return datastore.New(
		c.String("driver"),
		c.String("datasource"),
	)
}

func setupQueue(c *cli.Context, s store.Store) queue.Queue {
	return model.WithTaskStore(queue.New(), s)
}

func setupSecretService(c *cli.Context, s store.Store) model.SecretService {
	return secrets.New(s)
}

func setupRegistryService(c *cli.Context, s store.Store) model.RegistryService {
	if c.String("docker-config") != "" {
		return registry.Combined(
			registry.New(s),
			registry.Filesystem(c.String("docker-config")),
		)
	} else {
		return registry.New(s)
	}
}

func setupEnvironService(c *cli.Context, s store.Store) model.EnvironService {
	return environments.Filesystem(c.StringSlice("environment"))
}

// helper function to setup the remote from the CLI arguments.
func SetupRemote(c *cli.Context) (remote.Remote, error) {
	switch {
	case c.Bool("github"):
		return setupGithub(c)
	case c.Bool("gitlab"):
		return setupGitlab(c)
	case c.Bool("bitbucket"):
		return setupBitbucket(c)
	case c.Bool("stash"):
		return setupStash(c)
	case c.Bool("gogs"):
		return setupGogs(c)
	case c.Bool("gitea"):
		return setupGitea(c)
	case c.Bool("coding"):
		return setupCoding(c)
	default:
		return nil, fmt.Errorf("version control system not configured")
	}
}

// helper function to setup the Bitbucket remote from the CLI arguments.
func setupBitbucket(c *cli.Context) (remote.Remote, error) {
	return bitbucket.New(
		c.String("bitbucket-client"),
		c.String("bitbucket-secret"),
	), nil
}

// helper function to setup the Gogs remote from the CLI arguments.
func setupGogs(c *cli.Context) (remote.Remote, error) {
	return gogs.New(gogs.Opts{
		URL:         c.String("gogs-server"),
		Username:    c.String("gogs-git-username"),
		Password:    c.String("gogs-git-password"),
		PrivateMode: c.Bool("gogs-private-mode"),
		SkipVerify:  c.Bool("gogs-skip-verify"),
	})
}

// helper function to setup the Gitea remote from the CLI arguments.
func setupGitea(c *cli.Context) (remote.Remote, error) {
<<<<<<< HEAD
	return gitea.New(gitea.Opts{
		URL:                c.String("gitea-server"),
		Context:            c.String("gitea-context"),
		Username:           c.String("gitea-git-username"),
		Password:           c.String("gitea-git-password"),
		PrivateMode:        c.Bool("gitea-private-mode"),
		SkipVerify:         c.Bool("gitea-skip-verify"),
		RevProxyAuth:       c.Bool("gitea-rev-proxy-auth"),
		RevProxyAuthHeader: c.String("gitea-rev-proxy-auth-header"),
=======
	if !c.IsSet("gitea-client") {
		return gitea.New(gitea.Opts{
			URL:         c.String("gitea-server"),
			Context:     c.String("gitea-context"),
			Username:    c.String("gitea-git-username"),
			Password:    c.String("gitea-git-password"),
			PrivateMode: c.Bool("gitea-private-mode"),
			SkipVerify:  c.Bool("gitea-skip-verify"),
		})
	}
	return gitea.NewOauth(gitea.Opts{
		URL:         c.String("gitea-server"),
		Context:     c.String("gitea-context"),
		Username:    c.String("gitea-git-username"),
		Password:    c.String("gitea-git-password"),
		Client:      c.String("gitea-client"),
		Secret:      c.String("gitea-secret"),
		PrivateMode: c.Bool("gitea-private-mode"),
		SkipVerify:  c.Bool("gitea-skip-verify"),
>>>>>>> 70958acc
	})
}

// helper function to setup the Stash remote from the CLI arguments.
func setupStash(c *cli.Context) (remote.Remote, error) {
	return bitbucketserver.New(bitbucketserver.Opts{
		URL:               c.String("stash-server"),
		Username:          c.String("stash-git-username"),
		Password:          c.String("stash-git-password"),
		ConsumerKey:       c.String("stash-consumer-key"),
		ConsumerRSA:       c.String("stash-consumer-rsa"),
		ConsumerRSAString: c.String("stash-consumer-rsa-string"),
		SkipVerify:        c.Bool("stash-skip-verify"),
	})
}

// helper function to setup the Gitlab remote from the CLI arguments.
func setupGitlab(c *cli.Context) (remote.Remote, error) {
	if c.Bool("gitlab-v3-api") {
		return gitlab3.New(gitlab3.Opts{
			URL:         c.String("gitlab-server"),
			Client:      c.String("gitlab-client"),
			Secret:      c.String("gitlab-secret"),
			Username:    c.String("gitlab-git-username"),
			Password:    c.String("gitlab-git-password"),
			PrivateMode: c.Bool("gitlab-private-mode"),
			SkipVerify:  c.Bool("gitlab-skip-verify"),
		})
	}
	return gitlab.New(gitlab.Opts{
		URL:         c.String("gitlab-server"),
		Client:      c.String("gitlab-client"),
		Secret:      c.String("gitlab-secret"),
		Username:    c.String("gitlab-git-username"),
		Password:    c.String("gitlab-git-password"),
		PrivateMode: c.Bool("gitlab-private-mode"),
		SkipVerify:  c.Bool("gitlab-skip-verify"),
	})
}

// helper function to setup the GitHub remote from the CLI arguments.
func setupGithub(c *cli.Context) (remote.Remote, error) {
	return github.New(github.Opts{
		URL:         c.String("github-server"),
		Context:     c.String("github-context"),
		Client:      c.String("github-client"),
		Secret:      c.String("github-secret"),
		Scopes:      c.StringSlice("github-scope"),
		Username:    c.String("github-git-username"),
		Password:    c.String("github-git-password"),
		PrivateMode: c.Bool("github-private-mode"),
		SkipVerify:  c.Bool("github-skip-verify"),
		MergeRef:    c.BoolT("github-merge-ref"),
	})
}

// helper function to setup the Coding remote from the CLI arguments.
func setupCoding(c *cli.Context) (remote.Remote, error) {
	return coding.New(coding.Opts{
		URL:        c.String("coding-server"),
		Client:     c.String("coding-client"),
		Secret:     c.String("coding-secret"),
		Scopes:     c.StringSlice("coding-scope"),
		Machine:    c.String("coding-git-machine"),
		Username:   c.String("coding-git-username"),
		Password:   c.String("coding-git-password"),
		SkipVerify: c.Bool("coding-skip-verify"),
	})
}

func setupTree(c *cli.Context) *httptreemux.ContextMux {
	tree := httptreemux.NewContextMux()
	web.New(
		web.WithDir(c.String("www")),
		web.WithSync(time.Hour*72),
		web.WithDocs(c.String("docs")),
	).Register(tree)
	return tree
}

func before(c *cli.Context) error { return nil }

func setupMetrics(g *errgroup.Group, store_ store.Store) {
	pendingJobs := promauto.NewGauge(prometheus.GaugeOpts{
		Namespace: "drone",
		Name:      "pending_jobs",
		Help:      "Total number of pending build processes.",
	})
	waitingJobs := promauto.NewGauge(prometheus.GaugeOpts{
		Namespace: "drone",
		Name:      "waiting_jobs",
		Help:      "Total number of builds waiting on deps.",
	})
	runningJobs := promauto.NewGauge(prometheus.GaugeOpts{
		Namespace: "drone",
		Name:      "running_jobs",
		Help:      "Total number of running build processes.",
	})
	workers := promauto.NewGauge(prometheus.GaugeOpts{
		Namespace: "drone",
		Name:      "worker_count",
		Help:      "Total number of workers.",
	})
	builds := promauto.NewGauge(prometheus.GaugeOpts{
		Namespace: "drone",
		Name:      "build_total_count",
		Help:      "Total number of builds.",
	})
	users := promauto.NewGauge(prometheus.GaugeOpts{
		Namespace: "drone",
		Name:      "user_count",
		Help:      "Total number of users.",
	})
	repos := promauto.NewGauge(prometheus.GaugeOpts{
		Namespace: "drone",
		Name:      "repo_count",
		Help:      "Total number of repos.",
	})

	g.Go(func() error {
		for {
			stats := droneserver.Config.Services.Queue.Info(nil)
			pendingJobs.Set(float64(stats.Stats.Pending))
			waitingJobs.Set(float64(stats.Stats.WaitingOnDeps))
			runningJobs.Set(float64(stats.Stats.Running))
			workers.Set(float64(stats.Stats.Workers))
			time.Sleep(500 * time.Millisecond)
		}
	})
	g.Go(func() error {
		for {
			repoCount, _ := store_.GetRepoCount()
			userCount, _ := store_.GetUserCount()
			buildCount, _ := store_.GetBuildCount()
			builds.Set(float64(buildCount))
			users.Set(float64(userCount))
			repos.Set(float64(repoCount))
			time.Sleep(10 * time.Second)
		}
	})
}<|MERGE_RESOLUTION|>--- conflicted
+++ resolved
@@ -120,25 +120,16 @@
 
 // helper function to setup the Gitea remote from the CLI arguments.
 func setupGitea(c *cli.Context) (remote.Remote, error) {
-<<<<<<< HEAD
-	return gitea.New(gitea.Opts{
-		URL:                c.String("gitea-server"),
-		Context:            c.String("gitea-context"),
-		Username:           c.String("gitea-git-username"),
-		Password:           c.String("gitea-git-password"),
-		PrivateMode:        c.Bool("gitea-private-mode"),
-		SkipVerify:         c.Bool("gitea-skip-verify"),
-		RevProxyAuth:       c.Bool("gitea-rev-proxy-auth"),
-		RevProxyAuthHeader: c.String("gitea-rev-proxy-auth-header"),
-=======
 	if !c.IsSet("gitea-client") {
 		return gitea.New(gitea.Opts{
-			URL:         c.String("gitea-server"),
-			Context:     c.String("gitea-context"),
-			Username:    c.String("gitea-git-username"),
-			Password:    c.String("gitea-git-password"),
-			PrivateMode: c.Bool("gitea-private-mode"),
-			SkipVerify:  c.Bool("gitea-skip-verify"),
+			URL:                c.String("gitea-server"),
+			Context:            c.String("gitea-context"),
+			Username:           c.String("gitea-git-username"),
+			Password:           c.String("gitea-git-password"),
+			PrivateMode:        c.Bool("gitea-private-mode"),
+			SkipVerify:         c.Bool("gitea-skip-verify"),
+			RevProxyAuth:       c.Bool("gitea-rev-proxy-auth"),
+			RevProxyAuthHeader: c.String("gitea-rev-proxy-auth-header"),
 		})
 	}
 	return gitea.NewOauth(gitea.Opts{
@@ -150,7 +141,6 @@
 		Secret:      c.String("gitea-secret"),
 		PrivateMode: c.Bool("gitea-private-mode"),
 		SkipVerify:  c.Bool("gitea-skip-verify"),
->>>>>>> 70958acc
 	})
 }
 
