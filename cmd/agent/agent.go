--- conflicted
+++ resolved
@@ -88,19 +88,11 @@
 	// TODO authenticate to grpc server
 
 	// grpc.Dial(target, ))
-<<<<<<< HEAD
-
-	transport := grpc.WithInsecure()
-
+	var transport grpc.DialOption
 	if c.Bool("grpc-secure") {
-		transport = grpc.WithTransportCredentials(grpccredentials.NewTLS(&tls.Config{InsecureSkipVerify: c.Bool("grpc-skip-insecure")}))
-=======
-	var transport grpc.DialOption
-	if c.Bool("secure-grpc") {
 		transport = grpc.WithTransportCredentials(grpccredentials.NewTLS(&tls.Config{InsecureSkipVerify: c.Bool("skip-insecure-grpc")}))
 	} else {
 		transport = grpc.WithTransportCredentials(insecure.NewCredentials())
->>>>>>> b6e47a3f
 	}
 
 	conn, err := grpc.Dial(
