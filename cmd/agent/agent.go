--- conflicted
+++ resolved
@@ -59,38 +59,13 @@
 
 	platform := runtime.GOOS + "/" + runtime.GOARCH
 
-<<<<<<< HEAD
-	if c.Bool("pretty") {
-		log.Logger = log.Output(
-			zerolog.ConsoleWriter{
-				Out:     os.Stderr,
-				NoColor: c.Bool("nocolor"),
-			},
-		)
-	}
-
-	zerolog.SetGlobalLevel(zerolog.InfoLevel)
-	if c.IsSet("log-level") {
-		logLevelFlag := c.String("log-level")
-		lvl, err := zerolog.ParseLevel(logLevelFlag)
-		if err != nil {
-			log.Fatal().Msgf("unknown logging level: %s", logLevelFlag)
-		}
-		zerolog.SetGlobalLevel(lvl)
-	}
-	if zerolog.GlobalLevel() <= zerolog.DebugLevel {
-		log.Logger = log.With().Caller().Logger()
-	}
-
 	parallel := c.Int("max-workflows")
 	ephemeral := c.Bool("ephemeral")
 	if ephemeral && parallel > 1 {
 		parallel = 1
 	}
+
 	counter.Polling = parallel
-=======
-	counter.Polling = c.Int("max-workflows")
->>>>>>> cbb1c46d
 	counter.Running = 0
 
 	if c.Bool("healthcheck") {
