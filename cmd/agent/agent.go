--- conflicted
+++ resolved
@@ -121,10 +121,7 @@
 		metadata.Pairs("hostname", hostname),
 	)
 	ctx = utils.WithContextSigtermCallback(ctx, func() {
-<<<<<<< HEAD
-=======
 		println("ctrl+c received, terminating process")
->>>>>>> 59ba8538
 		sigterm.Set()
 	})
 
