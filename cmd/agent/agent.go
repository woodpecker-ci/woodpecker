--- conflicted
+++ resolved
@@ -155,30 +155,20 @@
 	parallel := c.Int("max-workflows")
 	wg.Add(parallel)
 
-<<<<<<< HEAD
 	// new engine
 	backendCtx := context.WithValue(ctx, types.CliContext, c)
-	engine, err := getBackend(backendCtx, c.String("backend-engine"), c.StringSlice("addons"))
-=======
-	// new backend
-	backendEngine, err := backend.FindBackend(backendCtx, c.String("backend-engine"))
->>>>>>> 16803d62
-	if err != nil {
-		return err
-	}
-
-<<<<<<< HEAD
-	if !engine.IsAvailable(backendCtx) {
-		log.Error().Str("engine", engine.Name()).Msg("selected backend engine is unavailable")
-		return fmt.Errorf("selected backend engine %s is unavailable", engine.Name())
+	backendEngine, err := getBackend(backendCtx, c.String("backend-engine"), c.StringSlice("addons"))
+	if err != nil {
+		return err
+	}
+
+	if !backendEngine.IsAvailable(backendCtx) {
+		log.Error().Str("engine", backendEngine.Name()).Msg("selected backend engine is unavailable")
+		return fmt.Errorf("selected backend engine %s is unavailable", backendEngine.Name())
 	}
 
 	// load engine (e.g. init api client)
-	engInfo, err := engine.Load(backendCtx)
-=======
-	// load backend (e.g. init api client)
 	engInfo, err := backendEngine.Load(backendCtx)
->>>>>>> 16803d62
 	if err != nil {
 		log.Error().Err(err).Msg("cannot load backend engine")
 		return err
@@ -261,8 +251,8 @@
 	return nil
 }
 
-func getBackend(backendCtx context.Context, backendName string, addons []string) (types.Engine, error) {
-	addonBackend, err := addon.Load[types.Engine](addons, addonTypes.TypeBackend)
+func getBackend(backendCtx context.Context, backendName string, addons []string) (types.Backend, error) {
+	addonBackend, err := addon.Load[types.Backend](addons, addonTypes.TypeBackend)
 	if err != nil {
 		log.Error().Err(err).Msg("cannot load backend addon")
 		return nil, err
@@ -272,7 +262,7 @@
 	}
 
 	backend.Init(backendCtx)
-	engine, err := backend.FindEngine(backendCtx, backendName)
+	engine, err := backend.FindBackend(backendCtx, backendName)
 	if err != nil {
 		log.Error().Err(err).Msgf("cannot find backend engine '%s'", backendName)
 		return nil, err
