--- conflicted
+++ resolved
@@ -15,18 +15,7 @@
 package main
 
 import (
-<<<<<<< HEAD
-	"context"
-	"fmt"
-	"os"
-
-	_ "github.com/joho/godotenv/autoload"
-	"github.com/urfave/cli/v3"
-
-	"go.woodpecker-ci.org/woodpecker/v2/cmd/common"
-=======
 	"go.woodpecker-ci.org/woodpecker/v2/cmd/agent/core"
->>>>>>> 5d6a7f52
 	"go.woodpecker-ci.org/woodpecker/v2/pipeline/backend/docker"
 	"go.woodpecker-ci.org/woodpecker/v2/pipeline/backend/kubernetes"
 	"go.woodpecker-ci.org/woodpecker/v2/pipeline/backend/local"
@@ -34,33 +23,9 @@
 )
 
 func main() {
-<<<<<<< HEAD
-	// TODO: test if we have to register signals for STRG-C ...
-	ctx := context.Background()
-
-	app := cli.Command{}
-	app.Name = "woodpecker-agent"
-	app.Version = version.String()
-	app.Usage = "woodpecker agent"
-	app.Action = runWithRetry
-	app.Commands = []*cli.Command{
-		{
-			Name:   "ping",
-			Usage:  "ping the agent",
-			Action: pinger,
-		},
-	}
-	app.Flags = utils.MergeSlices(flags, common.GlobalLoggerFlags, docker.Flags, kubernetes.Flags, local.Flags)
-
-	if err := app.Run(ctx, os.Args); err != nil {
-		fmt.Fprintln(os.Stderr, err)
-		os.Exit(1)
-	}
-=======
 	core.RunAgent([]backendTypes.Backend{
 		kubernetes.New(),
 		docker.New(),
 		local.New(),
 	})
->>>>>>> 5d6a7f52
 }