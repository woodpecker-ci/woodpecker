// Copyright 2019 Laszlo Fogas
//
// Licensed under the Apache License, Version 2.0 (the "License");
// you may not use this file except in compliance with the License.
// You may obtain a copy of the License at
//
//      http://www.apache.org/licenses/LICENSE-2.0
//
// Unless required by applicable law or agreed to in writing, software
// distributed under the License is distributed on an "AS IS" BASIS,
// WITHOUT WARRANTIES OR CONDITIONS OF ANY KIND, either express or implied.
// See the License for the specific language governing permissions and
// limitations under the License.

package main

import (
	"time"

	"github.com/urfave/cli/v2"
)

var flags = []cli.Flag{
	&cli.StringFlag{
		EnvVars: []string{"WOODPECKER_SERVER"},
		Name:    "server",
		Usage:   "server address",
		Value:   "localhost:9000",
	},
	&cli.StringFlag{
		EnvVars: []string{"WOODPECKER_USERNAME"},
		Name:    "username",
		Usage:   "auth username",
		Value:   "x-oauth-basic",
	},
	&cli.StringFlag{
		EnvVars: []string{"WOODPECKER_AGENT_SECRET"},
		Name:    "password",
		Usage:   "server-agent shared password",
	},
	&cli.BoolFlag{
		EnvVars: []string{"WOODPECKER_DEBUG"},
		Name:    "debug",
		Usage:   "enable agent debug mode",
		Value:   true,
	},
	&cli.StringFlag{
		EnvVars: []string{"WOODPECKER_LOG_LEVEL"},
		Name:    "log-level",
		Usage:   "set logging level",
	},
	&cli.BoolFlag{
		EnvVars: []string{"WOODPECKER_DEBUG_PRETTY"},
		Name:    "pretty",
		Usage:   "enable pretty-printed debug output",
	},
	&cli.BoolFlag{
		EnvVars: []string{"WOODPECKER_DEBUG_NOCOLOR"},
		Name:    "nocolor",
		Usage:   "disable colored debug output",
		Value:   true,
	},
	&cli.StringFlag{
		EnvVars: []string{"WOODPECKER_HOSTNAME"},
		Name:    "hostname",
		Usage:   "agent hostname",
	},
	&cli.StringFlag{
		EnvVars: []string{"WOODPECKER_PLATFORM"},
		Name:    "platform",
		Usage:   "restrict builds by platform conditions",
		Value:   "linux/amd64",
	},
	&cli.StringFlag{
		EnvVars: []string{"WOODPECKER_FILTER"},
		Name:    "filter",
		Usage:   "filter expression to restrict builds by label",
	},
	&cli.IntFlag{
		EnvVars: []string{"WOODPECKER_MAX_PROCS"},
		Name:    "max-procs",
		Usage:   "agent parallel builds",
		Value:   1,
	},
	&cli.BoolFlag{
		EnvVars: []string{"WOODPECKER_HEALTHCHECK"},
		Name:    "healthcheck",
		Usage:   "enable healthcheck endpoint",
		Value:   true,
	},
	&cli.DurationFlag{
		EnvVars: []string{"WOODPECKER_KEEPALIVE_TIME"},
		Name:    "keepalive-time",
		Usage:   "after a duration of this time of no activity, the agent pings the server to check if the transport is still alive",
	},
	&cli.DurationFlag{
		EnvVars: []string{"WOODPECKER_KEEPALIVE_TIMEOUT"},
		Name:    "keepalive-timeout",
		Usage:   "after pinging for a keepalive check, the agent waits for a duration of this time before closing the connection if no activity",
		Value:   time.Second * 20,
	},
	&cli.BoolFlag{
		EnvVars: []string{"WOODPECKER_GRPC_SECURE"},
		Name:    "secure-grpc",
		Usage:   "should the connection to WOODPECKER_SERVER be made using a secure transport",
	},
	&cli.BoolFlag{
		EnvVars: []string{"WOODPECKER_GRPC_VERIFY"},
		Name:    "skip-insecure-grpc",
		Usage:   "should the grpc server certificate be verified, only valid when WOODPECKER_GRPC_SECURE is true",
		Value:   true,
	},
<<<<<<< HEAD
	cli.BoolTFlag{
		Name:   "use-podman",
		Usage:  "use podman as backend instead of docker",
		EnvVar: "WOODPECKER_AGENT_PODMAN",
=======
	&cli.StringFlag{
		EnvVars: []string{"WOODPECKER_BACKEND"},
		Name:    "backend-engine",
		Usage:   "backend engine to run pipelines on",
		Value:   "auto-detect",
>>>>>>> 8b476e77
	},
}<|MERGE_RESOLUTION|>--- conflicted
+++ resolved
@@ -110,17 +110,10 @@
 		Usage:   "should the grpc server certificate be verified, only valid when WOODPECKER_GRPC_SECURE is true",
 		Value:   true,
 	},
-<<<<<<< HEAD
-	cli.BoolTFlag{
-		Name:   "use-podman",
-		Usage:  "use podman as backend instead of docker",
-		EnvVar: "WOODPECKER_AGENT_PODMAN",
-=======
 	&cli.StringFlag{
 		EnvVars: []string{"WOODPECKER_BACKEND"},
 		Name:    "backend-engine",
 		Usage:   "backend engine to run pipelines on",
 		Value:   "auto-detect",
->>>>>>> 8b476e77
 	},
 }