--- conflicted
+++ resolved
@@ -86,8 +86,7 @@
 		hostname, _ = os.Hostname()
 	}
 
-<<<<<<< HEAD
-	parallel := c.Int("max-workflows")
+	parallel := int(c.Int("max-workflows"))
 	singleWorkflow := c.Bool("single-workflow")
 	if singleWorkflow && parallel > 1 {
 		log.Warn().Msgf("max-workflows forced from %d to 1 due to agent running single workflow mode.", parallel)
@@ -95,9 +94,6 @@
 	}
 
 	counter.Polling = parallel
-=======
-	counter.Polling = int(c.Int("max-workflows"))
->>>>>>> 805c3156
 	counter.Running = 0
 
 	if c.Bool("healthcheck") {
@@ -186,12 +182,6 @@
 		return err
 	}
 
-<<<<<<< HEAD
-	var wg sync.WaitGroup
-	wg.Add(parallel)
-
-=======
->>>>>>> 805c3156
 	// new engine
 	backendCtx := context.WithValue(agentCtx, types.CliCommand, c)
 	backendName := c.String("backend-engine")
@@ -295,28 +285,22 @@
 				}
 
 				if singleWorkflow {
-					log.Info().Msg("shutdowning single workflow runner")
-					return
+					log.Info().Msg("shutdown single workflow runner")
+					return nil
 				}
 			}
 		})
 	}
 
-<<<<<<< HEAD
 	if singleWorkflow {
 		log.Info().Msgf(
-			"starting Woodpecker agent with version '%s' and backend '%s' using platform '%s' running up in single worflow mode",
+			"starting Woodpecker agent with version '%s' and backend '%s' using platform '%s' running up in single workflow mode",
 			version.String(), backendEngine.Name(), engInfo.Platform)
 	} else {
 		log.Info().Msgf(
 			"starting Woodpecker agent with version '%s' and backend '%s' using platform '%s' running up to %d pipelines in parallel",
 			version.String(), backendEngine.Name(), engInfo.Platform, parallel)
 	}
-=======
-	log.Info().Msgf(
-		"starting Woodpecker agent with version '%s' and backend '%s' using platform '%s' running up to %d pipelines in parallel",
-		version.String(), backendEngine.Name(), engInfo.Platform, maxWorkflows)
->>>>>>> 805c3156
 
 	return serviceWaitingGroup.Wait()
 }
