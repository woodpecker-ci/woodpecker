// Copyright 2023 Woodpecker Authors
// Copyright 2018 Drone.IO Inc.
//
// Licensed under the Apache License, Version 2.0 (the "License");
// you may not use this file except in compliance with the License.
// You may obtain a copy of the License at
//
//      http://www.apache.org/licenses/LICENSE-2.0
//
// Unless required by applicable law or agreed to in writing, software
// distributed under the License is distributed on an "AS IS" BASIS,
// WITHOUT WARRANTIES OR CONDITIONS OF ANY KIND, either express or implied.
// See the License for the specific language governing permissions and
// limitations under the License.

package core

import (
	"context"
	"crypto/tls"
	"errors"
	"fmt"
	"net/http"
	"os"
	"strings"
<<<<<<< HEAD
	"sync"
=======
>>>>>>> ce188a76
	"sync/atomic"
	"time"

	"github.com/rs/zerolog/log"
<<<<<<< HEAD
	"github.com/urfave/cli/v3"
=======
	"github.com/urfave/cli/v2"
	"golang.org/x/sync/errgroup"
>>>>>>> ce188a76
	"google.golang.org/grpc"
	"google.golang.org/grpc/codes"
	grpc_credentials "google.golang.org/grpc/credentials"
	"google.golang.org/grpc/credentials/insecure"
	"google.golang.org/grpc/keepalive"
	"google.golang.org/grpc/metadata"
	"google.golang.org/grpc/status"

	"go.woodpecker-ci.org/woodpecker/v2/agent"
	agent_rpc "go.woodpecker-ci.org/woodpecker/v2/agent/rpc"
	"go.woodpecker-ci.org/woodpecker/v2/pipeline/backend"
	"go.woodpecker-ci.org/woodpecker/v2/pipeline/backend/types"
	"go.woodpecker-ci.org/woodpecker/v2/pipeline/rpc"
	"go.woodpecker-ci.org/woodpecker/v2/shared/logger"
	"go.woodpecker-ci.org/woodpecker/v2/shared/utils"
	"go.woodpecker-ci.org/woodpecker/v2/version"
)

const (
	reportHealthInterval           = time.Second * 10
	authInterceptorRefreshInterval = time.Minute * 30
)

<<<<<<< HEAD
func run(cliCtx context.Context, c *cli.Command, backends []types.Backend) error {
=======
const (
	shutdownTimeout = time.Second * 5
)

var (
	stopAgentFunc      context.CancelCauseFunc = func(error) {}
	shutdownCancelFunc context.CancelFunc      = func() {}
	shutdownCtx                                = context.Background()
)

func run(c *cli.Context, backends []types.Backend) error {
	ctx := utils.WithContextSigtermCallback(c.Context, func() {
		log.Info().Msg("termination signal is received, shutting down agent")
	})

	agentCtx, ctxCancel := context.WithCancelCause(ctx)
	stopAgentFunc = func(err error) {
		msg := "Start shutdown of whole agent"
		if err != nil {
			log.Error().Err(err).Msg(msg)
		} else {
			log.Info().Msg(msg)
		}
		stopAgentFunc = func(error) {}
		shutdownCtx, shutdownCancelFunc = context.WithTimeout(shutdownCtx, shutdownTimeout)
		ctxCancel(err)
	}
	defer stopAgentFunc(nil)
	defer shutdownCancelFunc()

	serviceWaitingGroup := errgroup.Group{}

>>>>>>> ce188a76
	agentConfigPath := c.String("agent-config")
	hostname := c.String("hostname")
	if len(hostname) == 0 {
		hostname, _ = os.Hostname()
	}

	counter.Polling = int(c.Int("max-workflows"))
	counter.Running = 0

	if c.Bool("healthcheck") {
		serviceWaitingGroup.Go(
			func() error {
				server := &http.Server{Addr: c.String("healthcheck-addr")}
				go func() {
					<-agentCtx.Done()
					log.Info().Msg("shutdown healthcheck server ...")
					if err := server.Shutdown(shutdownCtx); err != nil { //nolint:contextcheck
						log.Error().Err(err).Msg("shutdown healthcheck server failed")
					} else {
						log.Info().Msg("healthcheck server stopped")
					}
				}()
				if err := server.ListenAndServe(); err != nil {
					log.Error().Err(err).Msgf("cannot listen on address %s", c.String("healthcheck-addr"))
				}
				return nil
			})
	}

	var transport grpc.DialOption
	if c.Bool("grpc-secure") {
		transport = grpc.WithTransportCredentials(grpc_credentials.NewTLS(&tls.Config{InsecureSkipVerify: c.Bool("grpc-skip-insecure")}))
	} else {
		transport = grpc.WithTransportCredentials(insecure.NewCredentials())
	}

	authConn, err := grpc.NewClient(
		c.String("server"),
		transport,
		grpc.WithKeepaliveParams(keepalive.ClientParameters{
			Time:    c.Duration("grpc-keepalive-time"),
			Timeout: c.Duration("grpc-keepalive-timeout"),
		}),
	)
	if err != nil {
		return err
	}
	defer authConn.Close()

	agentConfig := readAgentConfig(agentConfigPath)

	agentToken := c.String("grpc-token")
	grpcClientCtx, grpcClientCtxCancel := context.WithCancelCause(context.Background())
	defer grpcClientCtxCancel(nil)
	authClient := agent_rpc.NewAuthGrpcClient(authConn, agentToken, agentConfig.AgentID)
<<<<<<< HEAD
	authInterceptor, err := agent_rpc.NewAuthInterceptor(cliCtx, authClient, authInterceptorRefreshInterval)
=======
	authInterceptor, err := agent_rpc.NewAuthInterceptor(grpcClientCtx, authClient, authInterceptorRefreshInterval)
>>>>>>> ce188a76
	if err != nil {
		return err
	}

	conn, err := grpc.NewClient(
		c.String("server"),
		transport,
		grpc.WithKeepaliveParams(keepalive.ClientParameters{
			Time:    c.Duration("grpc-keepalive-time"),
			Timeout: c.Duration("grpc-keepalive-timeout"),
		}),
		grpc.WithUnaryInterceptor(authInterceptor.Unary()),
		grpc.WithStreamInterceptor(authInterceptor.Stream()),
	)
	if err != nil {
		return err
	}
	defer conn.Close()

	client := agent_rpc.NewGrpcClient(conn)
	agentConfigPersisted := atomic.Bool{}

<<<<<<< HEAD
	go func() {
		<-cliCtx.Done()
		// Remove stateless agents from server
		if !agentConfigPersisted.Load() {
			log.Debug().Msg("unregistering agent from server")
			// we want to run it explicit run when context got canceled so run it in background
			err := client.UnregisterAgent(context.Background()) //nolint:contextcheck
			if err != nil {
				log.Err(err).Msg("failed to unregister agent from server")
			}
		}
	}()

	grpcCtx := metadata.NewOutgoingContext(cliCtx, metadata.Pairs("hostname", hostname))
=======
	grpcCtx := metadata.NewOutgoingContext(grpcClientCtx, metadata.Pairs("hostname", hostname))
>>>>>>> ce188a76

	// check if grpc server version is compatible with agent
	grpcServerVersion, err := client.Version(grpcCtx)
	if err != nil {
		log.Error().Err(err).Msg("could not get grpc server version")
		return err
	}
	if grpcServerVersion.GrpcVersion != agent_rpc.ClientGrpcVersion {
		err := errors.New("GRPC version mismatch")
		log.Error().Err(err).Msgf("server version %s does report grpc version %d but we only understand %d",
			grpcServerVersion.ServerVersion,
			grpcServerVersion.GrpcVersion,
			agent_rpc.ClientGrpcVersion)
		return err
	}

<<<<<<< HEAD
	var wg sync.WaitGroup
	parallel := int(c.Int("max-workflows"))
	wg.Add(parallel)

	// new engine
	backendCtx := context.WithValue(cliCtx, types.CliCommand, c)
=======
	// new engine
	backendCtx := context.WithValue(agentCtx, types.CliContext, c)
>>>>>>> ce188a76
	backendName := c.String("backend-engine")
	backendEngine, err := backend.FindBackend(backendCtx, backends, backendName)
	if err != nil {
		log.Error().Err(err).Msgf("cannot find backend engine '%s'", backendName)
		return err
	}
	if !backendEngine.IsAvailable(backendCtx) {
		log.Error().Str("engine", backendEngine.Name()).Msg("selected backend engine is unavailable")
		return fmt.Errorf("selected backend engine %s is unavailable", backendEngine.Name())
	}

	// load engine (e.g. init api client)
	engInfo, err := backendEngine.Load(backendCtx)
	if err != nil {
		log.Error().Err(err).Msg("cannot load backend engine")
		return err
	}
	log.Debug().Msgf("loaded %s backend engine", backendEngine.Name())

<<<<<<< HEAD
	agentConfig.AgentID, err = client.RegisterAgent(grpcCtx, engInfo.Platform, backendEngine.Name(), version.String(), parallel)
=======
	maxWorkflows := c.Int("max-workflows")
	agentConfig.AgentID, err = client.RegisterAgent(grpcCtx, engInfo.Platform, backendEngine.Name(), version.String(), maxWorkflows)
>>>>>>> ce188a76
	if err != nil {
		return err
	}

	serviceWaitingGroup.Go(func() error {
		// we close grpc client context once unregister was handled
		defer grpcClientCtxCancel(nil)
		// we wait till agent context is done
		<-agentCtx.Done()
		// Remove stateless agents from server
		if !agentConfigPersisted.Load() {
			log.Debug().Msg("unregistering agent from server ...")
			// we want to run it explicit run when context got canceled so run it in background
			err := client.UnregisterAgent(grpcClientCtx)
			if err != nil {
				log.Err(err).Msg("failed to unregister agent from server")
			} else {
				log.Info().Msg("agent unregistered from server")
			}
		}
		return nil
	})

	if agentConfigPath != "" {
		if err := writeAgentConfig(agentConfig, agentConfigPath); err == nil {
			agentConfigPersisted.Store(true)
		}
	}

	labels := map[string]string{
		"hostname": hostname,
		"platform": engInfo.Platform,
		"backend":  backendEngine.Name(),
		"repo":     "*", // allow all repos by default
	}

	if err := stringSliceAddToMap(c.StringSlice("filter"), labels); err != nil {
		return err
	}

	filter := rpc.Filter{
		Labels: labels,
	}

	log.Debug().Msgf("agent registered with ID %d", agentConfig.AgentID)

	serviceWaitingGroup.Go(func() error {
		for {
			err := client.ReportHealth(grpcCtx)
			if err != nil {
				log.Err(err).Msg("failed to report health")
			}

			select {
<<<<<<< HEAD
			case <-cliCtx.Done():
				log.Debug().Msg("terminating health reporting")
				return
=======
			case <-agentCtx.Done():
				log.Debug().Msg("terminating health reporting")
				return nil
>>>>>>> ce188a76
			case <-time.After(reportHealthInterval):
			}
		}
	})

	for i := 0; i < maxWorkflows; i++ {
		i := i
<<<<<<< HEAD
		go func() {
			defer wg.Done()

=======
		serviceWaitingGroup.Go(func() error {
>>>>>>> ce188a76
			runner := agent.NewRunner(client, filter, hostname, counter, &backendEngine)
			log.Debug().Msgf("created new runner %d", i)

			for {
<<<<<<< HEAD
				if cliCtx.Err() != nil {
					return
				}

				log.Debug().Msg("polling new steps")
				if err := runner.Run(cliCtx); err != nil {
					log.Error().Err(err).Msg("pipeline done with error")
					return
=======
				if agentCtx.Err() != nil {
					return nil
				}

				log.Debug().Msg("polling new steps")
				if err := runner.Run(agentCtx); err != nil {
					log.Error().Err(err).Msg("runner done with error")
					return err
>>>>>>> ce188a76
				}
			}
		})
	}

	log.Info().Msgf(
		"starting Woodpecker agent with version '%s' and backend '%s' using platform '%s' running up to %d pipelines in parallel",
		version.String(), backendEngine.Name(), engInfo.Platform, maxWorkflows)

	return serviceWaitingGroup.Wait()
}

<<<<<<< HEAD
func runWithRetry(backendEngines []types.Backend) func(ctx context.Context, c *cli.Command) error {
	return func(ctx context.Context, c *cli.Command) error {
		if err := logger.SetupGlobalLogger(ctx, c, true); err != nil {
=======
func runWithRetry(backendEngines []types.Backend) func(c *cli.Context) error {
	return func(c *cli.Context) error {
		if err := logger.SetupGlobalLogger(c, true); err != nil {
>>>>>>> ce188a76
			return err
		}

		initHealth()

<<<<<<< HEAD
		retryCount := int(c.Int("connect-retry-count"))
		retryDelay := c.Duration("connect-retry-delay")
		var err error
		for i := 0; i < retryCount; i++ {
			if err = run(ctx, c, backendEngines); status.Code(err) == codes.Unavailable {
=======
		retryCount := c.Int("connect-retry-count")
		retryDelay := c.Duration("connect-retry-delay")
		var err error
		for i := 0; i < retryCount; i++ {
			if err = run(c, backendEngines); status.Code(err) == codes.Unavailable {
>>>>>>> ce188a76
				log.Warn().Err(err).Msg(fmt.Sprintf("cannot connect to server, retrying in %v", retryDelay))
				time.Sleep(retryDelay)
			} else {
				break
			}
		}
		return err
	}
}

func stringSliceAddToMap(sl []string, m map[string]string) error {
	if m == nil {
		m = make(map[string]string)
	}
	for _, v := range utils.StringSliceDeleteEmpty(sl) {
		before, after, _ := strings.Cut(v, "=")
		switch {
		case before != "" && after != "":
			m[before] = after
		case before != "":
			return fmt.Errorf("key '%s' does not have a value assigned", before)
		default:
			return fmt.Errorf("empty string in slice")
		}
	}
	return nil
}<|MERGE_RESOLUTION|>--- conflicted
+++ resolved
@@ -23,20 +23,12 @@
 	"net/http"
 	"os"
 	"strings"
-<<<<<<< HEAD
-	"sync"
-=======
->>>>>>> ce188a76
 	"sync/atomic"
 	"time"
 
 	"github.com/rs/zerolog/log"
-<<<<<<< HEAD
 	"github.com/urfave/cli/v3"
-=======
-	"github.com/urfave/cli/v2"
 	"golang.org/x/sync/errgroup"
->>>>>>> ce188a76
 	"google.golang.org/grpc"
 	"google.golang.org/grpc/codes"
 	grpc_credentials "google.golang.org/grpc/credentials"
@@ -60,9 +52,6 @@
 	authInterceptorRefreshInterval = time.Minute * 30
 )
 
-<<<<<<< HEAD
-func run(cliCtx context.Context, c *cli.Command, backends []types.Backend) error {
-=======
 const (
 	shutdownTimeout = time.Second * 5
 )
@@ -73,11 +62,7 @@
 	shutdownCtx                                = context.Background()
 )
 
-func run(c *cli.Context, backends []types.Backend) error {
-	ctx := utils.WithContextSigtermCallback(c.Context, func() {
-		log.Info().Msg("termination signal is received, shutting down agent")
-	})
-
+func run(ctx context.Context, c *cli.Command, backends []types.Backend) error {
 	agentCtx, ctxCancel := context.WithCancelCause(ctx)
 	stopAgentFunc = func(err error) {
 		msg := "Start shutdown of whole agent"
@@ -95,7 +80,6 @@
 
 	serviceWaitingGroup := errgroup.Group{}
 
->>>>>>> ce188a76
 	agentConfigPath := c.String("agent-config")
 	hostname := c.String("hostname")
 	if len(hostname) == 0 {
@@ -151,11 +135,7 @@
 	grpcClientCtx, grpcClientCtxCancel := context.WithCancelCause(context.Background())
 	defer grpcClientCtxCancel(nil)
 	authClient := agent_rpc.NewAuthGrpcClient(authConn, agentToken, agentConfig.AgentID)
-<<<<<<< HEAD
-	authInterceptor, err := agent_rpc.NewAuthInterceptor(cliCtx, authClient, authInterceptorRefreshInterval)
-=======
 	authInterceptor, err := agent_rpc.NewAuthInterceptor(grpcClientCtx, authClient, authInterceptorRefreshInterval)
->>>>>>> ce188a76
 	if err != nil {
 		return err
 	}
@@ -178,24 +158,7 @@
 	client := agent_rpc.NewGrpcClient(conn)
 	agentConfigPersisted := atomic.Bool{}
 
-<<<<<<< HEAD
-	go func() {
-		<-cliCtx.Done()
-		// Remove stateless agents from server
-		if !agentConfigPersisted.Load() {
-			log.Debug().Msg("unregistering agent from server")
-			// we want to run it explicit run when context got canceled so run it in background
-			err := client.UnregisterAgent(context.Background()) //nolint:contextcheck
-			if err != nil {
-				log.Err(err).Msg("failed to unregister agent from server")
-			}
-		}
-	}()
-
-	grpcCtx := metadata.NewOutgoingContext(cliCtx, metadata.Pairs("hostname", hostname))
-=======
 	grpcCtx := metadata.NewOutgoingContext(grpcClientCtx, metadata.Pairs("hostname", hostname))
->>>>>>> ce188a76
 
 	// check if grpc server version is compatible with agent
 	grpcServerVersion, err := client.Version(grpcCtx)
@@ -212,17 +175,8 @@
 		return err
 	}
 
-<<<<<<< HEAD
-	var wg sync.WaitGroup
-	parallel := int(c.Int("max-workflows"))
-	wg.Add(parallel)
-
 	// new engine
-	backendCtx := context.WithValue(cliCtx, types.CliCommand, c)
-=======
-	// new engine
-	backendCtx := context.WithValue(agentCtx, types.CliContext, c)
->>>>>>> ce188a76
+	backendCtx := context.WithValue(agentCtx, types.CliCommand, c)
 	backendName := c.String("backend-engine")
 	backendEngine, err := backend.FindBackend(backendCtx, backends, backendName)
 	if err != nil {
@@ -242,12 +196,8 @@
 	}
 	log.Debug().Msgf("loaded %s backend engine", backendEngine.Name())
 
-<<<<<<< HEAD
-	agentConfig.AgentID, err = client.RegisterAgent(grpcCtx, engInfo.Platform, backendEngine.Name(), version.String(), parallel)
-=======
-	maxWorkflows := c.Int("max-workflows")
+	maxWorkflows := int(c.Int("max-workflows"))
 	agentConfig.AgentID, err = client.RegisterAgent(grpcCtx, engInfo.Platform, backendEngine.Name(), version.String(), maxWorkflows)
->>>>>>> ce188a76
 	if err != nil {
 		return err
 	}
@@ -302,15 +252,9 @@
 			}
 
 			select {
-<<<<<<< HEAD
-			case <-cliCtx.Done():
-				log.Debug().Msg("terminating health reporting")
-				return
-=======
 			case <-agentCtx.Done():
 				log.Debug().Msg("terminating health reporting")
 				return nil
->>>>>>> ce188a76
 			case <-time.After(reportHealthInterval):
 			}
 		}
@@ -318,27 +262,11 @@
 
 	for i := 0; i < maxWorkflows; i++ {
 		i := i
-<<<<<<< HEAD
-		go func() {
-			defer wg.Done()
-
-=======
 		serviceWaitingGroup.Go(func() error {
->>>>>>> ce188a76
 			runner := agent.NewRunner(client, filter, hostname, counter, &backendEngine)
 			log.Debug().Msgf("created new runner %d", i)
 
 			for {
-<<<<<<< HEAD
-				if cliCtx.Err() != nil {
-					return
-				}
-
-				log.Debug().Msg("polling new steps")
-				if err := runner.Run(cliCtx); err != nil {
-					log.Error().Err(err).Msg("pipeline done with error")
-					return
-=======
 				if agentCtx.Err() != nil {
 					return nil
 				}
@@ -347,7 +275,6 @@
 				if err := runner.Run(agentCtx); err != nil {
 					log.Error().Err(err).Msg("runner done with error")
 					return err
->>>>>>> ce188a76
 				}
 			}
 		})
@@ -360,33 +287,19 @@
 	return serviceWaitingGroup.Wait()
 }
 
-<<<<<<< HEAD
 func runWithRetry(backendEngines []types.Backend) func(ctx context.Context, c *cli.Command) error {
 	return func(ctx context.Context, c *cli.Command) error {
 		if err := logger.SetupGlobalLogger(ctx, c, true); err != nil {
-=======
-func runWithRetry(backendEngines []types.Backend) func(c *cli.Context) error {
-	return func(c *cli.Context) error {
-		if err := logger.SetupGlobalLogger(c, true); err != nil {
->>>>>>> ce188a76
 			return err
 		}
 
 		initHealth()
 
-<<<<<<< HEAD
 		retryCount := int(c.Int("connect-retry-count"))
 		retryDelay := c.Duration("connect-retry-delay")
 		var err error
 		for i := 0; i < retryCount; i++ {
 			if err = run(ctx, c, backendEngines); status.Code(err) == codes.Unavailable {
-=======
-		retryCount := c.Int("connect-retry-count")
-		retryDelay := c.Duration("connect-retry-delay")
-		var err error
-		for i := 0; i < retryCount; i++ {
-			if err = run(c, backendEngines); status.Code(err) == codes.Unavailable {
->>>>>>> ce188a76
 				log.Warn().Err(err).Msg(fmt.Sprintf("cannot connect to server, retrying in %v", retryDelay))
 				time.Sleep(retryDelay)
 			} else {
