// Copyright 2023 Woodpecker Authors
// Copyright 2018 Drone.IO Inc.
//
// Licensed under the Apache License, Version 2.0 (the "License");
// you may not use this file except in compliance with the License.
// You may obtain a copy of the License at
//
//      http://www.apache.org/licenses/LICENSE-2.0
//
// Unless required by applicable law or agreed to in writing, software
// distributed under the License is distributed on an "AS IS" BASIS,
// WITHOUT WARRANTIES OR CONDITIONS OF ANY KIND, either express or implied.
// See the License for the specific language governing permissions and
// limitations under the License.

package core

import (
	"context"
	"crypto/tls"
	"errors"
	"fmt"
	"net/http"
	"os"
	"strings"
	"sync/atomic"
	"time"

	"github.com/rs/zerolog/log"
<<<<<<< HEAD
	"github.com/urfave/cli/v3"
=======
	"github.com/urfave/cli/v2"
>>>>>>> f9693a2c
	"golang.org/x/sync/errgroup"
	"google.golang.org/grpc"
	"google.golang.org/grpc/codes"
	grpc_credentials "google.golang.org/grpc/credentials"
	"google.golang.org/grpc/credentials/insecure"
	"google.golang.org/grpc/keepalive"
	"google.golang.org/grpc/metadata"
	"google.golang.org/grpc/status"

	"go.woodpecker-ci.org/woodpecker/v2/agent"
	agent_rpc "go.woodpecker-ci.org/woodpecker/v2/agent/rpc"
	"go.woodpecker-ci.org/woodpecker/v2/pipeline/backend"
	"go.woodpecker-ci.org/woodpecker/v2/pipeline/backend/types"
	"go.woodpecker-ci.org/woodpecker/v2/pipeline/rpc"
	"go.woodpecker-ci.org/woodpecker/v2/shared/logger"
	"go.woodpecker-ci.org/woodpecker/v2/shared/utils"
	"go.woodpecker-ci.org/woodpecker/v2/version"
)

const (
	reportHealthInterval           = time.Second * 10
	authInterceptorRefreshInterval = time.Minute * 30
)

const (
	shutdownTimeout = time.Second * 5
)

var (
	stopAgentFunc      context.CancelCauseFunc = func(error) {}
	shutdownCancelFunc context.CancelFunc      = func() {}
	shutdownCtx                                = context.Background()
)

<<<<<<< HEAD
func run(ctx context.Context, c *cli.Command, backends []types.Backend) error {
	agentCtx, ctxCancel := context.WithCancelCause(ctx)
	stopAgentFunc = func(err error) {
		msg := "Start shutdown of whole agent"
=======
func run(c *cli.Context, backends []types.Backend) error {
	ctx := utils.WithContextSigtermCallback(c.Context, func() {
		log.Info().Msg("termination signal is received, shutting down agent")
	})

	agentCtx, ctxCancel := context.WithCancelCause(ctx)
	stopAgentFunc = func(err error) {
		msg := "shutdown of whole agent"
>>>>>>> f9693a2c
		if err != nil {
			log.Error().Err(err).Msg(msg)
		} else {
			log.Info().Msg(msg)
		}
		stopAgentFunc = func(error) {}
		shutdownCtx, shutdownCancelFunc = context.WithTimeout(shutdownCtx, shutdownTimeout)
		ctxCancel(err)
	}
	defer stopAgentFunc(nil)
	defer shutdownCancelFunc()

	serviceWaitingGroup := errgroup.Group{}

	agentConfigPath := c.String("agent-config")
	hostname := c.String("hostname")
	if len(hostname) == 0 {
		hostname, _ = os.Hostname()
	}

	counter.Polling = int(c.Int("max-workflows"))
	counter.Running = 0

	if c.Bool("healthcheck") {
		serviceWaitingGroup.Go(
			func() error {
				server := &http.Server{Addr: c.String("healthcheck-addr")}
				go func() {
					<-agentCtx.Done()
					log.Info().Msg("shutdown healthcheck server ...")
					if err := server.Shutdown(shutdownCtx); err != nil { //nolint:contextcheck
						log.Error().Err(err).Msg("shutdown healthcheck server failed")
					} else {
						log.Info().Msg("healthcheck server stopped")
					}
				}()
				if err := server.ListenAndServe(); err != nil {
					log.Error().Err(err).Msgf("cannot listen on address %s", c.String("healthcheck-addr"))
				}
				return nil
			})
	}

	var transport grpc.DialOption
	if c.Bool("grpc-secure") {
		transport = grpc.WithTransportCredentials(grpc_credentials.NewTLS(&tls.Config{InsecureSkipVerify: c.Bool("grpc-skip-insecure")}))
	} else {
		transport = grpc.WithTransportCredentials(insecure.NewCredentials())
	}

	authConn, err := grpc.NewClient(
		c.String("server"),
		transport,
		grpc.WithKeepaliveParams(keepalive.ClientParameters{
			Time:    c.Duration("grpc-keepalive-time"),
			Timeout: c.Duration("grpc-keepalive-timeout"),
		}),
	)
	if err != nil {
		return err
	}
	defer authConn.Close()

	agentConfig := readAgentConfig(agentConfigPath)

	agentToken := c.String("grpc-token")
	grpcClientCtx, grpcClientCtxCancel := context.WithCancelCause(context.Background())
	defer grpcClientCtxCancel(nil)
	authClient := agent_rpc.NewAuthGrpcClient(authConn, agentToken, agentConfig.AgentID)
	authInterceptor, err := agent_rpc.NewAuthInterceptor(grpcClientCtx, authClient, authInterceptorRefreshInterval)
	if err != nil {
		return err
	}

	conn, err := grpc.NewClient(
		c.String("server"),
		transport,
		grpc.WithKeepaliveParams(keepalive.ClientParameters{
			Time:    c.Duration("grpc-keepalive-time"),
			Timeout: c.Duration("grpc-keepalive-timeout"),
		}),
		grpc.WithUnaryInterceptor(authInterceptor.Unary()),
		grpc.WithStreamInterceptor(authInterceptor.Stream()),
	)
	if err != nil {
		return err
	}
	defer conn.Close()

	client := agent_rpc.NewGrpcClient(conn)
	agentConfigPersisted := atomic.Bool{}

	grpcCtx := metadata.NewOutgoingContext(grpcClientCtx, metadata.Pairs("hostname", hostname))

	// check if grpc server version is compatible with agent
	grpcServerVersion, err := client.Version(grpcCtx)
	if err != nil {
		log.Error().Err(err).Msg("could not get grpc server version")
		return err
	}
	if grpcServerVersion.GrpcVersion != agent_rpc.ClientGrpcVersion {
		err := errors.New("GRPC version mismatch")
		log.Error().Err(err).Msgf("server version %s does report grpc version %d but we only understand %d",
			grpcServerVersion.ServerVersion,
			grpcServerVersion.GrpcVersion,
			agent_rpc.ClientGrpcVersion)
		return err
	}

	// new engine
<<<<<<< HEAD
	backendCtx := context.WithValue(agentCtx, types.CliCommand, c)
=======
	backendCtx := context.WithValue(agentCtx, types.CliContext, c)
>>>>>>> f9693a2c
	backendName := c.String("backend-engine")
	backendEngine, err := backend.FindBackend(backendCtx, backends, backendName)
	if err != nil {
		log.Error().Err(err).Msgf("cannot find backend engine '%s'", backendName)
		return err
	}
	if !backendEngine.IsAvailable(backendCtx) {
		log.Error().Str("engine", backendEngine.Name()).Msg("selected backend engine is unavailable")
		return fmt.Errorf("selected backend engine %s is unavailable", backendEngine.Name())
	}

	// load engine (e.g. init api client)
	engInfo, err := backendEngine.Load(backendCtx)
	if err != nil {
		log.Error().Err(err).Msg("cannot load backend engine")
		return err
	}
	log.Debug().Msgf("loaded %s backend engine", backendEngine.Name())

<<<<<<< HEAD
	maxWorkflows := int(c.Int("max-workflows"))
=======
	maxWorkflows := c.Int("max-workflows")
>>>>>>> f9693a2c
	agentConfig.AgentID, err = client.RegisterAgent(grpcCtx, engInfo.Platform, backendEngine.Name(), version.String(), maxWorkflows)
	if err != nil {
		return err
	}

	serviceWaitingGroup.Go(func() error {
		// we close grpc client context once unregister was handled
		defer grpcClientCtxCancel(nil)
		// we wait till agent context is done
		<-agentCtx.Done()
		// Remove stateless agents from server
		if !agentConfigPersisted.Load() {
			log.Debug().Msg("unregistering agent from server ...")
			// we want to run it explicit run when context got canceled so run it in background
			err := client.UnregisterAgent(grpcClientCtx)
			if err != nil {
				log.Err(err).Msg("failed to unregister agent from server")
			} else {
				log.Info().Msg("agent unregistered from server")
			}
		}
		return nil
	})

	if agentConfigPath != "" {
		if err := writeAgentConfig(agentConfig, agentConfigPath); err == nil {
			agentConfigPersisted.Store(true)
		}
	}

	labels := map[string]string{
		"hostname": hostname,
		"platform": engInfo.Platform,
		"backend":  backendEngine.Name(),
		"repo":     "*", // allow all repos by default
	}

	if err := stringSliceAddToMap(c.StringSlice("filter"), labels); err != nil {
		return err
	}

	filter := rpc.Filter{
		Labels: labels,
	}

	log.Debug().Msgf("agent registered with ID %d", agentConfig.AgentID)

	serviceWaitingGroup.Go(func() error {
		for {
			err := client.ReportHealth(grpcCtx)
			if err != nil {
				log.Err(err).Msg("failed to report health")
			}

			select {
			case <-agentCtx.Done():
				log.Debug().Msg("terminating health reporting")
				return nil
			case <-time.After(reportHealthInterval):
			}
		}
	})

	for i := 0; i < maxWorkflows; i++ {
		i := i
		serviceWaitingGroup.Go(func() error {
			runner := agent.NewRunner(client, filter, hostname, counter, &backendEngine)
			log.Debug().Msgf("created new runner %d", i)

			for {
				if agentCtx.Err() != nil {
					return nil
				}

				log.Debug().Msg("polling new steps")
<<<<<<< HEAD
				if err := runner.Run(agentCtx); err != nil {
=======
				if err := runner.Run(agentCtx, shutdownCtx); err != nil {
>>>>>>> f9693a2c
					log.Error().Err(err).Msg("runner done with error")
					return err
				}
			}
		})
	}

	log.Info().Msgf(
		"starting Woodpecker agent with version '%s' and backend '%s' using platform '%s' running up to %d pipelines in parallel",
		version.String(), backendEngine.Name(), engInfo.Platform, maxWorkflows)

	return serviceWaitingGroup.Wait()
}

<<<<<<< HEAD
func runWithRetry(backendEngines []types.Backend) func(ctx context.Context, c *cli.Command) error {
	return func(ctx context.Context, c *cli.Command) error {
		if err := logger.SetupGlobalLogger(ctx, c, true); err != nil {
=======
func runWithRetry(backendEngines []types.Backend) func(c *cli.Context) error {
	return func(c *cli.Context) error {
		if err := logger.SetupGlobalLogger(c, true); err != nil {
>>>>>>> f9693a2c
			return err
		}

		initHealth()

<<<<<<< HEAD
		retryCount := int(c.Int("connect-retry-count"))
		retryDelay := c.Duration("connect-retry-delay")
		var err error
		for i := 0; i < retryCount; i++ {
			if err = run(ctx, c, backendEngines); status.Code(err) == codes.Unavailable {
=======
		retryCount := c.Int("connect-retry-count")
		retryDelay := c.Duration("connect-retry-delay")
		var err error
		for i := 0; i < retryCount; i++ {
			if err = run(c, backendEngines); status.Code(err) == codes.Unavailable {
>>>>>>> f9693a2c
				log.Warn().Err(err).Msg(fmt.Sprintf("cannot connect to server, retrying in %v", retryDelay))
				time.Sleep(retryDelay)
			} else {
				break
			}
		}
		return err
	}
}

func stringSliceAddToMap(sl []string, m map[string]string) error {
	if m == nil {
		m = make(map[string]string)
	}
	for _, v := range utils.StringSliceDeleteEmpty(sl) {
		before, after, _ := strings.Cut(v, "=")
		switch {
		case before != "" && after != "":
			m[before] = after
		case before != "":
			return fmt.Errorf("key '%s' does not have a value assigned", before)
		default:
			return fmt.Errorf("empty string in slice")
		}
	}
	return nil
}<|MERGE_RESOLUTION|>--- conflicted
+++ resolved
@@ -27,11 +27,7 @@
 	"time"
 
 	"github.com/rs/zerolog/log"
-<<<<<<< HEAD
 	"github.com/urfave/cli/v3"
-=======
-	"github.com/urfave/cli/v2"
->>>>>>> f9693a2c
 	"golang.org/x/sync/errgroup"
 	"google.golang.org/grpc"
 	"google.golang.org/grpc/codes"
@@ -66,21 +62,10 @@
 	shutdownCtx                                = context.Background()
 )
 
-<<<<<<< HEAD
 func run(ctx context.Context, c *cli.Command, backends []types.Backend) error {
 	agentCtx, ctxCancel := context.WithCancelCause(ctx)
 	stopAgentFunc = func(err error) {
-		msg := "Start shutdown of whole agent"
-=======
-func run(c *cli.Context, backends []types.Backend) error {
-	ctx := utils.WithContextSigtermCallback(c.Context, func() {
-		log.Info().Msg("termination signal is received, shutting down agent")
-	})
-
-	agentCtx, ctxCancel := context.WithCancelCause(ctx)
-	stopAgentFunc = func(err error) {
 		msg := "shutdown of whole agent"
->>>>>>> f9693a2c
 		if err != nil {
 			log.Error().Err(err).Msg(msg)
 		} else {
@@ -191,11 +176,7 @@
 	}
 
 	// new engine
-<<<<<<< HEAD
 	backendCtx := context.WithValue(agentCtx, types.CliCommand, c)
-=======
-	backendCtx := context.WithValue(agentCtx, types.CliContext, c)
->>>>>>> f9693a2c
 	backendName := c.String("backend-engine")
 	backendEngine, err := backend.FindBackend(backendCtx, backends, backendName)
 	if err != nil {
@@ -215,11 +196,7 @@
 	}
 	log.Debug().Msgf("loaded %s backend engine", backendEngine.Name())
 
-<<<<<<< HEAD
 	maxWorkflows := int(c.Int("max-workflows"))
-=======
-	maxWorkflows := c.Int("max-workflows")
->>>>>>> f9693a2c
 	agentConfig.AgentID, err = client.RegisterAgent(grpcCtx, engInfo.Platform, backendEngine.Name(), version.String(), maxWorkflows)
 	if err != nil {
 		return err
@@ -295,11 +272,7 @@
 				}
 
 				log.Debug().Msg("polling new steps")
-<<<<<<< HEAD
-				if err := runner.Run(agentCtx); err != nil {
-=======
 				if err := runner.Run(agentCtx, shutdownCtx); err != nil {
->>>>>>> f9693a2c
 					log.Error().Err(err).Msg("runner done with error")
 					return err
 				}
@@ -314,33 +287,19 @@
 	return serviceWaitingGroup.Wait()
 }
 
-<<<<<<< HEAD
 func runWithRetry(backendEngines []types.Backend) func(ctx context.Context, c *cli.Command) error {
 	return func(ctx context.Context, c *cli.Command) error {
 		if err := logger.SetupGlobalLogger(ctx, c, true); err != nil {
-=======
-func runWithRetry(backendEngines []types.Backend) func(c *cli.Context) error {
-	return func(c *cli.Context) error {
-		if err := logger.SetupGlobalLogger(c, true); err != nil {
->>>>>>> f9693a2c
 			return err
 		}
 
 		initHealth()
 
-<<<<<<< HEAD
 		retryCount := int(c.Int("connect-retry-count"))
 		retryDelay := c.Duration("connect-retry-delay")
 		var err error
 		for i := 0; i < retryCount; i++ {
 			if err = run(ctx, c, backendEngines); status.Code(err) == codes.Unavailable {
-=======
-		retryCount := c.Int("connect-retry-count")
-		retryDelay := c.Duration("connect-retry-delay")
-		var err error
-		for i := 0; i < retryCount; i++ {
-			if err = run(c, backendEngines); status.Code(err) == codes.Unavailable {
->>>>>>> f9693a2c
 				log.Warn().Err(err).Msg(fmt.Sprintf("cannot connect to server, retrying in %v", retryDelay))
 				time.Sleep(retryDelay)
 			} else {
