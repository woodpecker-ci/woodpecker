// Copyright 2022 Woodpecker Authors
// Copyright 2019 Laszlo Fogas
//
// Licensed under the Apache License, Version 2.0 (the "License");
// you may not use this file except in compliance with the License.
// You may obtain a copy of the License at
//
//      http://www.apache.org/licenses/LICENSE-2.0
//
// Unless required by applicable law or agreed to in writing, software
// distributed under the License is distributed on an "AS IS" BASIS,
// WITHOUT WARRANTIES OR CONDITIONS OF ANY KIND, either express or implied.
// See the License for the specific language governing permissions and
// limitations under the License.

package core

import (
	"os"
	"time"

	"github.com/urfave/cli/v3"
)

//nolint:mnd
var flags = []cli.Flag{
	&cli.StringFlag{
		Sources: cli.EnvVars("WOODPECKER_SERVER"),
		Name:    "server",
		Usage:   "server address",
		Value:   "localhost:9000",
	},
	&cli.StringFlag{
		Name:  "grpc-token",
		Usage: "server-agent shared token",
		Sources: cli.NewValueSourceChain(
			cli.File(os.Getenv("WOODPECKER_AGENT_SECRET_FILE")),
			cli.EnvVar("WOODPECKER_AGENT_SECRET")),
	},
	&cli.BoolFlag{
		Sources: cli.EnvVars("WOODPECKER_GRPC_SECURE"),
		Name:    "grpc-secure",
		Usage:   "should the connection to WOODPECKER_SERVER be made using a secure transport",
	},
	&cli.BoolFlag{
		Sources: cli.EnvVars("WOODPECKER_GRPC_VERIFY"),
		Name:    "grpc-skip-insecure",
		Usage:   "should the grpc server certificate be verified, only valid when WOODPECKER_GRPC_SECURE is true",
		Value:   true,
	},
	&cli.StringFlag{
		Sources: cli.EnvVars("WOODPECKER_HOSTNAME"),
		Name:    "hostname",
		Usage:   "agent hostname",
	},
	&cli.StringFlag{
		Sources: cli.EnvVars("WOODPECKER_AGENT_CONFIG_FILE"),
		Name:    "agent-config",
		Usage:   "agent config file path, if set empty the agent will be stateless and unregister on termination",
		Value:   "/etc/woodpecker/agent.conf",
	},
	&cli.StringSliceFlag{
		Sources: cli.EnvVars("WOODPECKER_FILTER_LABELS"),
		Name:    "filter",
		Usage:   "List of labels to filter tasks on. An agent must be assigned every tag listed in a task to be selected.",
	},
	&cli.IntFlag{
		Sources: cli.EnvVars("WOODPECKER_MAX_WORKFLOWS", "WOODPECKER_MAX_PROCS"), // cspell:words PROCS
		Name:    "max-workflows",
		Usage:   "agent parallel workflows",
		Value:   1,
	},
	&cli.BoolFlag{
<<<<<<< HEAD
		EnvVars: []string{"WOODPECKER_AGENT_SINGLE_WORKFLOW"},
		Name:    "single-workflow",
		Usage:   "exit the agent after first workflow",
		Value:   false,
	},
	&cli.BoolFlag{
		EnvVars: []string{"WOODPECKER_HEALTHCHECK"},
=======
		Sources: cli.EnvVars("WOODPECKER_HEALTHCHECK"),
>>>>>>> 805c3156
		Name:    "healthcheck",
		Usage:   "enable healthcheck endpoint",
		Value:   true,
	},
	&cli.StringFlag{
		Sources: cli.EnvVars("WOODPECKER_HEALTHCHECK_ADDR"),
		Name:    "healthcheck-addr",
		Usage:   "healthcheck endpoint address",
		Value:   ":3000",
	},
	&cli.DurationFlag{
		Sources: cli.EnvVars("WOODPECKER_KEEPALIVE_TIME"),
		Name:    "keepalive-time",
		Usage:   "after a duration of this time of no activity, the agent pings the server to check if the transport is still alive",
	},
	&cli.DurationFlag{
		Sources: cli.EnvVars("WOODPECKER_KEEPALIVE_TIMEOUT"),
		Name:    "keepalive-timeout",
		Usage:   "after pinging for a keepalive check, the agent waits for a duration of this time before closing the connection if no activity",
		Value:   time.Second * 20,
	},
	&cli.StringFlag{
		Sources: cli.EnvVars("WOODPECKER_BACKEND"),
		Name:    "backend-engine",
		Usage:   "backend to run pipelines on",
		Value:   "auto-detect",
	},
	&cli.IntFlag{
		Sources: cli.EnvVars("WOODPECKER_CONNECT_RETRY_COUNT"),
		Name:    "connect-retry-count",
		Usage:   "number of times to retry connecting to the server",
		Value:   5,
	},
	&cli.DurationFlag{
		Sources: cli.EnvVars("WOODPECKER_CONNECT_RETRY_DELAY"),
		Name:    "connect-retry-delay",
		Usage:   "duration to wait before retrying to connect to the server",
		Value:   time.Second * 2,
	},
}<|MERGE_RESOLUTION|>--- conflicted
+++ resolved
@@ -71,17 +71,13 @@
 		Value:   1,
 	},
 	&cli.BoolFlag{
-<<<<<<< HEAD
-		EnvVars: []string{"WOODPECKER_AGENT_SINGLE_WORKFLOW"},
+		Sources: cli.EnvVars("WOODPECKER_AGENT_SINGLE_WORKFLOW"),
 		Name:    "single-workflow",
 		Usage:   "exit the agent after first workflow",
 		Value:   false,
 	},
 	&cli.BoolFlag{
-		EnvVars: []string{"WOODPECKER_HEALTHCHECK"},
-=======
 		Sources: cli.EnvVars("WOODPECKER_HEALTHCHECK"),
->>>>>>> 805c3156
 		Name:    "healthcheck",
 		Usage:   "enable healthcheck endpoint",
 		Value:   true,
