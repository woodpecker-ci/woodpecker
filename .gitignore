--- conflicted
+++ resolved
@@ -18,14 +18,9 @@
 *.out
 
 ### Frontend ###
-<<<<<<< HEAD
-web/node_modules
-web/dist
-=======
 web/dist/**
 !web/dist/.gitkeep
 web/node_modules/
->>>>>>> ed6d3f3c
 web/*.log
 web/.env
 
