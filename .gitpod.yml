--- conflicted
+++ resolved
@@ -42,19 +42,13 @@
       export GITEA_TOKEN=$($GITEA_CLI_CMD admin user generate-access-token -u woodpecker --raw)
       GITEA_OAUTH_APP=$(curl -X 'POST' 'http://localhost:3000/api/v1/user/applications/oauth2' \
         -H 'accept: application/json' -H 'Content-Type: application/json' -H "Authorization: token ${GITEA_TOKEN}" \
-<<<<<<< HEAD
-        -d "{ \"name\": \"Woodpecker CI\", \"redirect_uris\": [ \"https://8000-${GITPOD_WORKSPACE_ID}.${GITPOD_WORKSPACE_CLUSTER_HOST}/authorize\" ] }")
+        -d "{ \"name\": \"Woodpecker CI\", \"confidential_client\": true, \"redirect_uris\": [ \"https://8000-${GITPOD_WORKSPACE_ID}.${GITPOD_WORKSPACE_CLUSTER_HOST}/authorize\" ] }")
       grep "WOODPECKER_GITEA_CLIENT=" .env \
         && sed "s,^WOODPECKER_GITEA_CLIENT=.*,WOODPECKER_GITEA_CLIENT=$(echo $GITEA_OAUTH_APP | jq -r .client_id)," .env \
         || echo WOODPECKER_GITEA_CLIENT=$(echo $GITEA_OAUTH_APP | jq -r .client_id) >> .env
       grep "WOODPECKER_GITEA_SECRET=" .env \
         && sed "s,^WOODPECKER_GITEA_SECRET=.*,WOODPECKER_GITEA_SECRET=$(echo $GITEA_OAUTH_APP | jq -r .client_secret)," .env \
         || echo WOODPECKER_GITEA_SECRET=$(echo $GITEA_OAUTH_APP | jq -r .client_secret) >> .env
-=======
-        -d "{ \"name\": \"Woodpecker CI\", \"confidential_client\": true, \"redirect_uris\": [ \"https://8000-${GITPOD_WORKSPACE_ID}.${GITPOD_WORKSPACE_CLUSTER_HOST}/authorize\" ] }")
-      echo WOODPECKER_GITEA_CLIENT=$(echo $GITEA_OAUTH_APP | jq -r .client_id) >> .env
-      echo WOODPECKER_GITEA_SECRET=$(echo $GITEA_OAUTH_APP | jq -r .client_secret) >> .env
->>>>>>> e2ab8a46
       curl -X 'POST' \
         'http://localhost:3000/api/v1/user/repos' \
         -H 'accept: application/json' \
