--- conflicted
+++ resolved
@@ -43,12 +43,9 @@
   - `woodpecker-cli log` is now `woodpecker-cli pipeline log`
   - `woodpecker-cli cron` is now `woodpecker-cli repo cron`
   - `woodpecker-cli secret [add|rm|...] --repository` is now `woodpecker-cli repo secret [add|rm|...]`
-<<<<<<< HEAD
-- Deprecated `detached` in favor of services
-=======
   - `woodpecker-cli pipeline logs` is now `woodpecker-cli pipeline log show`
   - `woodpecker-cli [registry|secret|...] info` is now `woodpecker-cli [registry|secret|...] show`
->>>>>>> 41f1d3aa
+- Deprecated `detached` in favor of services
 
 ## Admin migrations
 
