--- conflicted
+++ resolved
@@ -4,15 +4,6 @@
 
 ## `next`
 
-<<<<<<< HEAD
-### Admin-facing changes
-
-#### Behavior of the "trusted" settings
-
-Trusted settings are no longer managed by the server, but by the agent. This allows you to use trusted features even if you're not the instance admin by deploying a user agent.
-
-=======
->>>>>>> 22ffe937
 ### User-facing migrations
 
 - (Kubernetes) Deprecated `step` label on pod in favor of new namespaced label `woodpecker-ci.org/step`. The `step` label will be removed in a future update.
@@ -23,6 +14,10 @@
 #### Extensions
 
 Extension HTTP calls (as of now the configuration extension) will by default only be allowed to contact external hosts. Set `WOODPECKER_EXTENSIONS_ALLOWED_HOSTS` accordingly to allow additional hosts as needed.
+
+#### Behavior of the "trusted" settings
+
+Trusted settings are no longer managed by the server, but by the agent. This allows you to use trusted features even if you're not the instance admin by deploying a user agent.
 
 ## 3.0.0
 
