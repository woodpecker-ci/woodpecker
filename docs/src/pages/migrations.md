--- conflicted
+++ resolved
@@ -4,13 +4,14 @@
 
 ## `next`
 
-<<<<<<< HEAD
 ### Admin-facing changes
 
 #### Behavior of the "trusted" settings
 
 Trusted settings are no longer managed by the server, but by the agent. This allows you to use trusted features even if you're not the instance admin by deploying a user agent.
-=======
+
+### User-facing migrations
+
 - (Kubernetes) Deprecated `step` label on pod in favor of new namespaced label `woodpecker-ci.org/step`. The `step` label will be removed in a future update.
 - Deprecated several labels in favor of equivalents with the `woodpecker-ci.org/` prefix. The deprecated labels will be removed in a future update.
   The following labels are affected:
@@ -22,7 +23,6 @@
 | `hostname`        | `woodpecker-ci.org/hostname`       |
 | `backend`         | `woodpecker-ci.org/backend`        |
 | `org-id`          | `woodpecker-ci.org/org-id`         |
->>>>>>> a9ea8574
 
 ## 3.0.0
 
