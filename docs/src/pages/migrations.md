--- conflicted
+++ resolved
@@ -33,9 +33,6 @@
 - Removed old API routes: `registry/` -> `registries`, `/authorize/token`
 - Replaced `registry` command with `repo registry` in cli
 - Deprecated `secrets`, use `environment` with `from_secret`
-<<<<<<< HEAD
-- Deprecated `detached` in favor of services
-=======
 - CLI commands got restructured to provide a simplified structure:
   - `woodpecker-cli secret [add|rm|...] --global` is now `woodpecker-cli admin secret [add|rm|...]`
   - `woodpecker-cli user` is now `woodpecker-cli admin user`
@@ -45,7 +42,7 @@
   - `woodpecker-cli log` is now `woodpecker-cli pipeline log`
   - `woodpecker-cli cron` is now `woodpecker-cli repo cron`
   - `woodpecker-cli secret [add|rm|...] --repository` is now `woodpecker-cli repo secret [add|rm|...]`
->>>>>>> 2e953df9
+- Deprecated `detached` in favor of services
 
 ## Admin migrations
 
