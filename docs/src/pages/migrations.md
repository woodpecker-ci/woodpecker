--- conflicted
+++ resolved
@@ -6,13 +6,8 @@
 
 ## `next`
 
-<<<<<<< HEAD
 ### User-facing changes
 
-#### API changes
-
-- Changed the pipeline model to have different objects for different event metadata (e.g. pull request title)
-=======
 - (Kubernetes) Deprecated `step` label on pod in favor of new namespaced label `woodpecker-ci.org/step`. The `step` label will be removed in a future update.
 - Deprecated several labels in favor of equivalents with the `woodpecker-ci.org/` prefix. The deprecated labels will be removed in a future update.
   The following labels are affected:
@@ -24,7 +19,10 @@
 | `hostname`        | `woodpecker-ci.org/hostname`       |
 | `backend`         | `woodpecker-ci.org/backend`        |
 | `org-id`          | `woodpecker-ci.org/org-id`         |
->>>>>>> a9ea8574
+
+### API changes
+
+- Changed the pipeline model to have different objects for different event metadata (e.g. pull request title)
 
 ## 3.0.0
 
