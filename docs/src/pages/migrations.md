--- conflicted
+++ resolved
@@ -168,7 +168,6 @@
 
 - Webhook signatures now use the `rfc9421` protocol
 
-<<<<<<< HEAD
 ## User migrations
 
 - `gated` has been replaced by `require-approval`
@@ -223,8 +222,6 @@
 - Removed implicitly defined `regcred` image pull secret name. Set it explicitly via `WOODPECKER_BACKEND_K8S_PULL_SECRET_NAMES`
 - Removed slice definition for env vars
 - Migrated to rfc9421 for webhook signatures
-=======
->>>>>>> 147de3c7
 - Replaced `configs` object by `netrc` in external configuration APIs
 
 - Upgrading from 1.x versions to 3.x is disallowed, upgrading to 2.x first is required to ensure proper DB migrations
