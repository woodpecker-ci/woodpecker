--- conflicted
+++ resolved
@@ -179,73 +179,12 @@
 The `server` and `cli` images now use a non-privileged user (`woodpecker`) by default.
 If you have volume mounts attached to containers, you might need to update the ownership of these directories from `root` to `woodpecker`.
 
-<<<<<<< HEAD
 :::note
 The agent image has to stay rootful by default to be able to mount the `docker.sock` for VM deployments of Woodpecker.
 The helm chart will start to use a non-privileged user through `securityContext`.
 Running an entirely rootless agent on a VM is possibly achievable through a rootless docker daemon but out of scope here.
 :::
 
-## User migrations
-
-- `gated` has been replaced by `require-approval`
-- Removed built-in environment variables:
-  - `CI_COMMIT_URL` use `CI_PIPELINE_FORGE_URL`
-  - `CI_STEP_FINISHED` as empty during execution
-  - `CI_PIPELINE_FINISHED` as empty during execution
-  - `CI_PIPELINE_STATUS` was always `success`
-  - `CI_STEP_STATUS` was always `success`
-  - `CI_REPO_SCM` was always `git`
-- Set `/woodpecker` as default workdir for the **woodpecker-cli** container
-- Secret filters for plugins now check against tag if specified
-- Compatibility mode of deprecated `pipeline:`, `platform:` and `branches:` pipeline config options are now removed and pipeline will now fail if still in use.
-- Removed `steps.[name].group` in favor of `steps.[name].depends_on` (see [workflow syntax](/docs/usage/workflow-syntax#depends_on) to learn how to set dependencies)
-- Pipelines without a config file will now be skipped instead of failing
-- Removed `includes` and `excludes` support from **event** filter
-- Removed upper-casing all secret env vars, instead, the value of the `secrets` property is used. [Read more](/docs/usage/secrets#usage)
-- Removed alternative names for secrets, use `environment` with `from_secret`
-- Removed `environment` filter, use `when.evaluate`
-- Removed `WOODPECKER_WEBHOOK_HOST` in favor of `WOODPECKER_EXPERT_WEBHOOK_HOST`
-- Renamed `start_time`, `end_time`, `created_at`, `started_at`, `finished_at` and `reviewed_at` JSON fields to `started`, `finished`, `created`, `started`, `finished`, `reviewed`
-- JSON field `trusted` on repo model was changed from boolean to object
-- Update all webhooks by pressing the "Repair all" button in the admin settings as the webhook token claims have changed
-- Crons now use standard Linux syntax without seconds
-- Removed old API routes: `registry/` -> `registries`, `/authorize/token`
-- Replaced `registry` command with `repo registry` in cli
-- Deprecated `secrets`, use `environment` with `from_secret`
-- Empty string environment variables are not set
-- CLI commands got restructured to provide a simplified structure:
-  - `woodpecker-cli secret [add|rm|...] --global` is now `woodpecker-cli admin secret [add|rm|...]`
-  - `woodpecker-cli user` is now `woodpecker-cli admin user`
-  - `woodpecker-cli log-level` is now `woodpecker-cli admin log-level`
-  - `woodpecker-cli secret [add|rm|...] --organization` is now `woodpecker-cli org secret [add|rm|...]`
-  - `woodpecker-cli deploy` is now `woodpecker-cli pipeline deploy`
-  - `woodpecker-cli log` is now `woodpecker-cli pipeline log`
-  - `woodpecker-cli cron` is now `woodpecker-cli repo cron`
-  - `woodpecker-cli secret [add|rm|...] --repository` is now `woodpecker-cli repo secret [add|rm|...]`
-  - `woodpecker-cli pipeline logs` is now `woodpecker-cli pipeline log show`
-  - `woodpecker-cli [registry|secret|...] info` is now `woodpecker-cli [registry|secret|...] show`
-
-## Admin migrations
-
-- Deprecate `WOODPECKER_LOG_XORM` and `WOODPECKER_LOG_XORM_SQL` use `"WOODPECKER_DATABASE_LOG` and `"WOODPECKER_DATABASE_LOG_SQL`
-- Deprecate `WOODPECKER_FILTER_LABELS` use `WOODPECKER_AGENT_LABELS`
-- Move docker resource limit settings from server into agent configuration
-- Rename server environment variable `WOODPECKER_ESCALATE` to `WOODPECKER_PLUGINS_PRIVILEGED`
-- All default privileged plugins (like `woodpeckerci/plugin-docker-buildx`) were removed. Please carefully [re-add those plugins](/docs/next/administration/server-config#woodpecker_plugins_privileged) you trust and rely on.
-- `WOODPECKER_DEFAULT_CLONE_IMAGE` got deprecated use `WOODPECKER_DEFAULT_CLONE_PLUGIN`
-- Check trusted-clone- and privileged-plugins by image name and tag (if tag is set)
-- Removed `WOODPECKER_DEV_OAUTH_HOST` and `WOODPECKER_DEV_GITEA_OAUTH_URL` use `WOODPECKER_EXPERT_FORGE_OAUTH_HOST`
-- Removed `WOODPECKER_ROOT_PATH` and `WOODPECKER_ROOT_URL` config variables. Use `WOODPECKER_HOST` with a path instead
-- Removed implicitly defined `regcred` image pull secret name. Set it explicitly via `WOODPECKER_BACKEND_K8S_PULL_SECRET_NAMES`
-- Removed slice definition for env vars
-- Migrated to rfc9421 for webhook signatures
-- Replaced `configs` object by `netrc` in external configuration APIs
-
-- Upgrading from 1.x versions to 3.x is disallowed, upgrading to 2.x first is required to ensure proper DB migrations
-
-=======
->>>>>>> 1f53da1a
 ## 2.7.2
 
 To secure your instance, set `WOODPECKER_PLUGINS_PRIVILEGED` to only allow specific versions of the `woodpeckerci/plugin-docker-buildx` plugin, use version 5.0.0 or above. This prevents older, potentially unstable versions from being privileged.
