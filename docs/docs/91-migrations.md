--- conflicted
+++ resolved
@@ -20,13 +20,10 @@
 - Renamed `start_time`, `end_time`, `created_at`, `started_at`, `finished_at` and `reviewed_at` JSON fields to `started`, `finished`, `created`, `started`, `finished`, `reviewed`
 - Update all webhooks by pressing the "Repair all" button in the admin settings as the webhook token claims have changed
 - Crons now use standard Linux syntax without seconds
-<<<<<<< HEAD
-- Deprecated `detached` in favor of services
-=======
 - Replaced `configs` object by `netrc` in external configuration APIs
 - Removed old API routes: `registry/` -> `registries`, `/authorize/token`
 - Replaced `registry` command with `repo registry` in cli
->>>>>>> 92ff3204
+- Deprecated `detached` in favor of services
 
 ## 2.0.0
 
