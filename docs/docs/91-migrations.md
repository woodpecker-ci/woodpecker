# Migrations

Some versions need some changes to the server configuration or the pipeline configuration files.

## `next`

<<<<<<< HEAD
- Check priviledged-plugins by image name and tag (if tag is set)
=======
- `WOODPECKER_DEFAULT_CLONE_IMAGE` got depricated use `WOODPECKER_DEFAULT_CLONE_PLUGIN`
- Check trusted-clone-plugins by image name and tag (if tag is set)
>>>>>>> 3c8204a0
- Remove `plugins/docker`, `plugins/gcr` and `plugins/ecr` from the default list of privileged plugins ([modify the list via config if needed](./30-administration/10-server-config.md#woodpecker_escalate)).
- Secret filters for plugins now check against tag if specified
- Removed `WOODPECKER_DEV_OAUTH_HOST` and `WOODPECKER_DEV_GITEA_OAUTH_URL` use `WOODPECKER_EXPERT_FORGE_OAUTH_HOST`
- Compatibility mode of deprecated `pipeline:`, `platform:` and `branches:` pipeline config options are now removed and pipeline will now fail if still in use.
- Removed `steps.[name].group` in favor of `steps.[name].depends_on` (see [workflow syntax](./20-usage/20-workflow-syntax.md#depends_on) to learn how to set dependencies)
- Removed `WOODPECKER_ROOT_PATH` and `WOODPECKER_ROOT_URL` config variables. Use `WOODPECKER_HOST` with a path instead
- Pipelines without a config file will now be skipped instead of failing
- Removed implicitly defined `regcred` image pull secret name. Set it explicitly via `WOODPECKER_BACKEND_K8S_PULL_SECRET_NAMES`
- Removed `includes` and `excludes` support from **event** filter
- Removed uppercasing all secret env vars, instead, the value of the `secrets` property is used. [Read more](./20-usage/40-secrets.md#use-secrets-in-commands)
- Removed alternative names for secrets, use `environment` with `from_secret`
- Removed slice definition for env vars
- Removed `environment` filter, use `when.evaluate`
- Removed `WOODPECKER_WEBHOOK_HOST` in favor of `WOODPECKER_EXPERT_WEBHOOK_HOST`
- Migrated to rfc9421 for webhook signatures
- Renamed `start_time`, `end_time`, `created_at`, `started_at`, `finished_at` and `reviewed_at` JSON fields to `started`, `finished`, `created`, `started`, `finished`, `reviewed`
- Update all webhooks by pressing the "Repair all" button in the admin settings as the webhook token claims have changed
- Crons now use standard Linux syntax without seconds
- Replaced `configs` object by `netrc` in external configuration APIs
- Removed old API routes: `registry/` -> `registries`, `/authorize/token`
- Replaced `registry` command with `repo registry` in cli

## 2.0.0

- Dropped deprecated `CI_BUILD_*`, `CI_PREV_BUILD_*`, `CI_JOB_*`, `*_LINK`, `CI_SYSTEM_ARCH`, `CI_REPO_REMOTE` built-in environment variables
- Deprecated `platform:` filter in favor of `labels:`, [read more](./20-usage/20-workflow-syntax.md#filter-by-platform)
- Secrets `event` property was renamed to `events` and `image` to `images` as both are lists. The new property `events` / `images` has to be used in the api. The old properties `event` and `image` were removed.
- The secrets `plugin_only` option was removed. Secrets with images are now always only available for plugins using listed by the `images` property. Existing secrets with a list of `images` will now only be available to the listed images if they are used as a plugin.
- Removed `build` alias for `pipeline` command in CLI
- Removed `ssh` backend. Use an agent directly on the SSH machine using the `local` backend.
- Removed `/hook` and `/stream` API paths in favor of `/api/(hook|stream)`. You may need to use the "Repair repository" button in the repo settings or "Repair all" in the admin settings to recreate the forge hook.
- Removed `WOODPECKER_DOCS` config variable
- Renamed `link` to `url` (including all API fields)
- Deprecated `CI_COMMIT_URL` env var, use `CI_PIPELINE_FORGE_URL`

## 1.0.0

- The signature used to verify extension calls (like those used for the [config-extension](./30-administration/40-advanced/100-external-configuration-api.md)) done by the Woodpecker server switched from using a shared-secret HMac to an ed25519 key-pair. Read more about it at the [config-extensions](./30-administration/40-advanced/100-external-configuration-api.md) documentation.
- Refactored support for old agent filter labels and expressions. Learn how to use the new [filter](./20-usage/20-workflow-syntax.md#labels)
- Renamed step environment variable `CI_SYSTEM_ARCH` to `CI_SYSTEM_PLATFORM`. Same applies for the cli exec variable.
- Renamed environment variables `CI_BUILD_*` and `CI_PREV_BUILD_*` to `CI_PIPELINE_*` and `CI_PREV_PIPELINE_*`, old ones are still available but deprecated
- Renamed environment variables `CI_JOB_*` to `CI_STEP_*`, old ones are still available but deprecated
- Renamed environment variable `CI_REPO_REMOTE` to `CI_REPO_CLONE_URL`, old is still available but deprecated
- Renamed environment variable `*_LINK` to `*_URL`, old ones are still available but deprecated
- Renamed API endpoints for pipelines (`<owner>/<repo>/builds/<buildId>` -> `<owner>/<repo>/pipelines/<pipelineId>`), old ones are still available but deprecated
- Updated Prometheus gauge `build_*` to `pipeline_*`
- Updated Prometheus gauge `*_job_*` to `*_step_*`
- Renamed config env `WOODPECKER_MAX_PROCS` to `WOODPECKER_MAX_WORKFLOWS` (still available as fallback)
- The pipelines are now also read from `.yaml` files, the new default order is `.woodpecker/*.yml` and `.woodpecker/*.yaml` (without any prioritization) -> `.woodpecker.yml` -> `.woodpecker.yaml`
- Dropped support for [Coding](https://coding.net/), [Gogs](https://gogs.io) and Bitbucket Server (Stash).
- `/api/queue/resume` & `/api/queue/pause` endpoint methods were changed from `GET` to `POST`
- rename `pipeline:` key in your workflow config to `steps:`
- If you want to migrate old logs to the new format, watch the error messages on start. If there are none we are good to go, else you have to plan a migration that can take hours. Set `WOODPECKER_MIGRATIONS_ALLOW_LONG` to true and let it run.
- Using `repo-id` in favor of `owner/repo` combination
  - :warning: The api endpoints `/api/repos/{owner}/{repo}/...` were replaced by new endpoints using the repos id `/api/repos/{repo-id}`
  - To find the id of a repo use the `/api/repos/lookup/{repo-full-name-with-slashes}` endpoint.
  - The existing badge endpoint `/api/badges/{owner}/{repo}` will still work, but whenever possible try to use the new endpoint using the `repo-id`: `/api/badges/{repo-id}`.
  - The UI urls for a repository changed from `/repos/{owner}/{repo}/...` to `/repos/{repo-id}/...`. You will be redirected automatically when using the old url.
  - The woodpecker-go api-client is now using the `repo-id` instead of `owner/repo` for all functions
- Using `org-id` in favour of `owner` name
  - :warning: The api endpoints `/api/orgs/{owner}/...` were replaced by new endpoints using the orgs id `/api/repos/{org-id}`
  - To find the id of orgs use the `/api/orgs/lookup/{org_full_name}` endpoint.
  - The UI urls for a organization changed from `/org/{owner}/...` to `/orgs/{org-id}/...`. You will be redirected automatically when using the old url.
  - The woodpecker-go api-client is now using the `org-id` instead of `org name` for all functions
- The `command:` field has been removed from steps. If you were using it, please check if the entrypoint of the image you used is a shell.
  - If it is a shell, simply rename `command:` to `commands:`.
  - If it's not, you need to prepend the entrypoint before and also rename it (e.g., `commands: <entrypoint> <cmd>`).

## 0.15.0

- Default value for custom pipeline path is now empty / un-set which results in following resolution:

  `.woodpecker/*.yml` -> `.woodpecker.yml` -> `.drone.yml`

  Only projects created after updating will have an empty value by default. Existing projects will stick to the current pipeline path which is `.drone.yml` in most cases.

  Read more about it at the [Project Settings](./20-usage/75-project-settings.md#pipeline-path)

- From version `0.15.0` ongoing there will be three types of docker images: `latest`, `next` and `x.x.x` with an alpine variant for each type like `latest-alpine`.
  If you used `latest` before to try pre-release features you should switch to `next` after this release.

- Dropped support for `DRONE_*` environment variables. The according `WOODPECKER_*` variables must be used instead.
  Additionally some alternative namings have been removed to simplify maintenance:

  - `WOODPECKER_AGENT_SECRET` replaces `WOODPECKER_SECRET`, `DRONE_SECRET`, `WOODPECKER_PASSWORD`, `DRONE_PASSWORD` and `DRONE_AGENT_SECRET`.
  - `WOODPECKER_HOST` replaces `DRONE_HOST` and `DRONE_SERVER_HOST`.
  - `WOODPECKER_DATABASE_DRIVER` replaces `DRONE_DATABASE_DRIVER` and `DATABASE_DRIVER`.
  - `WOODPECKER_DATABASE_DATASOURCE` replaces `DRONE_DATABASE_DATASOURCE` and `DATABASE_CONFIG`.

- Dropped support for `DRONE_*` environment variables in pipeline steps. Pipeline meta-data can be accessed with `CI_*` variables.

  - `CI_*` prefix replaces `DRONE_*`
  - `CI` value is now `woodpecker`
  - `DRONE=true` has been removed
  - Some variables got deprecated and will be removed in future versions. Please migrate to the new names. Same applies for `DRONE_` of them.
    - CI_ARCH => use CI_SYSTEM_ARCH
    - CI_COMMIT => CI_COMMIT_SHA
    - CI_TAG => CI_COMMIT_TAG
    - CI_PULL_REQUEST => CI_COMMIT_PULL_REQUEST
    - CI_REMOTE_URL => use CI_REPO_REMOTE
    - CI_REPO_BRANCH => use CI_REPO_DEFAULT_BRANCH
    - CI_PARENT_BUILD_NUMBER => use CI_BUILD_PARENT
    - CI_BUILD_TARGET => use CI_BUILD_DEPLOY_TARGET
    - CI_DEPLOY_TO => use CI_BUILD_DEPLOY_TARGET
    - CI_COMMIT_AUTHOR_NAME => use CI_COMMIT_AUTHOR
    - CI_PREV_COMMIT_AUTHOR_NAME => use CI_PREV_COMMIT_AUTHOR
    - CI_SYSTEM => use CI_SYSTEM_NAME
    - CI_BRANCH => use CI_COMMIT_BRANCH
    - CI_SOURCE_BRANCH => use CI_COMMIT_SOURCE_BRANCH
    - CI_TARGET_BRANCH => use CI_COMMIT_TARGET_BRANCH

  For all available variables and their descriptions have a look at [built-in-environment-variables](./20-usage/50-environment.md#built-in-environment-variables).

- Prometheus metrics have been changed from `drone_*` to `woodpecker_*`

- Base path has moved from `/var/lib/drone` to `/var/lib/woodpecker`

- Default workspace base path has moved from `/drone` to `/woodpecker`

- Default SQLite database location has changed:

  - `/var/lib/drone/drone.sqlite` -> `/var/lib/woodpecker/woodpecker.sqlite`
  - `drone.sqlite` -> `woodpecker.sqlite`

- Plugin Settings moved into `settings` section:

  ```diff
   steps:
   something:
     image: my/plugin
  -  setting1: foo
  -  setting2: bar
  +  settings:
  +    setting1: foo
  +    setting2: bar
  ```

- `WOODPECKER_DEBUG` option for server and agent got removed in favor of `WOODPECKER_LOG_LEVEL=debug`

- Remove unused server flags which can safely be removed from your server config: `WOODPECKER_QUIC`, `WOODPECKER_GITHUB_SCOPE`, `WOODPECKER_GITHUB_GIT_USERNAME`, `WOODPECKER_GITHUB_GIT_PASSWORD`, `WOODPECKER_GITHUB_PRIVATE_MODE`, `WOODPECKER_GITEA_GIT_USERNAME`, `WOODPECKER_GITEA_GIT_PASSWORD`, `WOODPECKER_GITEA_PRIVATE_MODE`, `WOODPECKER_GITLAB_GIT_USERNAME`, `WOODPECKER_GITLAB_GIT_PASSWORD`, `WOODPECKER_GITLAB_PRIVATE_MODE`

- Dropped support for manually setting the agents platform with `WOODPECKER_PLATFORM`. The platform is now automatically detected.

- Use `WOODPECKER_STATUS_CONTEXT` instead of the deprecated options `WOODPECKER_GITHUB_CONTEXT` and `WOODPECKER_GITEA_CONTEXT`.

## 0.14.0

No breaking changes

## From Drone

:::warning
Migration from Drone is only possible if you were running Drone <= v0.8.
:::

1. Make sure you are already running Drone v0.8
2. Upgrade to Woodpecker v0.14.4, migration will be done during startup
3. Upgrade to the latest Woodpecker version. Pay attention to the breaking changes listed above.<|MERGE_RESOLUTION|>--- conflicted
+++ resolved
@@ -4,12 +4,8 @@
 
 ## `next`
 
-<<<<<<< HEAD
-- Check priviledged-plugins by image name and tag (if tag is set)
-=======
 - `WOODPECKER_DEFAULT_CLONE_IMAGE` got depricated use `WOODPECKER_DEFAULT_CLONE_PLUGIN`
-- Check trusted-clone-plugins by image name and tag (if tag is set)
->>>>>>> 3c8204a0
+- Check trusted-clone- and priviledged-plugins by image name and tag (if tag is set)
 - Remove `plugins/docker`, `plugins/gcr` and `plugins/ecr` from the default list of privileged plugins ([modify the list via config if needed](./30-administration/10-server-config.md#woodpecker_escalate)).
 - Secret filters for plugins now check against tag if specified
 - Removed `WOODPECKER_DEV_OAUTH_HOST` and `WOODPECKER_DEV_GITEA_OAUTH_URL` use `WOODPECKER_EXPERT_FORGE_OAUTH_HOST`
