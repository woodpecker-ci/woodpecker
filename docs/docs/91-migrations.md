--- conflicted
+++ resolved
@@ -17,16 +17,12 @@
 - The pipelines are now also read from `.yaml` files, the new default order is `.woodpecker/*.yml` and `.woodpecker/*.yaml` (without any prioritization) -> `.woodpecker.yml` ->  `.woodpecker.yaml` -> `.drone.yml`
 - Dropped support for [Coding](https://coding.net/) and [Gogs](https://gogs.io).
 - `/api/queue/resume` & `/api/queue/pause` endpoint methods were changed from `GET` to `POST`
-<<<<<<< HEAD
-- Dropped `WOODPECKER_GOGS_PRIVATE_MODE` (use `WOODPECKER_AUTHENTICATE_PUBLIC_REPOS`)
 - Using `repo-id` in favor of `owner/repo` combination
   - :warning: The api endpoints `/api/repos/{owner}/{repo}/...` were replaced by new endpoints using the repos id `/api/repos/{repo-id}`
   - To get the id of a repo use the `/api/repos/lookup/{repo-full-name-with-slashes}` endpoint.
   - The badges endpoint `/api/badges/{owner}/{repo}` is now deprecated and will be removed in a future release. Use the new endpoint using the `repo-id`: `/api/badges/{repo-id}`.
   - The UI urls for a repository changed from `/repos/{owner}/{repo}/...` to `/repos/{repo-id}/...`. You will be redirected automatically when using the old url. This redirect will be removed in a future release.
   - The woodpecker-go api-client is now using the `repo-id` instead of `owner/repo` for all functions
-=======
->>>>>>> 2ccf7c6f
 
 ## 0.15.0
 
