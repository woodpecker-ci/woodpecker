# Migrations

Some versions need some changes to the server configuration or the pipeline configuration files.

## 1.0.0

- The signature used to verify extensions calls (like those used for the [config-extension](./30-administration/100-external-configuration-api.md)) done by the Woodpecker server switched from using a shared-secret HMac to an ed25519 key-pair. Read more about it at the [config-extensions](./30-administration/100-external-configuration-api.md) documentation.
- Refactored support of old agent filter labels and expression. Learn how to use the new [filter](./20-usage/20-pipeline-syntax.md#labels)
- Renamed step environment variable `CI_SYSTEM_ARCH` to `CI_SYSTEM_PLATFORM`. Same applies for the cli exec variable.
- Renamed environment variables `CI_BUILD_*` and `CI_PREV_BUILD_*` to `CI_PIPELINE_*` and `CI_PREV_PIPELINE_*`, old ones are still available but deprecated
<<<<<<< HEAD
- Renamed environment variable `CI_REPO_REMOTE` to `CI_REPO_CLONE_URL`
=======
- Renamed environment variables `CI_JOB_*` to `CI_STEP_*`, old ones are still available but deprecated
>>>>>>> 9756542c
- Renamed API endpoints for pipelines (`<owner>/<repo>/builds/<buildId>` -> `<owner>/<repo>/pipelines/<pipelineId>`), old ones are still available but deprecated
- Updated Prometheus gauge `build_*` to `pipeline_*`
- Updated Prometheus gauge `*_job_*` to `*_step_*`
- Renamed config env `WOODPECKER_MAX_PROCS` to `WOODPECKER_MAX_WORKFLOWS` (still available as fallback)

## 0.15.0

- Default value for custom pipeline path is now empty / un-set which results in following resolution:

  `.woodpecker/*.yml` -> `.woodpecker.yml` -> `.drone.yml`

  Only projects created after updating will have an empty value by default. Existing projects will stick to the current pipeline path which is `.drone.yml` in most cases.

  Read more about it at the [Project Settings](./20-usage/71-project-settings.md#pipeline-path)

- From version `0.15.0` ongoing there will be three types of docker images: `latest`, `next` and `x.x.x` with an alpine variant for each type like `latest-alpine`.
  If you used `latest` before to try pre-release features you should switch to `next` after this release.

- Dropped support for `DRONE_*` environment variables. The according `WOODPECKER_*` variables must be used instead.
  Additionally some alternative namings have been removed to simplify maintenance:
  - `WOODPECKER_AGENT_SECRET` replaces `WOODPECKER_SECRET`, `DRONE_SECRET`, `WOODPECKER_PASSWORD`, `DRONE_PASSWORD` and `DRONE_AGENT_SECRET`.
  - `WOODPECKER_HOST` replaces `DRONE_HOST` and `DRONE_SERVER_HOST`.
  - `WOODPECKER_DATABASE_DRIVER` replaces `DRONE_DATABASE_DRIVER` and `DATABASE_DRIVER`.
  - `WOODPECKER_DATABASE_DATASOURCE` replaces `DRONE_DATABASE_DATASOURCE` and `DATABASE_CONFIG`.

- Dropped support for `DRONE_*` environment variables in pipeline steps. Pipeline meta-data can be accessed with `CI_*` variables.
  - `CI_*` prefix replaces `DRONE_*`
  - `CI` value is now `woodpecker`
  - `DRONE=true` has been removed
  - Some variables got deprecated and will be removed in future versions. Please migrate to the new names. Same applies for `DRONE_` of them.
    - CI_ARCH => use CI_SYSTEM_ARCH
    - CI_COMMIT => CI_COMMIT_SHA
    - CI_TAG => CI_COMMIT_TAG
    - CI_PULL_REQUEST => CI_COMMIT_PULL_REQUEST
    - CI_REMOTE_URL => use CI_REPO_REMOTE
    - CI_REPO_BRANCH => use CI_REPO_DEFAULT_BRANCH
    - CI_PARENT_BUILD_NUMBER => use CI_BUILD_PARENT
    - CI_BUILD_TARGET => use CI_BUILD_DEPLOY_TARGET
    - CI_DEPLOY_TO => use CI_BUILD_DEPLOY_TARGET
    - CI_COMMIT_AUTHOR_NAME => use CI_COMMIT_AUTHOR
    - CI_PREV_COMMIT_AUTHOR_NAME => use CI_PREV_COMMIT_AUTHOR
    - CI_SYSTEM => use CI_SYSTEM_NAME
    - CI_BRANCH => use CI_COMMIT_BRANCH
    - CI_SOURCE_BRANCH => use CI_COMMIT_SOURCE_BRANCH
    - CI_TARGET_BRANCH => use CI_COMMIT_TARGET_BRANCH

  For all available variables and their descriptions have a look at [built-in-environment-variables](./20-usage/50-environment.md#built-in-environment-variables).

- Prometheus metrics have been changed from `drone_*` to `woodpecker_*`

- Base path has moved from `/var/lib/drone` to `/var/lib/woodpecker`

- Default workspace base path has moved from `/drone` to `/woodpecker`

- Default SQLite database location has changed:
  - `/var/lib/drone/drone.sqlite` -> `/var/lib/woodpecker/woodpecker.sqlite`
  - `drone.sqlite` -> `woodpecker.sqlite`

- Plugin Settings moved into `settings` section:

  ```diff
   pipline:
   something:
     image: my/plugin
  -  setting1: foo
  -  setting2: bar
  +  settings:
  +    setting1: foo
  +    setting2: bar
  ```

- `WOODPECKER_DEBUG` option for server and agent got removed in favor of `WOODPECKER_LOG_LEVEL=debug`

- Remove unused server flags which can safely be removed from your server config: `WOODPECKER_QUIC`,  `WOODPECKER_GITHUB_SCOPE`, `WOODPECKER_GITHUB_GIT_USERNAME`, `WOODPECKER_GITHUB_GIT_PASSWORD`, `WOODPECKER_GITHUB_PRIVATE_MODE`, `WOODPECKER_GITEA_GIT_USERNAME`, `WOODPECKER_GITEA_GIT_PASSWORD`, `WOODPECKER_GITEA_PRIVATE_MODE`, `WOODPECKER_GITLAB_GIT_USERNAME`, `WOODPECKER_GITLAB_GIT_PASSWORD`, `WOODPECKER_GITLAB_PRIVATE_MODE`

- Dropped support for manually setting the agents platform with `WOODPECKER_PLATFORM`. The platform is now automatically detected.

- Use `WOODPECKER_STATUS_CONTEXT` instead of the deprecated options `WOODPECKER_GITHUB_CONTEXT` and `WOODPECKER_GITEA_CONTEXT`.

## 0.14.0

No breaking changes<|MERGE_RESOLUTION|>--- conflicted
+++ resolved
@@ -8,11 +8,8 @@
 - Refactored support of old agent filter labels and expression. Learn how to use the new [filter](./20-usage/20-pipeline-syntax.md#labels)
 - Renamed step environment variable `CI_SYSTEM_ARCH` to `CI_SYSTEM_PLATFORM`. Same applies for the cli exec variable.
 - Renamed environment variables `CI_BUILD_*` and `CI_PREV_BUILD_*` to `CI_PIPELINE_*` and `CI_PREV_PIPELINE_*`, old ones are still available but deprecated
-<<<<<<< HEAD
+- Renamed environment variables `CI_JOB_*` to `CI_STEP_*`, old ones are still available but deprecated
 - Renamed environment variable `CI_REPO_REMOTE` to `CI_REPO_CLONE_URL`
-=======
-- Renamed environment variables `CI_JOB_*` to `CI_STEP_*`, old ones are still available but deprecated
->>>>>>> 9756542c
 - Renamed API endpoints for pipelines (`<owner>/<repo>/builds/<buildId>` -> `<owner>/<repo>/pipelines/<pipelineId>`), old ones are still available but deprecated
 - Updated Prometheus gauge `build_*` to `pipeline_*`
 - Updated Prometheus gauge `*_job_*` to `*_step_*`
