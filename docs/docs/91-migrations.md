# Migrations

Some versions need some changes to the server configuration or the pipeline configuration files.

## `next`

<<<<<<< HEAD
- Deprecated `steps.[name].group` in favor of `steps.[name].depends_on` (see [workflow syntax](./20-usage/20-workflow-syntax.md#depends_on) to learn how to set dependencies)
=======
- Removed `WOODPECKER_ROOT_PATH` and `WOODPECKER_ROOT_URL` config variables. Use `WOODPECKER_HOST` with a path instead
>>>>>>> 360b41f9

## 2.0.0

- Dropped deprecated `CI_BUILD_*`, `CI_PREV_BUILD_*`, `CI_JOB_*`, `*_LINK`, `CI_SYSTEM_ARCH`, `CI_REPO_REMOTE` built-in environment variables
- Deprecated `platform:` filter in favor of `labels:`, [read more](./20-usage/20-workflow-syntax.md#filter-by-platform)
- Secrets `event` property was renamed to `events` and `image` to `images` as both are lists. The new property `events` / `images` has to be used in the api. The old properties `event` and `image` were removed.
- The secrets `plugin_only` option was removed. Secrets with images are now always only available for plugins using listed by the `images` property. Existing secrets with a list of `images` will now only be available to the listed images if they are used as a plugin.
- Removed `build` alias for `pipeline` command in CLI
- Removed `ssh` backend. Use an agent directly on the SSH machine using the `local` backend.
- Removed `/hook` and `/stream` API paths in favor of `/api/(hook|stream)`. You may need to use the "Repair repository" button in the repo settings or "Repair all" in the admin settings to recreate the forge hook.
- Removed `WOODPECKER_DOCS` config variable
- Renamed `link` to `url` (including all API fields)
- Deprecated `CI_COMMIT_URL` env var, use `CI_PIPELINE_FORGE_URL`

## 1.0.0

- The signature used to verify extension calls (like those used for the [config-extension](./30-administration/100-external-configuration-api.md)) done by the Woodpecker server switched from using a shared-secret HMac to an ed25519 key-pair. Read more about it at the [config-extensions](./30-administration/100-external-configuration-api.md) documentation.
- Refactored support for old agent filter labels and expressions. Learn how to use the new [filter](./20-usage/20-workflow-syntax.md#labels)
- Renamed step environment variable `CI_SYSTEM_ARCH` to `CI_SYSTEM_PLATFORM`. Same applies for the cli exec variable.
- Renamed environment variables `CI_BUILD_*` and `CI_PREV_BUILD_*` to `CI_PIPELINE_*` and `CI_PREV_PIPELINE_*`, old ones are still available but deprecated
- Renamed environment variables `CI_JOB_*` to `CI_STEP_*`, old ones are still available but deprecated
- Renamed environment variable `CI_REPO_REMOTE` to `CI_REPO_CLONE_URL`, old is still available but deprecated
- Renamed environment variable `*_LINK` to `*_URL`, old ones are still available but deprecated
- Renamed API endpoints for pipelines (`<owner>/<repo>/builds/<buildId>` -> `<owner>/<repo>/pipelines/<pipelineId>`), old ones are still available but deprecated
- Updated Prometheus gauge `build_*` to `pipeline_*`
- Updated Prometheus gauge `*_job_*` to `*_step_*`
- Renamed config env `WOODPECKER_MAX_PROCS` to `WOODPECKER_MAX_WORKFLOWS` (still available as fallback)
- The pipelines are now also read from `.yaml` files, the new default order is `.woodpecker/*.yml` and `.woodpecker/*.yaml` (without any prioritization) -> `.woodpecker.yml` -> `.woodpecker.yaml`
- Dropped support for [Coding](https://coding.net/), [Gogs](https://gogs.io) and Bitbucket Server (Stash).
- `/api/queue/resume` & `/api/queue/pause` endpoint methods were changed from `GET` to `POST`
- rename `pipeline:` key in your workflow config to `steps:`
- If you want to migrate old logs to the new format, watch the error messages on start. If there are none we are good to go, else you have to plan a migration that can take hours. Set `WOODPECKER_MIGRATIONS_ALLOW_LONG` to true and let it run.
- Using `repo-id` in favor of `owner/repo` combination
  - :warning: The api endpoints `/api/repos/{owner}/{repo}/...` were replaced by new endpoints using the repos id `/api/repos/{repo-id}`
  - To find the id of a repo use the `/api/repos/lookup/{repo-full-name-with-slashes}` endpoint.
  - The existing badge endpoint `/api/badges/{owner}/{repo}` will still work, but whenever possible try to use the new endpoint using the `repo-id`: `/api/badges/{repo-id}`.
  - The UI urls for a repository changed from `/repos/{owner}/{repo}/...` to `/repos/{repo-id}/...`. You will be redirected automatically when using the old url.
  - The woodpecker-go api-client is now using the `repo-id` instead of `owner/repo` for all functions
- Using `org-id` in favour of `owner` name
  - :warning: The api endpoints `/api/orgs/{owner}/...` were replaced by new endpoints using the orgs id `/api/repos/{org-id}`
  - To find the id of orgs use the `/api/orgs/lookup/{org_full_name}` endpoint.
  - The UI urls for a organization changed from `/org/{owner}/...` to `/orgs/{org-id}/...`. You will be redirected automatically when using the old url.
  - The woodpecker-go api-client is now using the `org-id` instead of `org name` for all functions
- The `command:` field has been removed from steps. If you were using it, please check if the entrypoint of the image you used is a shell.
  - If it is a shell, simply rename `command:` to `commands:`.
  - If it's not, you need to prepend the entrypoint before and also rename it (e.g., `commands: <entrypoint> <cmd>`).

## 0.15.0

- Default value for custom pipeline path is now empty / un-set which results in following resolution:

  `.woodpecker/*.yml` -> `.woodpecker.yml` -> `.drone.yml`

  Only projects created after updating will have an empty value by default. Existing projects will stick to the current pipeline path which is `.drone.yml` in most cases.

  Read more about it at the [Project Settings](./20-usage/71-project-settings.md#pipeline-path)

- From version `0.15.0` ongoing there will be three types of docker images: `latest`, `next` and `x.x.x` with an alpine variant for each type like `latest-alpine`.
  If you used `latest` before to try pre-release features you should switch to `next` after this release.

- Dropped support for `DRONE_*` environment variables. The according `WOODPECKER_*` variables must be used instead.
  Additionally some alternative namings have been removed to simplify maintenance:

  - `WOODPECKER_AGENT_SECRET` replaces `WOODPECKER_SECRET`, `DRONE_SECRET`, `WOODPECKER_PASSWORD`, `DRONE_PASSWORD` and `DRONE_AGENT_SECRET`.
  - `WOODPECKER_HOST` replaces `DRONE_HOST` and `DRONE_SERVER_HOST`.
  - `WOODPECKER_DATABASE_DRIVER` replaces `DRONE_DATABASE_DRIVER` and `DATABASE_DRIVER`.
  - `WOODPECKER_DATABASE_DATASOURCE` replaces `DRONE_DATABASE_DATASOURCE` and `DATABASE_CONFIG`.

- Dropped support for `DRONE_*` environment variables in pipeline steps. Pipeline meta-data can be accessed with `CI_*` variables.

  - `CI_*` prefix replaces `DRONE_*`
  - `CI` value is now `woodpecker`
  - `DRONE=true` has been removed
  - Some variables got deprecated and will be removed in future versions. Please migrate to the new names. Same applies for `DRONE_` of them.
    - CI_ARCH => use CI_SYSTEM_ARCH
    - CI_COMMIT => CI_COMMIT_SHA
    - CI_TAG => CI_COMMIT_TAG
    - CI_PULL_REQUEST => CI_COMMIT_PULL_REQUEST
    - CI_REMOTE_URL => use CI_REPO_REMOTE
    - CI_REPO_BRANCH => use CI_REPO_DEFAULT_BRANCH
    - CI_PARENT_BUILD_NUMBER => use CI_BUILD_PARENT
    - CI_BUILD_TARGET => use CI_BUILD_DEPLOY_TARGET
    - CI_DEPLOY_TO => use CI_BUILD_DEPLOY_TARGET
    - CI_COMMIT_AUTHOR_NAME => use CI_COMMIT_AUTHOR
    - CI_PREV_COMMIT_AUTHOR_NAME => use CI_PREV_COMMIT_AUTHOR
    - CI_SYSTEM => use CI_SYSTEM_NAME
    - CI_BRANCH => use CI_COMMIT_BRANCH
    - CI_SOURCE_BRANCH => use CI_COMMIT_SOURCE_BRANCH
    - CI_TARGET_BRANCH => use CI_COMMIT_TARGET_BRANCH

  For all available variables and their descriptions have a look at [built-in-environment-variables](./20-usage/50-environment.md#built-in-environment-variables).

- Prometheus metrics have been changed from `drone_*` to `woodpecker_*`

- Base path has moved from `/var/lib/drone` to `/var/lib/woodpecker`

- Default workspace base path has moved from `/drone` to `/woodpecker`

- Default SQLite database location has changed:

  - `/var/lib/drone/drone.sqlite` -> `/var/lib/woodpecker/woodpecker.sqlite`
  - `drone.sqlite` -> `woodpecker.sqlite`

- Plugin Settings moved into `settings` section:

  ```diff
   steps:
   something:
     image: my/plugin
  -  setting1: foo
  -  setting2: bar
  +  settings:
  +    setting1: foo
  +    setting2: bar
  ```

- `WOODPECKER_DEBUG` option for server and agent got removed in favor of `WOODPECKER_LOG_LEVEL=debug`

- Remove unused server flags which can safely be removed from your server config: `WOODPECKER_QUIC`, `WOODPECKER_GITHUB_SCOPE`, `WOODPECKER_GITHUB_GIT_USERNAME`, `WOODPECKER_GITHUB_GIT_PASSWORD`, `WOODPECKER_GITHUB_PRIVATE_MODE`, `WOODPECKER_GITEA_GIT_USERNAME`, `WOODPECKER_GITEA_GIT_PASSWORD`, `WOODPECKER_GITEA_PRIVATE_MODE`, `WOODPECKER_GITLAB_GIT_USERNAME`, `WOODPECKER_GITLAB_GIT_PASSWORD`, `WOODPECKER_GITLAB_PRIVATE_MODE`

- Dropped support for manually setting the agents platform with `WOODPECKER_PLATFORM`. The platform is now automatically detected.

- Use `WOODPECKER_STATUS_CONTEXT` instead of the deprecated options `WOODPECKER_GITHUB_CONTEXT` and `WOODPECKER_GITEA_CONTEXT`.

## 0.14.0

No breaking changes

## From Drone

:::warning
Migration from Drone is only possible if you were running Drone <= v0.8.
:::

1. Make sure you are already running Drone v0.8
2. Upgrade to Woodpecker v0.14.4, migration will be done during startup
3. Upgrade to the latest Woodpecker version. Pay attention to the breaking changes listed above.<|MERGE_RESOLUTION|>--- conflicted
+++ resolved
@@ -4,11 +4,8 @@
 
 ## `next`
 
-<<<<<<< HEAD
 - Deprecated `steps.[name].group` in favor of `steps.[name].depends_on` (see [workflow syntax](./20-usage/20-workflow-syntax.md#depends_on) to learn how to set dependencies)
-=======
 - Removed `WOODPECKER_ROOT_PATH` and `WOODPECKER_ROOT_URL` config variables. Use `WOODPECKER_HOST` with a path instead
->>>>>>> 360b41f9
 
 ## 2.0.0
 
