--- conflicted
+++ resolved
@@ -4,11 +4,8 @@
 
 ## `next`
 
-<<<<<<< HEAD
-- Only allow trusted-clone- and escalated-plugins if image name **AND TAG** matches (before the tag was ignored)
-=======
+- Check trusted-clone- and priviledged-plugins by image name and tag (if tag is set)
 - Remove `plugins/docker`, `plugins/gcr` and `plugins/ecr` from the default list of privileged plugins ([modify the list via config if needed](./30-administration/10-server-config.md#woodpecker_escalate)).
->>>>>>> e4f954ef
 - Secret filters for plugins now check against tag if specified
 - Removed `WOODPECKER_DEV_OAUTH_HOST` and `WOODPECKER_DEV_GITEA_OAUTH_URL` use `WOODPECKER_EXPERT_FORGE_OAUTH_HOST`
 - Compatibility mode of deprecated `pipeline:`, `platform:` and `branches:` pipeline config options are now removed and pipeline will now fail if still in use.
