--- conflicted
+++ resolved
@@ -22,12 +22,10 @@
 - From version `0.15.0` ongoing there will be three types of docker images: `latest`, `next` and `x.x.x` with an alpine variant for each type like `latest-alpine`.
   If you used `latest` before to try pre-release features you should switch to `next` after this release.
 
-<<<<<<< HEAD
 - Base paths have moved from `drone` to `woodpecker`
   - `/var/lib/drone` -> `/var/lib/woodpecker`
-=======
+
 - Prometheus metrics have been changed from `drone_*` to `woodpecker_*`
->>>>>>> 17c7fe60
 
 - ...
 
