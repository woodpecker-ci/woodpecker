# Migrations

Some versions need some changes to the server configuration or the pipeline configuration files.

## 1.0.0 (next)

- The signature used to verify extensions calls (like those used for the [config-extension](./30-administration/100-external-configuration-api.md)) done by the Woodpecker server switched from using a shared-secret HMac to an ed25519 key-pair. Read more about it at the [config-extensions](./30-administration/100-external-configuration-api.md) documentation.
- Refactored support of old agent filter labels and expression. Learn how to use the new [filter](./20-usage/20-pipeline-syntax.md#labels)
- Renamed step environment variable `CI_SYSTEM_ARCH` to `CI_SYSTEM_PLATFORM`. Same applies for the cli exec variable.
- Renamed environment variables `CI_BUILD_*` and `CI_PREV_BUILD_*` to `CI_PIPELINE_*` and `CI_PREV_PIPELINE_*`, old ones are still available but deprecated
- Renamed environment variables `CI_JOB_*` to `CI_STEP_*`, old ones are still available but deprecated
- Renamed environment variable `CI_REPO_REMOTE` to `CI_REPO_CLONE_URL`, old is still available but deprecated
- Renamed environment variable `*_LINK` to `*_URL`, old ones are still available but deprecated
- Renamed API endpoints for pipelines (`<owner>/<repo>/builds/<buildId>` -> `<owner>/<repo>/pipelines/<pipelineId>`), old ones are still available but deprecated
- Updated Prometheus gauge `build_*` to `pipeline_*`
- Updated Prometheus gauge `*_job_*` to `*_step_*`
- Renamed config env `WOODPECKER_MAX_PROCS` to `WOODPECKER_MAX_WORKFLOWS` (still available as fallback)
- The pipelines are now also read from `.yaml` files, the new default order is `.woodpecker/*.yml` and `.woodpecker/*.yaml` (without any prioritization) -> `.woodpecker.yml` ->  `.woodpecker.yaml`
- Dropped support for [Coding](https://coding.net/) and [Gogs](https://gogs.io).
- `/api/queue/resume` & `/api/queue/pause` endpoint methods were changed from `GET` to `POST`
<<<<<<< HEAD
- Using `repo-id` in favor of `owner/repo` combination
  - :warning: The api endpoints `/api/repos/{owner}/{repo}/...` were replaced by new endpoints using the repos id `/api/repos/{repo-id}`
  - To find the id of a repo use the `/api/repos/lookup/{repo-full-name-with-slashes}` endpoint.
  - The existing badge endpoint `/api/badges/{owner}/{repo}` will still work, but whenever possible try to use the new endpoint using the `repo-id`: `/api/badges/{repo-id}`.
  - The UI urls for a repository changed from `/repos/{owner}/{repo}/...` to `/repos/{repo-id}/...`. You will be redirected automatically when using the old url.
  - The woodpecker-go api-client is now using the `repo-id` instead of `owner/repo` for all functions
=======
- rename `pipeline:` key in your workflow config to `steps:`
>>>>>>> b5b3b957

## 0.15.0

- Default value for custom pipeline path is now empty / un-set which results in following resolution:

  `.woodpecker/*.yml` -> `.woodpecker.yml` -> `.drone.yml`

  Only projects created after updating will have an empty value by default. Existing projects will stick to the current pipeline path which is `.drone.yml` in most cases.

  Read more about it at the [Project Settings](./20-usage/71-project-settings.md#pipeline-path)

- From version `0.15.0` ongoing there will be three types of docker images: `latest`, `next` and `x.x.x` with an alpine variant for each type like `latest-alpine`.
  If you used `latest` before to try pre-release features you should switch to `next` after this release.

- Dropped support for `DRONE_*` environment variables. The according `WOODPECKER_*` variables must be used instead.
  Additionally some alternative namings have been removed to simplify maintenance:
  - `WOODPECKER_AGENT_SECRET` replaces `WOODPECKER_SECRET`, `DRONE_SECRET`, `WOODPECKER_PASSWORD`, `DRONE_PASSWORD` and `DRONE_AGENT_SECRET`.
  - `WOODPECKER_HOST` replaces `DRONE_HOST` and `DRONE_SERVER_HOST`.
  - `WOODPECKER_DATABASE_DRIVER` replaces `DRONE_DATABASE_DRIVER` and `DATABASE_DRIVER`.
  - `WOODPECKER_DATABASE_DATASOURCE` replaces `DRONE_DATABASE_DATASOURCE` and `DATABASE_CONFIG`.

- Dropped support for `DRONE_*` environment variables in pipeline steps. Pipeline meta-data can be accessed with `CI_*` variables.
  - `CI_*` prefix replaces `DRONE_*`
  - `CI` value is now `woodpecker`
  - `DRONE=true` has been removed
  - Some variables got deprecated and will be removed in future versions. Please migrate to the new names. Same applies for `DRONE_` of them.
    - CI_ARCH => use CI_SYSTEM_ARCH
    - CI_COMMIT => CI_COMMIT_SHA
    - CI_TAG => CI_COMMIT_TAG
    - CI_PULL_REQUEST => CI_COMMIT_PULL_REQUEST
    - CI_REMOTE_URL => use CI_REPO_REMOTE
    - CI_REPO_BRANCH => use CI_REPO_DEFAULT_BRANCH
    - CI_PARENT_BUILD_NUMBER => use CI_BUILD_PARENT
    - CI_BUILD_TARGET => use CI_BUILD_DEPLOY_TARGET
    - CI_DEPLOY_TO => use CI_BUILD_DEPLOY_TARGET
    - CI_COMMIT_AUTHOR_NAME => use CI_COMMIT_AUTHOR
    - CI_PREV_COMMIT_AUTHOR_NAME => use CI_PREV_COMMIT_AUTHOR
    - CI_SYSTEM => use CI_SYSTEM_NAME
    - CI_BRANCH => use CI_COMMIT_BRANCH
    - CI_SOURCE_BRANCH => use CI_COMMIT_SOURCE_BRANCH
    - CI_TARGET_BRANCH => use CI_COMMIT_TARGET_BRANCH

  For all available variables and their descriptions have a look at [built-in-environment-variables](./20-usage/50-environment.md#built-in-environment-variables).

- Prometheus metrics have been changed from `drone_*` to `woodpecker_*`

- Base path has moved from `/var/lib/drone` to `/var/lib/woodpecker`

- Default workspace base path has moved from `/drone` to `/woodpecker`

- Default SQLite database location has changed:
  - `/var/lib/drone/drone.sqlite` -> `/var/lib/woodpecker/woodpecker.sqlite`
  - `drone.sqlite` -> `woodpecker.sqlite`

- Plugin Settings moved into `settings` section:

  ```diff
   steps:
   something:
     image: my/plugin
  -  setting1: foo
  -  setting2: bar
  +  settings:
  +    setting1: foo
  +    setting2: bar
  ```

- `WOODPECKER_DEBUG` option for server and agent got removed in favor of `WOODPECKER_LOG_LEVEL=debug`

- Remove unused server flags which can safely be removed from your server config: `WOODPECKER_QUIC`,  `WOODPECKER_GITHUB_SCOPE`, `WOODPECKER_GITHUB_GIT_USERNAME`, `WOODPECKER_GITHUB_GIT_PASSWORD`, `WOODPECKER_GITHUB_PRIVATE_MODE`, `WOODPECKER_GITEA_GIT_USERNAME`, `WOODPECKER_GITEA_GIT_PASSWORD`, `WOODPECKER_GITEA_PRIVATE_MODE`, `WOODPECKER_GITLAB_GIT_USERNAME`, `WOODPECKER_GITLAB_GIT_PASSWORD`, `WOODPECKER_GITLAB_PRIVATE_MODE`

- Dropped support for manually setting the agents platform with `WOODPECKER_PLATFORM`. The platform is now automatically detected.

- Use `WOODPECKER_STATUS_CONTEXT` instead of the deprecated options `WOODPECKER_GITHUB_CONTEXT` and `WOODPECKER_GITEA_CONTEXT`.

## 0.14.0

No breaking changes<|MERGE_RESOLUTION|>--- conflicted
+++ resolved
@@ -18,16 +18,13 @@
 - The pipelines are now also read from `.yaml` files, the new default order is `.woodpecker/*.yml` and `.woodpecker/*.yaml` (without any prioritization) -> `.woodpecker.yml` ->  `.woodpecker.yaml`
 - Dropped support for [Coding](https://coding.net/) and [Gogs](https://gogs.io).
 - `/api/queue/resume` & `/api/queue/pause` endpoint methods were changed from `GET` to `POST`
-<<<<<<< HEAD
+- rename `pipeline:` key in your workflow config to `steps:`
 - Using `repo-id` in favor of `owner/repo` combination
   - :warning: The api endpoints `/api/repos/{owner}/{repo}/...` were replaced by new endpoints using the repos id `/api/repos/{repo-id}`
   - To find the id of a repo use the `/api/repos/lookup/{repo-full-name-with-slashes}` endpoint.
   - The existing badge endpoint `/api/badges/{owner}/{repo}` will still work, but whenever possible try to use the new endpoint using the `repo-id`: `/api/badges/{repo-id}`.
   - The UI urls for a repository changed from `/repos/{owner}/{repo}/...` to `/repos/{repo-id}/...`. You will be redirected automatically when using the old url.
   - The woodpecker-go api-client is now using the `repo-id` instead of `owner/repo` for all functions
-=======
-- rename `pipeline:` key in your workflow config to `steps:`
->>>>>>> b5b3b957
 
 ## 0.15.0
 
