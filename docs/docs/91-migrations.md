# Migrations

Some versions need some changes to the server configuration or the pipeline configuration files.

## next (1.1.0)

- Drop deprecated `CI_BUILD_*`, `CI_PREV_BUILD_*`, `CI_JOB_*`, `*_LINK`, `CI_SYSTEM_ARCH`, `CI_REPO_REMOTE` built-in environment variables
<<<<<<< HEAD
- Deprecate `platform:` filter in favor of `labels:`, [read more](./20-usage/20-pipeline-syntax.md#filter-by-platform)
=======
- Drop deprecated `pipeline:` keyword for steps in yaml config
- Drop deprecated `branches:` keyword for global branch filter
>>>>>>> 71666f05

## 1.0.0

- The signature used to verify extensions calls (like those used for the [config-extension](./30-administration/100-external-configuration-api.md)) done by the Woodpecker server switched from using a shared-secret HMac to an ed25519 key-pair. Read more about it at the [config-extensions](./30-administration/100-external-configuration-api.md) documentation.
- Refactored support of old agent filter labels and expression. Learn how to use the new [filter](./20-usage/20-pipeline-syntax.md#labels)
- Renamed step environment variable `CI_SYSTEM_ARCH` to `CI_SYSTEM_PLATFORM`. Same applies for the cli exec variable.
- Renamed environment variables `CI_BUILD_*` and `CI_PREV_BUILD_*` to `CI_PIPELINE_*` and `CI_PREV_PIPELINE_*`, old ones are still available but deprecated
- Renamed environment variables `CI_JOB_*` to `CI_STEP_*`, old ones are still available but deprecated
- Renamed environment variable `CI_REPO_REMOTE` to `CI_REPO_CLONE_URL`, old is still available but deprecated
- Renamed environment variable `*_LINK` to `*_URL`, old ones are still available but deprecated
- Renamed API endpoints for pipelines (`<owner>/<repo>/builds/<buildId>` -> `<owner>/<repo>/pipelines/<pipelineId>`), old ones are still available but deprecated
- Updated Prometheus gauge `build_*` to `pipeline_*`
- Updated Prometheus gauge `*_job_*` to `*_step_*`
- Renamed config env `WOODPECKER_MAX_PROCS` to `WOODPECKER_MAX_WORKFLOWS` (still available as fallback)
- The pipelines are now also read from `.yaml` files, the new default order is `.woodpecker/*.yml` and `.woodpecker/*.yaml` (without any prioritization) -> `.woodpecker.yml` ->  `.woodpecker.yaml`
- Dropped support for [Coding](https://coding.net/), [Gogs](https://gogs.io) and Bitbucket Server (Stash).
- `/api/queue/resume` & `/api/queue/pause` endpoint methods were changed from `GET` to `POST`
- rename `pipeline:` key in your workflow config to `steps:`
- If you want to migrate old logs to the new format, watch the error messages on start. If there are none we are good to go, else you have to plan a migration that can take hours. Set `WOODPECKER_MIGRATIONS_ALLOW_LONG` to true and let it run.
- Using `repo-id` in favor of `owner/repo` combination
  - :warning: The api endpoints `/api/repos/{owner}/{repo}/...` were replaced by new endpoints using the repos id `/api/repos/{repo-id}`
  - To find the id of a repo use the `/api/repos/lookup/{repo-full-name-with-slashes}` endpoint.
  - The existing badge endpoint `/api/badges/{owner}/{repo}` will still work, but whenever possible try to use the new endpoint using the `repo-id`: `/api/badges/{repo-id}`.
  - The UI urls for a repository changed from `/repos/{owner}/{repo}/...` to `/repos/{repo-id}/...`. You will be redirected automatically when using the old url.
  - The woodpecker-go api-client is now using the `repo-id` instead of `owner/repo` for all functions
- Using `org-id` in favour of `owner` name
  - :warning: The api endpoints `/api/orgs/{owner}/...` were replaced by new endpoints using the orgs id `/api/repos/{org-id}`
  - To find the id of orgs use the `/api/orgs/lookup/{org_full_name}` endpoint.
  - The UI urls for a organization changed from `/org/{owner}/...` to `/orgs/{org-id}/...`. You will be redirected automatically when using the old url.
  - The woodpecker-go api-client is now using the `org-id` instead of `org name` for all functions
- The `command:` field has been removed from steps. If you were using it, please check if the entrypoint of the image you used is a shell.
  - If it is a shell, simply rename `command:` to `commands:`.
  - If it's not, you need to prepend the entrypoint before and also rename it (e.g., `commands: <entrypoint> <cmd>`).

## 0.15.0

- Default value for custom pipeline path is now empty / un-set which results in following resolution:

  `.woodpecker/*.yml` -> `.woodpecker.yml` -> `.drone.yml`

  Only projects created after updating will have an empty value by default. Existing projects will stick to the current pipeline path which is `.drone.yml` in most cases.

  Read more about it at the [Project Settings](./20-usage/71-project-settings.md#pipeline-path)

- From version `0.15.0` ongoing there will be three types of docker images: `latest`, `next` and `x.x.x` with an alpine variant for each type like `latest-alpine`.
  If you used `latest` before to try pre-release features you should switch to `next` after this release.

- Dropped support for `DRONE_*` environment variables. The according `WOODPECKER_*` variables must be used instead.
  Additionally some alternative namings have been removed to simplify maintenance:
  - `WOODPECKER_AGENT_SECRET` replaces `WOODPECKER_SECRET`, `DRONE_SECRET`, `WOODPECKER_PASSWORD`, `DRONE_PASSWORD` and `DRONE_AGENT_SECRET`.
  - `WOODPECKER_HOST` replaces `DRONE_HOST` and `DRONE_SERVER_HOST`.
  - `WOODPECKER_DATABASE_DRIVER` replaces `DRONE_DATABASE_DRIVER` and `DATABASE_DRIVER`.
  - `WOODPECKER_DATABASE_DATASOURCE` replaces `DRONE_DATABASE_DATASOURCE` and `DATABASE_CONFIG`.

- Dropped support for `DRONE_*` environment variables in pipeline steps. Pipeline meta-data can be accessed with `CI_*` variables.
  - `CI_*` prefix replaces `DRONE_*`
  - `CI` value is now `woodpecker`
  - `DRONE=true` has been removed
  - Some variables got deprecated and will be removed in future versions. Please migrate to the new names. Same applies for `DRONE_` of them.
    - CI_ARCH => use CI_SYSTEM_ARCH
    - CI_COMMIT => CI_COMMIT_SHA
    - CI_TAG => CI_COMMIT_TAG
    - CI_PULL_REQUEST => CI_COMMIT_PULL_REQUEST
    - CI_REMOTE_URL => use CI_REPO_REMOTE
    - CI_REPO_BRANCH => use CI_REPO_DEFAULT_BRANCH
    - CI_PARENT_BUILD_NUMBER => use CI_BUILD_PARENT
    - CI_BUILD_TARGET => use CI_BUILD_DEPLOY_TARGET
    - CI_DEPLOY_TO => use CI_BUILD_DEPLOY_TARGET
    - CI_COMMIT_AUTHOR_NAME => use CI_COMMIT_AUTHOR
    - CI_PREV_COMMIT_AUTHOR_NAME => use CI_PREV_COMMIT_AUTHOR
    - CI_SYSTEM => use CI_SYSTEM_NAME
    - CI_BRANCH => use CI_COMMIT_BRANCH
    - CI_SOURCE_BRANCH => use CI_COMMIT_SOURCE_BRANCH
    - CI_TARGET_BRANCH => use CI_COMMIT_TARGET_BRANCH

  For all available variables and their descriptions have a look at [built-in-environment-variables](./20-usage/50-environment.md#built-in-environment-variables).

- Prometheus metrics have been changed from `drone_*` to `woodpecker_*`

- Base path has moved from `/var/lib/drone` to `/var/lib/woodpecker`

- Default workspace base path has moved from `/drone` to `/woodpecker`

- Default SQLite database location has changed:
  - `/var/lib/drone/drone.sqlite` -> `/var/lib/woodpecker/woodpecker.sqlite`
  - `drone.sqlite` -> `woodpecker.sqlite`

- Plugin Settings moved into `settings` section:

  ```diff
   steps:
   something:
     image: my/plugin
  -  setting1: foo
  -  setting2: bar
  +  settings:
  +    setting1: foo
  +    setting2: bar
  ```

- `WOODPECKER_DEBUG` option for server and agent got removed in favor of `WOODPECKER_LOG_LEVEL=debug`

- Remove unused server flags which can safely be removed from your server config: `WOODPECKER_QUIC`,  `WOODPECKER_GITHUB_SCOPE`, `WOODPECKER_GITHUB_GIT_USERNAME`, `WOODPECKER_GITHUB_GIT_PASSWORD`, `WOODPECKER_GITHUB_PRIVATE_MODE`, `WOODPECKER_GITEA_GIT_USERNAME`, `WOODPECKER_GITEA_GIT_PASSWORD`, `WOODPECKER_GITEA_PRIVATE_MODE`, `WOODPECKER_GITLAB_GIT_USERNAME`, `WOODPECKER_GITLAB_GIT_PASSWORD`, `WOODPECKER_GITLAB_PRIVATE_MODE`

- Dropped support for manually setting the agents platform with `WOODPECKER_PLATFORM`. The platform is now automatically detected.

- Use `WOODPECKER_STATUS_CONTEXT` instead of the deprecated options `WOODPECKER_GITHUB_CONTEXT` and `WOODPECKER_GITEA_CONTEXT`.

## 0.14.0

No breaking changes<|MERGE_RESOLUTION|>--- conflicted
+++ resolved
@@ -5,12 +5,9 @@
 ## next (1.1.0)
 
 - Drop deprecated `CI_BUILD_*`, `CI_PREV_BUILD_*`, `CI_JOB_*`, `*_LINK`, `CI_SYSTEM_ARCH`, `CI_REPO_REMOTE` built-in environment variables
-<<<<<<< HEAD
-- Deprecate `platform:` filter in favor of `labels:`, [read more](./20-usage/20-pipeline-syntax.md#filter-by-platform)
-=======
 - Drop deprecated `pipeline:` keyword for steps in yaml config
 - Drop deprecated `branches:` keyword for global branch filter
->>>>>>> 71666f05
+- Deprecate `platform:` filter in favor of `labels:`, [read more](./20-usage/20-pipeline-syntax.md#filter-by-platform)
 
 ## 1.0.0
 
