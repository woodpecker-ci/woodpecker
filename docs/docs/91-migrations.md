# Migrations

Some versions need some changes to the server configuration or the pipeline configuration files.

## `next`

- Removed `WOODPECKER_DEV_OAUTH_HOST` and `WOODPECKER_DEV_GITEA_OAUTH_URL` use `WOODPECKER_EXPERT_FORGE_OAUTH_HOST`
- Compatibility mode of deprecated `pipeline:`, `platform:` and `branches:` pipeline config options are now removed and pipeline will now fail if still in use.
- Deprecated `steps.[name].group` in favor of `steps.[name].depends_on` (see [workflow syntax](./20-usage/20-workflow-syntax.md#depends_on) to learn how to set dependencies)
- Removed `WOODPECKER_ROOT_PATH` and `WOODPECKER_ROOT_URL` config variables. Use `WOODPECKER_HOST` with a path instead
- Pipelines without a config file will now be skipped instead of failing
- Removed implicitly defined `regcred` image pull secret name. Set it explicitly via `WOODPECKER_BACKEND_K8S_PULL_SECRET_NAMES`
- Deprecated `includes` and `excludes` support from **event** filter
- Deprecated uppercasing all secret env vars, instead, the value of the `secrets` property is used. [Read more](./20-usage/40-secrets.md#use-secrets-in-commands)
- Deprecated alternative names for secrets, use `environment` with `from_secret`
- Deprecated slice definition for env vars
- Deprecated `environment` filter, use `when.evaluate`
- Removed `WOODPECKER_WEBHOOK_HOST` in favor of `WOODPECKER_EXPERT_WEBHOOK_HOST`
- Migrated to rfc9421 for webhook signatures
- Renamed `start_time`, `end_time`, `created_at`, `started_at`, `finished_at` and `reviewed_at` JSON fields to `started`, `finished`, `created`, `started`, `finished`, `reviewed`
<<<<<<< HEAD
- Deprecated `detached` in favor of services
=======
- Update all webhooks by pressing the "Repair all" button in the admin settings as the webhook token claims have changed
- Crons now use standard Linux syntax without seconds
>>>>>>> 0d9e57d3

## 2.0.0

- Dropped deprecated `CI_BUILD_*`, `CI_PREV_BUILD_*`, `CI_JOB_*`, `*_LINK`, `CI_SYSTEM_ARCH`, `CI_REPO_REMOTE` built-in environment variables
- Deprecated `platform:` filter in favor of `labels:`, [read more](./20-usage/20-workflow-syntax.md#filter-by-platform)
- Secrets `event` property was renamed to `events` and `image` to `images` as both are lists. The new property `events` / `images` has to be used in the api. The old properties `event` and `image` were removed.
- The secrets `plugin_only` option was removed. Secrets with images are now always only available for plugins using listed by the `images` property. Existing secrets with a list of `images` will now only be available to the listed images if they are used as a plugin.
- Removed `build` alias for `pipeline` command in CLI
- Removed `ssh` backend. Use an agent directly on the SSH machine using the `local` backend.
- Removed `/hook` and `/stream` API paths in favor of `/api/(hook|stream)`. You may need to use the "Repair repository" button in the repo settings or "Repair all" in the admin settings to recreate the forge hook.
- Removed `WOODPECKER_DOCS` config variable
- Renamed `link` to `url` (including all API fields)
- Deprecated `CI_COMMIT_URL` env var, use `CI_PIPELINE_FORGE_URL`

## 1.0.0

- The signature used to verify extension calls (like those used for the [config-extension](./30-administration/40-advanced/100-external-configuration-api.md)) done by the Woodpecker server switched from using a shared-secret HMac to an ed25519 key-pair. Read more about it at the [config-extensions](./30-administration/40-advanced/100-external-configuration-api.md) documentation.
- Refactored support for old agent filter labels and expressions. Learn how to use the new [filter](./20-usage/20-workflow-syntax.md#labels)
- Renamed step environment variable `CI_SYSTEM_ARCH` to `CI_SYSTEM_PLATFORM`. Same applies for the cli exec variable.
- Renamed environment variables `CI_BUILD_*` and `CI_PREV_BUILD_*` to `CI_PIPELINE_*` and `CI_PREV_PIPELINE_*`, old ones are still available but deprecated
- Renamed environment variables `CI_JOB_*` to `CI_STEP_*`, old ones are still available but deprecated
- Renamed environment variable `CI_REPO_REMOTE` to `CI_REPO_CLONE_URL`, old is still available but deprecated
- Renamed environment variable `*_LINK` to `*_URL`, old ones are still available but deprecated
- Renamed API endpoints for pipelines (`<owner>/<repo>/builds/<buildId>` -> `<owner>/<repo>/pipelines/<pipelineId>`), old ones are still available but deprecated
- Updated Prometheus gauge `build_*` to `pipeline_*`
- Updated Prometheus gauge `*_job_*` to `*_step_*`
- Renamed config env `WOODPECKER_MAX_PROCS` to `WOODPECKER_MAX_WORKFLOWS` (still available as fallback)
- The pipelines are now also read from `.yaml` files, the new default order is `.woodpecker/*.yml` and `.woodpecker/*.yaml` (without any prioritization) -> `.woodpecker.yml` -> `.woodpecker.yaml`
- Dropped support for [Coding](https://coding.net/), [Gogs](https://gogs.io) and Bitbucket Server (Stash).
- `/api/queue/resume` & `/api/queue/pause` endpoint methods were changed from `GET` to `POST`
- rename `pipeline:` key in your workflow config to `steps:`
- If you want to migrate old logs to the new format, watch the error messages on start. If there are none we are good to go, else you have to plan a migration that can take hours. Set `WOODPECKER_MIGRATIONS_ALLOW_LONG` to true and let it run.
- Using `repo-id` in favor of `owner/repo` combination
  - :warning: The api endpoints `/api/repos/{owner}/{repo}/...` were replaced by new endpoints using the repos id `/api/repos/{repo-id}`
  - To find the id of a repo use the `/api/repos/lookup/{repo-full-name-with-slashes}` endpoint.
  - The existing badge endpoint `/api/badges/{owner}/{repo}` will still work, but whenever possible try to use the new endpoint using the `repo-id`: `/api/badges/{repo-id}`.
  - The UI urls for a repository changed from `/repos/{owner}/{repo}/...` to `/repos/{repo-id}/...`. You will be redirected automatically when using the old url.
  - The woodpecker-go api-client is now using the `repo-id` instead of `owner/repo` for all functions
- Using `org-id` in favour of `owner` name
  - :warning: The api endpoints `/api/orgs/{owner}/...` were replaced by new endpoints using the orgs id `/api/repos/{org-id}`
  - To find the id of orgs use the `/api/orgs/lookup/{org_full_name}` endpoint.
  - The UI urls for a organization changed from `/org/{owner}/...` to `/orgs/{org-id}/...`. You will be redirected automatically when using the old url.
  - The woodpecker-go api-client is now using the `org-id` instead of `org name` for all functions
- The `command:` field has been removed from steps. If you were using it, please check if the entrypoint of the image you used is a shell.
  - If it is a shell, simply rename `command:` to `commands:`.
  - If it's not, you need to prepend the entrypoint before and also rename it (e.g., `commands: <entrypoint> <cmd>`).

## 0.15.0

- Default value for custom pipeline path is now empty / un-set which results in following resolution:

  `.woodpecker/*.yml` -> `.woodpecker.yml` -> `.drone.yml`

  Only projects created after updating will have an empty value by default. Existing projects will stick to the current pipeline path which is `.drone.yml` in most cases.

  Read more about it at the [Project Settings](./20-usage/75-project-settings.md#pipeline-path)

- From version `0.15.0` ongoing there will be three types of docker images: `latest`, `next` and `x.x.x` with an alpine variant for each type like `latest-alpine`.
  If you used `latest` before to try pre-release features you should switch to `next` after this release.

- Dropped support for `DRONE_*` environment variables. The according `WOODPECKER_*` variables must be used instead.
  Additionally some alternative namings have been removed to simplify maintenance:

  - `WOODPECKER_AGENT_SECRET` replaces `WOODPECKER_SECRET`, `DRONE_SECRET`, `WOODPECKER_PASSWORD`, `DRONE_PASSWORD` and `DRONE_AGENT_SECRET`.
  - `WOODPECKER_HOST` replaces `DRONE_HOST` and `DRONE_SERVER_HOST`.
  - `WOODPECKER_DATABASE_DRIVER` replaces `DRONE_DATABASE_DRIVER` and `DATABASE_DRIVER`.
  - `WOODPECKER_DATABASE_DATASOURCE` replaces `DRONE_DATABASE_DATASOURCE` and `DATABASE_CONFIG`.

- Dropped support for `DRONE_*` environment variables in pipeline steps. Pipeline meta-data can be accessed with `CI_*` variables.

  - `CI_*` prefix replaces `DRONE_*`
  - `CI` value is now `woodpecker`
  - `DRONE=true` has been removed
  - Some variables got deprecated and will be removed in future versions. Please migrate to the new names. Same applies for `DRONE_` of them.
    - CI_ARCH => use CI_SYSTEM_ARCH
    - CI_COMMIT => CI_COMMIT_SHA
    - CI_TAG => CI_COMMIT_TAG
    - CI_PULL_REQUEST => CI_COMMIT_PULL_REQUEST
    - CI_REMOTE_URL => use CI_REPO_REMOTE
    - CI_REPO_BRANCH => use CI_REPO_DEFAULT_BRANCH
    - CI_PARENT_BUILD_NUMBER => use CI_BUILD_PARENT
    - CI_BUILD_TARGET => use CI_BUILD_DEPLOY_TARGET
    - CI_DEPLOY_TO => use CI_BUILD_DEPLOY_TARGET
    - CI_COMMIT_AUTHOR_NAME => use CI_COMMIT_AUTHOR
    - CI_PREV_COMMIT_AUTHOR_NAME => use CI_PREV_COMMIT_AUTHOR
    - CI_SYSTEM => use CI_SYSTEM_NAME
    - CI_BRANCH => use CI_COMMIT_BRANCH
    - CI_SOURCE_BRANCH => use CI_COMMIT_SOURCE_BRANCH
    - CI_TARGET_BRANCH => use CI_COMMIT_TARGET_BRANCH

  For all available variables and their descriptions have a look at [built-in-environment-variables](./20-usage/50-environment.md#built-in-environment-variables).

- Prometheus metrics have been changed from `drone_*` to `woodpecker_*`

- Base path has moved from `/var/lib/drone` to `/var/lib/woodpecker`

- Default workspace base path has moved from `/drone` to `/woodpecker`

- Default SQLite database location has changed:

  - `/var/lib/drone/drone.sqlite` -> `/var/lib/woodpecker/woodpecker.sqlite`
  - `drone.sqlite` -> `woodpecker.sqlite`

- Plugin Settings moved into `settings` section:

  ```diff
   steps:
   something:
     image: my/plugin
  -  setting1: foo
  -  setting2: bar
  +  settings:
  +    setting1: foo
  +    setting2: bar
  ```

- `WOODPECKER_DEBUG` option for server and agent got removed in favor of `WOODPECKER_LOG_LEVEL=debug`

- Remove unused server flags which can safely be removed from your server config: `WOODPECKER_QUIC`, `WOODPECKER_GITHUB_SCOPE`, `WOODPECKER_GITHUB_GIT_USERNAME`, `WOODPECKER_GITHUB_GIT_PASSWORD`, `WOODPECKER_GITHUB_PRIVATE_MODE`, `WOODPECKER_GITEA_GIT_USERNAME`, `WOODPECKER_GITEA_GIT_PASSWORD`, `WOODPECKER_GITEA_PRIVATE_MODE`, `WOODPECKER_GITLAB_GIT_USERNAME`, `WOODPECKER_GITLAB_GIT_PASSWORD`, `WOODPECKER_GITLAB_PRIVATE_MODE`

- Dropped support for manually setting the agents platform with `WOODPECKER_PLATFORM`. The platform is now automatically detected.

- Use `WOODPECKER_STATUS_CONTEXT` instead of the deprecated options `WOODPECKER_GITHUB_CONTEXT` and `WOODPECKER_GITEA_CONTEXT`.

## 0.14.0

No breaking changes

## From Drone

:::warning
Migration from Drone is only possible if you were running Drone <= v0.8.
:::

1. Make sure you are already running Drone v0.8
2. Upgrade to Woodpecker v0.14.4, migration will be done during startup
3. Upgrade to the latest Woodpecker version. Pay attention to the breaking changes listed above.<|MERGE_RESOLUTION|>--- conflicted
+++ resolved
@@ -18,12 +18,9 @@
 - Removed `WOODPECKER_WEBHOOK_HOST` in favor of `WOODPECKER_EXPERT_WEBHOOK_HOST`
 - Migrated to rfc9421 for webhook signatures
 - Renamed `start_time`, `end_time`, `created_at`, `started_at`, `finished_at` and `reviewed_at` JSON fields to `started`, `finished`, `created`, `started`, `finished`, `reviewed`
-<<<<<<< HEAD
-- Deprecated `detached` in favor of services
-=======
 - Update all webhooks by pressing the "Repair all" button in the admin settings as the webhook token claims have changed
 - Crons now use standard Linux syntax without seconds
->>>>>>> 0d9e57d3
+- Deprecated `detached` in favor of services
 
 ## 2.0.0
 
