--- conflicted
+++ resolved
@@ -34,11 +34,8 @@
 - Replaced `configs` object by `netrc` in external configuration APIs
 - Removed old API routes: `registry/` -> `registries`, `/authorize/token`
 - Replaced `registry` command with `repo registry` in cli
-<<<<<<< HEAD
+- Disallow upgrades from 1.x, upgrade to 2.x first
 - Deprecated `detached` in favor of services
-=======
-- Disallow upgrades from 1.x, upgrade to 2.x first
->>>>>>> eebaa10d
 
 ## 2.0.0
 
