# Migrations

Some versions need some changes to the server configuration or the pipeline configuration files.

## 1.0.0

<<<<<<< HEAD
- The signature used to verify extensions calls (like those used for the [config-extension](/docs/administration/external-configuration-api)) done by the Woodpecker server switched from using a shared-secret HMac to an ed25519 key-pair. Read more about it at the [config-extensions](/docs/administration/external-configuration-api) documentation.
=======
- Refactored support of old agent filter labels and expression. Learn how to use the new [filter](/docs/usage/pipeline-syntax#labels).
- Renamed step environment variable `CI_SYSTEM_ARCH` to `CI_SYSTEM_PLATFORM`. Same applies for the cli exec variable.
>>>>>>> e79ad008

## 0.15.0

- Default value for custom pipeline path is now empty / un-set which results in following resolution:

  `.woodpecker/*.yml` -> `.woodpecker.yml` -> `.drone.yml`

  Only projects created after updating will have an empty value by default. Existing projects will stick to the current pipeline path which is `.drone.yml` in most cases.

  Read more about it at the [Project Settings](/docs/usage/project-settings#pipeline-path)

- From version `0.15.0` ongoing there will be three types of docker images: `latest`, `next` and `x.x.x` with an alpine variant for each type like `latest-alpine`.
  If you used `latest` before to try pre-release features you should switch to `next` after this release.

- Dropped support for `DRONE_*` environment variables. The according `WOODPECKER_*` variables must be used instead.
  Additionally some alternative namings have been removed to simplify maintenance:
  - `WOODPECKER_AGENT_SECRET` replaces `WOODPECKER_SECRET`, `DRONE_SECRET`, `WOODPECKER_PASSWORD`, `DRONE_PASSWORD` and `DRONE_AGENT_SECRET`.
  - `WOODPECKER_HOST` replaces `DRONE_HOST` and `DRONE_SERVER_HOST`.
  - `WOODPECKER_DATABASE_DRIVER` replaces `DRONE_DATABASE_DRIVER` and `DATABASE_DRIVER`.
  - `WOODPECKER_DATABASE_DATASOURCE` replaces `DRONE_DATABASE_DATASOURCE` and `DATABASE_CONFIG`.

- Dropped support for `DRONE_*` environment variables in pipeline steps. Pipeline meta-data can be accessed with `CI_*` variables.
  - `CI_*` prefix replaces `DRONE_*`
  - `CI` value is now `woodpecker`
  - `DRONE=true` has been removed
  - Some variables got deprecated and will be removed in future versions. Please migrate to the new names. Same applies for `DRONE_` of them.
    - CI_ARCH => use CI_SYSTEM_ARCH
    - CI_COMMIT => CI_COMMIT_SHA
    - CI_TAG => CI_COMMIT_TAG
    - CI_PULL_REQUEST => CI_COMMIT_PULL_REQUEST
    - CI_REMOTE_URL => use CI_REPO_REMOTE
    - CI_REPO_BRANCH => use CI_REPO_DEFAULT_BRANCH
    - CI_PARENT_BUILD_NUMBER => use CI_BUILD_PARENT
    - CI_BUILD_TARGET => use CI_BUILD_DEPLOY_TARGET
    - CI_DEPLOY_TO => use CI_BUILD_DEPLOY_TARGET
    - CI_COMMIT_AUTHOR_NAME => use CI_COMMIT_AUTHOR
    - CI_PREV_COMMIT_AUTHOR_NAME => use CI_PREV_COMMIT_AUTHOR
    - CI_SYSTEM => use CI_SYSTEM_NAME
    - CI_BRANCH => use CI_COMMIT_BRANCH
    - CI_SOURCE_BRANCH => use CI_COMMIT_SOURCE_BRANCH
    - CI_TARGET_BRANCH => use CI_COMMIT_TARGET_BRANCH

  For all available variables and their descriptions have a look at [built-in-environment-variables](/docs/usage/environment#built-in-environment-variables).

- Prometheus metrics have been changed from `drone_*` to `woodpecker_*`

- Base path has moved from `/var/lib/drone` to `/var/lib/woodpecker`

- Default SQLite database location has changed:
  - `/var/lib/drone/drone.sqlite` -> `/var/lib/woodpecker/woodpecker.sqlite`
  - `drone.sqlite` -> `woodpecker.sqlite`

- Plugin Settings moved into `settings` section:
  ```diff
   pipline:
   something:
     image: my/plugin
  -  setting1: foo
  -  setting2: bar
  +  settings:
  +    setting1: foo
  +    setting2: bar
  ```

- `WOODPECKER_DEBUG` option for server and agent got removed in favor of `WOODPECKER_LOG_LEVEL=debug`

- Remove unused server flags which can safely be removed from your server config: `WOODPECKER_QUIC`,  `WOODPECKER_GITHUB_SCOPE`, `WOODPECKER_GITHUB_GIT_USERNAME`, `WOODPECKER_GITHUB_GIT_PASSWORD`, `WOODPECKER_GITHUB_PRIVATE_MODE`, `WOODPECKER_GITEA_GIT_USERNAME`, `WOODPECKER_GITEA_GIT_PASSWORD`, `WOODPECKER_GITEA_PRIVATE_MODE`, `WOODPECKER_GITLAB_GIT_USERNAME`, `WOODPECKER_GITLAB_GIT_PASSWORD`, `WOODPECKER_GITLAB_PRIVATE_MODE`

- Dropped support for manually setting the agents platform with `WOODPECKER_PLATFORM`. The platform is now automatically detected.

- Use `WOODPECKER_STATUS_CONTEXT` instead of the deprecated options `WOODPECKER_GITHUB_CONTEXT` and `WOODPECKER_GITEA_CONTEXT`.

## 0.14.0

No breaking changes<|MERGE_RESOLUTION|>--- conflicted
+++ resolved
@@ -4,12 +4,9 @@
 
 ## 1.0.0
 
-<<<<<<< HEAD
 - The signature used to verify extensions calls (like those used for the [config-extension](/docs/administration/external-configuration-api)) done by the Woodpecker server switched from using a shared-secret HMac to an ed25519 key-pair. Read more about it at the [config-extensions](/docs/administration/external-configuration-api) documentation.
-=======
 - Refactored support of old agent filter labels and expression. Learn how to use the new [filter](/docs/usage/pipeline-syntax#labels).
 - Renamed step environment variable `CI_SYSTEM_ARCH` to `CI_SYSTEM_PLATFORM`. Same applies for the cli exec variable.
->>>>>>> e79ad008
 
 ## 0.15.0
 
