--- conflicted
+++ resolved
@@ -11,12 +11,9 @@
 
 ## `next`
 
-<<<<<<< HEAD
 - Remove `plugins/docker`, `plugins/gcr` and `plugins/ecr` from the default list of privileged plugins ([change via config](./30-administration/10-server-config.md#woodpecker_escalate)).
-=======
 - Removed `WOODPECKER_DEV_OAUTH_HOST` and `WOODPECKER_DEV_GITEA_OAUTH_URL` use `WOODPECKER_EXPERT_FORGE_OAUTH_HOST`
 - Compatibility mode of deprecated `pipeline:`, `platform:` and `branches:` pipeline config options are now removed and pipeline will now fail if still in use.
->>>>>>> 659e925d
 - Deprecated `steps.[name].group` in favor of `steps.[name].depends_on` (see [workflow syntax](./20-usage/20-workflow-syntax.md#depends_on) to learn how to set dependencies)
 - Removed `WOODPECKER_ROOT_PATH` and `WOODPECKER_ROOT_URL` config variables. Use `WOODPECKER_HOST` with a path instead
 - Pipelines without a config file will now be skipped instead of failing
