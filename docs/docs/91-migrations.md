--- conflicted
+++ resolved
@@ -21,14 +21,9 @@
 - Deprecated alternative names for secrets, use `environment` with `from_secret`
 - Deprecated slice definition for env vars
 - Deprecated `environment` filter, use `when.evaluate`
-<<<<<<< HEAD
-- Use `WOODPECKER_EXPERT_FORGE_OAUTH_HOST` instead of `WOODPECKER_DEV_GITEA_OAUTH_URL` or `WOODPECKER_DEV_OAUTH_HOST`
-- Deprecated `WOODPECKER_WEBHOOK_HOST` in favor of `WOODPECKER_EXPERT_WEBHOOK_HOST`
-- Deprecated `detached` in favor of services
-=======
 - Removed `WOODPECKER_WEBHOOK_HOST` in favor of `WOODPECKER_EXPERT_WEBHOOK_HOST`
 - Migrated to rfc9421 for webhook signatures
->>>>>>> 08b44b95
+- Deprecated `detached` in favor of services
 
 ## 2.0.0
 
