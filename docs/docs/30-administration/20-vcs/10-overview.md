--- conflicted
+++ resolved
@@ -2,24 +2,12 @@
 
 ## Supported features
 
-<<<<<<< HEAD
-| Feature | [GitHub](github/) | [Gitea](gitea/) | [Gitlab](gitlab/) | [Bitbucket](bitbucket/) | [Bitbucket Server](bitbucket_server/) | Gogs | Coding | Gerrit |
-| --- | :---: | :---: | :---: | :---: | :---: | :---: | :---: | :---: |
+| Feature | [GitHub](github/) | [Gitea](gitea/) | [Gitlab](gitlab/) | [Bitbucket](bitbucket/) | [Bitbucket Server](bitbucket_server/) | Gogs | Coding |
+| --- | :---: | :---: | :---: | :---: | :---: | :---: | :---: |
 | Event: Push | :white_check_mark: | :white_check_mark: | :white_check_mark: |
 | Event: Tag | :white_check_mark: | :white_check_mark: | :white_check_mark: |
 | Event: Pull-Request | :white_check_mark: | :white_check_mark: | :white_check_mark: |
-| Event: Deploy | :white_check_mark: | :white_check_mark: |
+| Event: Deploy | :white_check_mark: | :white_check_mark: | :x: |
 | OAuth | :white_check_mark: | :white_check_mark: | :white_check_mark: |
-| [Multi pipeline](/docs/usage/multi-pipeline) | :white_check_mark: | :white_check_mark: | :white_check_mark: | :x: | :x: | :x: | :x: | :x: |
-| [when-path filter](/docs/usage/pipeline-syntax#path) | :white_check_mark: | :white_check_mark: | :x: | :x: | :x: | :x: | :x: | :x: |
-=======
-| Feature | [GitHub](github/) | [Gitea](gitea/) | [Gitlab](gitlab/) | [Bitbucket](bitbucket/) | [Bitbucket Server](bitbucket_server/) | Gogs | Coding |
-| --- | :---: | :---: | :---: | :---: | :---: | :---: | :---: |
-| Event: Push | :white_check_mark: | :white_check_mark: |
-| Event: Tag | :white_check_mark: | :white_check_mark: |
-| Event: Pull-Request | :white_check_mark: | :white_check_mark: |
-| Event: Deploy | :white_check_mark: | :white_check_mark: |
-| OAuth | :white_check_mark: | :white_check_mark: | :white_check_mark: |
-| [Multi pipeline](/docs/usage/multi-pipeline) | :white_check_mark: | :white_check_mark: | :x: | :x: | :x: | :x: | :x: |
-| [when-path filter](/docs/usage/pipeline-syntax#path) | :white_check_mark: | :white_check_mark: | :x: | :x: | :x: | :x: | :x: |
->>>>>>> c0888de8
+| [Multi pipeline](/docs/usage/multi-pipeline) | :white_check_mark: | :white_check_mark: | :white_check_mark: | :x: | :x: | :x: | :x: |
+| [when-path filter](/docs/usage/pipeline-syntax#path) | :white_check_mark: | :white_check_mark: | :x: | :x: | :x: | :x: | :x: |