# Creating addons

Addons are written in Go.

## Writing your code

An addon consists of two variables/functions in Go.

1. The `Type` variable. Specifies the type of the addon and must be directly accessed from `shared/addons/types/types.go`.
2. The `Addon` function which is the main point of your addon.
   This function takes the `zerolog` logger you should use to log errors, warnings, etc. as argument.

   It returns two values:

   1. The actual addon. For type reference see [table below](#return-types).
   2. An error. If this error is not `nil`, Woodpecker exits.

Directly import Woodpecker's Go package (`go.woodpecker-ci.org/woodpecker/woodpecker/v2`) and use the interfaces and types defined there.

### Return types

<<<<<<< HEAD
| Addon type           | Return type                                                                           |
| -------------------- | ------------------------------------------------------------------------------------- |
| `Forge`              | `"go.woodpecker-ci.org/woodpecker/woodpecker/v2/server/forge".Forge`                  |
| `Backend`            | `"go.woodpecker-ci.org/woodpecker/woodpecker/v2/pipeline/backend/types".Backend`      |
=======
| Addon type           | Return type                                                            |
| -------------------- | ---------------------------------------------------------------------- |
| `Forge`              | `"go.woodpecker-ci.org/woodpecker/woodpecker/v2/server/forge".Forge`   |
| `ConfigService`      | `"go.woodpecker-ci.org/woodpecker/v2/server/plugins/config".Extension` |
| `SecretService`      | `"go.woodpecker-ci.org/woodpecker/v2/server/model".SecretService`      |
| `EnvironmentService` | `"go.woodpecker-ci.org/woodpecker/v2/server/model".EnvironmentService` |
| `RegistryService`    | `"go.woodpecker-ci.org/woodpecker/v2/server/model".RegistryService`    |
>>>>>>> 6892a9ca

### Using configurations

If you write a plugin for the server (`Forge` and the services), you can access the server config.

Therefore, use the `"go.woodpecker-ci.org/woodpecker/v2/server".Config` variable.

:::warning
The config is not available when your addon is initialized, i.e., the `Addon` function is called.
Only use the config in the interface methods.
:::

## Compiling

After you write your addon code, compile your addon:

```sh
go build -buildmode plugin
```

The output file is your addon that is now ready to be used.

## Restrictions

Addons must directly depend on Woodpecker's core (`go.woodpecker-ci.org/woodpecker/woodpecker/v2`).
The addon must have been built with **exactly the same code** as the Woodpecker instance you'd like to use it on. This means: If you build your addon with a specific commit from Woodpecker `next`, you can likely only use it with the Woodpecker version compiled from this commit.
Also, if you change something inside Woodpecker without committing, it might fail because you need to recompile your addon with this code first.

In addition to this, addons are only supported on Linux, FreeBSD, and macOS.

:::info
It is recommended to at least support the latest version of Woodpecker.
:::

### Compile for different versions

As long as there are no changes to Woodpecker's interfaces,
or they are backwards-compatible, you can compile the addon for multiple versions
by changing the version of `go.woodpecker-ci.org/woodpecker/woodpecker/v2` using `go get` before compiling.

## Logging

The entrypoint receives a `zerolog.Logger` as input. **Do not use any other logging solution.** This logger follows the configuration of the Woodpecker instance and adds a special field `addon` to the log entries which allows users to find out which component is writing the log messages.

## Example structure

```go
package main

import (
  "context"
  "net/http"

  "github.com/rs/zerolog"
  "go.woodpecker-ci.org/woodpecker/v2/server/forge"
  forge_types "go.woodpecker-ci.org/woodpecker/v2/server/forge/types"
  "go.woodpecker-ci.org/woodpecker/v2/server/model"
  addon_types "go.woodpecker-ci.org/woodpecker/v2/shared/addon/types"
)

var Type = addon_types.TypeForge

func Addon(logger zerolog.Logger) (forge.Forge, error) {
  logger.Info().Msg("hello world from addon")
  return &config{l: logger}, nil
}

type config struct {
  l zerolog.Logger
}

// In this case, `config` must implement `forge.Forge`. You must directly use Woodpecker's packages - see imports above.
```<|MERGE_RESOLUTION|>--- conflicted
+++ resolved
@@ -19,20 +19,9 @@
 
 ### Return types
 
-<<<<<<< HEAD
-| Addon type           | Return type                                                                           |
-| -------------------- | ------------------------------------------------------------------------------------- |
-| `Forge`              | `"go.woodpecker-ci.org/woodpecker/woodpecker/v2/server/forge".Forge`                  |
-| `Backend`            | `"go.woodpecker-ci.org/woodpecker/woodpecker/v2/pipeline/backend/types".Backend`      |
-=======
 | Addon type           | Return type                                                            |
 | -------------------- | ---------------------------------------------------------------------- |
 | `Forge`              | `"go.woodpecker-ci.org/woodpecker/woodpecker/v2/server/forge".Forge`   |
-| `ConfigService`      | `"go.woodpecker-ci.org/woodpecker/v2/server/plugins/config".Extension` |
-| `SecretService`      | `"go.woodpecker-ci.org/woodpecker/v2/server/model".SecretService`      |
-| `EnvironmentService` | `"go.woodpecker-ci.org/woodpecker/v2/server/model".EnvironmentService` |
-| `RegistryService`    | `"go.woodpecker-ci.org/woodpecker/v2/server/model".RegistryService`    |
->>>>>>> 6892a9ca
 
 ### Using configurations
 
