# Server configuration

## User registration

Woodpecker does not have its own user registry; users are provided from your [forge](./11-forges/10-overview.md) (using OAuth2).

Registration is closed by default (`WOODPECKER_OPEN=false`). If registration is open (`WOODPECKER_OPEN=true`) then every user with an account at the configured forge can login to Woodpecker.

To open registration:

```diff
# docker-compose.yml
version: '3'

services:
  woodpecker-server:
    [...]
    environment:
      - [...]
+     - WOODPECKER_OPEN=true
```

<<<<<<< HEAD
You can **also restrict** registration, by keep registration closed and ...
... **adding** new **users manually** via the CLI: `woodpecker-cli user add`, or
... allowing specific **admin users** via the `WOODPECKER_ADMIN` setting, or
=======
You can **also restrict** registration, by keep registration closed and ...\
... **adding** new **users manually** via the CLI: `woodpecker-cli user add`, or\
... allowing specific **admin users** via the `WOODPECKER_ADMIN` setting, or\
>>>>>>> e4fe5022
by open registration and **filter by organization** membership through the `WOODPECKER_ORGS` setting.

### To close registration, but allow specific admin users

```diff
# docker-compose.yml
version: '3'

services:
  woodpecker-server:
    [...]
    environment:
      - [...]
+     - WOODPECKER_OPEN=false
+     - WOODPECKER_ADMIN=johnsmith,janedoe
```

### To only allow registration of users, who are members of approved organizations

```diff
# docker-compose.yml
version: '3'

services:
  woodpecker-server:
    [...]
    environment:
      - [...]
+     - WOODPECKER_OPEN=true
+     - WOODPECKER_ORGS=dolores,dogpatch
```

## Administrators

Administrators should also be enumerated in your configuration.

```diff
# docker-compose.yml
version: '3'

services:
  woodpecker-server:
    [...]
    environment:
      - [...]
+     - WOODPECKER_ADMIN=johnsmith,janedoe
```

## Filtering repositories

Woodpecker operates with the user's OAuth permission. Due to the coarse permission handling of GitHub, you may end up syncing more repos into Woodpecker than preferred.

Use the `WOODPECKER_REPO_OWNERS` variable to filter which GitHub user's repos should be synced only. You typically want to put here your company's GitHub name.

```diff
# docker-compose.yml
version: '3'

services:
  woodpecker-server:
    [...]
    environment:
      - [...]
+     - WOODPECKER_REPO_OWNERS=mycompany,mycompanyossgithubuser
```

## Global registry setting

If you want to make available a specific private registry to all pipelines, use the `WOODPECKER_DOCKER_CONFIG` server configuration.
Point it to your server's docker config.

```diff
# docker-compose.yml
version: '3'

services:
  woodpecker-server:
    [...]
    volumes:
      - [...]
+     - /home/user/.docker/config.json:/root/.docker/config.json:ro
    environment:
      - [...]
+     - WOODPECKER_DOCKER_CONFIG=/root/.docker/config.json
```

## Handling sensitive data in docker-compose and docker-swarm

To handle sensitive data in docker-compose or docker-swarm configurations there are several options:

For docker-compose you can use a .env file next to your compose configuration to store the secrets outside of the compose file. While this separates configuration from secrets it is still not very secure.

Alternatively use docker-secrets. As it may be difficult to use docker secrets for environment variables woodpecker allows to read sensible data from files by providing a `*_FILE` option of all sensible configuration variables. Woodpecker will try to read the value directly from this file. Keep in mind that when the original environment variable gets specified at the same time it will override the value read from the file.

```diff
# docker-compose.yml
version: '3'

services:
  woodpecker-server:
    [...]
    environment:
      - [...]
+     - WOODPECKER_AGENT_SECRET_FILE=/run/secrets/woodpecker-agent-secret
+   secrets:
+     - woodpecker-agent-secret
+
+secrets:
+  woodpecker-agent-secret:
+    external: true
```

Store a value to a docker secret like this:
`echo "my_agent_secret_key" | docker secret create woodpecker-agent-secret -`

or generate a random one like this:

`openssl rand -hex 32 | docker secret create woodpecker-agent-secret -`

## Custom Javascript and CSS Styling (a.k.a. white-labeling)

Woodpecker supports custom styling of the Web UI by providing custom JS and CSS files.
These files must be present in the server's filesystem.
They can be backed in a Docker image or mounted from a ConfigMap inside a Kubernetes environment.
The configuration variables are independent of each other, which means it can be just one file present, or both.

```text
WOODPECKER_CUSTOM_CSS_FILE=/usr/local/www/woodpecker.css
WOODPECKER_CUSTOM_CSS_FILE=/usr/local/www/woodpecker.js
```

The examples below show how to place a banner message in the top navigation bar of Woodpecker.

### woodpecker.css

```css
.banner-message {
  position: absolute;
  width: 280px;
  height: 40px;
  margin-left: 240px;
  margin-top: 5px;
  padding-top: 5px;
  font-weight: bold;
  background: red no-repeat;
  text-align: center;
}
```

### woodpecker.js

```javascript
// place/copy a minified version of jQuery or ZeptoJS here ...
!(function () {
  'use strict';
  function e() {} /*...*/
})();

$().ready(function () {
  $('.app nav img').first().htmlAfter("<div class='banner-message'>This is a demo banner message :)</div>");
});
```

## All server configuration options

The following list describes all available server configuration options.

### `WOODPECKER_LOG_LEVEL`

> Default: empty

Configures the logging level. Possible values are `trace`, `debug`, `info`, `warn`, `error`, `fatal`, `panic`, `disabled` and empty.

### `WOODPECKER_LOG_XORM`

> Default: `false`

Enable XORM logs.

### `WOODPECKER_LOG_XORM_SQL`

> Default: `false`

Enable XORM SQL command logs.

### `WOODPECKER_DEBUG_PRETTY`

> Default: `false`

Enable pretty-printed debug output.

### `WOODPECKER_DEBUG_NOCOLOR`

> Default: `true`

Disable colored debug output.

### `WOODPECKER_HOST`

> Default: empty

Server fully qualified URL of the user-facing hostname and path prefix.

Example: `WOODPECKER_HOST=http://woodpecker.example.org` or `WOODPECKER_HOST=http://example.org/woodpecker`

### `WOODPECKER_WEBHOOK_HOST`

> Default: value from `WOODPECKER_HOST` config env

Server fully qualified URL of the Webhook-facing hostname and path prefix.

Example: `WOODPECKER_WEBHOOK_HOST=http://woodpecker-server.cicd.svc.cluster.local:8000`

### `WOODPECKER_SERVER_ADDR`

> Default: `:8000`

Configures the HTTP listener port.

### `WOODPECKER_SERVER_ADDR_TLS`

> Default: `:443`

Configures the HTTPS listener port when SSL is enabled.

### `WOODPECKER_SERVER_CERT`

> Default: empty

Path to an SSL certificate used by the server to accept HTTPS requests.

Example: `WOODPECKER_SERVER_CERT=/path/to/cert.pem`

### `WOODPECKER_SERVER_KEY`

> Default: empty

Path to an SSL certificate key used by the server to accept HTTPS requests.

Example: `WOODPECKER_SERVER_KEY=/path/to/key.pem`

### `WOODPECKER_CUSTOM_CSS_FILE`

> Default: empty

File path for the server to serve a custom .CSS file, used for customizing the UI.
Can be used for showing banner messages, logos, or environment-specific hints (a.k.a. white-labeling).
The file must be UTF-8 encoded, to ensure all special characters are preserved.

Example: `WOODPECKER_CUSTOM_CSS_FILE=/usr/local/www/woodpecker.css`

### `WOODPECKER_CUSTOM_JS_FILE`

> Default: empty

File path for the server to serve a custom .JS file, used for customizing the UI.
Can be used for showing banner messages, logos, or environment-specific hints (a.k.a. white-labeling).
The file must be UTF-8 encoded, to ensure all special characters are preserved.

Example: `WOODPECKER_CUSTOM_JS_FILE=/usr/local/www/woodpecker.js`

### `WOODPECKER_LETS_ENCRYPT`

> Default: `false`

Automatically generates an SSL certificate using Let's Encrypt, and configures the server to accept HTTPS requests.

### `WOODPECKER_GRPC_ADDR`

> Default: `:9000`

Configures the gRPC listener port.

### `WOODPECKER_GRPC_SECRET`

> Default: `secret`

Configures the gRPC JWT secret.

### `WOODPECKER_GRPC_SECRET_FILE`

> Default: empty

Read the value for `WOODPECKER_GRPC_SECRET` from the specified filepath.

### `WOODPECKER_METRICS_SERVER_ADDR`

> Default: empty

Configures an unprotected metrics endpoint. An empty value disables the metrics endpoint completely.

Example: `:9001`

### `WOODPECKER_ADMIN`

> Default: empty

Comma-separated list of admin accounts.

Example: `WOODPECKER_ADMIN=user1,user2`

### `WOODPECKER_ORGS`

> Default: empty

Comma-separated list of approved organizations.

Example: `org1,org2`

### `WOODPECKER_REPO_OWNERS`

> Default: empty

Comma-separated list of syncable repo owners. ???

Example: `user1,user2`

### `WOODPECKER_OPEN`

> Default: `false`

Enable to allow user registration.

### `WOODPECKER_AUTHENTICATE_PUBLIC_REPOS`

> Default: `false`

Always use authentication to clone repositories even if they are public. Needed if the forge requires to always authenticate as used by many companies.

### `WOODPECKER_DEFAULT_CANCEL_PREVIOUS_PIPELINE_EVENTS`

> Default: `pull_request, push`

List of event names that will be canceled when a new pipeline for the same context (tag, branch) is created.

### `WOODPECKER_DEFAULT_CLONE_IMAGE`

> Default is defined in [shared/constant/constant.go](https://github.com/woodpecker-ci/woodpecker/blob/main/shared/constant/constant.go)

The default docker image to be used when cloning the repo

### `WOODPECKER_DEFAULT_PIPELINE_TIMEOUT`

> 60 (minutes)

The default time for a repo in minutes before a pipeline gets killed

### `WOODPECKER_MAX_PIPELINE_TIMEOUT`

> 120 (minutes)

The maximum time in minutes you can set in the repo settings before a pipeline gets killed

### `WOODPECKER_SESSION_EXPIRES`

> Default: `72h`

Configures the session expiration time.
Context: when someone does log into Woodpecker, a temporary session token is created.
As long as the session is valid (until it expires or log-out),
a user can log into Woodpecker, without re-authentication.

### `WOODPECKER_ESCALATE`

> Defaults are defined in [shared/constant/constant.go](https://github.com/woodpecker-ci/woodpecker/blob/main/shared/constant/constant.go)

Docker images to run in privileged mode. Only change if you are sure what you do!

<!--
### `WOODPECKER_VOLUME`
> Default: empty

Comma-separated list of Docker volumes that are mounted into every pipeline step.

Example: `WOODPECKER_VOLUME=/path/on/host:/path/in/container:rw`|
-->

### `WOODPECKER_DOCKER_CONFIG`

> Default: empty

Configures a specific private registry config for all pipelines.

Example: `WOODPECKER_DOCKER_CONFIG=/home/user/.docker/config.json`

<!--
### `WOODPECKER_ENVIRONMENT`
> Default: empty

TODO

### `WOODPECKER_NETWORK`
> Default: empty

Comma-separated list of Docker networks that are attached to every pipeline step.

Example: `WOODPECKER_NETWORK=network1,network2`
-->

### `WOODPECKER_AGENT_SECRET`

> Default: empty

A shared secret used by server and agents to authenticate communication. A secret can be generated by `openssl rand -hex 32`.

### `WOODPECKER_AGENT_SECRET_FILE`

> Default: empty

Read the value for `WOODPECKER_AGENT_SECRET` from the specified filepath

### `WOODPECKER_KEEPALIVE_MIN_TIME`

> Default: empty

Server-side enforcement policy on the minimum amount of time a client should wait before sending a keepalive ping.

Example: `WOODPECKER_KEEPALIVE_MIN_TIME=10s`

### `WOODPECKER_DATABASE_DRIVER`

> Default: `sqlite3`

The database driver name. Possible values are `sqlite3`, `mysql` or `postgres`.

### `WOODPECKER_DATABASE_DATASOURCE`

> Default: `woodpecker.sqlite`

The database connection string. The default value is the path of the embedded SQLite database file.

Example:

```bash
# MySQL
# https://github.com/go-sql-driver/mysql#dsn-data-source-name
WOODPECKER_DATABASE_DATASOURCE=root:password@tcp(1.2.3.4:3306)/woodpecker?parseTime=true

# PostgreSQL
# https://www.postgresql.org/docs/current/static/libpq-connect.html#LIBPQ-CONNSTRING
WOODPECKER_DATABASE_DATASOURCE=postgres://root:password@1.2.3.4:5432/woodpecker?sslmode=disable
```

### `WOODPECKER_DATABASE_DATASOURCE_FILE`

> Default: empty

Read the value for `WOODPECKER_DATABASE_DATASOURCE` from the specified filepath

### `WOODPECKER_ENCRYPTION_KEY`

> Default: empty

Encryption key used to encrypt secrets in DB. See [secrets encryption](./40-encryption.md)

### `WOODPECKER_ENCRYPTION_KEY_FILE`

> Default: empty

Read the value for `WOODPECKER_ENCRYPTION_KEY` from the specified filepath

### `WOODPECKER_ENCRYPTION_TINK_KEYSET_FILE`

> Default: empty

Filepath to encryption keyset used to encrypt secrets in DB. See [secrets encryption](./40-encryption.md)

### `WOODPECKER_ENCRYPTION_DISABLE`

> Default: empty

Boolean flag to decrypt secrets in DB and disable server encryption. See [secrets encryption](./40-encryption.md)

### `WOODPECKER_PROMETHEUS_AUTH_TOKEN`

> Default: empty

Token to secure the Prometheus metrics endpoint.
Must be set to enable the endpoint.

### `WOODPECKER_PROMETHEUS_AUTH_TOKEN_FILE`

> Default: empty

Read the value for `WOODPECKER_PROMETHEUS_AUTH_TOKEN` from the specified filepath

### `WOODPECKER_STATUS_CONTEXT`

> Default: `ci/woodpecker`

Context prefix Woodpecker will use to publish status messages to SCM. You probably will only need to change it if you run multiple Woodpecker instances for a single repository.

### `WOODPECKER_STATUS_CONTEXT_FORMAT`

> Default: `{{ .context }}/{{ .event }}/{{ .workflow }}`

Template for the status messages published to forges, uses [Go templates](https://pkg.go.dev/text/template) as template language.
Supported variables:

- `context`: Woodpecker's context (see `WOODPECKER_STATUS_CONTEXT`)
- `event`: the event which started the pipeline
- `workflow`: the workflow's name
- `owner`: the repo's owner
- `repo`: the repo's name

---

### `WOODPECKER_LIMIT_MEM_SWAP`

> Default: `0`

The maximum amount of memory a single pipeline container is allowed to swap to disk, configured in bytes. There is no limit if `0`.

### `WOODPECKER_LIMIT_MEM`

> Default: `0`

The maximum amount of memory a single pipeline container can use, configured in bytes. There is no limit if `0`.

### `WOODPECKER_LIMIT_SHM_SIZE`

> Default: `0`

The maximum amount of memory of `/dev/shm` allowed in bytes. There is no limit if `0`.

### `WOODPECKER_LIMIT_CPU_QUOTA`

> Default: `0`

The number of microseconds per CPU period that the container is limited to before throttled. There is no limit if `0`.

### `WOODPECKER_LIMIT_CPU_SHARES`

> Default: `0`

The relative weight vs. other containers.

### `WOODPECKER_LIMIT_CPU_SET`

> Default: empty

Comma-separated list to limit the specific CPUs or cores a pipeline container can use.

Example: `WOODPECKER_LIMIT_CPU_SET=1,2`

### `WOODPECKER_CONFIG_SERVICE_ENDPOINT`

> Default: ``

Specify a configuration service endpoint, see [Configuration Extension](./100-external-configuration-api.md)

### `WOODPECKER_FORGE_TIMEOUT`

> Default: 3sec

Specify how many seconds before timeout when fetching the Woodpecker configuration from a Forge

### `WOODPECKER_ROOT_PATH`

> Default: extracted from `WOODPECKER_HOST`

Server URL path prefix (used for statics loading when having a url path prefix), should start with `/`

Example: `WOODPECKER_ROOT_PATH=/woodpecker`

### `WOODPECKER_ENABLE_SWAGGER`

> Default: true

Enable the Swagger UI for API documentation.

---

### `WOODPECKER_GITHUB_...`

See [GitHub configuration](forges/github/#configuration)

### `WOODPECKER_GITEA_...`

See [Gitea configuration](forges/gitea/#configuration)

### `WOODPECKER_BITBUCKET_...`

See [Bitbucket configuration](forges/bitbucket/#configuration)

### `WOODPECKER_GITLAB_...`

See [Gitlab configuration](forges/gitlab/#configuration)<|MERGE_RESOLUTION|>--- conflicted
+++ resolved
@@ -20,15 +20,9 @@
 +     - WOODPECKER_OPEN=true
 ```
 
-<<<<<<< HEAD
-You can **also restrict** registration, by keep registration closed and ...
-... **adding** new **users manually** via the CLI: `woodpecker-cli user add`, or
-... allowing specific **admin users** via the `WOODPECKER_ADMIN` setting, or
-=======
 You can **also restrict** registration, by keep registration closed and ...\
 ... **adding** new **users manually** via the CLI: `woodpecker-cli user add`, or\
 ... allowing specific **admin users** via the `WOODPECKER_ADMIN` setting, or\
->>>>>>> e4fe5022
 by open registration and **filter by organization** membership through the `WOODPECKER_ORGS` setting.
 
 ### To close registration, but allow specific admin users
