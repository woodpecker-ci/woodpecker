--- conflicted
+++ resolved
@@ -4,20 +4,12 @@
 
 | Feature | [GitHub](github/) | [Gitea](gitea/) | [Gitlab](gitlab/) | [Bitbucket](bitbucket/) | [Bitbucket Server](bitbucket_server/) | [Gogs](gogs/) | [Coding](coding/) |
 | --- | :---: | :---: | :---: | :---: | :---: | :---: | :---: |
-<<<<<<< HEAD
-| Event: Push | :white_check_mark: | :white_check_mark: | :white_check_mark: |
-| Event: Tag | :white_check_mark: | :white_check_mark: | :white_check_mark: |
-| Event: Pull-Request | :white_check_mark: | :white_check_mark: | :white_check_mark: |
-| Event: Deploy | :white_check_mark: | :x: | :x: |
-| Event: Release | :white_check_mark: | :white_check_mark: | :white_check_mark: | :x: | :x: | :x: 
-| OAuth | :white_check_mark: | :white_check_mark: | :white_check_mark: |
-=======
 | Event: Push | :white_check_mark: | :white_check_mark: | :white_check_mark: | :white_check_mark: | :white_check_mark: | :white_check_mark: | :white_check_mark: |
 | Event: Tag | :white_check_mark: | :white_check_mark: | :white_check_mark: | :x: | :white_check_mark: | :white_check_mark: | :x: |
 | Event: Pull-Request | :white_check_mark: | :white_check_mark: | :white_check_mark: | :white_check_mark: | :x: | :white_check_mark: | :white_check_mark: |
 | Event: Deploy | :white_check_mark: | :x: | :x: | :x: | :x: | :x: | :x: |
+| Event: Release | :white_check_mark: | :white_check_mark: | :white_check_mark: | :x: | :x: | :x: |
 | OAuth | :white_check_mark: | :white_check_mark: | :white_check_mark: | :white_check_mark: | :white_check_mark: | :x: | :white_check_mark: |
->>>>>>> 65587e3e
 | [Multi pipeline](/docs/usage/multi-pipeline) | :white_check_mark: | :white_check_mark: | :white_check_mark: | :x: | :x: | :x: | :x: |
 | [when.path filter](/docs/usage/pipeline-syntax#path) | :white_check_mark: | :white_check_mark:¹ | :white_check_mark: | :x: | :x: | :x: | :x: |
 
