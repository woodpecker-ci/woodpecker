--- conflicted
+++ resolved
@@ -1,7 +1,5 @@
 # Secrets encryption
 
-<<<<<<< HEAD
-=======
 :::danger
 Secrets encryption is currently broken and therefore disabled by default. It will be fixed in an upcoming release.
 
@@ -11,7 +9,6 @@
 :::
 
 
->>>>>>> 4803160f
 By default, Woodpecker does not encrypt secrets in its database. You can enable encryption
 using simple AES key or more advanced [Google TINK](https://developers.google.com/tink) encryption.
 
