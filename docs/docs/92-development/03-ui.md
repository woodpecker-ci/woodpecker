# UI Development

To develop the UI you need to install [Node.js and pnpm](./01-getting-started.md#install-nodejs--pnpm). In addition it is recommended to use VS-Code with the recommended plugin selection to get features like auto-formatting, linting and typechecking. The UI is written with [Vue 3](https://v3.vuejs.org/) as Single-Page-Application accessing the Woodpecker REST api.

## Setup

The UI code is placed in `web/`. Change to that folder in your terminal with `cd web/` and install all dependencies by running `pnpm install`. For production builds the generated UI code is integrated into the Woodpecker server by using [go-embed](https://pkg.go.dev/embed).

Testing UI changes would require us to rebuild the UI after each adjustment to the code by running `pnpm build` and restarting the Woodpecker server. To avoid this you can make use of the dev-proxy integrated into the Woodpecker server. This integrated dev-proxy will forward all none api request to a separate http-server which will only serve the UI files.

![UI Proxy architecture](./ui-proxy.svg)

Start the UI server locally with [hot-reloading](https://stackoverflow.com/a/41429055/8461267) by running: `pnpm start`. To enable the forwarding of requests to the UI server you have to enable the dev-proxy inside the Woodpecker server by adding `WOODPECKER_DEV_WWW_PROXY=http://localhost:8010` to your `.env` file.
After starting the Woodpecker server as explained in the [debugging](./01-getting-started.md#debugging-woodpecker) section, you should now be able to access the UI under [http://localhost:8000](http://localhost:8000).

## Tools and frameworks

The following list contains some tools and frameworks used by the Woodpecker UI. For some points we added some guidelines / hints to help you developing.

- [Vue 3](https://v3.vuejs.org/)
  - use `setup` and composition api
  - place (re-usable) components in `web/src/components/`
  - views should have a route in `web/src/router.ts` and are located in `web/src/views/`
<<<<<<< HEAD
- [Tailwind CSS](https://tailwindcss.com/)
  - use Tailwind classes where possible
  - if needed extend the Tailwind config to use new classes
=======
- [Windicss](https://windicss.org/) (similar to Tailwind)
  - use Windicss classes where possible
  - if needed extend the Windicss config to use new classes
  - classes are sorted following the [prettier tailwind sort plugin](https://tailwindcss.com/blog/automatic-class-sorting-with-prettier)
>>>>>>> cccd1e79
- [Vite](https://vitejs.dev/) (similar to Webpack)
- [Typescript](https://www.typescriptlang.org/)
  - avoid using `any` and `unknown` (the linter will prevent you from doing so anyways :wink:)
- [eslint](https://eslint.org/)
- [Volar & vue-tsc](https://github.com/johnsoncodehk/volar/) for type-checking in .vue file
  - use the take-over mode of Volar as described by [this guide](https://github.com/johnsoncodehk/volar/discussions/471)

## Messages and Translations

Woodpecker uses [Vue I18n](https://vue-i18n.intlify.dev/) as translation library. New translations have to be added to `web/src/assets/locales/en.json`. The English source file will be automatically imported into [Weblate](https://translate.woodpecker-ci.org/) (the translation system used by Woodpecker) where all other languages will be translated by the community based on the English source.
You must not provide translations except English in PRs, otherwise weblate could put git into conflicts (when someone has translated in that language file and changes are not into main branch yet)

For more information about translations see [Translations](./08-translations.md).<|MERGE_RESOLUTION|>--- conflicted
+++ resolved
@@ -21,16 +21,10 @@
   - use `setup` and composition api
   - place (re-usable) components in `web/src/components/`
   - views should have a route in `web/src/router.ts` and are located in `web/src/views/`
-<<<<<<< HEAD
 - [Tailwind CSS](https://tailwindcss.com/)
   - use Tailwind classes where possible
   - if needed extend the Tailwind config to use new classes
-=======
-- [Windicss](https://windicss.org/) (similar to Tailwind)
-  - use Windicss classes where possible
-  - if needed extend the Windicss config to use new classes
   - classes are sorted following the [prettier tailwind sort plugin](https://tailwindcss.com/blog/automatic-class-sorting-with-prettier)
->>>>>>> cccd1e79
 - [Vite](https://vitejs.dev/) (similar to Webpack)
 - [Typescript](https://www.typescriptlang.org/)
   - avoid using `any` and `unknown` (the linter will prevent you from doing so anyways :wink:)
