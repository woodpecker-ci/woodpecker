--- conflicted
+++ resolved
@@ -159,15 +159,11 @@
 
 ## `path`
 
-<<<<<<< HEAD
-> NOTE: This feature is currently only available for GitHub, Gitlab and Gitea repositories.
-=======
 :::info
 This feature is currently only available for GitHub, Gitlab and Gitea.
-Pull requests aren't supported at the moment ([#697](https://github.com/woodpecker-ci/woodpecker/pull/697)).  
+Pull requests aren't supported by gitea at the moment ([go-gitea/gitea#18228](https://github.com/go-gitea/gitea/pull/18228)).  
 Path conditions are ignored for tag events.
 :::
->>>>>>> 04eb7935
 
 Execute a step only on a pipeline with certain files being changed:
 
