--- conflicted
+++ resolved
@@ -68,12 +68,8 @@
 | `CI_COMMIT_TARGET_BRANCH`        | commit target branch                                                                         |
 | `CI_COMMIT_TAG`                  | commit tag name (empty if event is not `tag`)                                                |
 | `CI_COMMIT_PULL_REQUEST`         | commit pull request number (empty if event is not `pull_request`)                            |
-<<<<<<< HEAD
 | `CI_COMMIT_PULL_REQUEST_LABELS`  | labels assigned to pull request (empty if event is not `pull_request`)                            |
-| `CI_COMMIT_LINK`                 | commit link in remote                                                                        |
-=======
 | `CI_COMMIT_LINK`                 | commit link in forge                                                                         |
->>>>>>> 47faff3e
 | `CI_COMMIT_MESSAGE`              | commit message                                                                               |
 | `CI_COMMIT_AUTHOR`               | commit author username                                                                       |
 | `CI_COMMIT_AUTHOR_EMAIL`         | commit author email address                                                                  |
