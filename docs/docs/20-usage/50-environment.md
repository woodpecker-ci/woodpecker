# Environment variables

Woodpecker provides the ability to pass environment variables to individual pipeline steps. Note that these can't overwrite any existing, built-in variables. Example pipeline step with custom environment variables:

```diff
 steps:
   - name: build
     image: golang
+    environment:
+      CGO: 0
+      GOOS: linux
+      GOARCH: amd64
     commands:
       - go build
       - go test
```

Please note that the environment section is not able to expand environment variables. If you need to expand variables they should be exported in the commands section.

```diff
 steps:
   - name: build
     image: golang
-    environment:
-      - PATH=$PATH:/go
     commands:
+      - export PATH=$PATH:/go
       - go build
       - go test
```

:::warning
`${variable}` expressions are subject to pre-processing. If you do not want the pre-processor to evaluate your expression it must be escaped:
:::

```diff
 steps:
   - name: build
     image: golang
     commands:
-      - export PATH=${PATH}:/go
+      - export PATH=$${PATH}:/go
       - go build
       - go test
```

## Built-in environment variables

This is the reference list of all environment variables available to your pipeline containers. These are injected into your pipeline step and plugins containers, at runtime.

| NAME                             | Description                                                                                                        | Example                                                                                                    |
| -------------------------------- | ------------------------------------------------------------------------------------------------------------------ | ---------------------------------------------------------------------------------------------------------- |
| `CI`                             | CI environment name                                                                                                | `woodpecker`                                                                                               |
|                                  | **Repository**                                                                                                     |                                                                                                            |
| `CI_REPO`                        | repository full name `<owner>/<name>`                                                                              | `john-doe/my-repo`                                                                                         |
| `CI_REPO_OWNER`                  | repository owner                                                                                                   | `john-doe`                                                                                                 |
| `CI_REPO_NAME`                   | repository name                                                                                                    | `my-repo`                                                                                                  |
| `CI_REPO_REMOTE_ID`              | repository remote ID, is the UID it has in the forge                                                               | `82`                                                                                                       |
| `CI_REPO_URL`                    | repository web URL                                                                                                 | `https://git.example.com/john-doe/my-repo`                                                                 |
| `CI_REPO_CLONE_URL`              | repository clone URL                                                                                               | `https://git.example.com/john-doe/my-repo.git`                                                             |
| `CI_REPO_CLONE_SSH_URL`          | repository SSH clone URL                                                                                           | `git@git.example.com:john-doe/my-repo.git`                                                                 |
| `CI_REPO_DEFAULT_BRANCH`         | repository default branch                                                                                          | `main`                                                                                                     |
| `CI_REPO_PRIVATE`                | repository is private                                                                                              | `true`                                                                                                     |
| `CI_REPO_TRUSTED_NETWORK`        | repository has trusted network access                                                                              | `false`                                                                                                    |
| `CI_REPO_TRUSTED_VOLUMES`        | repository has trusted volumes access                                                                              | `false`                                                                                                    |
| `CI_REPO_TRUSTED_SECURITY`       | repository has trusted security access                                                                             | `false`                                                                                                    |
|                                  | **Current Commit**                                                                                                 |                                                                                                            |
| `CI_COMMIT_SHA`                  | commit SHA                                                                                                         | `eba09b46064473a1d345da7abf28b477468e8dbd`                                                                 |
| `CI_COMMIT_REF`                  | commit ref                                                                                                         | `refs/heads/main`                                                                                          |
| `CI_COMMIT_REFSPEC`              | commit ref spec                                                                                                    | `issue-branch:main`                                                                                        |
| `CI_COMMIT_BRANCH`               | commit branch (equals target branch for pull requests)                                                             | `main`                                                                                                     |
| `CI_COMMIT_SOURCE_BRANCH`        | commit source branch (set only for pull request events)                                                            | `issue-branch`                                                                                             |
| `CI_COMMIT_TARGET_BRANCH`        | commit target branch (set only for pull request events)                                                            | `main`                                                                                                     |
| `CI_COMMIT_TAG`                  | commit tag name (empty if event is not `tag`)                                                                      | `v1.10.3`                                                                                                  |
| `CI_COMMIT_PULL_REQUEST`         | commit pull request number (set only for pull request events)                                                      | `1`                                                                                                        |
| `CI_COMMIT_PULL_REQUEST_LABELS`  | labels assigned to pull request (set only for pull request events)                                                 | `server`                                                                                                   |
| `CI_COMMIT_MESSAGE`              | commit message                                                                                                     | `Initial commit`                                                                                           |
| `CI_COMMIT_AUTHOR`               | commit author username                                                                                             | `john-doe`                                                                                                 |
| `CI_COMMIT_AUTHOR_EMAIL`         | commit author email address                                                                                        | `john-doe@example.com`                                                                                     |
| `CI_COMMIT_PRERELEASE`           | release is a pre-release (empty if event is not `release`)                                                         | `false`                                                                                                    |
|                                  | **Current pipeline**                                                                                               |                                                                                                            |
| `CI_PIPELINE_NUMBER`             | pipeline number                                                                                                    | `8`                                                                                                        |
| `CI_PIPELINE_PARENT`             | number of parent pipeline                                                                                          | `0`                                                                                                        |
| `CI_PIPELINE_EVENT`              | pipeline event (see [`event`](../20-usage/20-workflow-syntax.md#event))                                            | `push`, `pull_request`, `pull_request_closed`, `pull_request_metadata`, `tag`, `release`, `manual`, `cron` |
| `CI_PIPELINE_EVENT_REASON`       | exact reason `pull_request_metadata` event was send. it is forge instance specific and can change                  | `label_updated`, `milestoned`, `demilestoned`, `assigned`, `edited`, ...                                   |
| `CI_PIPELINE_URL`                | link to the web UI for the pipeline                                                                                | `https://ci.example.com/repos/7/pipeline/8`                                                                |
| `CI_PIPELINE_FORGE_URL`          | link to the forge's web UI for the commit(s) or tag that triggered the pipeline                                    | `https://git.example.com/john-doe/my-repo/commit/eba09b46064473a1d345da7abf28b477468e8dbd`                 |
| `CI_PIPELINE_DEPLOY_TARGET`      | pipeline deploy target for `deployment` events                                                                     | `production`                                                                                               |
| `CI_PIPELINE_DEPLOY_TASK`        | pipeline deploy task for `deployment` events                                                                       | `migration`                                                                                                |
| `CI_PIPELINE_CREATED`            | pipeline created UNIX timestamp                                                                                    | `1722617519`                                                                                               |
| `CI_PIPELINE_STARTED`            | pipeline started UNIX timestamp                                                                                    | `1722617519`                                                                                               |
| `CI_PIPELINE_FILES`              | changed files (empty if event is not `push` or `pull_request`), it is undefined if more than 500 files are touched | `[]`, `[".woodpecker.yml","README.md"]`                                                                    |
| `CI_PIPELINE_AUTHOR`             | pipeline author username                                                                                           | `octocat`                                                                                                  |
| `CI_PIPELINE_AVATAR`             | pipeline author avatar                                                                                             | `https://git.example.com/avatars/5dcbcadbce6f87f8abef`                                                     |
|                                  | **Current workflow**                                                                                               |                                                                                                            |
| `CI_WORKFLOW_NAME`               | workflow name                                                                                                      | `release`                                                                                                  |
|                                  | **Current step**                                                                                                   |                                                                                                            |
| `CI_STEP_NAME`                   | step name                                                                                                          | `build package`                                                                                            |
| `CI_STEP_NUMBER`                 | step number                                                                                                        | `0`                                                                                                        |
| `CI_STEP_STARTED`                | step started UNIX timestamp                                                                                        | `1722617519`                                                                                               |
| `CI_STEP_URL`                    | URL to step in UI                                                                                                  | `https://ci.example.com/repos/7/pipeline/8`                                                                |
|                                  | **Previous commit**                                                                                                |                                                                                                            |
| `CI_PREV_COMMIT_SHA`             | previous commit SHA                                                                                                | `15784117e4e103f36cba75a9e29da48046eb82c4`                                                                 |
| `CI_PREV_COMMIT_REF`             | previous commit ref                                                                                                | `refs/heads/main`                                                                                          |
| `CI_PREV_COMMIT_REFSPEC`         | previous commit ref spec                                                                                           | `issue-branch:main`                                                                                        |
| `CI_PREV_COMMIT_BRANCH`          | previous commit branch                                                                                             | `main`                                                                                                     |
| `CI_PREV_COMMIT_SOURCE_BRANCH`   | previous commit source branch (set only for pull request events)                                                   | `issue-branch`                                                                                             |
| `CI_PREV_COMMIT_TARGET_BRANCH`   | previous commit target branch (set only for pull request events)                                                   | `main`                                                                                                     |
| `CI_PREV_COMMIT_URL`             | previous commit link in forge                                                                                      | `https://git.example.com/john-doe/my-repo/commit/15784117e4e103f36cba75a9e29da48046eb82c4`                 |
| `CI_PREV_COMMIT_MESSAGE`         | previous commit message                                                                                            | `test`                                                                                                     |
| `CI_PREV_COMMIT_AUTHOR`          | previous commit author username                                                                                    | `john-doe`                                                                                                 |
| `CI_PREV_COMMIT_AUTHOR_EMAIL`    | previous commit author email address                                                                               | `john-doe@example.com`                                                                                     |
|                                  | **Previous pipeline**                                                                                              |                                                                                                            |
| `CI_PREV_PIPELINE_NUMBER`        | previous pipeline number                                                                                           | `7`                                                                                                        |
| `CI_PREV_PIPELINE_PARENT`        | previous pipeline number of parent pipeline                                                                        | `0`                                                                                                        |
| `CI_PREV_PIPELINE_EVENT`         | previous pipeline event (see [`event`](../20-usage/20-workflow-syntax.md#event))                                   | `push`, `pull_request`, `pull_request_closed`, `pull_request_metadata`, `tag`, `release`, `manual`, `cron` |
| `CI_PREV_PIPELINE_EVENT_REASON`  | previous exact reason `pull_request_metadata` event was send. it is forge instance specific and can change         | `label_updated`, `milestoned`, `demilestoned`, `assigned`, `edited`, ...                                   |
| `CI_PREV_PIPELINE_URL`           | previous pipeline link in CI                                                                                       | `https://ci.example.com/repos/7/pipeline/7`                                                                |
| `CI_PREV_PIPELINE_FORGE_URL`     | previous pipeline link to event in forge                                                                           | `https://git.example.com/john-doe/my-repo/commit/15784117e4e103f36cba75a9e29da48046eb82c4`                 |
| `CI_PREV_PIPELINE_DEPLOY_TARGET` | previous pipeline deploy target for `deployment` events                                                            | `production`                                                                                               |
| `CI_PREV_PIPELINE_DEPLOY_TASK`   | previous pipeline deploy task for `deployment` events                                                              | `migration`                                                                                                |
| `CI_PREV_PIPELINE_STATUS`        | previous pipeline status                                                                                           | `success`, `failure`                                                                                       |
| `CI_PREV_PIPELINE_CREATED`       | previous pipeline created UNIX timestamp                                                                           | `1722610173`                                                                                               |
| `CI_PREV_PIPELINE_STARTED`       | previous pipeline started UNIX timestamp                                                                           | `1722610173`                                                                                               |
| `CI_PREV_PIPELINE_FINISHED`      | previous pipeline finished UNIX timestamp                                                                          | `1722610383`                                                                                               |
| `CI_PREV_PIPELINE_AUTHOR`        | previous pipeline author username                                                                                  | `octocat`                                                                                                  |
| `CI_PREV_PIPELINE_AVATAR`        | previous pipeline author avatar                                                                                    | `https://git.example.com/avatars/5dcbcadbce6f87f8abef`                                                     |
|                                  | &emsp;                                                                                                             |                                                                                                            |
| `CI_WORKSPACE`                   | Path of the workspace where source code gets cloned to                                                             | `/woodpecker/src/git.example.com/john-doe/my-repo`                                                         |
|                                  | **System**                                                                                                         |                                                                                                            |
| `CI_SYSTEM_NAME`                 | name of the CI system                                                                                              | `woodpecker`                                                                                               |
| `CI_SYSTEM_URL`                  | link to CI system                                                                                                  | `https://ci.example.com`                                                                                   |
| `CI_SYSTEM_HOST`                 | hostname of CI server                                                                                              | `ci.example.com`                                                                                           |
| `CI_SYSTEM_VERSION`              | version of the server                                                                                              | `2.7.0`                                                                                                    |
|                                  | **Forge**                                                                                                          |                                                                                                            |
| `CI_FORGE_TYPE`                  | name of forge                                                                                                      | `bitbucket` , `bitbucket_dc` , `forgejo` , `gitea` , `github` , `gitlab`                                   |
| `CI_FORGE_URL`                   | root URL of configured forge                                                                                       | `https://git.example.com`                                                                                  |
|                                  | **Internal** - Please don't use!                                                                                   |                                                                                                            |
| `CI_SCRIPT`                      | Internal script path. Used to call pipeline step commands.                                                         |                                                                                                            |
| `CI_NETRC_USERNAME`              | Credentials for private repos to be able to clone data. (Only available for specific images)                       |                                                                                                            |
| `CI_NETRC_PASSWORD`              | Credentials for private repos to be able to clone data. (Only available for specific images)                       |                                                                                                            |
| `CI_NETRC_MACHINE`               | Credentials for private repos to be able to clone data. (Only available for specific images)                       |                                                                                                            |

## Global environment variables

If you want specific environment variables to be available in all of your pipelines use the `WOODPECKER_ENVIRONMENT` setting on the Woodpecker server. Note that these can't overwrite any existing, built-in variables.

```ini
WOODPECKER_ENVIRONMENT=first_var:value1,second_var:value2
```

These can be used, for example, to manage the image tag used by multiple projects.

```ini
WOODPECKER_ENVIRONMENT=GOLANG_VERSION:1.18
```

```diff
 steps:
   - name: build
-    image: golang:1.18
+    image: golang:${GOLANG_VERSION}
     commands:
       - [...]
```

## String Substitution

Woodpecker provides the ability to substitute environment variables at runtime. This gives us the ability to use dynamic settings, commands and filters in our pipeline configuration.

Example commit substitution:

```diff
 steps:
   - name: s3
     image: woodpeckerci/plugin-s3
     settings:
+      target: /target/${CI_COMMIT_SHA}
```

Example tag substitution:

```diff
 steps:
   - name: s3
     image: woodpeckerci/plugin-s3
     settings:
+      target: /target/${CI_COMMIT_TAG}
```

## String Operations

Woodpecker also emulates bash string operations. This gives us the ability to manipulate the strings prior to substitution. Example use cases might include substring and stripping prefix or suffix values.

| OPERATION          | DESCRIPTION                                      |
| ------------------ | ------------------------------------------------ |
| `${param}`         | parameter substitution                           |
| `${param,}`        | parameter substitution with lowercase first char |
| `${param,,}`       | parameter substitution with lowercase            |
| `${param^}`        | parameter substitution with uppercase first char |
| `${param^^}`       | parameter substitution with uppercase            |
| `${param:pos}`     | parameter substitution with substring            |
| `${param:pos:len}` | parameter substitution with substring and length |
| `${param=default}` | parameter substitution with default              |
| `${param##prefix}` | parameter substitution with prefix removal       |
| `${param%%suffix}` | parameter substitution with suffix removal       |
| `${param/old/new}` | parameter substitution with find and replace     |

Example variable substitution with substring:

```diff
 steps:
   - name: s3
     image: woodpeckerci/plugin-s3
     settings:
+      target: /target/${CI_COMMIT_SHA:0:8}
```

Example variable substitution strips `v` prefix from `v.1.0.0`:

```diff
 steps:
   - name: s3
     image: woodpeckerci/plugin-s3
     settings:
<<<<<<< HEAD
+      tags: ${CI_COMMIT_TAG##v}
```

## Forge specific environments

For the `pull_request_metadata` event, the exact reason a metadata change was detected is passe through in `CI_PIPELINE_EVENT_REASON`.

### GitHub

| NAME                  | Description                                        |
|-----------------------|----------------------------------------------------|
|assigned               | pull request was assigned to a user                |
|auto_merge_disabled    | Auto merge was disabled for a pull request         |
|auto_merge_enabled     | Auto merge was enabled for a pull request          |
|converted_to_draft     | pull request was converted to a draft              |
|demilestoned           | pull request was removed from a milestone          |
|dequeued               | pull request was removed from the merge queue      |
|edited                 | The title or body of a pull request was edited, or the base branch of a pull request was changed|
|enqueued               | pull request was added to the merge queue          |
|labeled                | label was added to a pull request                  |
|locked                 | conversation on a pull request was locked          |
|milestoned             | pull request was added to a milestone              |
|ready_for_review       | draft pull request was marked as ready for review  |
|review_request_removed | request for review by a person or team was removed |
|review_requested       | review by a person or team was requested           |
|unassigned             | user was unassigned from a pull request            |
|unlabeled              | label was removed from a pull request              |
|unlocked               | conversation on a pull request was unlocked        |

### Gitea

| NAME            | Description                                       |
|-----------------|---------------------------------------------------|
|assigned         | user assigned                                     |
|demilestoned     | milestone removed                                 |
|edited           | title or description edited                       |
|label_cleared    | all labels removed                                |
|label_updated    | new label added / label changed                   |
|milestoned       | milestone added / changed                         |
|review_requested | new review was requested                          |
|reviewed         | review was done (accepted / commented / rejected) |
|unassigned       | all assignees removed                             |

### Forgejo

| NAME            | Description                                       |
|-----------------|---------------------------------------------------|
|assigned         | user assigned                                     |
|demilestoned     | milestone removed                                 |
|edited           | title or description edited                       |
|label_cleared    | all labels removed                                |
|label_updated    | new label added / label changed                   |
|milestoned       | milestone added / changed                         |
|review_requested | new review was requested                          |
|reviewed         | review was done (accepted / commented / rejected) |
|unassigned       | all assignees removed                             |

### GitLab

:::Critical
TODO
:::

### Bitbucket

[Not supported atm](https://github.com/woodpecker-ci/woodpecker/pull/5214)

### Bitbucket Datacenter

[Not supported atm](https://github.com/woodpecker-ci/woodpecker/pull/5214)
=======
+      target: /target/${CI_COMMIT_TAG##v}
```
>>>>>>> 5c199a0e
<|MERGE_RESOLUTION|>--- conflicted
+++ resolved
@@ -223,8 +223,7 @@
    - name: s3
      image: woodpeckerci/plugin-s3
      settings:
-<<<<<<< HEAD
-+      tags: ${CI_COMMIT_TAG##v}
++      target: /target/${CI_COMMIT_TAG##v}
 ```
 
 ## Forge specific environments
@@ -293,8 +292,4 @@
 
 ### Bitbucket Datacenter
 
-[Not supported atm](https://github.com/woodpecker-ci/woodpecker/pull/5214)
-=======
-+      target: /target/${CI_COMMIT_TAG##v}
-```
->>>>>>> 5c199a0e
+[Not supported atm](https://github.com/woodpecker-ci/woodpecker/pull/5214)