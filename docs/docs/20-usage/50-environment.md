# Environment variables

Woodpecker provides the ability to pass environment variables to individual pipeline steps. Example pipeline step with custom environment variables:

```diff
pipeline:
  build:
    image: golang
+   environment:
+     - CGO=0
+     - GOOS=linux
+     - GOARCH=amd64
    commands:
      - go build
      - go test
```

Please note that the environment section is not able to expand environment variables. If you need to expand variables they should be exported in the commands section.

```diff
pipeline:
  build:
    image: golang
-   environment:
-     - PATH=$PATH:/go
    commands:
+     - export PATH=$PATH:/go
      - go build
      - go test
```

> Please be warned that `${variable}` expressions are subject to pre-processing. If you do not want the pre-processor to evaluate your expression it must be escaped:

```diff
pipeline:
  build:
    image: golang
    commands:
-     - export PATH=${PATH}:/go
+     - export PATH=$${PATH}:/go
      - go build
      - go test
```

## Built-in environment variables

This is the reference list of all environment variables available to your pipeline containers. These are injected into your pipeline step and plugins containers, at runtime.

<<<<<<< HEAD
| NAME                             | Description                                                                                  |
|----------------------------------|----------------------------------------------------------------------------------------------|
| `CI=woodpecker`                  | environment is woodpecker                                                                    |
|                                  | **Repository**                                                                               |
| `CI_REPO`                        | repository full name `<owner>/<name>`                                                        |
| `CI_REPO_OWNER`                  | repository owner                                                                             |
| `CI_REPO_NAME`                   | repository name                                                                              |
| `CI_REPO_SCM`                    | repository scm (git)                                                                         |
| `CI_REPO_LINK`                   | repository link                                                                              |
| `CI_REPO_REMOTE`                 | repository clone url                                                                         |
| `CI_REPO_DEFAULT_BRANCH`         | repository default branch (master)                                                           |
| `CI_REPO_PRIVATE`                | repository is private                                                                        |
| `CI_REPO_TRUSTED`                | repository is trusted                                                                        |
|                                  | **Current Commit**                                                                           |
| `CI_COMMIT_SHA`                  | commit sha                                                                                   |
| `CI_COMMIT_REF`                  | commit ref                                                                                   |
| `CI_COMMIT_REFSPEC`              | commit ref spec                                                                              |
| `CI_COMMIT_BRANCH`               | commit branch (equals target branch for pull requests)                                       |
| `CI_COMMIT_SOURCE_BRANCH`        | commit source branch                                                                         |
| `CI_COMMIT_TARGET_BRANCH`        | commit target branch                                                                         |
| `CI_COMMIT_TAG`                  | commit tag name (empty if event is not `tag`)                                                |
| `CI_COMMIT_PULL_REQUEST`         | commit pull request number (empty if event is not `pull_request`)                            |
| `CI_COMMIT_LINK`                 | commit link in remote                                                                        |
| `CI_COMMIT_MESSAGE`              | commit message                                                                               |
| `CI_COMMIT_AUTHOR`               | commit author username                                                                       |
| `CI_COMMIT_AUTHOR_EMAIL`         | commit author email address                                                                  |
| `CI_COMMIT_AUTHOR_AVATAR`        | commit author avatar                                                                         |
|                                  | **Current pipeline**                                                                         |
| `CI_PIPELINE_NUMBER`             | pipeline number                                                                              |
| `CI_PIPELINE_PARENT`             | pipeline number of parent pipeline                                                           |
| `CI_PIPELINE_EVENT`              | pipeline event (push, pull_request, tag, deployment)                                         |
| `CI_PIPELINE_LINK`               | pipeline link in ci                                                                          |
| `CI_PIPELINE_DEPLOY_TARGET`      | pipeline deploy target for `deployment` events (ie production)                               |
| `CI_PIPELINE_STATUS`             | pipeline status (success, failure)                                                           |
| `CI_PIPELINE_CREATED`            | pipeline created unix timestamp                                                              |
| `CI_PIPELINE_STARTED`            | pipeline started unix timestamp                                                              |
| `CI_PIPELINE_FINISHED`           | pipeline finished unix timestamp                                                             |
|                                  | **Current job**                                                                              |
| `CI_JOB_NUMBER`                  | job number                                                                                   |
| `CI_JOB_STATUS`                  | job status (success, failure)                                                                |
| `CI_JOB_STARTED`                 | job started unix timestamp                                                                   |
| `CI_JOB_FINISHED`                | job finished unix timestamp                                                                  |
|                                  | **Previous commit**                                                                          |
| `CI_PREV_COMMIT_SHA`             | previous commit sha                                                                          |
| `CI_PREV_COMMIT_REF`             | previous commit ref                                                                          |
| `CI_PREV_COMMIT_REFSPEC`         | previous commit ref spec                                                                     |
| `CI_PREV_COMMIT_BRANCH`          | previous commit branch                                                                       |
| `CI_PREV_COMMIT_SOURCE_BRANCH`   | previous commit source branch                                                                |
| `CI_PREV_COMMIT_TARGET_BRANCH`   | previous commit target branch                                                                |
| `CI_PREV_COMMIT_LINK`            | previous commit link in remote                                                               |
| `CI_PREV_COMMIT_MESSAGE`         | previous commit message                                                                      |
| `CI_PREV_COMMIT_AUTHOR`          | previous commit author username                                                              |
| `CI_PREV_COMMIT_AUTHOR_EMAIL`    | previous commit author email address                                                         |
| `CI_PREV_COMMIT_AUTHOR_AVATAR`   | previous commit author avatar                                                                |
|                                  | **Previous pipeline**                                                                        |
| `CI_PREV_PIPELINE_NUMBER`        | previous pipeline number                                                                     |
| `CI_PREV_PIPELINE_PARENT`        | previous pipeline number of parent pipeline                                                  |
| `CI_PREV_PIPELINE_EVENT`         | previous pipeline event (push, pull_request, tag, deployment)                                |
| `CI_PREV_PIPELINE_LINK`          | previous pipeline link in ci                                                                 |
| `CI_PREV_PIPELINE_DEPLOY_TARGET` | previous pipeline deploy target for `deployment` events (ie production)                      |
| `CI_PREV_PIPELINE_STATUS`        | previous pipeline status (success, failure)                                                  |
| `CI_PREV_PIPELINE_CREATED`       | previous pipeline created unix timestamp                                                     |
| `CI_PREV_PIPELINE_STARTED`       | previous pipeline started unix timestamp                                                     |
| `CI_PREV_PIPELINE_FINISHED`      | previous pipeline finished unix timestamp                                                    |
|                                  | &emsp;                                                                                       |
| `CI_WORKSPACE`                   | Path of the workspace where source code gets cloned to                                       |
|                                  | **System**                                                                                   |
| `CI_SYSTEM_NAME`                 | name of the ci system: `woodpecker`                                                          |
| `CI_SYSTEM_LINK`                 | link to ci system                                                                            |
| `CI_SYSTEM_HOST`                 | hostname of ci server                                                                        |
| `CI_SYSTEM_VERSION`              | version of the server                                                                        |
|                                  | **Internal** - Please don't use!                                                             |
| `CI_SCRIPT`                      | Internal script path. Used to call pipeline step commands.                                   |
| `CI_NETRC_USERNAME`              | Credentials for private repos to be able to clone data. (Only available for specific images) |
| `CI_NETRC_PASSWORD`              | Credentials for private repos to be able to clone data. (Only available for specific images) |
| `CI_NETRC_MACHINE`               | Credentials for private repos to be able to clone data. (Only available for specific images) |
=======
| NAME                           | Description                                                                                  |
|--------------------------------|----------------------------------------------------------------------------------------------|
| `CI=woodpecker`                | environment is woodpecker                                                                    |
|                                | **Repository**                                                                               |
| `CI_REPO`                      | repository full name `<owner>/<name>`                                                        |
| `CI_REPO_OWNER`                | repository owner                                                                             |
| `CI_REPO_NAME`                 | repository name                                                                              |
| `CI_REPO_SCM`                  | repository SCM (git)                                                                         |
| `CI_REPO_LINK`                 | repository link                                                                              |
| `CI_REPO_REMOTE`               | repository clone URL                                                                         |
| `CI_REPO_DEFAULT_BRANCH`       | repository default branch (master)                                                           |
| `CI_REPO_PRIVATE`              | repository is private                                                                        |
| `CI_REPO_TRUSTED`              | repository is trusted                                                                        |
|                                | **Current Commit**                                                                           |
| `CI_COMMIT_SHA`                | commit SHA                                                                                   |
| `CI_COMMIT_REF`                | commit ref                                                                                   |
| `CI_COMMIT_REFSPEC`            | commit ref spec                                                                              |
| `CI_COMMIT_BRANCH`             | commit branch (equals target branch for pull requests)                                       |
| `CI_COMMIT_SOURCE_BRANCH`      | commit source branch                                                                         |
| `CI_COMMIT_TARGET_BRANCH`      | commit target branch                                                                         |
| `CI_COMMIT_TAG`                | commit tag name (empty if event is not `tag`)                                                |
| `CI_COMMIT_PULL_REQUEST`       | commit pull request number (empty if event is not `pull_request`)                            |
| `CI_COMMIT_LINK`               | commit link in remote                                                                        |
| `CI_COMMIT_MESSAGE`            | commit message                                                                               |
| `CI_COMMIT_AUTHOR`             | commit author username                                                                       |
| `CI_COMMIT_AUTHOR_EMAIL`       | commit author email address                                                                  |
| `CI_COMMIT_AUTHOR_AVATAR`      | commit author avatar                                                                         |
|                                | **Current build**                                                                            |
| `CI_BUILD_NUMBER`              | build number                                                                                 |
| `CI_BUILD_PARENT`              | build number of parent build                                                                 |
| `CI_BUILD_EVENT`               | build event (push, pull_request, tag, deployment)                                            |
| `CI_BUILD_LINK`                | build link in CI                                                                             |
| `CI_BUILD_DEPLOY_TARGET`       | build deploy target for `deployment` events (i.e. production)                                |
| `CI_BUILD_STATUS`              | build status (success, failure)                                                              |
| `CI_BUILD_CREATED`             | build created UNIX timestamp                                                                 |
| `CI_BUILD_STARTED`             | build started UNIX timestamp                                                                 |
| `CI_BUILD_FINISHED`            | build finished UNIX timestamp                                                                |
|                                | **Current job**                                                                              |
| `CI_JOB_NUMBER`                | job number                                                                                   |
| `CI_JOB_STATUS`                | job status (success, failure)                                                                |
| `CI_JOB_STARTED`               | job started UNIX timestamp                                                                   |
| `CI_JOB_FINISHED`              | job finished UNIX timestamp                                                                  |
|                                | **Previous commit**                                                                          |
| `CI_PREV_COMMIT_SHA`           | previous commit SHA                                                                          |
| `CI_PREV_COMMIT_REF`           | previous commit ref                                                                          |
| `CI_PREV_COMMIT_REFSPEC`       | previous commit ref spec                                                                     |
| `CI_PREV_COMMIT_BRANCH`        | previous commit branch                                                                       |
| `CI_PREV_COMMIT_SOURCE_BRANCH` | previous commit source branch                                                                |
| `CI_PREV_COMMIT_TARGET_BRANCH` | previous commit target branch                                                                |
| `CI_PREV_COMMIT_LINK`          | previous commit link in remote                                                               |
| `CI_PREV_COMMIT_MESSAGE`       | previous commit message                                                                      |
| `CI_PREV_COMMIT_AUTHOR`        | previous commit author username                                                              |
| `CI_PREV_COMMIT_AUTHOR_EMAIL`  | previous commit author email address                                                         |
| `CI_PREV_COMMIT_AUTHOR_AVATAR` | previous commit author avatar                                                                |
|                                | **Previous build**                                                                           |
| `CI_PREV_BUILD_NUMBER`         | previous build number                                                                        |
| `CI_PREV_BUILD_PARENT`         | previous build number of parent build                                                        |
| `CI_PREV_BUILD_EVENT`          | previous build event (push, pull_request, tag, deployment)                                   |
| `CI_PREV_BUILD_LINK`           | previous build link in CI                                                                    |
| `CI_PREV_BUILD_DEPLOY_TARGET`  | previous build deploy target for `deployment` events (i.e. production)                       |
| `CI_PREV_BUILD_STATUS`         | previous build status (success, failure)                                                     |
| `CI_PREV_BUILD_CREATED`        | previous build created UNIX timestamp                                                        |
| `CI_PREV_BUILD_STARTED`        | previous build started UNIX timestamp                                                        |
| `CI_PREV_BUILD_FINISHED`       | previous build finished UNIX timestamp                                                       |
|                                | &emsp;                                                                                       |
| `CI_WORKSPACE`                 | Path of the workspace where source code gets cloned to                                       |
|                                | **System**                                                                                   |
| `CI_SYSTEM_NAME`               | name of the CI system: `woodpecker`                                                          |
| `CI_SYSTEM_LINK`               | link to CI system                                                                            |
| `CI_SYSTEM_HOST`               | hostname of CI server                                                                        |
| `CI_SYSTEM_VERSION`            | version of the server                                                                        |
|                                | **Internal** - Please don't use!                                                             |
| `CI_SCRIPT`                    | Internal script path. Used to call pipeline step commands.                                   |
| `CI_NETRC_USERNAME`            | Credentials for private repos to be able to clone data. (Only available for specific images) |
| `CI_NETRC_PASSWORD`            | Credentials for private repos to be able to clone data. (Only available for specific images) |
| `CI_NETRC_MACHINE`             | Credentials for private repos to be able to clone data. (Only available for specific images) |
>>>>>>> efd2cf8a

## Global environment variables

If you want specific environment variables to be available in all of your pipelines use the `WOODPECKER_ENVIRONMENT` setting on the Woodpecker server. Note that these can't overwrite any existing, built-in variables.

```diff
services:
  woodpecker-server:
    [...]
    environment:
      - [...]
+     - WOODPECKER_ENVIRONMENT=first_var:value1,second_var:value2
```

These can be used, for example, to manage the image tag used by multiple projects.

```diff
pipeline:
  build:
-   image: golang:1.18
+   image: golang:${GOLANG_VERSION}
    commands:
      - [...]
    environment:
      - [...]
+     - WOODPECKER_ENVIRONMENT=GOLANG_VERSION:1.18
```

## String Substitution

Woodpecker provides the ability to substitute environment variables at runtime. This gives us the ability to use dynamic pipeline or commit details in our pipeline configuration.

Example commit substitution:

```diff
pipeline:
  docker:
    image: plugins/docker
    settings:
+     tags: ${CI_COMMIT_SHA}
```

Example tag substitution:

```diff
pipeline:
  docker:
    image: plugins/docker
    settings:
+     tags: ${CI_COMMIT_TAG}
```

## String Operations

Woodpecker also emulates bash string operations. This gives us the ability to manipulate the strings prior to substitution. Example use cases might include substring and stripping prefix or suffix values.

| OPERATION          | DESCRIPTION                                      |
| ------------------ | ------------------------------------------------ |
| `${param}`         | parameter substitution                           |
| `${param,}`        | parameter substitution with lowercase first char |
| `${param,,}`       | parameter substitution with lowercase            |
| `${param^}`        | parameter substitution with uppercase first char |
| `${param^^}`       | parameter substitution with uppercase            |
| `${param:pos}`     | parameter substitution with substring            |
| `${param:pos:len}` | parameter substitution with substring and length |
| `${param=default}` | parameter substitution with default              |
| `${param##prefix}` | parameter substitution with prefix removal       |
| `${param%%suffix}` | parameter substitution with suffix removal       |
| `${param/old/new}` | parameter substitution with find and replace     |

Example variable substitution with substring:

```diff
pipeline:
  docker:
    image: plugins/docker
    settings:
+     tags: ${CI_COMMIT_SHA:0:8}
```

Example variable substitution strips `v` prefix from `v.1.0.0`:

```diff
pipeline:
  docker:
    image: plugins/docker
    settings:
+     tags: ${CI_COMMIT_TAG##v}
```<|MERGE_RESOLUTION|>--- conflicted
+++ resolved
@@ -46,7 +46,6 @@
 
 This is the reference list of all environment variables available to your pipeline containers. These are injected into your pipeline step and plugins containers, at runtime.
 
-<<<<<<< HEAD
 | NAME                             | Description                                                                                  |
 |----------------------------------|----------------------------------------------------------------------------------------------|
 | `CI=woodpecker`                  | environment is woodpecker                                                                    |
@@ -54,14 +53,14 @@
 | `CI_REPO`                        | repository full name `<owner>/<name>`                                                        |
 | `CI_REPO_OWNER`                  | repository owner                                                                             |
 | `CI_REPO_NAME`                   | repository name                                                                              |
-| `CI_REPO_SCM`                    | repository scm (git)                                                                         |
+| `CI_REPO_SCM`                    | repository SCM (git)                                                                         |
 | `CI_REPO_LINK`                   | repository link                                                                              |
-| `CI_REPO_REMOTE`                 | repository clone url                                                                         |
+| `CI_REPO_REMOTE`                 | repository clone URL                                                                         |
 | `CI_REPO_DEFAULT_BRANCH`         | repository default branch (master)                                                           |
 | `CI_REPO_PRIVATE`                | repository is private                                                                        |
 | `CI_REPO_TRUSTED`                | repository is trusted                                                                        |
 |                                  | **Current Commit**                                                                           |
-| `CI_COMMIT_SHA`                  | commit sha                                                                                   |
+| `CI_COMMIT_SHA`                  | commit SHA                                                                                   |
 | `CI_COMMIT_REF`                  | commit ref                                                                                   |
 | `CI_COMMIT_REFSPEC`              | commit ref spec                                                                              |
 | `CI_COMMIT_BRANCH`               | commit branch (equals target branch for pull requests)                                       |
@@ -78,19 +77,19 @@
 | `CI_PIPELINE_NUMBER`             | pipeline number                                                                              |
 | `CI_PIPELINE_PARENT`             | pipeline number of parent pipeline                                                           |
 | `CI_PIPELINE_EVENT`              | pipeline event (push, pull_request, tag, deployment)                                         |
-| `CI_PIPELINE_LINK`               | pipeline link in ci                                                                          |
+| `CI_PIPELINE_LINK`               | pipeline link in CI                                                                          |
 | `CI_PIPELINE_DEPLOY_TARGET`      | pipeline deploy target for `deployment` events (ie production)                               |
 | `CI_PIPELINE_STATUS`             | pipeline status (success, failure)                                                           |
-| `CI_PIPELINE_CREATED`            | pipeline created unix timestamp                                                              |
-| `CI_PIPELINE_STARTED`            | pipeline started unix timestamp                                                              |
-| `CI_PIPELINE_FINISHED`           | pipeline finished unix timestamp                                                             |
+| `CI_PIPELINE_CREATED`            | pipeline created UNIX timestamp                                                              |
+| `CI_PIPELINE_STARTED`            | pipeline started UNIX timestamp                                                              |
+| `CI_PIPELINE_FINISHED`           | pipeline finished UNIX timestamp                                                             |
 |                                  | **Current job**                                                                              |
 | `CI_JOB_NUMBER`                  | job number                                                                                   |
 | `CI_JOB_STATUS`                  | job status (success, failure)                                                                |
-| `CI_JOB_STARTED`                 | job started unix timestamp                                                                   |
-| `CI_JOB_FINISHED`                | job finished unix timestamp                                                                  |
+| `CI_JOB_STARTED`                 | job started UNIX timestamp                                                                   |
+| `CI_JOB_FINISHED`                | job finished UNIX timestamp                                                                  |
 |                                  | **Previous commit**                                                                          |
-| `CI_PREV_COMMIT_SHA`             | previous commit sha                                                                          |
+| `CI_PREV_COMMIT_SHA`             | previous commit SHA                                                                          |
 | `CI_PREV_COMMIT_REF`             | previous commit ref                                                                          |
 | `CI_PREV_COMMIT_REFSPEC`         | previous commit ref spec                                                                     |
 | `CI_PREV_COMMIT_BRANCH`          | previous commit branch                                                                       |
@@ -105,102 +104,24 @@
 | `CI_PREV_PIPELINE_NUMBER`        | previous pipeline number                                                                     |
 | `CI_PREV_PIPELINE_PARENT`        | previous pipeline number of parent pipeline                                                  |
 | `CI_PREV_PIPELINE_EVENT`         | previous pipeline event (push, pull_request, tag, deployment)                                |
-| `CI_PREV_PIPELINE_LINK`          | previous pipeline link in ci                                                                 |
+| `CI_PREV_PIPELINE_LINK`          | previous pipeline link in CI                                                                 |
 | `CI_PREV_PIPELINE_DEPLOY_TARGET` | previous pipeline deploy target for `deployment` events (ie production)                      |
 | `CI_PREV_PIPELINE_STATUS`        | previous pipeline status (success, failure)                                                  |
-| `CI_PREV_PIPELINE_CREATED`       | previous pipeline created unix timestamp                                                     |
-| `CI_PREV_PIPELINE_STARTED`       | previous pipeline started unix timestamp                                                     |
-| `CI_PREV_PIPELINE_FINISHED`      | previous pipeline finished unix timestamp                                                    |
+| `CI_PREV_PIPELINE_CREATED`       | previous pipeline created UNIX timestamp                                                     |
+| `CI_PREV_PIPELINE_STARTED`       | previous pipeline started UNIX timestamp                                                     |
+| `CI_PREV_PIPELINE_FINISHED`      | previous pipeline finished UNIX timestamp                                                    |
 |                                  | &emsp;                                                                                       |
 | `CI_WORKSPACE`                   | Path of the workspace where source code gets cloned to                                       |
 |                                  | **System**                                                                                   |
-| `CI_SYSTEM_NAME`                 | name of the ci system: `woodpecker`                                                          |
-| `CI_SYSTEM_LINK`                 | link to ci system                                                                            |
-| `CI_SYSTEM_HOST`                 | hostname of ci server                                                                        |
+| `CI_SYSTEM_NAME`                 | name of the CI system: `woodpecker`                                                          |
+| `CI_SYSTEM_LINK`                 | link to CI system                                                                            |
+| `CI_SYSTEM_HOST`                 | hostname of CI server                                                                        |
 | `CI_SYSTEM_VERSION`              | version of the server                                                                        |
 |                                  | **Internal** - Please don't use!                                                             |
 | `CI_SCRIPT`                      | Internal script path. Used to call pipeline step commands.                                   |
 | `CI_NETRC_USERNAME`              | Credentials for private repos to be able to clone data. (Only available for specific images) |
 | `CI_NETRC_PASSWORD`              | Credentials for private repos to be able to clone data. (Only available for specific images) |
 | `CI_NETRC_MACHINE`               | Credentials for private repos to be able to clone data. (Only available for specific images) |
-=======
-| NAME                           | Description                                                                                  |
-|--------------------------------|----------------------------------------------------------------------------------------------|
-| `CI=woodpecker`                | environment is woodpecker                                                                    |
-|                                | **Repository**                                                                               |
-| `CI_REPO`                      | repository full name `<owner>/<name>`                                                        |
-| `CI_REPO_OWNER`                | repository owner                                                                             |
-| `CI_REPO_NAME`                 | repository name                                                                              |
-| `CI_REPO_SCM`                  | repository SCM (git)                                                                         |
-| `CI_REPO_LINK`                 | repository link                                                                              |
-| `CI_REPO_REMOTE`               | repository clone URL                                                                         |
-| `CI_REPO_DEFAULT_BRANCH`       | repository default branch (master)                                                           |
-| `CI_REPO_PRIVATE`              | repository is private                                                                        |
-| `CI_REPO_TRUSTED`              | repository is trusted                                                                        |
-|                                | **Current Commit**                                                                           |
-| `CI_COMMIT_SHA`                | commit SHA                                                                                   |
-| `CI_COMMIT_REF`                | commit ref                                                                                   |
-| `CI_COMMIT_REFSPEC`            | commit ref spec                                                                              |
-| `CI_COMMIT_BRANCH`             | commit branch (equals target branch for pull requests)                                       |
-| `CI_COMMIT_SOURCE_BRANCH`      | commit source branch                                                                         |
-| `CI_COMMIT_TARGET_BRANCH`      | commit target branch                                                                         |
-| `CI_COMMIT_TAG`                | commit tag name (empty if event is not `tag`)                                                |
-| `CI_COMMIT_PULL_REQUEST`       | commit pull request number (empty if event is not `pull_request`)                            |
-| `CI_COMMIT_LINK`               | commit link in remote                                                                        |
-| `CI_COMMIT_MESSAGE`            | commit message                                                                               |
-| `CI_COMMIT_AUTHOR`             | commit author username                                                                       |
-| `CI_COMMIT_AUTHOR_EMAIL`       | commit author email address                                                                  |
-| `CI_COMMIT_AUTHOR_AVATAR`      | commit author avatar                                                                         |
-|                                | **Current build**                                                                            |
-| `CI_BUILD_NUMBER`              | build number                                                                                 |
-| `CI_BUILD_PARENT`              | build number of parent build                                                                 |
-| `CI_BUILD_EVENT`               | build event (push, pull_request, tag, deployment)                                            |
-| `CI_BUILD_LINK`                | build link in CI                                                                             |
-| `CI_BUILD_DEPLOY_TARGET`       | build deploy target for `deployment` events (i.e. production)                                |
-| `CI_BUILD_STATUS`              | build status (success, failure)                                                              |
-| `CI_BUILD_CREATED`             | build created UNIX timestamp                                                                 |
-| `CI_BUILD_STARTED`             | build started UNIX timestamp                                                                 |
-| `CI_BUILD_FINISHED`            | build finished UNIX timestamp                                                                |
-|                                | **Current job**                                                                              |
-| `CI_JOB_NUMBER`                | job number                                                                                   |
-| `CI_JOB_STATUS`                | job status (success, failure)                                                                |
-| `CI_JOB_STARTED`               | job started UNIX timestamp                                                                   |
-| `CI_JOB_FINISHED`              | job finished UNIX timestamp                                                                  |
-|                                | **Previous commit**                                                                          |
-| `CI_PREV_COMMIT_SHA`           | previous commit SHA                                                                          |
-| `CI_PREV_COMMIT_REF`           | previous commit ref                                                                          |
-| `CI_PREV_COMMIT_REFSPEC`       | previous commit ref spec                                                                     |
-| `CI_PREV_COMMIT_BRANCH`        | previous commit branch                                                                       |
-| `CI_PREV_COMMIT_SOURCE_BRANCH` | previous commit source branch                                                                |
-| `CI_PREV_COMMIT_TARGET_BRANCH` | previous commit target branch                                                                |
-| `CI_PREV_COMMIT_LINK`          | previous commit link in remote                                                               |
-| `CI_PREV_COMMIT_MESSAGE`       | previous commit message                                                                      |
-| `CI_PREV_COMMIT_AUTHOR`        | previous commit author username                                                              |
-| `CI_PREV_COMMIT_AUTHOR_EMAIL`  | previous commit author email address                                                         |
-| `CI_PREV_COMMIT_AUTHOR_AVATAR` | previous commit author avatar                                                                |
-|                                | **Previous build**                                                                           |
-| `CI_PREV_BUILD_NUMBER`         | previous build number                                                                        |
-| `CI_PREV_BUILD_PARENT`         | previous build number of parent build                                                        |
-| `CI_PREV_BUILD_EVENT`          | previous build event (push, pull_request, tag, deployment)                                   |
-| `CI_PREV_BUILD_LINK`           | previous build link in CI                                                                    |
-| `CI_PREV_BUILD_DEPLOY_TARGET`  | previous build deploy target for `deployment` events (i.e. production)                       |
-| `CI_PREV_BUILD_STATUS`         | previous build status (success, failure)                                                     |
-| `CI_PREV_BUILD_CREATED`        | previous build created UNIX timestamp                                                        |
-| `CI_PREV_BUILD_STARTED`        | previous build started UNIX timestamp                                                        |
-| `CI_PREV_BUILD_FINISHED`       | previous build finished UNIX timestamp                                                       |
-|                                | &emsp;                                                                                       |
-| `CI_WORKSPACE`                 | Path of the workspace where source code gets cloned to                                       |
-|                                | **System**                                                                                   |
-| `CI_SYSTEM_NAME`               | name of the CI system: `woodpecker`                                                          |
-| `CI_SYSTEM_LINK`               | link to CI system                                                                            |
-| `CI_SYSTEM_HOST`               | hostname of CI server                                                                        |
-| `CI_SYSTEM_VERSION`            | version of the server                                                                        |
-|                                | **Internal** - Please don't use!                                                             |
-| `CI_SCRIPT`                    | Internal script path. Used to call pipeline step commands.                                   |
-| `CI_NETRC_USERNAME`            | Credentials for private repos to be able to clone data. (Only available for specific images) |
-| `CI_NETRC_PASSWORD`            | Credentials for private repos to be able to clone data. (Only available for specific images) |
-| `CI_NETRC_MACHINE`             | Credentials for private repos to be able to clone data. (Only available for specific images) |
->>>>>>> efd2cf8a
 
 ## Global environment variables
 
