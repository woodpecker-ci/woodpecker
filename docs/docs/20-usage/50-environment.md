# Environment variables

Woodpecker provides the ability to pass environment variables to individual pipeline steps. Note that these can't overwrite any existing, built-in variables. Example pipeline step with custom environment variables:

```diff
steps:
  build:
    image: golang
+   environment:
+     - CGO=0
+     - GOOS=linux
+     - GOARCH=amd64
    commands:
      - go build
      - go test
```

Please note that the environment section is not able to expand environment variables. If you need to expand variables they should be exported in the commands section.

```diff
steps:
  build:
    image: golang
-   environment:
-     - PATH=$PATH:/go
    commands:
+     - export PATH=$PATH:/go
      - go build
      - go test
```

> Please be warned that `${variable}` expressions are subject to pre-processing. If you do not want the pre-processor to evaluate your expression it must be escaped:

```diff
steps:
  build:
    image: golang
    commands:
-     - export PATH=${PATH}:/go
+     - export PATH=$${PATH}:/go
      - go build
      - go test
```

## Built-in environment variables

This is the reference list of all environment variables available to your pipeline containers. These are injected into your pipeline step and plugins containers, at runtime.

<<<<<<< HEAD
| NAME                             | Description                                                                                           |
| -------------------------------- | ----------------------------------------------------------------------------------------------------- |
| `CI`                             | CI environment name (value: `woodpecker`)                                                             |
|                                  | **Repository**                                                                                        |
| `CI_REPO`                        | repository full name `<owner>/<name>`                                                                 |
| `CI_REPO_OWNER`                  | repository owner                                                                                      |
| `CI_REPO_NAME`                   | repository name                                                                                       |
| `CI_REPO_REMOTE_ID`              | repository remote ID, is the UID it has in the forge                                                  |
| `CI_REPO_SCM`                    | repository SCM (git)                                                                                  |
| `CI_REPO_URL`                    | repository web URL                                                                                    |
| `CI_REPO_CLONE_URL`              | repository clone URL                                                                                  |
| `CI_REPO_CLONE_SSH_URL`          | repository SSH clone URL                                                                              |
| `CI_REPO_DEFAULT_BRANCH`         | repository default branch (main)                                                                      |
| `CI_REPO_PRIVATE`                | repository is private                                                                                 |
| `CI_REPO_TRUSTED`                | repository is trusted                                                                                 |
|                                  | **Current Commit**                                                                                    |
| `CI_COMMIT_SHA`                  | commit SHA                                                                                            |
| `CI_COMMIT_REF`                  | commit ref                                                                                            |
| `CI_COMMIT_REFSPEC`              | commit ref spec                                                                                       |
| `CI_COMMIT_BRANCH`               | commit branch (equals target branch for pull requests)                                                |
| `CI_COMMIT_SOURCE_BRANCH`        | commit source branch (empty if event is not `pull_request` or `pull_request_closed`)                  |
| `CI_COMMIT_TARGET_BRANCH`        | commit target branch (empty if event is not `pull_request` or `pull_request_closed`)                  |
| `CI_COMMIT_TAG`                  | commit tag name (empty if event is not `tag`)                                                         |
| `CI_COMMIT_PULL_REQUEST`         | commit pull request number (empty if event is not `pull_request` or `pull_request_closed`)            |
| `CI_COMMIT_PULL_REQUEST_LABELS`  | labels assigned to pull request (empty if event is not `pull_request` or `pull_request_closed`)       |
| `CI_COMMIT_MESSAGE`              | commit message                                                                                        |
| `CI_COMMIT_AUTHOR`               | commit author username                                                                                |
| `CI_COMMIT_AUTHOR_EMAIL`         | commit author email address                                                                           |
| `CI_COMMIT_AUTHOR_AVATAR`        | commit author avatar                                                                                  |
|                                  | **Current pipeline**                                                                                  |
| `CI_PIPELINE_NUMBER`             | pipeline number                                                                                       |
| `CI_PIPELINE_PARENT`             | number of parent pipeline                                                                             |
| `CI_PIPELINE_EVENT`              | pipeline event (see [pipeline events](../20-usage/15-terminiology/index.md#pipeline-events))          |
| `CI_PIPELINE_URL`                | link to the web UI for the pipeline                                                                   |
| `CI_PIPELINE_FORGE_URL`          | link to the forge's web UI for the commit(s) or tag that triggered the pipeline                       |
| `CI_PIPELINE_DEPLOY_TARGET`      | pipeline deploy target for `deployment` events (i.e. production)                                      |
| `CI_PIPELINE_STATUS`             | pipeline status (success, failure)                                                                    |
| `CI_PIPELINE_CREATED`            | pipeline created UNIX timestamp                                                                       |
| `CI_PIPELINE_STARTED`            | pipeline started UNIX timestamp                                                                       |
| `CI_PIPELINE_FINISHED`           | pipeline finished UNIX timestamp                                                                      |
|                                  | **Current workflow**                                                                                  |
| `CI_WORKFLOW_NAME`               | workflow name                                                                                         |
|                                  | **Current step**                                                                                      |
| `CI_STEP_NAME`                   | step name                                                                                             |
| `CI_STEP_NUMBER`                 | step number                                                                                           |
| `CI_STEP_STATUS`                 | step status (success, failure)                                                                        |
| `CI_STEP_STARTED`                | step started UNIX timestamp                                                                           |
| `CI_STEP_FINISHED`               | step finished UNIX timestamp                                                                          |
| `CI_STEP_URL`                    | URL to step in UI                                                                                     |
|                                  | **Previous commit**                                                                                   |
| `CI_PREV_COMMIT_SHA`             | previous commit SHA                                                                                   |
| `CI_PREV_COMMIT_REF`             | previous commit ref                                                                                   |
| `CI_PREV_COMMIT_REFSPEC`         | previous commit ref spec                                                                              |
| `CI_PREV_COMMIT_BRANCH`          | previous commit branch                                                                                |
| `CI_PREV_COMMIT_SOURCE_BRANCH`   | previous commit source branch                                                                         |
| `CI_PREV_COMMIT_TARGET_BRANCH`   | previous commit target branch                                                                         |
| `CI_PREV_COMMIT_URL`             | previous commit link in forge                                                                         |
| `CI_PREV_COMMIT_MESSAGE`         | previous commit message                                                                               |
| `CI_PREV_COMMIT_AUTHOR`          | previous commit author username                                                                       |
| `CI_PREV_COMMIT_AUTHOR_EMAIL`    | previous commit author email address                                                                  |
| `CI_PREV_COMMIT_AUTHOR_AVATAR`   | previous commit author avatar                                                                         |
|                                  | **Previous pipeline**                                                                                 |
| `CI_PREV_PIPELINE_NUMBER`        | previous pipeline number                                                                              |
| `CI_PREV_PIPELINE_PARENT`        | previous pipeline number of parent pipeline                                                           |
| `CI_PREV_PIPELINE_EVENT`         | previous pipeline event (see [pipeline events](../20-usage/15-terminiology/index.md#pipeline-events)) |
| `CI_PREV_PIPELINE_URL`           | previous pipeline link in CI                                                                          |
| `CI_PREV_PIPELINE_FORGE_URL`     | previous pipeline link to event in forge                                                              |
| `CI_PREV_PIPELINE_DEPLOY_TARGET` | previous pipeline deploy target for `deployment` events (ie production)                               |
| `CI_PREV_PIPELINE_STATUS`        | previous pipeline status (success, failure)                                                           |
| `CI_PREV_PIPELINE_CREATED`       | previous pipeline created UNIX timestamp                                                              |
| `CI_PREV_PIPELINE_STARTED`       | previous pipeline started UNIX timestamp                                                              |
| `CI_PREV_PIPELINE_FINISHED`      | previous pipeline finished UNIX timestamp                                                             |
|                                  | &emsp;                                                                                                |
| `CI_WORKSPACE`                   | Path of the workspace where source code gets cloned to                                                |
|                                  | **System**                                                                                            |
| `CI_SYSTEM_NAME`                 | name of the CI system: `woodpecker`                                                                   |
| `CI_SYSTEM_URL`                  | link to CI system                                                                                     |
| `CI_SYSTEM_HOST`                 | hostname of CI server                                                                                 |
| `CI_SYSTEM_VERSION`              | version of the server                                                                                 |
|                                  | **Forge**                                                                                             |
| `CI_FORGE_TYPE`                  | name of forge (gitea, github, ...)                                                                    |
| `CI_FORGE_URL`                   | root URL of configured forge                                                                          |
|                                  | **Internal** - Please don't use!                                                                      |
| `CI_SCRIPT`                      | Internal script path. Used to call pipeline step commands.                                            |
| `CI_NETRC_USERNAME`              | Credentials for private repos to be able to clone data. (Only available for specific images)          |
| `CI_NETRC_PASSWORD`              | Credentials for private repos to be able to clone data. (Only available for specific images)          |
| `CI_NETRC_MACHINE`               | Credentials for private repos to be able to clone data. (Only available for specific images)          |
=======
| NAME                             | Description                                                                                                        |
| -------------------------------- | ------------------------------------------------------------------------------------------------------------------ |
| `CI`                             | CI environment name (value: `woodpecker`)                                                                          |
|                                  | **Repository**                                                                                                     |
| `CI_REPO`                        | repository full name `<owner>/<name>`                                                                              |
| `CI_REPO_OWNER`                  | repository owner                                                                                                   |
| `CI_REPO_NAME`                   | repository name                                                                                                    |
| `CI_REPO_REMOTE_ID`              | repository remote ID, is the UID it has in the forge                                                               |
| `CI_REPO_SCM`                    | repository SCM (git)                                                                                               |
| `CI_REPO_URL`                    | repository web URL                                                                                                 |
| `CI_REPO_CLONE_URL`              | repository clone URL                                                                                               |
| `CI_REPO_CLONE_SSH_URL`          | repository SSH clone URL                                                                                           |
| `CI_REPO_DEFAULT_BRANCH`         | repository default branch (main)                                                                                   |
| `CI_REPO_PRIVATE`                | repository is private                                                                                              |
| `CI_REPO_TRUSTED`                | repository is trusted                                                                                              |
|                                  | **Current Commit**                                                                                                 |
| `CI_COMMIT_SHA`                  | commit SHA                                                                                                         |
| `CI_COMMIT_REF`                  | commit ref                                                                                                         |
| `CI_COMMIT_REFSPEC`              | commit ref spec                                                                                                    |
| `CI_COMMIT_BRANCH`               | commit branch (equals target branch for pull requests)                                                             |
| `CI_COMMIT_SOURCE_BRANCH`        | commit source branch (empty if event is not `pull_request`)                                                        |
| `CI_COMMIT_TARGET_BRANCH`        | commit target branch (empty if event is not `pull_request`)                                                        |
| `CI_COMMIT_TAG`                  | commit tag name (empty if event is not `tag`)                                                                      |
| `CI_COMMIT_PULL_REQUEST`         | commit pull request number (empty if event is not `pull_request`)                                                  |
| `CI_COMMIT_PULL_REQUEST_LABELS`  | labels assigned to pull request (empty if event is not `pull_request`)                                             |
| `CI_COMMIT_MESSAGE`              | commit message                                                                                                     |
| `CI_COMMIT_AUTHOR`               | commit author username                                                                                             |
| `CI_COMMIT_AUTHOR_EMAIL`         | commit author email address                                                                                        |
| `CI_COMMIT_AUTHOR_AVATAR`        | commit author avatar                                                                                               |
|                                  | **Current pipeline**                                                                                               |
| `CI_PIPELINE_NUMBER`             | pipeline number                                                                                                    |
| `CI_PIPELINE_PARENT`             | number of parent pipeline                                                                                          |
| `CI_PIPELINE_EVENT`              | pipeline event (push, pull_request, tag, deployment, cron, manual)                                                 |
| `CI_PIPELINE_URL`                | link to the web UI for the pipeline                                                                                |
| `CI_PIPELINE_FORGE_URL`          | link to the forge's web UI for the commit(s) or tag that triggered the pipeline                                    |
| `CI_PIPELINE_DEPLOY_TARGET`      | pipeline deploy target for `deployment` events (ie production)                                                     |
| `CI_PIPELINE_STATUS`             | pipeline status (success, failure)                                                                                 |
| `CI_PIPELINE_CREATED`            | pipeline created UNIX timestamp                                                                                    |
| `CI_PIPELINE_STARTED`            | pipeline started UNIX timestamp                                                                                    |
| `CI_PIPELINE_FINISHED`           | pipeline finished UNIX timestamp                                                                                   |
| `CI_PIPELINE_FILES`              | changed files (empty if event is not `push` or `pull_request`), it is undefined if more than 500 files are touched |
|                                  | **Current workflow**                                                                                               |
| `CI_WORKFLOW_NAME`               | workflow name                                                                                                      |
|                                  | **Current step**                                                                                                   |
| `CI_STEP_NAME`                   | step name                                                                                                          |
| `CI_STEP_NUMBER`                 | step number                                                                                                        |
| `CI_STEP_STATUS`                 | step status (success, failure)                                                                                     |
| `CI_STEP_STARTED`                | step started UNIX timestamp                                                                                        |
| `CI_STEP_FINISHED`               | step finished UNIX timestamp                                                                                       |
| `CI_STEP_URL`                    | URL to step in UI                                                                                                  |
|                                  | **Previous commit**                                                                                                |
| `CI_PREV_COMMIT_SHA`             | previous commit SHA                                                                                                |
| `CI_PREV_COMMIT_REF`             | previous commit ref                                                                                                |
| `CI_PREV_COMMIT_REFSPEC`         | previous commit ref spec                                                                                           |
| `CI_PREV_COMMIT_BRANCH`          | previous commit branch                                                                                             |
| `CI_PREV_COMMIT_SOURCE_BRANCH`   | previous commit source branch                                                                                      |
| `CI_PREV_COMMIT_TARGET_BRANCH`   | previous commit target branch                                                                                      |
| `CI_PREV_COMMIT_URL`             | previous commit link in forge                                                                                      |
| `CI_PREV_COMMIT_MESSAGE`         | previous commit message                                                                                            |
| `CI_PREV_COMMIT_AUTHOR`          | previous commit author username                                                                                    |
| `CI_PREV_COMMIT_AUTHOR_EMAIL`    | previous commit author email address                                                                               |
| `CI_PREV_COMMIT_AUTHOR_AVATAR`   | previous commit author avatar                                                                                      |
|                                  | **Previous pipeline**                                                                                              |
| `CI_PREV_PIPELINE_NUMBER`        | previous pipeline number                                                                                           |
| `CI_PREV_PIPELINE_PARENT`        | previous pipeline number of parent pipeline                                                                        |
| `CI_PREV_PIPELINE_EVENT`         | previous pipeline event (push, pull_request, tag, deployment)                                                      |
| `CI_PREV_PIPELINE_URL`           | previous pipeline link in CI                                                                                       |
| `CI_PREV_PIPELINE_FORGE_URL`     | previous pipeline link to event in forge                                                                           |
| `CI_PREV_PIPELINE_DEPLOY_TARGET` | previous pipeline deploy target for `deployment` events (ie production)                                            |
| `CI_PREV_PIPELINE_STATUS`        | previous pipeline status (success, failure)                                                                        |
| `CI_PREV_PIPELINE_CREATED`       | previous pipeline created UNIX timestamp                                                                           |
| `CI_PREV_PIPELINE_STARTED`       | previous pipeline started UNIX timestamp                                                                           |
| `CI_PREV_PIPELINE_FINISHED`      | previous pipeline finished UNIX timestamp                                                                          |
|                                  | &emsp;                                                                                                             |
| `CI_WORKSPACE`                   | Path of the workspace where source code gets cloned to                                                             |
|                                  | **System**                                                                                                         |
| `CI_SYSTEM_NAME`                 | name of the CI system: `woodpecker`                                                                                |
| `CI_SYSTEM_URL`                  | link to CI system                                                                                                  |
| `CI_SYSTEM_HOST`                 | hostname of CI server                                                                                              |
| `CI_SYSTEM_VERSION`              | version of the server                                                                                              |
|                                  | **Forge**                                                                                                          |
| `CI_FORGE_TYPE`                  | name of forge (gitea, github, ...)                                                                                 |
| `CI_FORGE_URL`                   | root URL of configured forge                                                                                       |
|                                  | **Internal** - Please don't use!                                                                                   |
| `CI_SCRIPT`                      | Internal script path. Used to call pipeline step commands.                                                         |
| `CI_NETRC_USERNAME`              | Credentials for private repos to be able to clone data. (Only available for specific images)                       |
| `CI_NETRC_PASSWORD`              | Credentials for private repos to be able to clone data. (Only available for specific images)                       |
| `CI_NETRC_MACHINE`               | Credentials for private repos to be able to clone data. (Only available for specific images)                       |
>>>>>>> ebbac258

## Global environment variables

If you want specific environment variables to be available in all of your pipelines use the `WOODPECKER_ENVIRONMENT` setting on the Woodpecker server. Note that these can't overwrite any existing, built-in variables.

```diff
services:
  woodpecker-server:
    [...]
    environment:
      - [...]
+     - WOODPECKER_ENVIRONMENT=first_var:value1,second_var:value2
```

These can be used, for example, to manage the image tag used by multiple projects.

```diff
steps:
  build:
-   image: golang:1.18
+   image: golang:${GOLANG_VERSION}
    commands:
      - [...]
    environment:
      - [...]
+     - WOODPECKER_ENVIRONMENT=GOLANG_VERSION:1.18
```

## String Substitution

Woodpecker provides the ability to substitute environment variables at runtime. This gives us the ability to use dynamic settings, commands and filters in our pipeline configuration.

Example commit substitution:

```diff
steps:
  docker:
    image: plugins/docker
    settings:
+     tags: ${CI_COMMIT_SHA}
```

Example tag substitution:

```diff
steps:
  docker:
    image: plugins/docker
    settings:
+     tags: ${CI_COMMIT_TAG}
```

## String Operations

Woodpecker also emulates bash string operations. This gives us the ability to manipulate the strings prior to substitution. Example use cases might include substring and stripping prefix or suffix values.

| OPERATION          | DESCRIPTION                                      |
| ------------------ | ------------------------------------------------ |
| `${param}`         | parameter substitution                           |
| `${param,}`        | parameter substitution with lowercase first char |
| `${param,,}`       | parameter substitution with lowercase            |
| `${param^}`        | parameter substitution with uppercase first char |
| `${param^^}`       | parameter substitution with uppercase            |
| `${param:pos}`     | parameter substitution with substring            |
| `${param:pos:len}` | parameter substitution with substring and length |
| `${param=default}` | parameter substitution with default              |
| `${param##prefix}` | parameter substitution with prefix removal       |
| `${param%%suffix}` | parameter substitution with suffix removal       |
| `${param/old/new}` | parameter substitution with find and replace     |

Example variable substitution with substring:

```diff
steps:
  docker:
    image: plugins/docker
    settings:
+     tags: ${CI_COMMIT_SHA:0:8}
```

Example variable substitution strips `v` prefix from `v.1.0.0`:

```diff
steps:
  docker:
    image: plugins/docker
    settings:
+     tags: ${CI_COMMIT_TAG##v}
```<|MERGE_RESOLUTION|>--- conflicted
+++ resolved
@@ -46,95 +46,6 @@
 
 This is the reference list of all environment variables available to your pipeline containers. These are injected into your pipeline step and plugins containers, at runtime.
 
-<<<<<<< HEAD
-| NAME                             | Description                                                                                           |
-| -------------------------------- | ----------------------------------------------------------------------------------------------------- |
-| `CI`                             | CI environment name (value: `woodpecker`)                                                             |
-|                                  | **Repository**                                                                                        |
-| `CI_REPO`                        | repository full name `<owner>/<name>`                                                                 |
-| `CI_REPO_OWNER`                  | repository owner                                                                                      |
-| `CI_REPO_NAME`                   | repository name                                                                                       |
-| `CI_REPO_REMOTE_ID`              | repository remote ID, is the UID it has in the forge                                                  |
-| `CI_REPO_SCM`                    | repository SCM (git)                                                                                  |
-| `CI_REPO_URL`                    | repository web URL                                                                                    |
-| `CI_REPO_CLONE_URL`              | repository clone URL                                                                                  |
-| `CI_REPO_CLONE_SSH_URL`          | repository SSH clone URL                                                                              |
-| `CI_REPO_DEFAULT_BRANCH`         | repository default branch (main)                                                                      |
-| `CI_REPO_PRIVATE`                | repository is private                                                                                 |
-| `CI_REPO_TRUSTED`                | repository is trusted                                                                                 |
-|                                  | **Current Commit**                                                                                    |
-| `CI_COMMIT_SHA`                  | commit SHA                                                                                            |
-| `CI_COMMIT_REF`                  | commit ref                                                                                            |
-| `CI_COMMIT_REFSPEC`              | commit ref spec                                                                                       |
-| `CI_COMMIT_BRANCH`               | commit branch (equals target branch for pull requests)                                                |
-| `CI_COMMIT_SOURCE_BRANCH`        | commit source branch (empty if event is not `pull_request` or `pull_request_closed`)                  |
-| `CI_COMMIT_TARGET_BRANCH`        | commit target branch (empty if event is not `pull_request` or `pull_request_closed`)                  |
-| `CI_COMMIT_TAG`                  | commit tag name (empty if event is not `tag`)                                                         |
-| `CI_COMMIT_PULL_REQUEST`         | commit pull request number (empty if event is not `pull_request` or `pull_request_closed`)            |
-| `CI_COMMIT_PULL_REQUEST_LABELS`  | labels assigned to pull request (empty if event is not `pull_request` or `pull_request_closed`)       |
-| `CI_COMMIT_MESSAGE`              | commit message                                                                                        |
-| `CI_COMMIT_AUTHOR`               | commit author username                                                                                |
-| `CI_COMMIT_AUTHOR_EMAIL`         | commit author email address                                                                           |
-| `CI_COMMIT_AUTHOR_AVATAR`        | commit author avatar                                                                                  |
-|                                  | **Current pipeline**                                                                                  |
-| `CI_PIPELINE_NUMBER`             | pipeline number                                                                                       |
-| `CI_PIPELINE_PARENT`             | number of parent pipeline                                                                             |
-| `CI_PIPELINE_EVENT`              | pipeline event (see [pipeline events](../20-usage/15-terminiology/index.md#pipeline-events))          |
-| `CI_PIPELINE_URL`                | link to the web UI for the pipeline                                                                   |
-| `CI_PIPELINE_FORGE_URL`          | link to the forge's web UI for the commit(s) or tag that triggered the pipeline                       |
-| `CI_PIPELINE_DEPLOY_TARGET`      | pipeline deploy target for `deployment` events (i.e. production)                                      |
-| `CI_PIPELINE_STATUS`             | pipeline status (success, failure)                                                                    |
-| `CI_PIPELINE_CREATED`            | pipeline created UNIX timestamp                                                                       |
-| `CI_PIPELINE_STARTED`            | pipeline started UNIX timestamp                                                                       |
-| `CI_PIPELINE_FINISHED`           | pipeline finished UNIX timestamp                                                                      |
-|                                  | **Current workflow**                                                                                  |
-| `CI_WORKFLOW_NAME`               | workflow name                                                                                         |
-|                                  | **Current step**                                                                                      |
-| `CI_STEP_NAME`                   | step name                                                                                             |
-| `CI_STEP_NUMBER`                 | step number                                                                                           |
-| `CI_STEP_STATUS`                 | step status (success, failure)                                                                        |
-| `CI_STEP_STARTED`                | step started UNIX timestamp                                                                           |
-| `CI_STEP_FINISHED`               | step finished UNIX timestamp                                                                          |
-| `CI_STEP_URL`                    | URL to step in UI                                                                                     |
-|                                  | **Previous commit**                                                                                   |
-| `CI_PREV_COMMIT_SHA`             | previous commit SHA                                                                                   |
-| `CI_PREV_COMMIT_REF`             | previous commit ref                                                                                   |
-| `CI_PREV_COMMIT_REFSPEC`         | previous commit ref spec                                                                              |
-| `CI_PREV_COMMIT_BRANCH`          | previous commit branch                                                                                |
-| `CI_PREV_COMMIT_SOURCE_BRANCH`   | previous commit source branch                                                                         |
-| `CI_PREV_COMMIT_TARGET_BRANCH`   | previous commit target branch                                                                         |
-| `CI_PREV_COMMIT_URL`             | previous commit link in forge                                                                         |
-| `CI_PREV_COMMIT_MESSAGE`         | previous commit message                                                                               |
-| `CI_PREV_COMMIT_AUTHOR`          | previous commit author username                                                                       |
-| `CI_PREV_COMMIT_AUTHOR_EMAIL`    | previous commit author email address                                                                  |
-| `CI_PREV_COMMIT_AUTHOR_AVATAR`   | previous commit author avatar                                                                         |
-|                                  | **Previous pipeline**                                                                                 |
-| `CI_PREV_PIPELINE_NUMBER`        | previous pipeline number                                                                              |
-| `CI_PREV_PIPELINE_PARENT`        | previous pipeline number of parent pipeline                                                           |
-| `CI_PREV_PIPELINE_EVENT`         | previous pipeline event (see [pipeline events](../20-usage/15-terminiology/index.md#pipeline-events)) |
-| `CI_PREV_PIPELINE_URL`           | previous pipeline link in CI                                                                          |
-| `CI_PREV_PIPELINE_FORGE_URL`     | previous pipeline link to event in forge                                                              |
-| `CI_PREV_PIPELINE_DEPLOY_TARGET` | previous pipeline deploy target for `deployment` events (ie production)                               |
-| `CI_PREV_PIPELINE_STATUS`        | previous pipeline status (success, failure)                                                           |
-| `CI_PREV_PIPELINE_CREATED`       | previous pipeline created UNIX timestamp                                                              |
-| `CI_PREV_PIPELINE_STARTED`       | previous pipeline started UNIX timestamp                                                              |
-| `CI_PREV_PIPELINE_FINISHED`      | previous pipeline finished UNIX timestamp                                                             |
-|                                  | &emsp;                                                                                                |
-| `CI_WORKSPACE`                   | Path of the workspace where source code gets cloned to                                                |
-|                                  | **System**                                                                                            |
-| `CI_SYSTEM_NAME`                 | name of the CI system: `woodpecker`                                                                   |
-| `CI_SYSTEM_URL`                  | link to CI system                                                                                     |
-| `CI_SYSTEM_HOST`                 | hostname of CI server                                                                                 |
-| `CI_SYSTEM_VERSION`              | version of the server                                                                                 |
-|                                  | **Forge**                                                                                             |
-| `CI_FORGE_TYPE`                  | name of forge (gitea, github, ...)                                                                    |
-| `CI_FORGE_URL`                   | root URL of configured forge                                                                          |
-|                                  | **Internal** - Please don't use!                                                                      |
-| `CI_SCRIPT`                      | Internal script path. Used to call pipeline step commands.                                            |
-| `CI_NETRC_USERNAME`              | Credentials for private repos to be able to clone data. (Only available for specific images)          |
-| `CI_NETRC_PASSWORD`              | Credentials for private repos to be able to clone data. (Only available for specific images)          |
-| `CI_NETRC_MACHINE`               | Credentials for private repos to be able to clone data. (Only available for specific images)          |
-=======
 | NAME                             | Description                                                                                                        |
 | -------------------------------- | ------------------------------------------------------------------------------------------------------------------ |
 | `CI`                             | CI environment name (value: `woodpecker`)                                                                          |
@@ -155,11 +66,11 @@
 | `CI_COMMIT_REF`                  | commit ref                                                                                                         |
 | `CI_COMMIT_REFSPEC`              | commit ref spec                                                                                                    |
 | `CI_COMMIT_BRANCH`               | commit branch (equals target branch for pull requests)                                                             |
-| `CI_COMMIT_SOURCE_BRANCH`        | commit source branch (empty if event is not `pull_request`)                                                        |
-| `CI_COMMIT_TARGET_BRANCH`        | commit target branch (empty if event is not `pull_request`)                                                        |
+| `CI_COMMIT_SOURCE_BRANCH`        | commit source branch (empty if event is not `pull_request` or `pull_request_closed`)                               |
+| `CI_COMMIT_TARGET_BRANCH`        | commit target branch (empty if event is not `pull_request` or `pull_request_closed`)                               |
 | `CI_COMMIT_TAG`                  | commit tag name (empty if event is not `tag`)                                                                      |
-| `CI_COMMIT_PULL_REQUEST`         | commit pull request number (empty if event is not `pull_request`)                                                  |
-| `CI_COMMIT_PULL_REQUEST_LABELS`  | labels assigned to pull request (empty if event is not `pull_request`)                                             |
+| `CI_COMMIT_PULL_REQUEST`         | commit pull request number (empty if event is not `pull_request` or `pull_request_closed`)                         |
+| `CI_COMMIT_PULL_REQUEST_LABELS`  | labels assigned to pull request (empty if event is not `pull_request` or `pull_request_closed`)                    |
 | `CI_COMMIT_MESSAGE`              | commit message                                                                                                     |
 | `CI_COMMIT_AUTHOR`               | commit author username                                                                                             |
 | `CI_COMMIT_AUTHOR_EMAIL`         | commit author email address                                                                                        |
@@ -167,10 +78,10 @@
 |                                  | **Current pipeline**                                                                                               |
 | `CI_PIPELINE_NUMBER`             | pipeline number                                                                                                    |
 | `CI_PIPELINE_PARENT`             | number of parent pipeline                                                                                          |
-| `CI_PIPELINE_EVENT`              | pipeline event (push, pull_request, tag, deployment, cron, manual)                                                 |
+| `CI_PIPELINE_EVENT`              | pipeline event (see [pipeline events](../20-usage/15-terminiology/index.md#pipeline-events))                       |
 | `CI_PIPELINE_URL`                | link to the web UI for the pipeline                                                                                |
 | `CI_PIPELINE_FORGE_URL`          | link to the forge's web UI for the commit(s) or tag that triggered the pipeline                                    |
-| `CI_PIPELINE_DEPLOY_TARGET`      | pipeline deploy target for `deployment` events (ie production)                                                     |
+| `CI_PIPELINE_DEPLOY_TARGET`      | pipeline deploy target for `deployment` events (i.e. production)                                                   |
 | `CI_PIPELINE_STATUS`             | pipeline status (success, failure)                                                                                 |
 | `CI_PIPELINE_CREATED`            | pipeline created UNIX timestamp                                                                                    |
 | `CI_PIPELINE_STARTED`            | pipeline started UNIX timestamp                                                                                    |
@@ -200,7 +111,7 @@
 |                                  | **Previous pipeline**                                                                                              |
 | `CI_PREV_PIPELINE_NUMBER`        | previous pipeline number                                                                                           |
 | `CI_PREV_PIPELINE_PARENT`        | previous pipeline number of parent pipeline                                                                        |
-| `CI_PREV_PIPELINE_EVENT`         | previous pipeline event (push, pull_request, tag, deployment)                                                      |
+| `CI_PREV_PIPELINE_EVENT`         | previous pipeline event (see [pipeline events](../20-usage/15-terminiology/index.md#pipeline-events))              |
 | `CI_PREV_PIPELINE_URL`           | previous pipeline link in CI                                                                                       |
 | `CI_PREV_PIPELINE_FORGE_URL`     | previous pipeline link to event in forge                                                                           |
 | `CI_PREV_PIPELINE_DEPLOY_TARGET` | previous pipeline deploy target for `deployment` events (ie production)                                            |
@@ -223,7 +134,6 @@
 | `CI_NETRC_USERNAME`              | Credentials for private repos to be able to clone data. (Only available for specific images)                       |
 | `CI_NETRC_PASSWORD`              | Credentials for private repos to be able to clone data. (Only available for specific images)                       |
 | `CI_NETRC_MACHINE`               | Credentials for private repos to be able to clone data. (Only available for specific images)                       |
->>>>>>> ebbac258
 
 ## Global environment variables
 
