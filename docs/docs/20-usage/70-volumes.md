# Volumes

Woodpecker gives the ability to define Docker volumes in the YAML. You can use this parameter to mount files or folders on the host machine into your containers.

:::note
<<<<<<< HEAD
Volumes are only available to trusted repositories and for security reasons should only be used in private environments. See [repository settings](./71-repo-settings.md#trusted) to enable trusted mode.
=======
Volumes are only available to trusted repositories and for security reasons should only be used in private environments. See [project settings](./75-project-settings.md#trusted) to enable trusted mode.
>>>>>>> e69652de
:::

```diff
 steps:
   - name: build
     image: docker
     commands:
       - docker build --rm -t octocat/hello-world .
       - docker run --rm octocat/hello-world --test
       - docker push octocat/hello-world
       - docker rmi octocat/hello-world
     volumes:
+      - /var/run/docker.sock:/var/run/docker.sock
```

Please note that Woodpecker mounts volumes on the host machine. This means you must use absolute paths when you configure volumes. Attempting to use relative paths will result in an error.

```diff
-volumes: [ ./certs:/etc/ssl/certs ]
+volumes: [ /etc/ssl/certs:/etc/ssl/certs ]
```<|MERGE_RESOLUTION|>--- conflicted
+++ resolved
@@ -3,11 +3,7 @@
 Woodpecker gives the ability to define Docker volumes in the YAML. You can use this parameter to mount files or folders on the host machine into your containers.
 
 :::note
-<<<<<<< HEAD
-Volumes are only available to trusted repositories and for security reasons should only be used in private environments. See [repository settings](./71-repo-settings.md#trusted) to enable trusted mode.
-=======
 Volumes are only available to trusted repositories and for security reasons should only be used in private environments. See [project settings](./75-project-settings.md#trusted) to enable trusted mode.
->>>>>>> e69652de
 :::
 
 ```diff
