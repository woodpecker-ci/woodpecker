# Pipeline syntax

The pipeline section defines a list of steps to build, test and deploy your code. Pipeline steps are executed serially, in the order in which they are defined. If a step returns a non-zero exit code, the pipeline immediately aborts and returns a failure status.

Example pipeline:

```yaml
pipeline:
  backend:
    image: golang
    commands:
      - go build
      - go test
  frontend:
    image: node
    commands:
      - npm install
      - npm run test
      - npm run build
```

In the above example we define two pipeline steps, `frontend` and `backend`. The names of these steps are completely arbitrary.

<<<<<<< HEAD
=======
## Global Pipeline Conditionals

Woodpecker gives the ability to skip whole pipelines (not just steps) based on certain conditions.

### `branches`

Woodpecker can skip commits based on the target branch. If the branch matches the `branches:` block the pipeline is executed, otherwise it is skipped.

Example skipping a commit when the target branch is not master:

```diff
pipeline:
  build:
    image: golang
    commands:
      - go build
      - go test

+branches: master
```

Example matching multiple target branches:

```diff
pipeline:
  build:
    image: golang
    commands:
      - go build
      - go test

+branches: [ master, develop ]
```

Example uses glob matching:

```diff
pipeline:
  build:
    image: golang
    commands:
      - go build
      - go test

+branches: [ master, feature/* ]
```

Example includes branches:

```diff
pipeline:
  build:
    image: golang
    commands:
      - go build
      - go test

+branches:
+  include: [ master, feature/* ]
```

Example excludes branches:

```diff
pipeline:
  build:
    image: golang
    commands:
      - go build
      - go test

+branches:
+  exclude: [ develop, feature/* ]
```

>>>>>>> 93c96de2
### Skip Commits

Woodpecker gives the ability to skip individual commits by adding `[CI SKIP]` to the commit message. Note this is case-insensitive.

```diff
git commit -m "updated README [CI SKIP]"
```

## Steps

Every step of your pipeline executes arbitrary commands inside a specified container. The defined commands are executed serially.
The associated commit of a current pipeline run is checked out with git to a workspace which is mounted to every step of the pipeline as the working directory.

```diff
 pipeline:
   backend:
     image: golang
     commands:
+      - go build
+      - go test
```

### File changes are incremental

- Woodpecker clones the source code in the beginning pipeline
- Changes to files are persisted through steps as the same volume is mounted to all steps

```yaml
# .woodpecker.yml
pipeline:
  build:
    image: debian
    commands:
      - echo "test content" > myfile
  a-test-step:
    image: debian
    commands:
      - cat myfile
```

### `image`

Woodpecker pulls the defined image and uses it as environment to execute the pipeline step commands, for plugins and for service containers.

When using the `local` backend, the `image` entry is used to specify the shell, such as Bash or Fish, that is used to run the commands.

```diff
 pipeline:
   build:
+    image: golang:1.6
     commands:
       - go build
       - go test

   publish:
+    image: plugins/docker
     repo: foo/bar

 services:
   database:
+    image: mysql
```

Woodpecker supports any valid Docker image from any Docker registry:

```text
image: golang
image: golang:1.7
image: library/golang:1.7
image: index.docker.io/library/golang
image: index.docker.io/library/golang:1.7
```

Woodpecker does not automatically upgrade container images. Example configuration to always pull the latest image when updates are available:

```diff
 pipeline:
   build:
     image: golang:latest
+    pull: true
```

##### Images from private registries

You must provide registry credentials on the UI in order to pull private pipeline images defined in your YAML configuration file.

These credentials are never exposed to your pipeline, which means they cannot be used to push, and are safe to use with pull requests, for example. Pushing to a registry still require setting credentials for the appropriate plugin.

Example configuration using a private image:

```diff
 pipeline:
   build:
+    image: gcr.io/custom/golang
     commands:
       - go build
       - go test
```

Woodpecker matches the registry hostname to each image in your yaml. If the hostnames match, the registry credentials are used to authenticate to your registry and pull the image. Note that registry credentials are used by the Woodpecker agent and are never exposed to your build containers.

Example registry hostnames:

- Image `gcr.io/foo/bar` has hostname `gcr.io`
- Image `foo/bar` has hostname `docker.io`
- Image `qux.com:8000/foo/bar` has hostname `qux.com:8000`

Example registry hostname matching logic:

- Hostname `gcr.io` matches image `gcr.io/foo/bar`
- Hostname `docker.io` matches `golang`
- Hostname `docker.io` matches `library/golang`
- Hostname `docker.io` matches `bradyrydzewski/golang`
- Hostname `docker.io` matches `bradyrydzewski/golang:latest`

##### Global registry support

To make a private registry globally available check the [server configuration docs](/docs/administration/server-config#global-registry-setting).

##### GCR registry support

For specific details on configuring access to Google Container Registry, please view the docs [here](https://cloud.google.com/container-registry/docs/advanced-authentication#using_a_json_key_file).

### `commands`

Commands of every pipeline step are executed serially as if you would enter them into your local shell.

```diff
 pipeline:
   backend:
     image: golang
     commands:
+      - go build
+      - go test
```

There is no magic here. The above commands are converted to a simple shell script. The commands in the above example are roughly converted to the below script:

```diff
#!/bin/sh
set -e

go build
go test
```

The above shell script is then executed as the container entrypoint. The below docker command is an (incomplete) example of how the script is executed:

```bash
docker run --entrypoint=build.sh golang
```

> Please note that only build steps can define commands. You cannot use commands with plugins or services.

### `environment`

Woodpecker provides the ability to pass environment variables to individual pipeline steps.

For more details check the [environment docs](/docs/usage/environment/).

### `secrets`

Woodpecker provides the ability to store named parameters external to the YAML configuration file, in a central secret store. These secrets can be passed to individual steps of the pipeline at runtime.

For more details check the [secrets docs](/docs/usage/secrets/).

### `when` - Conditional Execution

Woodpecker supports defining a list of conditions for a pipeline step by using a `when` block. If at least one of the conditions in the `when` block evaluate to true the step is executed, otherwise it is skipped. A condition can be a check like:

```diff
 pipeline:
   slack:
     image: plugins/slack
     settings:
       channel: dev
+    when:
+      - event: pull_request
+        repo: test/test
+      - event: push
+        branch: main
```

#### `repo`

Example conditional execution by repository:

```diff
 pipeline:
   slack:
     image: plugins/slack
     settings:
       channel: dev
+    when:
+      - repo: test/test
```

#### `branch`

:::note
Branch conditions are not applied to tags.
:::

Example conditional execution by branch:

```diff
pipeline:
  slack:
    image: plugins/slack
    settings:
      channel: dev
+   when:
+     - branch: master
```

> The step now triggers on master, but also if the target branch of a pull request is `master`. Add an event condition to limit it further to pushes on master only.

Execute a step if the branch is `master` or `develop`:

```diff
when:
  - branch: [master, develop]
```

Execute a step if the branch starts with `prefix/*`:

```diff
when:
  - branch: prefix/*
```

Execute a step using custom include and exclude logic:

```diff
when:
  - branch:
      include: [ master, release/* ]
      exclude: [ release/1.0.0, release/1.1.* ]
```

#### `event`

Execute a step if the build event is a `tag`:

```diff
when:
  - event: tag
```

Execute a step if the pipeline event is a `push` to a specified branch:

```diff
when:
  - event: push
+   branch: main
```

Execute a step for all non-pull request events:

```diff
when:
  - event: [push, tag, deployment]
```

Execute a step for all build events:

```diff
when:
  - event: [push, pull_request, tag, deployment]
```

#### `tag`

This filter only applies to tag events.
Use glob expression to execute a step if the tag name starts with `v`:

```diff
when:
  - event: tag
    tag: v*
```

#### `status`

There are use cases for executing pipeline steps on failure, such as sending notifications for failed pipelines. Use the status constraint to execute steps even when the pipeline fails:

```diff
pipeline:
  slack:
    image: plugins/slack
    settings:
      channel: dev
+   when:
+     - status: [ success, failure ]
```

#### `platform`

:::note
This condition should be used in conjunction with a [matrix](/docs/usage/matrix-pipelines#example-matrix-pipeline-using-multiple-platforms) pipeline as a regular pipeline will only executed by a single agent which only has one arch.
:::

Execute a step for a specific platform:

```diff
when:
  - platform: linux/amd64
```

Execute a step for a specific platform using wildcards:

```diff
when:
  - platform:  [ linux/*, windows/amd64 ]
```

#### `environment`

Execute a step for deployment events matching the target deployment environment:

```diff
when:
  - environment: production
  - event: deployment
```

#### `matrix`

Execute a step for a single matrix permutation:

```diff
when:
  - matrix:
      GO_VERSION: 1.5
      REDIS_VERSION: 2.8
```

#### `instance`

Execute a step only on a certain Woodpecker instance matching the specified hostname:

```diff
when:
  - instance: stage.woodpecker.company.com
```

#### `path`

:::info
Path conditions are applied only to **push** and **pull_request** events.
It is currently **only available** for GitHub, GitLab.
Gitea only supports **push** at the moment ([go-gitea/gitea#18228](https://github.com/go-gitea/gitea/pull/18228)).
:::

Execute a step only on a pipeline with certain files being changed:

```diff
when:
  - path: "src/*"
```

You can use [glob patterns](https://github.com/bmatcuk/doublestar#patterns) to match the changed files and specify if the step should run if a file matching that pattern has been changed `include` or if some files have **not** been changed `exclude`.

```diff
when:
  - path:
      include: [ '.woodpecker/*.yml', '*.ini' ]
      exclude: [ '*.md', 'docs/**' ]
      ignore_message: "[ALL]"
```

**Hint:** Passing a defined ignore-message like `[ALL]` inside the commit message will ignore all path conditions.

### `group` - Parallel execution

Woodpecker supports parallel step execution for same-machine fan-in and fan-out. Parallel steps are configured using the `group` attribute. This instructs the pipeline runner to execute the named group in parallel.

Example parallel configuration:

```diff
 pipeline:
   backend:
+    group: build
     image: golang
     commands:
       - go build
       - go test
   frontend:
+    group: build
     image: node
     commands:
       - npm install
       - npm run test
       - npm run build
   publish:
     image: plugins/docker
     repo: octocat/hello-world
```

In the above example, the `frontend` and `backend` steps are executed in parallel. The pipeline runner will not execute the `publish` step until the group completes.

### `volumes`

Woodpecker gives the ability to define Docker volumes in the YAML. You can use this parameter to mount files or folders on the host machine into your containers.

For more details check the [volumes docs](/docs/usage/volumes/).

### `detach`

Woodpecker gives the ability to detach steps to run them in background until the pipeline finishes.

For more details check the [service docs](/docs/usage/services#detachment).

## `services`

Woodpecker can provide service containers. They can for example be used to run databases or cache containers during the execution of pipeline.

For more details check the [services docs](/docs/usage/services/).

## `workspace`

The workspace defines the shared volume and working directory shared by all pipeline steps. The default workspace matches the below pattern, based on your repository url.

```txt
/drone/src/github.com/octocat/hello-world
```

The workspace can be customized using the workspace block in the YAML file:

```diff
+workspace:
+  base: /go
+  path: src/github.com/octocat/hello-world

 pipeline:
   build:
     image: golang:latest
     commands:
       - go get
       - go test
```

The base attribute defines a shared base volume available to all pipeline steps. This ensures your source code, dependencies and compiled binaries are persisted and shared between steps.

```diff
 workspace:
+  base: /go
   path: src/github.com/octocat/hello-world

 pipeline:
   deps:
     image: golang:latest
     commands:
       - go get
       - go test
   build:
     image: node:latest
     commands:
       - go build
```

This would be equivalent to the following docker commands:

```bash
docker volume create my-named-volume

docker run --volume=my-named-volume:/go golang:latest
docker run --volume=my-named-volume:/go node:latest
```

The path attribute defines the working directory of your build. This is where your code is cloned and will be the default working directory of every step in your build process. The path must be relative and is combined with your base path.

```diff
 workspace:
   base: /go
+  path: src/github.com/octocat/hello-world
```

```text
git clone https://github.com/octocat/hello-world \
  /go/src/github.com/octocat/hello-world
```

## `matrix`

Woodpecker has integrated support for matrix builds. Woodpecker executes a separate build task for each combination in the matrix, allowing you to build and test a single commit against multiple configurations.

For more details check the [matrix build docs](/docs/usage/matrix-pipelines/).

## `platform`

To configure your pipeline to only be executed on an agent with a specific platform, you can use the `platform` key.
Have a look at the official [go docs](https://go.dev/doc/install/source) for the available platforms. The syntax of the platform is `GOOS/GOARCH` like `linux/arm64` or `linux/amd64`.

Example:

Assuming we have two agents, one `arm` and one `amd64`. Previously this pipeline would have executed on **either agent**, as Woodpecker is not fussy about where it runs the pipelines. By setting the following option it will only be executed on an agent with the platform `linux/arm64`.

```diff
+platform: linux/arm64

pipeline:
  build:
    image: golang
    commands:
      - go build
      - go test
```

## `labels`

You can set labels for your pipeline to select an agent to execute the pipeline on. An agent will pick up and run a pipeline when **every** label assigned to a pipeline matches the agents labels.

To set additional agent labels check the [agent configuration options](/docs/administration/agent-config#woodpecker_filter_labels). Agents will have at least three default labels: `platform=agent-os/agent-arch`, `hostname=my-agent` and `repo=*`. Agents can use a `*` as a wildcard for a label. For example `repo=*` will match every repo.

Pipeline labels with an empty value will be ignored.
By default each pipeline has at least the `repo=your-user/your-repo-name` label. If you have set the [platform attribute](#platform) for your pipeline it will have a label like `platform=your-os/your-arch` as well.

You can add additional labels as a key value map:

```diff
+labels:
+  location: europe # only agents with `location=europe` or `location=*` will be used
+  weather: sun
+  hostname: "" # this label will be ignored as it is empty

pipeline:
  build:
    image: golang
    commands:
      - go build
      - go test
```

## `variables`

Woodpecker supports [YAML anchors & aliases](https://yaml.org/spec/1.2.2/#3222-anchors-and-aliases) in the pipeline configuration. These can be used as variables to not repeat yourself.

For more details and examples check the [Advanced YAML syntax docs](/docs/usage/advanced-yaml-syntax)

## `clone`

Woodpecker automatically configures a default clone step if not explicitly defined. When using the `local` backend, the [plugin-git](https://github.com/woodpecker-ci/plugin-git) binary must be on your `$PATH` for the default clone step to work. If not, you can still write a manual clone step.

You can manually configure the clone step in your pipeline for customization:

```diff
+clone:
+  git:
+    image: woodpeckerci/plugin-git

 pipeline:
   build:
     image: golang
     commands:
       - go build
       - go test
```

Example configuration to override depth:

```diff
 clone:
   git:
     image: woodpeckerci/plugin-git
+    settings:
+      depth: 50
```

Example configuration to use a custom clone plugin:

```diff
clone:
  git:
+   image: octocat/custom-git-plugin
```

Example configuration to clone Mercurial repository:

```diff
 clone:
   hg:
+    image: plugins/hg
+    settings:
+      path: bitbucket.org/foo/bar
```

### Git Submodules

To use the credentials that cloned the repository to clone it's submodules, update `.gitmodules` to use `https` instead of `git`:

```diff
 [submodule "my-module"]
 path = my-module
-url = git@github.com:octocat/my-module.git
+url = https://github.com/octocat/my-module.git
```

To use the ssh git url in `.gitmodules` for users cloning with ssh, and also use the https url in Woodpecker, add `submodule_override`:

```diff
 clone:
   git:
     image: woodpeckerci/plugin-git
     settings:
       recursive: true
+      submodule_override:
+        my-module: https://github.com/octocat/my-module.git

pipeline:
  ...
```

<<<<<<< HEAD
## `when` - Global pipeline conditions

Woodpecker gives the ability to skip whole pipelines (not just steps #when---conditional-execution-1) based on certain conditions by a `when` block. If all conditions in the `when` block evaluate to true the pipeline is executed, otherwise it is skipped, but treated as successful and other pipelines depending on it will still continue.

### `repo`

Example conditional execution by repository:

```diff
 pipeline:
   slack:
     image: plugins/slack
     settings:
       channel: dev
+    when:
+      repo: test/test
```

### `branch`

:::note
Branch conditions are not applied to tags.
:::

Example conditional execution by branch:

```diff
pipeline:
  slack:
    image: plugins/slack
    settings:
      channel: dev
+   when:
+     branch: master
```

> The step now triggers on master, but also if the target branch of a pull request is `master`. Add an event condition to limit it further to pushes on master only.

Execute a step if the branch is `master` or `develop`:

```diff
when:
  branch: [master, develop]
```

Execute a step if the branch starts with `prefix/*`:

```diff
when:
  branch: prefix/*
```

Execute a step using custom include and exclude logic:

```diff
when:
  branch:
    include: [ master, release/* ]
    exclude: [ release/1.0.0, release/1.1.* ]
```

### `event`

Execute a step if the build event is a `tag`:

```diff
when:
  event: tag
```

Execute a step if the pipeline event is a `push` to a specified branch:

```diff
when:
  event: push
+ branch: main
```

Execute a step for all non-pull request events:

```diff
when:
  event: [push, tag, deployment]
```

Execute a step for all build events:

```diff
when:
  event: [push, pull_request, tag, deployment]
```

### `tag`

This filter only applies to tag events.
Use glob expression to execute a step if the tag name starts with `v`:

```diff
when:
  event: tag
  tag: v*
```

### `environment`

Execute a step for deployment events matching the target deployment environment:

```diff
when:
  environment: production
  event: deployment
```

### `instance`

Execute a step only on a certain Woodpecker instance matching the specified hostname:

```diff
when:
  instance: stage.woodpecker.company.com
```

### `path`

:::info
Path conditions are applied only to **push** and **pull_request** events.
It is currently **only available** for GitHub, GitLab.
Gitea only supports **push** at the moment ([go-gitea/gitea#18228](https://github.com/go-gitea/gitea/pull/18228)).
:::

Execute a step only on a pipeline with certain files being changed:

```diff
when:
  path: "src/*"
```

You can use [glob patterns](https://github.com/bmatcuk/doublestar#patterns) to match the changed files and specify if the step should run if a file matching that pattern has been changed `include` or if some files have **not** been changed `exclude`.

```diff
when:
  path:
    include: [ '.woodpecker/*.yml', '*.ini' ]
    exclude: [ '*.md', 'docs/**' ]
    ignore_message: "[ALL]"
```

**Hint:** Passing a defined ignore-message like `[ALL]` inside the commit message will ignore all path conditions.
=======
## `depends_on`

Woodpecker supports to define multiple pipelines for a repository. Those pipelines will run independent from each other. To depend them on each other you can use the [`depends_on`](https://woodpecker-ci.org/docs/usage/multi-pipeline#flow-control) keyword.
>>>>>>> 93c96de2

## Privileged mode

Woodpecker gives the ability to configure privileged mode in the YAML. You can use this parameter to launch containers with escalated capabilities.

> Privileged mode is only available to trusted repositories and for security reasons should only be used in private environments. See [project settings](/docs/usage/project-settings#trusted) to enable trusted mode.

```diff
 pipeline:
   build:
     image: docker
     environment:
       - DOCKER_HOST=tcp://docker:2375
     commands:
       - docker --tls=false ps

 services:
   docker:
     image: docker:dind
     command: [ "--storage-driver=vfs", "--tls=false" ]
+    privileged: true
```<|MERGE_RESOLUTION|>--- conflicted
+++ resolved
@@ -21,84 +21,6 @@
 
 In the above example we define two pipeline steps, `frontend` and `backend`. The names of these steps are completely arbitrary.
 
-<<<<<<< HEAD
-=======
-## Global Pipeline Conditionals
-
-Woodpecker gives the ability to skip whole pipelines (not just steps) based on certain conditions.
-
-### `branches`
-
-Woodpecker can skip commits based on the target branch. If the branch matches the `branches:` block the pipeline is executed, otherwise it is skipped.
-
-Example skipping a commit when the target branch is not master:
-
-```diff
-pipeline:
-  build:
-    image: golang
-    commands:
-      - go build
-      - go test
-
-+branches: master
-```
-
-Example matching multiple target branches:
-
-```diff
-pipeline:
-  build:
-    image: golang
-    commands:
-      - go build
-      - go test
-
-+branches: [ master, develop ]
-```
-
-Example uses glob matching:
-
-```diff
-pipeline:
-  build:
-    image: golang
-    commands:
-      - go build
-      - go test
-
-+branches: [ master, feature/* ]
-```
-
-Example includes branches:
-
-```diff
-pipeline:
-  build:
-    image: golang
-    commands:
-      - go build
-      - go test
-
-+branches:
-+  include: [ master, feature/* ]
-```
-
-Example excludes branches:
-
-```diff
-pipeline:
-  build:
-    image: golang
-    commands:
-      - go build
-      - go test
-
-+branches:
-+  exclude: [ develop, feature/* ]
-```
-
->>>>>>> 93c96de2
 ### Skip Commits
 
 Woodpecker gives the ability to skip individual commits by adding `[CI SKIP]` to the commit message. Note this is case-insensitive.
@@ -712,7 +634,6 @@
   ...
 ```
 
-<<<<<<< HEAD
 ## `when` - Global pipeline conditions
 
 Woodpecker gives the ability to skip whole pipelines (not just steps #when---conditional-execution-1) based on certain conditions by a `when` block. If all conditions in the `when` block evaluate to true the pipeline is executed, otherwise it is skipped, but treated as successful and other pipelines depending on it will still continue.
@@ -861,11 +782,10 @@
 ```
 
 **Hint:** Passing a defined ignore-message like `[ALL]` inside the commit message will ignore all path conditions.
-=======
+
 ## `depends_on`
 
 Woodpecker supports to define multiple pipelines for a repository. Those pipelines will run independent from each other. To depend them on each other you can use the [`depends_on`](https://woodpecker-ci.org/docs/usage/multi-pipeline#flow-control) keyword.
->>>>>>> 93c96de2
 
 ## Privileged mode
 
