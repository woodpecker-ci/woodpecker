# Pipeline syntax

The pipeline section defines a list of steps to build, test and deploy your code. Pipeline steps are executed serially, in the order in which they are defined. If a step returns a non-zero exit code, the pipeline immediately aborts and returns a failure status.

Example pipeline:

```yaml
pipeline:
  backend:
    image: golang
    commands:
      - go build
      - go test
  frontend:
    image: node
    commands:
      - npm install
      - npm run test
      - npm run build
```

In the above example we define two pipeline steps, `frontend` and `backend`. The names of these steps are completely arbitrary.

<<<<<<< HEAD
=======
## Global Pipeline Conditionals

Woodpecker gives the ability to skip whole pipelines (not just steps) based on certain conditions.

### `branches`

Woodpecker can skip commits based on the target branch. If the branch matches the `branches:` block the pipeline is executed, otherwise it is skipped.

Example skipping a commit when the target branch is not master:

```diff
pipeline:
  build:
    image: golang
    commands:
      - go build
      - go test

+branches: master
```

Example matching multiple target branches:

```diff
pipeline:
  build:
    image: golang
    commands:
      - go build
      - go test

+branches: [ master, develop ]
```

Example uses glob matching:

```diff
pipeline:
  build:
    image: golang
    commands:
      - go build
      - go test

+branches: [ master, feature/* ]
```

Example includes branches:

```diff
pipeline:
  build:
    image: golang
    commands:
      - go build
      - go test

+branches:
+  include: [ master, feature/* ]
```

Example excludes branches:

```diff
pipeline:
  build:
    image: golang
    commands:
      - go build
      - go test

+branches:
+  exclude: [ develop, feature/* ]
```

The branch matching is done using [doublestar](https://github.com/bmatcuk/doublestar/#usage), note that a pattern starting with `*` should be put between quotes and a literal `/` needs to be escaped. A few examples:

- `*\\/*` to match patterns with exactly 1 `/`
- `*\\/**` to match patters with at least 1 `/`
- `*` to match patterns without `/`
- `**` to match everything

>>>>>>> d28080a9
### Skip Commits

Woodpecker gives the ability to skip individual commits by adding `[CI SKIP]` to the commit message. Note this is case-insensitive.

```sh
git commit -m "updated README [CI SKIP]"
```

## Steps

Every step of your pipeline executes arbitrary commands inside a specified container. The defined commands are executed serially.
The associated commit of a current pipeline run is checked out with git to a workspace which is mounted to every step of the pipeline as the working directory.

```diff
 pipeline:
   backend:
     image: golang
     commands:
+      - go build
+      - go test
```

### File changes are incremental

- Woodpecker clones the source code in the beginning pipeline
- Changes to files are persisted through steps as the same volume is mounted to all steps

```yaml
# .woodpecker.yml
pipeline:
  build:
    image: debian
    commands:
      - echo "test content" > myfile
  a-test-step:
    image: debian
    commands:
      - cat myfile
```

### `image`

Woodpecker pulls the defined image and uses it as environment to execute the pipeline step commands, for plugins and for service containers.

When using the `local` backend, the `image` entry is used to specify the shell, such as Bash or Fish, that is used to run the commands.

```diff
 pipeline:
   build:
+    image: golang:1.6
     commands:
       - go build
       - go test

   publish:
+    image: plugins/docker
     repo: foo/bar

 services:
   database:
+    image: mysql
```

Woodpecker supports any valid Docker image from any Docker registry:

```text
image: golang
image: golang:1.7
image: library/golang:1.7
image: index.docker.io/library/golang
image: index.docker.io/library/golang:1.7
```

Woodpecker does not automatically upgrade container images. Example configuration to always pull the latest image when updates are available:

```diff
 pipeline:
   build:
     image: golang:latest
+    pull: true
```

##### Images from private registries

You must provide registry credentials on the UI in order to pull private pipeline images defined in your YAML configuration file.

These credentials are never exposed to your pipeline, which means they cannot be used to push, and are safe to use with pull requests, for example. Pushing to a registry still require setting credentials for the appropriate plugin.

Example configuration using a private image:

```diff
 pipeline:
   build:
+    image: gcr.io/custom/golang
     commands:
       - go build
       - go test
```

Woodpecker matches the registry hostname to each image in your yaml. If the hostnames match, the registry credentials are used to authenticate to your registry and pull the image. Note that registry credentials are used by the Woodpecker agent and are never exposed to your build containers.

Example registry hostnames:

- Image `gcr.io/foo/bar` has hostname `gcr.io`
- Image `foo/bar` has hostname `docker.io`
- Image `qux.com:8000/foo/bar` has hostname `qux.com:8000`

Example registry hostname matching logic:

- Hostname `gcr.io` matches image `gcr.io/foo/bar`
- Hostname `docker.io` matches `golang`
- Hostname `docker.io` matches `library/golang`
- Hostname `docker.io` matches `bradyrydzewski/golang`
- Hostname `docker.io` matches `bradyrydzewski/golang:latest`

##### Global registry support

To make a private registry globally available check the [server configuration docs](../30-administration/10-server-config.md#global-registry-setting).

##### GCR registry support

For specific details on configuring access to Google Container Registry, please view the docs [here](https://cloud.google.com/container-registry/docs/advanced-authentication#using_a_json_key_file).

### `commands`

Commands of every pipeline step are executed serially as if you would enter them into your local shell.

```diff
 pipeline:
   backend:
     image: golang
     commands:
+      - go build
+      - go test
```

There is no magic here. The above commands are converted to a simple shell script. The commands in the above example are roughly converted to the below script:

```sh
#!/bin/sh
set -e

go build
go test
```

The above shell script is then executed as the container entrypoint. The below docker command is an (incomplete) example of how the script is executed:

```sh
docker run --entrypoint=build.sh golang
```

> Please note that only build steps can define commands. You cannot use commands with plugins or services.

### `environment`

Woodpecker provides the ability to pass environment variables to individual pipeline steps.

For more details check the [environment docs](./50-environment.md).

### `secrets`

Woodpecker provides the ability to store named parameters external to the YAML configuration file, in a central secret store. These secrets can be passed to individual steps of the pipeline at runtime.

For more details check the [secrets docs](./40-secrets.md).

### `when` - Conditional Execution

Woodpecker supports defining a list of conditions for a pipeline step by using a `when` block. If at least one of the conditions in the `when` block evaluate to true the step is executed, otherwise it is skipped. A condition can be a check like:

```diff
 pipeline:
   slack:
     image: plugins/slack
     settings:
       channel: dev
+    when:
+      - event: pull_request
+        repo: test/test
+      - event: push
+        branch: main
```

#### `repo`

Example conditional execution by repository:

```diff
 pipeline:
   slack:
     image: plugins/slack
     settings:
       channel: dev
+    when:
+      - repo: test/test
```

#### `branch`

:::note
Branch conditions are not applied to tags.
:::

Example conditional execution by branch:

```diff
pipeline:
  slack:
    image: plugins/slack
    settings:
      channel: dev
+   when:
+     - branch: master
```

> The step now triggers on master, but also if the target branch of a pull request is `master`. Add an event condition to limit it further to pushes on master only.

Execute a step if the branch is `master` or `develop`:

```yaml
when:
  - branch: [master, develop]
```

Execute a step if the branch starts with `prefix/*`:

```yaml
when:
  - branch: prefix/*
```

Execute a step using custom include and exclude logic:

```yaml
when:
  - branch:
      include: [ master, release/* ]
      exclude: [ release/1.0.0, release/1.1.* ]
```

#### `event`

:::info
**By default steps are filtered by following event types:**

`push`, `pull_request`, `tag`, `deployment`.
:::

Available events: `push`, `pull_request`, `tag`, `deployment`, `cron`

Execute a step if the build event is a `tag`:

```yaml
when:
  - event: tag
```

Execute a step if the pipeline event is a `push` to a specified branch:

```diff
when:
  - event: push
+   branch: main
```

Execute a step for multiple events:

```yaml
when:
  - event: [push, tag, deployment]
```

#### `cron`

This filter **only** applies to cron events and filters based on the name of a cron job.

Make sure to have a `event: cron` condition in the `when`-filters as well.

```yaml
when:
  - event: cron
    cron: sync_* # name of your cron job
```

[Read more about cron](./45-cron.md)

#### `tag`

This filter only applies to tag events.
Use glob expression to execute a step if the tag name starts with `v`:

```yaml
when:
  - event: tag
    tag: v*
```

#### `status`

There are use cases for executing pipeline steps on failure, such as sending notifications for failed pipelines. Use the status constraint to execute steps even when the pipeline fails:

```diff
pipeline:
  slack:
    image: plugins/slack
    settings:
      channel: dev
+   when:
+     - status: [ success, failure ]
```

#### `platform`

:::note
This condition should be used in conjunction with a [matrix](./30-matrix-pipelines.md#example-matrix-pipeline-using-multiple-platforms) pipeline as a regular pipeline will only executed by a single agent which only has one arch.
:::

Execute a step for a specific platform:

```yaml
when:
  - platform: linux/amd64
```

Execute a step for a specific platform using wildcards:

```yaml
when:
  - platform:  [ linux/*, windows/amd64 ]
```

#### `environment`

Execute a step for deployment events matching the target deployment environment:

```yaml
when:
  - environment: production
  - event: deployment
```

#### `matrix`

Execute a step for a single matrix permutation:

```yaml
when:
  - matrix:
      GO_VERSION: 1.5
      REDIS_VERSION: 2.8
```

#### `instance`

Execute a step only on a certain Woodpecker instance matching the specified hostname:

```yaml
when:
  - instance: stage.woodpecker.company.com
```

#### `path`

:::info
Path conditions are applied only to **push** and **pull_request** events.
It is currently **only available** for GitHub, GitLab.
Gitea only supports **push** at the moment ([go-gitea/gitea#18228](https://github.com/go-gitea/gitea/pull/18228)).
:::

Execute a step only on a pipeline with certain files being changed:

```yaml
when:
  - path: "src/*"
```

You can use [glob patterns](https://github.com/bmatcuk/doublestar#patterns) to match the changed files and specify if the step should run if a file matching that pattern has been changed `include` or if some files have **not** been changed `exclude`.

```yaml
when:
  - path:
      include: [ '.woodpecker/*.yml', '*.ini' ]
      exclude: [ '*.md', 'docs/**' ]
      ignore_message: "[ALL]"
```

**Hint:** Passing a defined ignore-message like `[ALL]` inside the commit message will ignore all path conditions.

### `group` - Parallel execution

Woodpecker supports parallel step execution for same-machine fan-in and fan-out. Parallel steps are configured using the `group` attribute. This instructs the pipeline runner to execute the named group in parallel.

Example parallel configuration:

```diff
 pipeline:
   backend:
+    group: build
     image: golang
     commands:
       - go build
       - go test
   frontend:
+    group: build
     image: node
     commands:
       - npm install
       - npm run test
       - npm run build
   publish:
     image: plugins/docker
     repo: octocat/hello-world
```

In the above example, the `frontend` and `backend` steps are executed in parallel. The pipeline runner will not execute the `publish` step until the group completes.

### `volumes`

Woodpecker gives the ability to define Docker volumes in the YAML. You can use this parameter to mount files or folders on the host machine into your containers.

For more details check the [volumes docs](./70-volumes.md).

### `detach`

Woodpecker gives the ability to detach steps to run them in background until the pipeline finishes.

For more details check the [service docs](./60-services.md#detachment).

## `services`

Woodpecker can provide service containers. They can for example be used to run databases or cache containers during the execution of pipeline.

For more details check the [services docs](./60-services.md).

## `workspace`

The workspace defines the shared volume and working directory shared by all pipeline steps. The default workspace matches the below pattern, based on your repository url.

```txt
/woodpecker/src/github.com/octocat/hello-world
```

The workspace can be customized using the workspace block in the YAML file:

```diff
+workspace:
+  base: /go
+  path: src/github.com/octocat/hello-world

 pipeline:
   build:
     image: golang:latest
     commands:
       - go get
       - go test
```

The base attribute defines a shared base volume available to all pipeline steps. This ensures your source code, dependencies and compiled binaries are persisted and shared between steps.

```diff
 workspace:
+  base: /go
   path: src/github.com/octocat/hello-world

 pipeline:
   deps:
     image: golang:latest
     commands:
       - go get
       - go test
   build:
     image: node:latest
     commands:
       - go build
```

This would be equivalent to the following docker commands:

```sh
docker volume create my-named-volume

docker run --volume=my-named-volume:/go golang:latest
docker run --volume=my-named-volume:/go node:latest
```

The path attribute defines the working directory of your build. This is where your code is cloned and will be the default working directory of every step in your build process. The path must be relative and is combined with your base path.

```diff
 workspace:
   base: /go
+  path: src/github.com/octocat/hello-world
```

```text
git clone https://github.com/octocat/hello-world \
  /go/src/github.com/octocat/hello-world
```

## `matrix`

Woodpecker has integrated support for matrix builds. Woodpecker executes a separate build task for each combination in the matrix, allowing you to build and test a single commit against multiple configurations.

For more details check the [matrix build docs](./30-matrix-pipelines.md).

## `platform`

To configure your pipeline to only be executed on an agent with a specific platform, you can use the `platform` key.
Have a look at the official [go docs](https://go.dev/doc/install/source) for the available platforms. The syntax of the platform is `GOOS/GOARCH` like `linux/arm64` or `linux/amd64`.

Example:

Assuming we have two agents, one `arm` and one `amd64`. Previously this pipeline would have executed on **either agent**, as Woodpecker is not fussy about where it runs the pipelines. By setting the following option it will only be executed on an agent with the platform `linux/arm64`.

```diff
+platform: linux/arm64

pipeline:
  build:
    image: golang
    commands:
      - go build
      - go test
```

## `labels`

You can set labels for your pipeline to select an agent to execute the pipeline on. An agent will pick up and run a pipeline when **every** label assigned to a pipeline matches the agents labels.

To set additional agent labels check the [agent configuration options](../30-administration/15-agent-config.md#woodpecker_filter_labels). Agents will have at least three default labels: `platform=agent-os/agent-arch`, `hostname=my-agent` and `repo=*`. Agents can use a `*` as a wildcard for a label. For example `repo=*` will match every repo.

Pipeline labels with an empty value will be ignored.
By default each pipeline has at least the `repo=your-user/your-repo-name` label. If you have set the [platform attribute](#platform) for your pipeline it will have a label like `platform=your-os/your-arch` as well.

You can add additional labels as a key value map:

```diff
+labels:
+  location: europe # only agents with `location=europe` or `location=*` will be used
+  weather: sun
+  hostname: "" # this label will be ignored as it is empty

pipeline:
  build:
    image: golang
    commands:
      - go build
      - go test
```

## `variables`

Woodpecker supports [YAML anchors & aliases](https://yaml.org/spec/1.2.2/#3222-anchors-and-aliases) in the pipeline configuration. These can be used as variables to not repeat yourself.

For more details and examples check the [Advanced YAML syntax docs](./35-advanced-yaml-syntax.md)

## `clone`

Woodpecker automatically configures a default clone step if not explicitly defined. When using the `local` backend, the [plugin-git](https://github.com/woodpecker-ci/plugin-git) binary must be on your `$PATH` for the default clone step to work. If not, you can still write a manual clone step.

You can manually configure the clone step in your pipeline for customization:

```diff
+clone:
+  git:
+    image: woodpeckerci/plugin-git

 pipeline:
   build:
     image: golang
     commands:
       - go build
       - go test
```

Example configuration to override depth:

```diff
 clone:
   git:
     image: woodpeckerci/plugin-git
+    settings:
+      depth: 50
```

Example configuration to use a custom clone plugin:

```diff
clone:
  git:
+   image: octocat/custom-git-plugin
```

Example configuration to clone Mercurial repository:

```diff
 clone:
   hg:
+    image: plugins/hg
+    settings:
+      path: bitbucket.org/foo/bar
```

### Git Submodules

To use the credentials that cloned the repository to clone it's submodules, update `.gitmodules` to use `https` instead of `git`:

```diff
 [submodule "my-module"]
 path = my-module
-url = git@github.com:octocat/my-module.git
+url = https://github.com/octocat/my-module.git
```

To use the ssh git url in `.gitmodules` for users cloning with ssh, and also use the https url in Woodpecker, add `submodule_override`:

```diff
 clone:
   git:
     image: woodpeckerci/plugin-git
     settings:
       recursive: true
+      submodule_override:
+        my-module: https://github.com/octocat/my-module.git

pipeline:
  ...
```

## `when` - Global pipeline conditions

Woodpecker gives the ability to skip whole pipelines (not just steps #when---conditional-execution-1) based on certain conditions by a `when` block. If all conditions in the `when` block evaluate to true the pipeline is executed, otherwise it is skipped, but treated as successful and other pipelines depending on it will still continue.

### `repo`

Example conditional execution by repository:

```diff
 pipeline:
   slack:
     image: plugins/slack
     settings:
       channel: dev
+    when:
+      repo: test/test
```

### `branch`

:::note
Branch conditions are not applied to tags.
:::

Example conditional execution by branch:

```diff
pipeline:
  slack:
    image: plugins/slack
    settings:
      channel: dev
+   when:
+     branch: master
```

> The step now triggers on master, but also if the target branch of a pull request is `master`. Add an event condition to limit it further to pushes on master only.

Execute a step if the branch is `master` or `develop`:

```diff
when:
  branch: [master, develop]
```

Execute a step if the branch starts with `prefix/*`:

```diff
when:
  branch: prefix/*
```

Execute a step using custom include and exclude logic:

```diff
when:
  branch:
    include: [ master, release/* ]
    exclude: [ release/1.0.0, release/1.1.* ]
```

### `event`

Execute a step if the build event is a `tag`:

```diff
when:
  event: tag
```

Execute a step if the pipeline event is a `push` to a specified branch:

```diff
when:
  event: push
+ branch: main
```

Execute a step for all non-pull request events:

```diff
when:
  event: [push, tag, deployment]
```

Execute a step for all build events:

```diff
when:
  event: [push, pull_request, tag, deployment]
```

### `tag`

This filter only applies to tag events.
Use glob expression to execute a step if the tag name starts with `v`:

```diff
when:
  event: tag
  tag: v*
```

### `environment`

Execute a step for deployment events matching the target deployment environment:

```diff
when:
  environment: production
  event: deployment
```

### `instance`

Execute a step only on a certain Woodpecker instance matching the specified hostname:

```diff
when:
  instance: stage.woodpecker.company.com
```

### `path`

:::info
Path conditions are applied only to **push** and **pull_request** events.
It is currently **only available** for GitHub, GitLab.
Gitea only supports **push** at the moment ([go-gitea/gitea#18228](https://github.com/go-gitea/gitea/pull/18228)).
:::

Execute a step only on a pipeline with certain files being changed:

```diff
when:
  path: "src/*"
```

You can use [glob patterns](https://github.com/bmatcuk/doublestar#patterns) to match the changed files and specify if the step should run if a file matching that pattern has been changed `include` or if some files have **not** been changed `exclude`.

```diff
when:
  path:
    include: [ '.woodpecker/*.yml', '*.ini' ]
    exclude: [ '*.md', 'docs/**' ]
    ignore_message: "[ALL]"
```

**Hint:** Passing a defined ignore-message like `[ALL]` inside the commit message will ignore all path conditions.

## `depends_on`

Woodpecker supports to define multiple pipelines for a repository. Those pipelines will run independent from each other. To depend them on each other you can use the [`depends_on`](https://woodpecker-ci.org/docs/usage/multi-pipeline#flow-control) keyword.

## Privileged mode

Woodpecker gives the ability to configure privileged mode in the YAML. You can use this parameter to launch containers with escalated capabilities.

> Privileged mode is only available to trusted repositories and for security reasons should only be used in private environments. See [project settings](./71-project-settings.md#trusted) to enable trusted mode.

```diff
 pipeline:
   build:
     image: docker
     environment:
       - DOCKER_HOST=tcp://docker:2375
     commands:
       - docker --tls=false ps

 services:
   docker:
     image: docker:dind
     command: [ "--storage-driver=vfs", "--tls=false" ]
+    privileged: true
```<|MERGE_RESOLUTION|>--- conflicted
+++ resolved
@@ -21,91 +21,6 @@
 
 In the above example we define two pipeline steps, `frontend` and `backend`. The names of these steps are completely arbitrary.
 
-<<<<<<< HEAD
-=======
-## Global Pipeline Conditionals
-
-Woodpecker gives the ability to skip whole pipelines (not just steps) based on certain conditions.
-
-### `branches`
-
-Woodpecker can skip commits based on the target branch. If the branch matches the `branches:` block the pipeline is executed, otherwise it is skipped.
-
-Example skipping a commit when the target branch is not master:
-
-```diff
-pipeline:
-  build:
-    image: golang
-    commands:
-      - go build
-      - go test
-
-+branches: master
-```
-
-Example matching multiple target branches:
-
-```diff
-pipeline:
-  build:
-    image: golang
-    commands:
-      - go build
-      - go test
-
-+branches: [ master, develop ]
-```
-
-Example uses glob matching:
-
-```diff
-pipeline:
-  build:
-    image: golang
-    commands:
-      - go build
-      - go test
-
-+branches: [ master, feature/* ]
-```
-
-Example includes branches:
-
-```diff
-pipeline:
-  build:
-    image: golang
-    commands:
-      - go build
-      - go test
-
-+branches:
-+  include: [ master, feature/* ]
-```
-
-Example excludes branches:
-
-```diff
-pipeline:
-  build:
-    image: golang
-    commands:
-      - go build
-      - go test
-
-+branches:
-+  exclude: [ develop, feature/* ]
-```
-
-The branch matching is done using [doublestar](https://github.com/bmatcuk/doublestar/#usage), note that a pattern starting with `*` should be put between quotes and a literal `/` needs to be escaped. A few examples:
-
-- `*\\/*` to match patterns with exactly 1 `/`
-- `*\\/**` to match patters with at least 1 `/`
-- `*` to match patterns without `/`
-- `**` to match everything
-
->>>>>>> d28080a9
 ### Skip Commits
 
 Woodpecker gives the ability to skip individual commits by adding `[CI SKIP]` to the commit message. Note this is case-insensitive.
@@ -337,6 +252,13 @@
   - branch: prefix/*
 ```
 
+The branch matching is done using [doublestar](https://github.com/bmatcuk/doublestar/#usage), note that a pattern starting with `*` should be put between quotes and a literal `/` needs to be escaped. A few examples:
+
+- `*\\/*` to match patterns with exactly 1 `/`
+- `*\\/**` to match patters with at least 1 `/`
+- `*` to match patterns without `/`
+- `**` to match everything
+
 Execute a step using custom include and exclude logic:
 
 ```yaml
