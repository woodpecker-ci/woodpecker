# Pipeline syntax

The pipeline section defines a list of steps to build, test and deploy your code. Pipeline steps are executed serially, in the order in which they are defined. If a step returns a non-zero exit code, the pipeline immediately aborts and returns a failure status.

Example pipeline:

```yaml
pipeline:
  backend:
    image: golang
    commands:
      - go build
      - go test
  frontend:
    image: node
    commands:
      - npm install
      - npm run test
      - npm run build
```

In the above example we define two pipeline steps, `frontend` and `backend`. The names of these steps are completely arbitrary.

## Global Pipeline Conditionals

Woodpecker gives the ability to skip whole pipelines (not just steps) based on certain conditions.

### `branches`

Woodpecker can skip commits based on the target branch. If the branch matches the `branches:` block the pipeline is executed, otherwise it is skipped.

Example skipping a commit when the target branch is not master:

```diff
pipeline:
  build:
    image: golang
    commands:
      - go build
      - go test

+branches: master
```

Example matching multiple target branches:

```diff
pipeline:
  build:
    image: golang
    commands:
      - go build
      - go test

+branches: [ master, develop ]
```

Example uses glob matching:

```diff
pipeline:
  build:
    image: golang
    commands:
      - go build
      - go test

+branches: [ master, feature/* ]
```

Example includes branches:

```diff
pipeline:
  build:
    image: golang
    commands:
      - go build
      - go test

+branches:
+  include: [ master, feature/* ]
```

Example excludes branches:

```diff
pipeline:
  build:
    image: golang
    commands:
      - go build
      - go test

+branches:
+  exclude: [ develop, feature/* ]
```

### Skip Commits

Woodpecker gives the ability to skip individual commits by adding `[CI SKIP]` to the commit message. Note this is case-insensitive.

```sh
git commit -m "updated README [CI SKIP]"
```

## Steps

Every step of your pipeline executes arbitrary commands inside a specified container. The defined commands are executed serially.
The associated commit of a current pipeline run is checked out with git to a workspace which is mounted to every step of the pipeline as the working directory.

```diff
 pipeline:
   backend:
     image: golang
     commands:
+      - go build
+      - go test
```

### File changes are incremental

- Woodpecker clones the source code in the beginning pipeline
- Changes to files are persisted through steps as the same volume is mounted to all steps

```yaml
# .woodpecker.yml
pipeline:
  build:
    image: debian
    commands:
      - echo "test content" > myfile
  a-test-step:
    image: debian
    commands:
      - cat myfile
```

### `image`

Woodpecker pulls the defined image and uses it as environment to execute the pipeline step commands, for plugins and for service containers.

When using the `local` backend, the `image` entry is used to specify the shell, such as Bash or Fish, that is used to run the commands.

```diff
 pipeline:
   build:
+    image: golang:1.6
     commands:
       - go build
       - go test

   publish:
+    image: plugins/docker
     repo: foo/bar

 services:
   database:
+    image: mysql
```

Woodpecker supports any valid Docker image from any Docker registry:

```text
image: golang
image: golang:1.7
image: library/golang:1.7
image: index.docker.io/library/golang
image: index.docker.io/library/golang:1.7
```

Woodpecker does not automatically upgrade container images. Example configuration to always pull the latest image when updates are available:

```diff
 pipeline:
   build:
     image: golang:latest
+    pull: true
```

##### Images from private registries

You must provide registry credentials on the UI in order to pull private pipeline images defined in your YAML configuration file.

These credentials are never exposed to your pipeline, which means they cannot be used to push, and are safe to use with pull requests, for example. Pushing to a registry still require setting credentials for the appropriate plugin.

Example configuration using a private image:

```diff
 pipeline:
   build:
+    image: gcr.io/custom/golang
     commands:
       - go build
       - go test
```

Woodpecker matches the registry hostname to each image in your yaml. If the hostnames match, the registry credentials are used to authenticate to your registry and pull the image. Note that registry credentials are used by the Woodpecker agent and are never exposed to your build containers.

Example registry hostnames:

- Image `gcr.io/foo/bar` has hostname `gcr.io`
- Image `foo/bar` has hostname `docker.io`
- Image `qux.com:8000/foo/bar` has hostname `qux.com:8000`

Example registry hostname matching logic:

- Hostname `gcr.io` matches image `gcr.io/foo/bar`
- Hostname `docker.io` matches `golang`
- Hostname `docker.io` matches `library/golang`
- Hostname `docker.io` matches `bradyrydzewski/golang`
- Hostname `docker.io` matches `bradyrydzewski/golang:latest`

##### Global registry support

To make a private registry globally available check the [server configuration docs](/docs/administration/server-config#global-registry-setting).

##### GCR registry support

For specific details on configuring access to Google Container Registry, please view the docs [here](https://cloud.google.com/container-registry/docs/advanced-authentication#using_a_json_key_file).

### `commands`

Commands of every pipeline step are executed serially as if you would enter them into your local shell.

```diff
 pipeline:
   backend:
     image: golang
     commands:
+      - go build
+      - go test
```

There is no magic here. The above commands are converted to a simple shell script. The commands in the above example are roughly converted to the below script:

```sh
#!/bin/sh
set -e

go build
go test
```

The above shell script is then executed as the container entrypoint. The below docker command is an (incomplete) example of how the script is executed:

```sh
docker run --entrypoint=build.sh golang
```

> Please note that only build steps can define commands. You cannot use commands with plugins or services.

### `environment`

Woodpecker provides the ability to pass environment variables to individual pipeline steps.

For more details check the [environment docs](/docs/usage/environment/).

### `secrets`

Woodpecker provides the ability to store named parameters external to the YAML configuration file, in a central secret store. These secrets can be passed to individual steps of the pipeline at runtime.

For more details check the [secrets docs](/docs/usage/secrets/).

### `when` - Conditional Execution

Woodpecker supports defining a list of conditions for a pipeline step by using a `when` block. If at least one of the conditions in the `when` block evaluate to true the step is executed, otherwise it is skipped. A condition can be a check like:

```diff
 pipeline:
   slack:
     image: plugins/slack
     settings:
       channel: dev
+    when:
+      - event: pull_request
+        repo: test/test
+      - event: push
+        branch: main
```

#### `repo`

Example conditional execution by repository:

```diff
 pipeline:
   slack:
     image: plugins/slack
     settings:
       channel: dev
+    when:
+      - repo: test/test
```

#### `branch`

:::note
Branch conditions are not applied to tags.
:::

Example conditional execution by branch:

```diff
pipeline:
  slack:
    image: plugins/slack
    settings:
      channel: dev
+   when:
+     - branch: master
```

> The step now triggers on master, but also if the target branch of a pull request is `master`. Add an event condition to limit it further to pushes on master only.

Execute a step if the branch is `master` or `develop`:

```yaml
when:
  - branch: [master, develop]
```

Execute a step if the branch starts with `prefix/*`:

```yaml
when:
  - branch: prefix/*
```

Execute a step using custom include and exclude logic:

```yaml
when:
  - branch:
      include: [ master, release/* ]
      exclude: [ release/1.0.0, release/1.1.* ]
```

#### `event`

:::info
**By default steps are filtered by following event types:**

<<<<<<< HEAD
`push, pull_request, tag, deployment`.
:::

Available types: `push`, `pull_request`, `tag`, `deployment`, `cron`
=======
`push`, `pull_request, `tag`, `deployment`.
:::

Available events: `push`, `pull_request`, `tag`, `deployment`
>>>>>>> ca84f703

Execute a step if the build event is a `tag`:

```yaml
when:
  - event: tag
```

Execute a step if the pipeline event is a `push` to a specified branch:

```diff
when:
  - event: push
+   branch: main
```

Execute a step for multiple events:

```yaml
when:
  - event: [push, tag, deployment]
```

<<<<<<< HEAD
Execute a step for all pipeline events:

```yaml
when:
  - event: [push, pull_request, tag, deployment, cron]
```

#### `cron`

This filter **only** applies to cron events and filters based on the name of a cron job.

Make sure to have `event: cron` in the filter as well.

```yaml
when:
  - event: cron
    cron: sync_*
```

[Read more about cron](/docs/usage/cron)

=======
>>>>>>> ca84f703
#### `tag`

This filter only applies to tag events.
Use glob expression to execute a step if the tag name starts with `v`:

```yaml
when:
  - event: tag
    tag: v*
```

#### `status`

There are use cases for executing pipeline steps on failure, such as sending notifications for failed pipelines. Use the status constraint to execute steps even when the pipeline fails:

```diff
pipeline:
  slack:
    image: plugins/slack
    settings:
      channel: dev
+   when:
+     - status: [ success, failure ]
```

#### `platform`

:::note
This condition should be used in conjunction with a [matrix](/docs/usage/matrix-pipelines#example-matrix-pipeline-using-multiple-platforms) pipeline as a regular pipeline will only executed by a single agent which only has one arch.
:::

Execute a step for a specific platform:

```yaml
when:
  - platform: linux/amd64
```

Execute a step for a specific platform using wildcards:

```yaml
when:
  - platform:  [ linux/*, windows/amd64 ]
```

#### `environment`

Execute a step for deployment events matching the target deployment environment:

```yaml
when:
  - environment: production
  - event: deployment
```

#### `matrix`

Execute a step for a single matrix permutation:

```yaml
when:
  - matrix:
      GO_VERSION: 1.5
      REDIS_VERSION: 2.8
```

#### `instance`

Execute a step only on a certain Woodpecker instance matching the specified hostname:

```yaml
when:
  - instance: stage.woodpecker.company.com
```

#### `path`

:::info
Path conditions are applied only to **push** and **pull_request** events.
It is currently **only available** for GitHub, GitLab.
Gitea only support **push** at the moment ([go-gitea/gitea#18228](https://github.com/go-gitea/gitea/pull/18228)).
:::

Execute a step only on a pipeline with certain files being changed:

```yaml
when:
  - path: "src/*"
```

You can use [glob patterns](https://github.com/bmatcuk/doublestar#patterns) to match the changed files and specify if the step should run if a file matching that pattern has been changed `include` or if some files have **not** been changed `exclude`.

```yaml
when:
  - path:
      include: [ '.woodpecker/*.yml', '*.ini' ]
      exclude: [ '*.md', 'docs/**' ]
      ignore_message: "[ALL]"
```

**Hint:** Passing a defined ignore-message like `[ALL]` inside the commit message will ignore all path conditions.

### `group` - Parallel execution

Woodpecker supports parallel step execution for same-machine fan-in and fan-out. Parallel steps are configured using the `group` attribute. This instructs the pipeline runner to execute the named group in parallel.

Example parallel configuration:

```diff
 pipeline:
   backend:
+    group: build
     image: golang
     commands:
       - go build
       - go test
   frontend:
+    group: build
     image: node
     commands:
       - npm install
       - npm run test
       - npm run build
   publish:
     image: plugins/docker
     repo: octocat/hello-world
```

In the above example, the `frontend` and `backend` steps are executed in parallel. The pipeline runner will not execute the `publish` step until the group completes.

### `volumes`

Woodpecker gives the ability to define Docker volumes in the YAML. You can use this parameter to mount files or folders on the host machine into your containers.

For more details check the [volumes docs](/docs/usage/volumes/).

### `detach`

Woodpecker gives the ability to detach steps to run them in background until the pipeline finishes.

For more details check the [service docs](/docs/usage/services#detachment).

## `services`

Woodpecker can provide service containers. They can for example be used to run databases or cache containers during the execution of pipeline.

For more details check the [services docs](/docs/usage/services/).

## `workspace`

The workspace defines the shared volume and working directory shared by all pipeline steps. The default workspace matches the below pattern, based on your repository url.

```txt
/woodpecker/src/github.com/octocat/hello-world
```

The workspace can be customized using the workspace block in the YAML file:

```diff
+workspace:
+  base: /go
+  path: src/github.com/octocat/hello-world

 pipeline:
   build:
     image: golang:latest
     commands:
       - go get
       - go test
```

The base attribute defines a shared base volume available to all pipeline steps. This ensures your source code, dependencies and compiled binaries are persisted and shared between steps.

```diff
 workspace:
+  base: /go
   path: src/github.com/octocat/hello-world

 pipeline:
   deps:
     image: golang:latest
     commands:
       - go get
       - go test
   build:
     image: node:latest
     commands:
       - go build
```

This would be equivalent to the following docker commands:

```sh
docker volume create my-named-volume

docker run --volume=my-named-volume:/go golang:latest
docker run --volume=my-named-volume:/go node:latest
```

The path attribute defines the working directory of your build. This is where your code is cloned and will be the default working directory of every step in your build process. The path must be relative and is combined with your base path.

```diff
 workspace:
   base: /go
+  path: src/github.com/octocat/hello-world
```

```text
git clone https://github.com/octocat/hello-world \
  /go/src/github.com/octocat/hello-world
```

## `matrix`

Woodpecker has integrated support for matrix builds. Woodpecker executes a separate build task for each combination in the matrix, allowing you to build and test a single commit against multiple configurations.

For more details check the [matrix build docs](/docs/usage/matrix-pipelines/).

## `platform`

To configure your pipeline to only be executed on an agent with a specific platform, you can use the `platform` key.
Have a look at the official [go docs](https://go.dev/doc/install/source) for the available platforms. The syntax of the platform is `GOOS/GOARCH` like `linux/arm64` or `linux/amd64`.

Example:

Assuming we have two agents, one `arm` and one `amd64`. Previously this pipeline would have executed on **either agent**, as Woodpecker is not fussy about where it runs the pipelines. By setting the following option it will only be executed on an agent with the platform `linux/arm64`.

```diff
+platform: linux/arm64

pipeline:
  build:
    image: golang
    commands:
      - go build
      - go test
```

## `labels`

You can set labels for your pipeline to select an agent to execute the pipeline on. An agent will pick up and run a pipeline when **every** label assigned to a pipeline matches the agents labels.

To set additional agent labels check the [agent configuration options](/docs/administration/agent-config#woodpecker_filter_labels). Agents will have at least three default labels: `platform=agent-os/agent-arch`, `hostname=my-agent` and `repo=*`. Agents can use a `*` as a wildcard for a label. For example `repo=*` will match every repo.

Pipeline labels with an empty value will be ignored.
By default each pipeline has at least the `repo=your-user/your-repo-name` label. If you have set the [platform attribute](#platform) for your pipeline it will have a label like `platform=your-os/your-arch` as well.

You can add additional labels as a key value map:

```diff
+labels:
+  location: europe # only agents with `location=europe` or `location=*` will be used
+  weather: sun
+  hostname: "" # this label will be ignored as it is empty

pipeline:
  build:
    image: golang
    commands:
      - go build
      - go test
```

## `variables`

Woodpecker supports [YAML anchors & aliases](https://yaml.org/spec/1.2.2/#3222-anchors-and-aliases) in the pipeline configuration. These can be used as variables to not repeat yourself.

For more details and examples check the [Advanced YAML syntax docs](/docs/usage/advanced-yaml-syntax)

## `clone`

Woodpecker automatically configures a default clone step if not explicitly defined. When using the `local` backend, the [plugin-git](https://github.com/woodpecker-ci/plugin-git) binary must be on your `$PATH` for the default clone step to work. If not, you can still write a manual clone step.

You can manually configure the clone step in your pipeline for customization:

```diff
+clone:
+  git:
+    image: woodpeckerci/plugin-git

 pipeline:
   build:
     image: golang
     commands:
       - go build
       - go test
```

Example configuration to override depth:

```diff
 clone:
   git:
     image: woodpeckerci/plugin-git
+    settings:
+      depth: 50
```

Example configuration to use a custom clone plugin:

```diff
clone:
  git:
+   image: octocat/custom-git-plugin
```

Example configuration to clone Mercurial repository:

```diff
 clone:
   hg:
+    image: plugins/hg
+    settings:
+      path: bitbucket.org/foo/bar
```

### Git Submodules

To use the credentials that cloned the repository to clone it's submodules, update `.gitmodules` to use `https` instead of `git`:

```diff
 [submodule "my-module"]
 path = my-module
-url = git@github.com:octocat/my-module.git
+url = https://github.com/octocat/my-module.git
```

To use the ssh git url in `.gitmodules` for users cloning with ssh, and also use the https url in Woodpecker, add `submodule_override`:

```diff
 clone:
   git:
     image: woodpeckerci/plugin-git
     settings:
       recursive: true
+      submodule_override:
+        my-module: https://github.com/octocat/my-module.git

pipeline:
  ...
```

## `depends_on`

Woodpecker supports to define multiple pipelines for a repository. Those pipelines will run independent from each other. To depend them on each other you can use the [`depends_on`](https://woodpecker-ci.org/docs/usage/multi-pipeline#flow-control) keyword.

## Privileged mode

Woodpecker gives the ability to configure privileged mode in the YAML. You can use this parameter to launch containers with escalated capabilities.

> Privileged mode is only available to trusted repositories and for security reasons should only be used in private environments. See [project settings](/docs/usage/project-settings#trusted) to enable trusted mode.

```diff
 pipeline:
   build:
     image: docker
     environment:
       - DOCKER_HOST=tcp://docker:2375
     commands:
       - docker --tls=false ps

 services:
   docker:
     image: docker:dind
     command: [ "--storage-driver=vfs", "--tls=false" ]
+    privileged: true
```<|MERGE_RESOLUTION|>--- conflicted
+++ resolved
@@ -341,17 +341,10 @@
 :::info
 **By default steps are filtered by following event types:**
 
-<<<<<<< HEAD
-`push, pull_request, tag, deployment`.
-:::
-
-Available types: `push`, `pull_request`, `tag`, `deployment`, `cron`
-=======
 `push`, `pull_request, `tag`, `deployment`.
 :::
 
-Available events: `push`, `pull_request`, `tag`, `deployment`
->>>>>>> ca84f703
+Available events: `push`, `pull_request`, `tag`, `deployment`, `cron`
 
 Execute a step if the build event is a `tag`:
 
@@ -375,14 +368,6 @@
   - event: [push, tag, deployment]
 ```
 
-<<<<<<< HEAD
-Execute a step for all pipeline events:
-
-```yaml
-when:
-  - event: [push, pull_request, tag, deployment, cron]
-```
-
 #### `cron`
 
 This filter **only** applies to cron events and filters based on the name of a cron job.
@@ -392,13 +377,11 @@
 ```yaml
 when:
   - event: cron
-    cron: sync_*
+    cron: sync_* # name of your cron job
 ```
 
 [Read more about cron](/docs/usage/cron)
 
-=======
->>>>>>> ca84f703
 #### `tag`
 
 This filter only applies to tag events.
