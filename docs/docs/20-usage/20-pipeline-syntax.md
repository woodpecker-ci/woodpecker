# Pipeline syntax

The pipeline section defines a list of steps to build, test and deploy your code. Pipeline steps are executed serially, in the order in which they are defined. If a step returns a non-zero exit code, the pipeline immediately aborts and returns a failure status.

Example pipeline:

```yaml
pipeline:
  backend:
    image: golang
    commands:
      - go build
      - go test
  frontend:
    image: node
    commands:
      - npm install
      - npm run test
      - npm run build
```

In the above example we define two pipeline steps, `frontend` and `backend`. The names of these steps are completely arbitrary.
<<<<<<< HEAD
=======

>>>>>>> 98e6396e
## Global Pipeline Conditionals

Woodpecker gives the ability to skip whole pipelines (not just steps) based on certain conditions.

### `branches`

Woodpecker can skip commits based on the target branch. If the branch matches the `branches:` block the pipeline is executed, otherwise it is skipped.

Example skipping a commit when the target branch is not master:

```diff
pipeline:
  build:
    image: golang
    commands:
      - go build
      - go test

+branches: master
```

Example matching multiple target branches:

```diff
pipeline:
  build:
    image: golang
    commands:
      - go build
      - go test

+branches: [ master, develop ]
```

Example uses glob matching:

```diff
pipeline:
  build:
    image: golang
    commands:
      - go build
      - go test

+branches: [ master, feature/* ]
```

Example includes branches:

```diff
pipeline:
  build:
    image: golang
    commands:
      - go build
      - go test

+branches:
+  include: [ master, feature/* ]
```

Example excludes branches:

```diff
pipeline:
  build:
    image: golang
    commands:
      - go build
      - go test

+branches:
+  exclude: [ develop, feature/* ]
```

### Skip Commits

Woodpecker gives the ability to skip individual commits by adding `[CI SKIP]` to the commit message. Note this is case-insensitive.

```diff
git commit -m "updated README [CI SKIP]"
```

## Steps

Every step of your pipeline executes arbitrary commands inside a specified container. The defined commands are executed serially.
The associated commit of a current pipeline run is checked out with git to a workspace which is mounted to every step of the pipeline as the working directory.

```diff
 pipeline:
   backend:
     image: golang
     commands:
+      - go build
+      - go test
```

### File changes are incremental

- Woodpecker clones the source code in the beginning pipeline
- Changes to files are persisted through steps as the same volume is mounted to all steps

```yaml
# .woodpecker.yml
pipeline:
  build:
    image: debian
    commands:
      - echo "test content" > myfile
  a-test-step:
    image: debian
    commands:
      - cat myfile
```

### `image`

Woodpecker pulls the defined image and uses it as environment to execute the pipeline step commands, for plugins and for service containers.

When using the `local` backend, the `image` entry is used to specify the shell, such as Bash or Fish, that is used to run the commands.

```diff
 pipeline:
   build:
+    image: golang:1.6
     commands:
       - go build
       - go test

   publish:
+    image: plugins/docker
     repo: foo/bar

 services:
   database:
+    image: mysql
```

Woodpecker supports any valid Docker image from any Docker registry:

```text
image: golang
image: golang:1.7
image: library/golang:1.7
image: index.docker.io/library/golang
image: index.docker.io/library/golang:1.7
```

Woodpecker does not automatically upgrade container images. Example configuration to always pull the latest image when updates are available:

```diff
 pipeline:
   build:
     image: golang:latest
+    pull: true
```

##### Images from private registries

You must provide registry credentials on the UI in order to pull private pipeline images defined in your YAML configuration file.

These credentials are never exposed to your pipeline, which means they cannot be used to push, and are safe to use with pull requests, for example. Pushing to a registry still require setting credentials for the appropriate plugin.

Example configuration using a private image:

```diff
 pipeline:
   build:
+    image: gcr.io/custom/golang
     commands:
       - go build
       - go test
```

Woodpecker matches the registry hostname to each image in your yaml. If the hostnames match, the registry credentials are used to authenticate to your registry and pull the image. Note that registry credentials are used by the Woodpecker agent and are never exposed to your build containers.

Example registry hostnames:

- Image `gcr.io/foo/bar` has hostname `gcr.io`
- Image `foo/bar` has hostname `docker.io`
- Image `qux.com:8000/foo/bar` has hostname `qux.com:8000`

Example registry hostname matching logic:

- Hostname `gcr.io` matches image `gcr.io/foo/bar`
- Hostname `docker.io` matches `golang`
- Hostname `docker.io` matches `library/golang`
- Hostname `docker.io` matches `bradyrydzewski/golang`
- Hostname `docker.io` matches `bradyrydzewski/golang:latest`

##### Global registry support

To make a private registry globally available check the [server configuration docs](/docs/administration/server-config#global-registry-setting).

##### GCR registry support

For specific details on configuring access to Google Container Registry, please view the docs [here](https://cloud.google.com/container-registry/docs/advanced-authentication#using_a_json_key_file).

### `commands`

Commands of every pipeline step are executed serially as if you would enter them into your local shell.

```diff
 pipeline:
   backend:
     image: golang
     commands:
+      - go build
+      - go test
```

There is no magic here. The above commands are converted to a simple shell script. The commands in the above example are roughly converted to the below script:

```diff
#!/bin/sh
set -e

go build
go test
```

The above shell script is then executed as the container entrypoint. The below docker command is an (incomplete) example of how the script is executed:

```bash
docker run --entrypoint=build.sh golang
```

> Please note that only build steps can define commands. You cannot use commands with plugins or services.

### `environment`

Woodpecker provides the ability to pass environment variables to individual pipeline steps.

For more details check the [environment docs](/docs/usage/environment/).

### `secrets`

Woodpecker provides the ability to store named parameters external to the YAML configuration file, in a central secret store. These secrets can be passed to individual steps of the pipeline at runtime.

For more details check the [secrets docs](/docs/usage/secrets/).

### `when` - Conditional Execution

Woodpecker supports defining a list of conditions for a pipeline step by using a `when` block. If at least one of the conditions in the `when` block evaluate to true the step is executed, otherwise it is skipped. A condition can be a check like:

```diff
 pipeline:
   slack:
     image: plugins/slack
     settings:
       channel: dev
+    when:
+      - event: pull_request
+        repo: test/test
+      - event: push
+        branch: main
```

#### `repo`

Example conditional execution by repository:

```diff
 pipeline:
   slack:
     image: plugins/slack
     settings:
       channel: dev
+    when:
+      - repo: test/test
```

#### `branch`

:::note
Branch conditions are not applied to tags.
:::

Example conditional execution by branch:

```diff
pipeline:
  slack:
    image: plugins/slack
    settings:
      channel: dev
+   when:
+     - branch: master
```

> The step now triggers on master, but also if the target branch of a pull request is `master`. Add an event condition to limit it further to pushes on master only.

Execute a step if the branch is `master` or `develop`:

```diff
when:
  - branch: [master, develop]
```

Execute a step if the branch starts with `prefix/*`:

```diff
when:
  - branch: prefix/*
```

Execute a step using custom include and exclude logic:

```diff
when:
  - branch:
      include: [ master, release/* ]
      exclude: [ release/1.0.0, release/1.1.* ]
```

#### `event`

Execute a step if the build event is a `tag`:

```diff
when:
  - event: tag
```

Execute a step if the pipeline event is a `push` to a specified branch:

```diff
when:
  - event: push
+   branch: main
```

Execute a step for all non-pull request events:

```diff
when:
  - event: [push, tag, deployment]
```

Execute a step for all build events:

```diff
when:
  - event: [push, pull_request, tag, deployment]
```

#### `tag`

This filter only applies to tag events.
Use glob expression to execute a step if the tag name starts with `v`:

```diff
when:
  - event: tag
    tag: v*
```

#### `status`

There are use cases for executing pipeline steps on failure, such as sending notifications for failed pipelines. Use the status constraint to execute steps even when the pipeline fails:

```diff
pipeline:
  slack:
    image: plugins/slack
    settings:
      channel: dev
+   when:
+     - status: [ success, failure ]
```

#### `platform`

:::note
This condition should be used in conjunction with a [matrix](/docs/usage/matrix-pipelines#example-matrix-pipeline-using-multiple-platforms) pipeline as a regular pipeline will only executed by a single agent which only has one arch.
:::

Execute a step for a specific platform:

```diff
when:
  - platform: linux/amd64
```

Execute a step for a specific platform using wildcards:

```diff
when:
  - platform:  [ linux/*, windows/amd64 ]
```

#### `environment`

Execute a step for deployment events matching the target deployment environment:

```diff
when:
  - environment: production
  - event: deployment
```

#### `matrix`

Execute a step for a single matrix permutation:

```diff
when:
  - matrix:
      GO_VERSION: 1.5
      REDIS_VERSION: 2.8
```

#### `instance`

Execute a step only on a certain Woodpecker instance matching the specified hostname:

```diff
when:
  - instance: stage.woodpecker.company.com
```

#### `path`

:::info
Path conditions are applied only to **push** and **pull_request** events.
It is currently **only available** for GitHub, GitLab.
Gitea only support **push** at the moment ([go-gitea/gitea#18228](https://github.com/go-gitea/gitea/pull/18228)).
:::

Execute a step only on a pipeline with certain files being changed:

```diff
when:
  - path: "src/*"
```

You can use [glob patterns](https://github.com/bmatcuk/doublestar#patterns) to match the changed files and specify if the step should run if a file matching that pattern has been changed `include` or if some files have **not** been changed `exclude`.

```diff
when:
  - path:
      include: [ '.woodpecker/*.yml', '*.ini' ]
      exclude: [ '*.md', 'docs/**' ]
      ignore_message: "[ALL]"
```

**Hint:** Passing a defined ignore-message like `[ALL]` inside the commit message will ignore all path conditions.

### `group` - Parallel execution

Woodpecker supports parallel step execution for same-machine fan-in and fan-out. Parallel steps are configured using the `group` attribute. This instructs the pipeline runner to execute the named group in parallel.

Example parallel configuration:

```diff
 pipeline:
   backend:
+    group: build
     image: golang
     commands:
       - go build
       - go test
   frontend:
+    group: build
     image: node
     commands:
       - npm install
       - npm run test
       - npm run build
   publish:
     image: plugins/docker
     repo: octocat/hello-world
```

In the above example, the `frontend` and `backend` steps are executed in parallel. The pipeline runner will not execute the `publish` step until the group completes.

### `volumes`

Woodpecker gives the ability to define Docker volumes in the YAML. You can use this parameter to mount files or folders on the host machine into your containers.

For more details check the [volumes docs](/docs/usage/volumes/).

### `detach`

Woodpecker gives the ability to detach steps to run them in background until the pipeline finishes.

For more details check the [service docs](/docs/usage/services#detachment).

## `services`

Woodpecker can provide service containers. They can for example be used to run databases or cache containers during the execution of pipeline.

For more details check the [services docs](/docs/usage/services/).

## `workspace`

The workspace defines the shared volume and working directory shared by all pipeline steps. The default workspace matches the below pattern, based on your repository url.

```txt
/drone/src/github.com/octocat/hello-world
```

The workspace can be customized using the workspace block in the YAML file:

```diff
+workspace:
+  base: /go
+  path: src/github.com/octocat/hello-world

 pipeline:
   build:
     image: golang:latest
     commands:
       - go get
       - go test
```

The base attribute defines a shared base volume available to all pipeline steps. This ensures your source code, dependencies and compiled binaries are persisted and shared between steps.

```diff
 workspace:
+  base: /go
   path: src/github.com/octocat/hello-world

 pipeline:
   deps:
     image: golang:latest
     commands:
       - go get
       - go test
   build:
     image: node:latest
     commands:
       - go build
```

This would be equivalent to the following docker commands:

```bash
docker volume create my-named-volume

docker run --volume=my-named-volume:/go golang:latest
docker run --volume=my-named-volume:/go node:latest
```

The path attribute defines the working directory of your build. This is where your code is cloned and will be the default working directory of every step in your build process. The path must be relative and is combined with your base path.

```diff
 workspace:
   base: /go
+  path: src/github.com/octocat/hello-world
```

```text
git clone https://github.com/octocat/hello-world \
  /go/src/github.com/octocat/hello-world
```

## `matrix`

Woodpecker has integrated support for matrix builds. Woodpecker executes a separate build task for each combination in the matrix, allowing you to build and test a single commit against multiple configurations.

For more details check the [matrix build docs](/docs/usage/matrix-pipelines/).

## `platform`

To configure your pipeline to only be executed on an agent with a specific platform, you can use the `platform` key.
Have a look at the official [go docs](https://go.dev/doc/install/source) for the available platforms. The syntax of the platform is `GOOS/GOARCH` like `linux/arm64` or `linux/amd64`.

Example:

Assuming we have two agents, one `arm` and one `amd64`. Previously this pipeline would have executed on **either agent**, as Woodpecker is not fussy about where it runs the pipelines. By setting the following option it will only be executed on an agent with the platform `linux/arm64`.

```diff
+platform: linux/arm64

pipeline:
  build:
    image: golang
    commands:
      - go build
      - go test
```

## `labels`

You can set labels for your pipeline to select an agent to execute the pipeline on. An agent will pick up and run a pipeline when **every** label assigned to a pipeline matches the agents labels.

To set additional agent labels check the [agent configuration options](/docs/administration/agent-config#woodpecker_filter_labels). Agents will have at least three default labels: `platform=agent-os/agent-arch`, `hostname=my-agent` and `repo=*`. Agents can use a `*` as a wildcard for a label. For example `repo=*` will match every repo.

Pipeline labels with an empty value will be ignored.
By default each pipeline has at least the `repo=your-user/your-repo-name` label. If you have set the [platform attribute](#platform) for your pipeline it will have a label like `platform=your-os/your-arch` as well.

You can add additional labels as a key value map:

```diff
+labels:
+  location: europe # only agents with `location=europe` or `location=*` will be used
+  weather: sun
+  hostname: "" # this label will be ignored as it is empty

pipeline:
  build:
    image: golang
    commands:
      - go build
      - go test
```

## `variables`

Woodpecker supports [YAML anchors & aliases](https://yaml.org/spec/1.2.2/#3222-anchors-and-aliases) in the pipeline configuration. These can be used as variables to not repeat yourself.

For more details and examples check the [Advanced YAML syntax docs](/docs/usage/advanced-yaml-syntax)

## `clone`

Woodpecker automatically configures a default clone step if not explicitly defined. When using the `local` backend, the [plugin-git](https://github.com/woodpecker-ci/plugin-git) binary must be on your `$PATH` for the default clone step to work. If not, you can still write a manual clone step.

You can manually configure the clone step in your pipeline for customization:

```diff
+clone:
+  git:
+    image: woodpeckerci/plugin-git

 pipeline:
   build:
     image: golang
     commands:
       - go build
       - go test
```

Example configuration to override depth:

```diff
 clone:
   git:
     image: woodpeckerci/plugin-git
+    settings:
+      depth: 50
```

Example configuration to use a custom clone plugin:

```diff
clone:
  git:
+   image: octocat/custom-git-plugin
```

Example configuration to clone Mercurial repository:

```diff
 clone:
   hg:
+    image: plugins/hg
+    settings:
+      path: bitbucket.org/foo/bar
```

### Git Submodules

To use the credentials that cloned the repository to clone it's submodules, update `.gitmodules` to use `https` instead of `git`:

```diff
 [submodule "my-module"]
 path = my-module
-url = git@github.com:octocat/my-module.git
+url = https://github.com/octocat/my-module.git
```

To use the ssh git url in `.gitmodules` for users cloning with ssh, and also use the https url in Woodpecker, add `submodule_override`:

```diff
 clone:
   git:
     image: woodpeckerci/plugin-git
     settings:
       recursive: true
+      submodule_override:
+        my-module: https://github.com/octocat/my-module.git

pipeline:
  ...
```

## `depends_on`

Woodpecker supports to define multiple pipelines for a repository. Those pipelines will run independent from each other. To depend them on each other you can use the [`depends_on`](https://woodpecker-ci.org/docs/usage/multi-pipeline#flow-control) keyword.

## Privileged mode

Woodpecker gives the ability to configure privileged mode in the YAML. You can use this parameter to launch containers with escalated capabilities.

> Privileged mode is only available to trusted repositories and for security reasons should only be used in private environments. See [project settings](/docs/usage/project-settings#trusted) to enable trusted mode.

```diff
 pipeline:
   build:
     image: docker
     environment:
       - DOCKER_HOST=tcp://docker:2375
     commands:
       - docker --tls=false ps

 services:
   docker:
     image: docker:dind
     command: [ "--storage-driver=vfs", "--tls=false" ]
+    privileged: true
```<|MERGE_RESOLUTION|>--- conflicted
+++ resolved
@@ -20,10 +20,7 @@
 ```
 
 In the above example we define two pipeline steps, `frontend` and `backend`. The names of these steps are completely arbitrary.
-<<<<<<< HEAD
-=======
-
->>>>>>> 98e6396e
+
 ## Global Pipeline Conditionals
 
 Woodpecker gives the ability to skip whole pipelines (not just steps) based on certain conditions.
