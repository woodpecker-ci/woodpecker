--- conflicted
+++ resolved
@@ -6,11 +6,7 @@
 
 ## Pipeline path
 
-<<<<<<< HEAD
-The path to the pipeline config file or folder. By default it is left empty which will use the following configuration resolution `.woodpecker/*.yml` -> `.woodpecker.yml` -> `.drone.yml`. If you set a custom path Woodpecker tries to load your configuration or fails if no configuration could be found at the specified location. To use a [multiple workflows](./25-workflows.md) you have to change it to a folder path ending with a `/` like `.woodpecker/`.
-=======
-The path to the pipeline config file or folder. By default it is left empty which will use the following configuration resolution `.woodpecker/*.yml` and `.woodpecker/*.yaml` (without any preference in handling them) -> `.woodpecker.yml` -> `.woodpecker.yaml` -> `.drone.yml`. If you set a custom path Woodpecker tries to load your configuration or fails if no configuration could be found at the specified location. To use a [multi pipeline](./25-multi-pipeline.md) you have to change it to a folder path ending with a `/` like `.woodpecker/`.
->>>>>>> 00377354
+The path to the pipeline config file or folder. By default it is left empty which will use the following configuration resolution `.woodpecker/*.yml` -> `.woodpecker/*.yaml` -> `.woodpecker.yml` -> `.woodpecker.yaml` -> `.drone.yml`. If you set a custom path Woodpecker tries to load your configuration or fails if no configuration could be found at the specified location. To use a [multiple workflows](./25-workflows.md) with a custom path you have to change it to a folder path ending with a `/` like `.woodpecker/`.
 
 ## Repository hooks
 
