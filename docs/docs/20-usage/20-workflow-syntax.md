# Workflow syntax

The Workflow section defines a list of steps to build, test and deploy your code. The steps are executed serially in the order in which they are defined. If a step returns a non-zero exit code, the workflow and therefore the entire pipeline terminates immediately and returns an error status.

:::note
An exception to this rule are steps with a [`status: [failure]`](#status) condition, which ensures that they are executed in the case of a failed run.
:::

:::note
We support most of YAML 1.2, but preserve some behavior from 1.1 for backward compatibility.
Read more at: [https://github.com/go-yaml/yaml](https://github.com/go-yaml/yaml/tree/v3)
:::

Example steps:

```yaml
steps:
  - name: backend
    image: golang
    commands:
      - go build
      - go test
  - name: frontend
    image: node
    commands:
      - npm install
      - npm run test
      - npm run build
```

In the above example we define two steps, `frontend` and `backend`. The names of these steps are completely arbitrary.

The name is optional, if not added the steps will be numerated.

Another way to name a step is by using dictionaries:

```yaml
steps:
  backend:
    image: golang
    commands:
      - go build
      - go test
  frontend:
    image: node
    commands:
      - npm install
      - npm run test
      - npm run build
```

## Skip Commits

Woodpecker gives the ability to skip individual commits by adding `[SKIP CI]` or `[CI SKIP]` to the commit message. Note this is case-insensitive.

```bash
git commit -m "updated README [CI SKIP]"
```

## Steps

Every step of your workflow executes commands inside a specified container.<br>
The defined steps are executed in sequence by default, if they should run in parallel you can use [`depends_on`](./20-workflow-syntax.md#depends_on).<br>
The associated commit is checked out with git to a workspace which is mounted to every step of the workflow as the working directory.

```diff
 steps:
   - name: backend
     image: golang
     commands:
+      - go build
+      - go test
```

### File changes are incremental

- Woodpecker clones the source code in the beginning of the workflow
- Changes to files are persisted through steps as the same volume is mounted to all steps

```yaml title=".woodpecker.yaml"
steps:
  - name: build
    image: debian
    commands:
      - echo "test content" > myfile
  - name: a-test-step
    image: debian
    commands:
      - cat myfile
```

### `image`

Woodpecker pulls the defined image and uses it as environment to execute the workflow step commands, for plugins and for service containers.

When using the `local` backend, the `image` entry is used to specify the shell, such as Bash or Fish, that is used to run the commands.

```diff
 steps:
   - name: build
+    image: golang:1.6
     commands:
       - go build
       - go test

   - name: publish
+    image: woodpeckerci/plugin-kaniko
     repo: foo/bar

 services:
   - name: database
+    image: mysql
```

Woodpecker supports any valid Docker image from any Docker registry:

```yaml
image: golang
image: golang:1.7
image: library/golang:1.7
image: index.docker.io/library/golang
image: index.docker.io/library/golang:1.7
```

Woodpecker does not automatically upgrade container images. Example configuration to always pull the latest image when updates are available:

```diff
 steps:
   - name: build
     image: golang:latest
+    pull: true
```

Learn more how you can use images from [different registries](./41-registries.md).

### `commands`

Commands of every step are executed serially as if you would enter them into your local shell.

```diff
 steps:
   - name: backend
     image: golang
     commands:
+      - go build
+      - go test
```

There is no magic here. The above commands are converted to a simple shell script. The commands in the above example are roughly converted to the below script:

```bash
#!/bin/sh
set -e

go build
go test
```

The above shell script is then executed as the container entrypoint. The below docker command is an (incomplete) example of how the script is executed:

```bash
docker run --entrypoint=build.sh golang
```

:::note
Only build steps can define commands. You cannot use commands with plugins or services.
:::

### `entrypoint`

Allows you to specify the entrypoint for containers. Note that this must be a list of the command and its arguments (e.g. `["/bin/sh", "-c"]`).

If you define [`commands`](#commands), the default entrypoint will be `["/bin/sh", "-c", "echo $CI_SCRIPT | base64 -d | /bin/sh -e"]`.
You can also use a custom shell with `CI_SCRIPT` (Base64-encoded) if you set `commands`.

### `environment`

Woodpecker provides the ability to pass environment variables to individual steps.

For more details, check the [environment docs](./50-environment.md).

### `failure`

Some of the steps may be allowed to fail without causing the whole workflow and therefore pipeline to report a failure (e.g., a step executing a linting check). To enable this, add `failure: ignore` to your step. If Woodpecker encounters an error while executing the step, it will report it as failed but still executes the next steps of the workflow, if any, without affecting the status of the workflow.

```diff
 steps:
   - name: backend
     image: golang
     commands:
       - go build
       - go test
+    failure: ignore
```

### `when` - Conditional Execution

Woodpecker supports defining a list of conditions for a step by using a `when` block. If at least one of the conditions in the `when` block evaluate to true the step is executed, otherwise it is skipped. A condition is evaluated to true if _all_ sub-conditions are true.
A condition can be a check like:

```diff
 steps:
   - name: prettier
     image: woodpeckerci/plugin-prettier
+    when:
+      - event: pull_request
+        repo: test/test
+      - event: push
+        branch: main
```

The `prettier` step is executed if one of these conditions is met:

1. The pipeline is executed from a pull request in the repo `test/test`
2. The pipeline is executed from a push to `main`

#### `repo`

Example conditional execution by repository:

```diff
 steps:
   - name: prettier
     image: woodpeckerci/plugin-prettier
+    when:
+      - repo: test/test
```

#### `branch`

:::note
Branch conditions are not applied to tags.
:::

Example conditional execution by branch:

```diff
 steps:
   - name: prettier
     image: woodpeckerci/plugin-prettier
+    when:
+      - branch: main
```

> The step now triggers on main branch, but also if the target branch of a pull request is `main`. Add an event condition to limit it further to pushes on main only.

Execute a step if the branch is `main` or `develop`:

```yaml
when:
  - branch: [main, develop]
```

Execute a step if the branch starts with `prefix/*`:

```yaml
when:
  - branch: prefix/*
```

The branch matching is done using [doublestar](https://github.com/bmatcuk/doublestar/#usage), note that a pattern starting with `*` should be put between quotes and a literal `/` needs to be escaped. A few examples:

- `*\\/*` to match patterns with exactly 1 `/`
- `*\\/**` to match patters with at least 1 `/`
- `*` to match patterns without `/`
- `**` to match everything

Execute a step using custom include and exclude logic:

```yaml
when:
  - branch:
      include: [main, release/*]
      exclude: [release/1.0.0, release/1.1.*]
```

#### `event`

The available events are:

- `push`: triggered when a commit is pushed to a branch.
- `pull_request`: triggered when a pull request is opened or a new commit is pushed to it.
- `pull_request_closed`: triggered when a pull request is closed or merged.
- `tag`: triggered when a tag is pushed.
- `release`: triggered when a release, pre-release or draft is created. (You can apply further filters using [evaluate](#evaluate) with [environment variables](./50-environment.md#built-in-environment-variables).)
- `deployment`: triggered when a deployment is created in the repository. (This event can be triggered from Woodpecker directly. GitHub also supports webhook triggers.)
- `cron`: triggered when a cron job is executed.
- `manual`: triggered when a user manually triggers a pipeline.

Execute a step if the build event is a `tag`:

```yaml
when:
  - event: tag
```

Execute a step if the pipeline event is a `push` to a specified branch:

```diff
when:
  - event: push
+   branch: main
```

Execute a step for multiple events:

```yaml
when:
  - event: [push, tag, deployment]
```

#### `cron`

This filter **only** applies to cron events and filters based on the name of a cron job.

Make sure to have a `event: cron` condition in the `when`-filters as well.

```yaml
when:
  - event: cron
    cron: sync_* # name of your cron job
```

[Read more about cron](./45-cron.md)

#### `ref`

The `ref` filter compares the git reference against which the workflow is executed.
This allows you to filter, for example, tags that must start with **v**:

```yaml
when:
  - event: tag
    ref: refs/tags/v*
```

#### `status`

There are use cases for executing steps on failure, such as sending notifications for failed workflow/pipeline. Use the status constraint to execute steps even when the workflow fails:

```diff
 steps:
   - name: notify
     image: alpine
+    when:
+      - status: [ success, failure ]
```

#### `platform`

:::note
This condition should be used in conjunction with a [matrix](./30-matrix-workflows.md#example-matrix-pipeline-using-multiple-platforms) workflow as a regular workflow will only be executed by a single agent which only has one arch.
:::

Execute a step for a specific platform:

```yaml
when:
  - platform: linux/amd64
```

Execute a step for a specific platform using wildcards:

```yaml
when:
  - platform: [linux/*, windows/amd64]
```

#### `matrix`

Execute a step for a single matrix permutation:

```yaml
when:
  - matrix:
      GO_VERSION: 1.5
      REDIS_VERSION: 2.8
```

#### `instance`

Execute a step only on a certain Woodpecker instance matching the specified hostname:

```yaml
when:
  - instance: stage.woodpecker.company.com
```

#### `path`

:::info
Path conditions are applied only to **push** and **pull_request** events.
It is currently **only available** for GitHub, GitLab and Gitea (version 1.18.0 and newer)
:::

Execute a step only on a pipeline with certain files being changed:

```yaml
when:
  - path: 'src/*'
```

You can use [glob patterns](https://github.com/bmatcuk/doublestar#patterns) to match the changed files and specify if the step should run if a file matching that pattern has been changed `include` or if some files have **not** been changed `exclude`.

For pipelines without file changes (empty commits or on events without file changes like `tag`), you can use `on_empty` to set whether this condition should be **true** _(default)_ or **false** in these cases.

```yaml
when:
  - path:
      include: ['.woodpecker/*.yaml', '*.ini']
      exclude: ['*.md', 'docs/**']
      ignore_message: '[ALL]'
      on_empty: true
```

:::info
Passing a defined ignore-message like `[ALL]` inside the commit message will ignore all path conditions and the `on_empty` setting.
:::

#### `evaluate`

Execute a step only if the provided evaluate expression is equal to true. Both built-in [`CI_`](./50-environment.md#built-in-environment-variables) and custom variables can be used inside the expression.

The expression syntax can be found in [the docs](https://github.com/expr-lang/expr/blob/master/docs/language-definition.md) of the underlying library.

Run on pushes to the default branch for the repository `owner/repo`:

```yaml
when:
  - evaluate: 'CI_PIPELINE_EVENT == "push" && CI_REPO == "owner/repo" && CI_COMMIT_BRANCH == CI_REPO_DEFAULT_BRANCH'
```

Run on commits created by user `woodpecker-ci`:

```yaml
when:
  - evaluate: 'CI_COMMIT_AUTHOR == "woodpecker-ci"'
```

Skip all commits containing `please ignore me` in the commit message:

```yaml
when:
  - evaluate: 'not (CI_COMMIT_MESSAGE contains "please ignore me")'
```

Run on pull requests with the label `deploy`:

```yaml
when:
  - evaluate: 'CI_COMMIT_PULL_REQUEST_LABELS contains "deploy"'
```

Skip step only if `SKIP=true`, run otherwise or if undefined:

```yaml
when:
  - evaluate: 'SKIP != "true"'
```

### `depends_on`

Normally steps of a workflow are executed serially in the order in which they are defined. As soon as you set `depends_on` for a step a [directed acyclic graph](https://en.wikipedia.org/wiki/Directed_acyclic_graph) will be used and all steps of the workflow will be executed in parallel besides the steps that have a dependency set to another step using `depends_on`:

```diff
 steps:
   - name: build # build will be executed immediately
     image: golang
     commands:
       - go build

   - name: deploy
     image: woodpeckerci/plugin-kaniko
     settings:
       repo: foo/bar
+    depends_on: [build, test] # deploy will be executed after build and test finished

   - name: test # test will be executed immediately as no dependencies are set
     image: golang
     commands:
       - go test
```

:::note
You can define a step to start immediately without dependencies by adding an empty `depends_on: []`. By setting `depends_on` on a single step all other steps will be immediately executed as well if no further dependencies are specified.

```yaml
steps:
  - name: check code format
    image: mstruebing/editorconfig-checker
    depends_on: [] # enable parallel steps
  ...
```

:::

### `volumes`

Woodpecker gives the ability to define Docker volumes in the YAML. You can use this parameter to mount files or folders on the host machine into your containers.

For more details check the [volumes docs](./70-volumes.md).

### `detach`

Woodpecker gives the ability to detach steps to run them in background until the workflow finishes.

For more details check the [service docs](./60-services.md#detachment).

### `directory`

Using `directory`, you can set a subdirectory of your repository or an absolute path inside the Docker container in which your commands will run.

## `services`

Woodpecker can provide service containers. They can for example be used to run databases or cache containers during the execution of workflow.

For more details check the [services docs](./60-services.md).

## `workspace`

The workspace defines the shared volume and working directory shared by all workflow steps.
The default workspace base is `/woodpecker` and the path is extended with the repository URL (`src/{url-without-schema}`).
So an example would be `/woodpecker/src/github.com/octocat/hello-world`.

The workspace can be customized using the workspace block in the YAML file:

```diff
+workspace:
+  base: /go
+  path: src/github.com/octocat/hello-world

 steps:
   - name: build
     image: golang:latest
     commands:
       - go get
       - go test
```

:::note
Plugins will always have the workspace base at `/woodpecker`
:::

The base attribute defines a shared base volume available to all steps. This ensures your source code, dependencies and compiled binaries are persisted and shared between steps.

```diff
 workspace:
+  base: /go
   path: src/github.com/octocat/hello-world

 steps:
   - name: deps
     image: golang:latest
     commands:
       - go get
       - go test
   - name: build
     image: node:latest
     commands:
       - go build
```

This would be equivalent to the following docker commands:

```bash
docker volume create my-named-volume

docker run --volume=my-named-volume:/go golang:latest
docker run --volume=my-named-volume:/go node:latest
```

The path attribute defines the working directory of your build. This is where your code is cloned and will be the default working directory of every step in your build process. The path must be relative and is combined with your base path.

```diff
 workspace:
   base: /go
+  path: src/github.com/octocat/hello-world
```

```bash
git clone https://github.com/octocat/hello-world \
  /go/src/github.com/octocat/hello-world
```

<!-- markdownlint-disable no-duplicate-heading -->

## `matrix`

<!-- markdownlint-enable no-duplicate-heading -->

Woodpecker has integrated support for matrix builds. Woodpecker executes a separate build task for each combination in the matrix, allowing you to build and test a single commit against multiple configurations.

For more details check the [matrix build docs](./30-matrix-workflows.md).

## `labels`

<<<<<<< HEAD
Use labels to select the agent that executes your workflow. An agent will execute a workflow only if **all** its assigned labels match the workflow's labels. For Kubernetes agents, these labels propagate to any related resources created during pipeline execution, including pods and secrets.
To configure additional agent labels, see the [agent configuration options](../30-administration/15-agent-config.md#woodpecker_agent_labels). Agents have pre-configured filters for the following labels:

| Label                              | Description                                                        | Woodpecker managed |
|------------------------------------|--------------------------------------------------------------------|--------------------|
| `woodpecker-ci.org/forge-id`       | Internal Forge identifier                                          | 🤖 yes             |
| `woodpecker-ci.org/repo-forge-id`  | Repository identifier from the Forge                               | 🤖 yes             |
| `woodpecker-ci.org/repo-id`        | Internal repository identifier                                     | 🤖 yes             |
| `woodpecker-ci.org/repo-name`      | Repository display name (excluding project/organization)           | 🤖 yes             |
| `woodpecker-ci.org/repo-full-name` | Repository display name (including project/organization)           | 🤖 yes             |
| `woodpecker-ci.org/branch`         | Git branch name                                                    | 🤖 yes             |
| `woodpecker-ci.org/org-id`         | Internal organization/project identifier                           | 🤖 yes             |
| `repo`                             | (deprecated) Combined repository and project name (`org/git_repo`) | 🤖 yes             |
| `platform`                         | (deprecated) Agent OS and CPU architecture (e.g., `linux/amd64`)   | 🧑‍💻 no           |
| `hostname`                         | Agent name                                                         | 🧑‍💻 no           |
| `backend`                          | Agent's backend technology (kubernetes, docker, local)             | 🧑‍💻 no           |
| `org-id`                           | Internal organization/project identifier                           | 🤖 yes             |

You can add more labels as key-value pairs under the `labels` field in your pipeline. Labels marked as Woodpecker managed can not be set as part of the pipeline definition. Labels with empty values are ignored.

Specifying the [platform attribute](#platform) for your workflow automatically adds a corresponding `woodpecker-ci.org/platform` label, such as `woodpecker-ci.org/platform=your-os/your-arch`.
=======
You can set labels for your workflow to select an agent to execute the workflow on. An agent will pick up and run a workflow when **every** label assigned to it matches the agents labels.

To set additional agent labels, check the [agent configuration options](../30-administration/10-configuration/30-agent.md#woodpecker_agent_labels). Agents will have at least four default labels: `platform=agent-os/agent-arch`, `hostname=my-agent`, `backend=docker` (type of the agent backend) and `repo=*`. Agents can use a `*` as a wildcard for a label. For example `repo=*` will match every repo.

Workflow labels with an empty value will be ignored.
By default, each workflow has at least the `repo=your-user/your-repo-name` label. If you have set the [platform attribute](#platform) for your workflow it will have a label like `platform=your-os/your-arch` as well.

You can add additional labels as a key value map:
>>>>>>> 9869f1be

```diff
+labels:
+  location: europe # Only agents with `location=europe` or `location=*` will execute this workflow.
+  weather: sun
+  hostname: "" # Ignored because the value is empty.
+  woodpecker-ci.org/forge-id: 1 # Ignored because it sets a managed label.

 steps:
   - name: build
     image: golang
     commands:
       - go build
       - go test
```

### Filter by platform

To configure your workflow to only be executed on an agent with a specific platform, you can use the `platform` key.
Have a look at the official [go docs](https://go.dev/doc/install/source) for the available platforms. The syntax of the platform is `GOOS/GOARCH` like `linux/arm64` or `linux/amd64`.

Example:

Assuming we have two agents, one `linux/arm` and one `linux/amd64`. Previously this workflow would have executed on **either agent**, as Woodpecker is not fussy about where it runs the workflows. By setting the following option it will only be executed on an agent with the platform `linux/arm64`.

```diff
+labels:
+  platform: linux/arm64

 steps:
   [...]
```

## `variables`

Woodpecker supports using [YAML anchors & aliases](https://yaml.org/spec/1.2.2/#3222-anchors-and-aliases) as variables in the workflow configuration.

For more details and examples check the [Advanced usage docs](./90-advanced-usage.md)

## `clone`

Woodpecker automatically configures a default clone step if not explicitly defined. When using the `local` backend, the [plugin-git](https://github.com/woodpecker-ci/plugin-git) binary must be on your `$PATH` for the default clone step to work. If not, you can still write a manual clone step.

You can manually configure the clone step in your workflow for customization:

```diff
+clone:
+  git:
+    image: woodpeckerci/plugin-git

 steps:
   - name: build
     image: golang
     commands:
       - go build
       - go test
```

Example configuration to override depth:

```diff
 clone:
   - name: git
     image: woodpeckerci/plugin-git
+    settings:
+      partial: false
+      depth: 50
```

Example configuration to use a custom clone plugin:

```diff
 clone:
   - name: git
+    image: octocat/custom-git-plugin
```

### Git Submodules

To use the credentials that cloned the repository to clone it's submodules, update `.gitmodules` to use `https` instead of `git`:

```diff
 [submodule "my-module"]
 path = my-module
-url = git@github.com:octocat/my-module.git
+url = https://github.com/octocat/my-module.git
```

To use the ssh git url in `.gitmodules` for users cloning with ssh, and also use the https url in Woodpecker, add `submodule_override`:

```diff
 clone:
   - name: git
     image: woodpeckerci/plugin-git
     settings:
       recursive: true
+      submodule_override:
+        my-module: https://github.com/octocat/my-module.git

steps:
  ...
```

## `skip_clone`

By default Woodpecker is automatically adding a clone step. This clone step can be configured by the [clone](#clone) property. If you do not need a `clone` step at all you can skip it using:

```yaml
skip_clone: true
```

## `when` - Global workflow conditions

Woodpecker gives the ability to skip whole workflows ([not just steps](#when---conditional-execution)) based on certain conditions by a `when` block. If all conditions in the `when` block evaluate to true the workflow is executed, otherwise it is skipped, but treated as successful and other workflows depending on it will still continue.

For more information about the specific filters, take a look at the [step-specific `when` filters](#when---conditional-execution).

Example conditional execution by branch:

```diff
+when:
+  branch: main
+
 steps:
   - name: prettier
     image: woodpeckerci/plugin-prettier
```

The workflow now triggers on `main`, but also if the target branch of a pull request is `main`.

<!-- markdownlint-disable no-duplicate-heading -->

## `depends_on`

<!-- markdownlint-enable no-duplicate-heading -->

Woodpecker supports to define multiple workflows for a repository. Those workflows will run independent from each other. To depend them on each other you can use the [`depends_on`](./25-workflows.md#flow-control) keyword.

## `runs_on`

Workflows that should run even on failure should set the `runs_on` tag. See [here](./25-workflows.md#flow-control) for an example.

## Advanced network options for steps

:::warning
Only allowed if 'Trusted Network' option is enabled in repo settings by an admin.
:::

### `dns`

If the backend engine understands to change the DNS server and lookup domain,
this options will be used to alter the default DNS config to a custom one for a specific step.

```yaml
steps:
  - name: build
    image: plugin/abc
    dns: 1.2.3.4
    dns_search: 'internal.company'
```

## Privileged mode

Woodpecker gives the ability to configure privileged mode in the YAML. You can use this parameter to launch containers with escalated capabilities.

:::info
Privileged mode is only available to trusted repositories and for security reasons should only be used in private environments. See [project settings](./75-project-settings.md#trusted) to enable trusted mode.
:::

```diff
 steps:
   - name: build
     image: docker
     environment:
       - DOCKER_HOST=tcp://docker:2375
     commands:
       - docker --tls=false ps

 services:
   - name: docker
     image: docker:dind
     commands: dockerd-entrypoint.sh --storage-driver=vfs --tls=false
+    privileged: true
```<|MERGE_RESOLUTION|>--- conflicted
+++ resolved
@@ -594,7 +594,6 @@
 
 ## `labels`
 
-<<<<<<< HEAD
 Use labels to select the agent that executes your workflow. An agent will execute a workflow only if **all** its assigned labels match the workflow's labels. For Kubernetes agents, these labels propagate to any related resources created during pipeline execution, including pods and secrets.
 To configure additional agent labels, see the [agent configuration options](../30-administration/15-agent-config.md#woodpecker_agent_labels). Agents have pre-configured filters for the following labels:
 
@@ -616,16 +615,6 @@
 You can add more labels as key-value pairs under the `labels` field in your pipeline. Labels marked as Woodpecker managed can not be set as part of the pipeline definition. Labels with empty values are ignored.
 
 Specifying the [platform attribute](#platform) for your workflow automatically adds a corresponding `woodpecker-ci.org/platform` label, such as `woodpecker-ci.org/platform=your-os/your-arch`.
-=======
-You can set labels for your workflow to select an agent to execute the workflow on. An agent will pick up and run a workflow when **every** label assigned to it matches the agents labels.
-
-To set additional agent labels, check the [agent configuration options](../30-administration/10-configuration/30-agent.md#woodpecker_agent_labels). Agents will have at least four default labels: `platform=agent-os/agent-arch`, `hostname=my-agent`, `backend=docker` (type of the agent backend) and `repo=*`. Agents can use a `*` as a wildcard for a label. For example `repo=*` will match every repo.
-
-Workflow labels with an empty value will be ignored.
-By default, each workflow has at least the `repo=your-user/your-repo-name` label. If you have set the [platform attribute](#platform) for your workflow it will have a label like `platform=your-os/your-arch` as well.
-
-You can add additional labels as a key value map:
->>>>>>> 9869f1be
 
 ```diff
 +labels:
