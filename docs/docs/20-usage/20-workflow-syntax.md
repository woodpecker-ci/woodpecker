--- conflicted
+++ resolved
@@ -774,11 +774,7 @@
 Woodpecker gives the ability to configure privileged mode in the YAML. You can use this parameter to launch containers with escalated capabilities.
 
 :::info
-<<<<<<< HEAD
-Privileged mode is only available to trusted repositories and for security reasons should only be used in private environments. See [repository settings](./71-repo-settings.md#trusted) to enable trusted mode.
-=======
 Privileged mode is only available to trusted repositories and for security reasons should only be used in private environments. See [project settings](./75-project-settings.md#trusted) to enable trusted mode.
->>>>>>> e69652de
 :::
 
 ```diff
