--- conflicted
+++ resolved
@@ -89,16 +89,7 @@
 
 ## Image filter
 
-<<<<<<< HEAD
 To prevent abusing your secrets from malicious usage, you can limit a secret to a list of images. If enabled they are not available to any other plugin (steps without user-defined commands). If you or an attacker defines explicit commands, the secrets will not be available to the container to prevent leaking them.
-=======
-To prevent abusing your secrets with malicious pull requests, you can limit a secret to a list of images. They are not available to any other container. In addition, you can make the secret available only for plugins (steps without user-defined commands).
-
-:::warning
-If you enable the option "Only available for plugins", always set an image filter too. Otherwise, the secret can be accessed by a very simple self-developed plugin and is thus _not_ safe.
-If you only set an image filter, you could still access the secret using the same image and by specifying a command that prints it.
-:::
->>>>>>> c344cbb0
 
 ## CLI Examples
 
