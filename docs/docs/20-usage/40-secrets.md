--- conflicted
+++ resolved
@@ -26,13 +26,9 @@
 +    secrets: [ docker_username, DOCKER_PASSWORD ]
 ```
 
-<<<<<<< HEAD
-### Use secrets in settings and environment
-=======
 The case of the environment variables is not changed, but secret matching is done case-insensitively. In the example above, `DOCKER_PASSWORD` would also match if the secret is called `docker_password`.
 
-### Use secrets in settings
->>>>>>> 16dca0ab
+### Use secrets in settings and environment
 
 You can set an setting or environment value from secrets using the `from_secret` syntax.
 
