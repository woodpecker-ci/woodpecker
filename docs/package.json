{
  "name": "woodpecker",
  "version": "0.0.0",
  "private": true,
  "scripts": {
    "start": "cd ../ && make docs && cd docs && docusaurus start",
    "build": "pnpm build:woodpecker-plugins && docusaurus build",
    "build:woodpecker-plugins": "cd plugins/woodpecker-plugins && pnpm i && pnpm build",
    "swizzle": "docusaurus swizzle",
    "deploy": "docusaurus deploy",
    "clear": "docusaurus clear",
    "serve": "docusaurus serve",
    "write-translations": "docusaurus write-translations",
    "write-heading-ids": "docusaurus write-heading-ids"
  },
  "dependencies": {
    "@docusaurus/core": "^3.0.0",
    "@docusaurus/preset-classic": "^3.0.0",
<<<<<<< HEAD
    "@easyops-cn/docusaurus-search-local": "^0.37.0",
=======
    "@easyops-cn/docusaurus-search-local": "^0.37.1",
>>>>>>> f2ed2e7b
    "@mdx-js/react": "^3.0.0",
    "@svgr/webpack": "^8.0.0",
    "clsx": "^2.0.0",
    "esbuild-loader": "^4.0.0",
    "file-loader": "^6.2.0",
    "prism-react-renderer": "^2.1.0",
    "react": "^18.2.0",
    "react-dom": "^18.2.0",
    "redocusaurus": "^2.0.0",
    "url-loader": "^4.1.1"
  },
  "browserslist": {
    "production": [
      ">0.5%",
      "not dead",
      "not op_mini all"
    ],
    "development": [
      "last 1 chrome version",
      "last 1 firefox version",
      "last 1 safari version"
    ]
  },
  "devDependencies": {
    "@docusaurus/module-type-aliases": "^3.0.0",
    "@docusaurus/tsconfig": "3.0.0",
    "@docusaurus/types": "^3.0.0",
    "@types/node": "^20.0.0",
    "@types/react": "^18.2.31",
    "@types/react-helmet": "^6.1.6",
    "@types/react-router-dom": "^5.3.3",
    "typescript": "^5.0.0"
  },
  "pnpm": {
    "overrides": {
      "trim": "^0.0.3",
      "got": "^11.8.5"
    }
  }
}<|MERGE_RESOLUTION|>--- conflicted
+++ resolved
@@ -16,11 +16,7 @@
   "dependencies": {
     "@docusaurus/core": "^3.0.0",
     "@docusaurus/preset-classic": "^3.0.0",
-<<<<<<< HEAD
-    "@easyops-cn/docusaurus-search-local": "^0.37.0",
-=======
     "@easyops-cn/docusaurus-search-local": "^0.37.1",
->>>>>>> f2ed2e7b
     "@mdx-js/react": "^3.0.0",
     "@svgr/webpack": "^8.0.0",
     "clsx": "^2.0.0",
