--- conflicted
+++ resolved
@@ -14,14 +14,9 @@
     "write-heading-ids": "docusaurus write-heading-ids"
   },
   "dependencies": {
-<<<<<<< HEAD
     "@docusaurus/core": "^2.0.0-beta.7",
     "@docusaurus/preset-classic": "^2.0.0-beta.7",
-=======
-    "@docusaurus/core": "2.0.0-beta.6",
-    "@docusaurus/preset-classic": "2.0.0-beta.6",
-    "@docusaurus/theme-search-algolia": "^2.0.0-beta.6",
->>>>>>> 4f8a9893
+    "@docusaurus/theme-search-algolia": "^2.0.0-beta.7",
     "@mdx-js/react": "^1.6.22",
     "@svgr/webpack": "^5.5.0",
     "clsx": "^1.1.1",
