// Copyright 2022 Woodpecker Authors
// Copyright 2018 Drone.IO Inc.
//
// Licensed under the Apache License, Version 2.0 (the "License");
// you may not use this file except in compliance with the License.
// You may obtain a copy of the License at
//
//      http://www.apache.org/licenses/LICENSE-2.0
//
// Unless required by applicable law or agreed to in writing, software
// distributed under the License is distributed on an "AS IS" BASIS,
// WITHOUT WARRANTIES OR CONDITIONS OF ANY KIND, either express or implied.
// See the License for the specific language governing permissions and
// limitations under the License.

package agent

import (
	"encoding/json"
	"io"
	"sync"
	"time"
)

type State struct {
	sync.Mutex `json:"-"`
	Polling    int             `json:"polling_count"`
	Running    int             `json:"running_count"`
	Metadata   map[string]Info `json:"running"`
}

type Info struct {
	ID       string        `json:"id"`
	Repo     string        `json:"repository"`
	Pipeline string        `json:"pipeline_number"`
	Started  time.Time     `json:"pipeline_started"`
	Timeout  time.Duration `json:"pipeline_timeout"`
}

func (s *State) Add(id string, timeout time.Duration, repo, pipeline string) {
	s.Lock()
	s.Polling--
	s.Running++
	s.Metadata[id] = Info{
		ID:       id,
		Repo:     repo,
		Pipeline: pipeline,
		Timeout:  timeout,
		Started:  time.Now().UTC(),
	}
	s.Unlock()
}

func (s *State) Done(id string) {
	s.Lock()
	s.Polling++
	s.Running--
	delete(s.Metadata, id)
	s.Unlock()
}

func (s *State) Healthy() bool {
	s.Lock()
	defer s.Unlock()
	now := time.Now()
	buf := time.Hour // 1 hour buffer
	for _, item := range s.Metadata {
		if now.After(item.Started.Add(item.Timeout).Add(buf)) {
			return false
		}
	}
	return true
}

func (s *State) WriteTo(w io.Writer) (int64, error) {
	s.Lock()
	out, err := json.Marshal(s)
<<<<<<< HEAD
	if err != nil {
		s.Unlock()
		return 0, err
	}
=======
>>>>>>> 768fd718
	s.Unlock()
	if err != nil {
		return 0, err
	}
	ret, err := w.Write(out)
	return int64(ret), err
}<|MERGE_RESOLUTION|>--- conflicted
+++ resolved
@@ -75,13 +75,6 @@
 func (s *State) WriteTo(w io.Writer) (int64, error) {
 	s.Lock()
 	out, err := json.Marshal(s)
-<<<<<<< HEAD
-	if err != nil {
-		s.Unlock()
-		return 0, err
-	}
-=======
->>>>>>> 768fd718
 	s.Unlock()
 	if err != nil {
 		return 0, err
