// Copyright 2023 Woodpecker Authors
//
// Licensed under the Apache License, Version 2.0 (the "License");
// you may not use this file except in compliance with the License.
// You may obtain a copy of the License at
//
//      http://www.apache.org/licenses/LICENSE-2.0
//
// Unless required by applicable law or agreed to in writing, software
// distributed under the License is distributed on an "AS IS" BASIS,
// WITHOUT WARRANTIES OR CONDITIONS OF ANY KIND, either express or implied.
// See the License for the specific language governing permissions and
// limitations under the License.

package rpc

import (
	"context"
	"encoding/json"
	"strings"
	"time"

	"github.com/cenkalti/backoff/v4"
	"github.com/rs/zerolog/log"
	"google.golang.org/grpc"
	"google.golang.org/grpc/codes"
	"google.golang.org/grpc/status"
	grpcproto "google.golang.org/protobuf/proto"

	backend "go.woodpecker-ci.org/woodpecker/v2/pipeline/backend/types"
	"go.woodpecker-ci.org/woodpecker/v2/pipeline/rpc"
	"go.woodpecker-ci.org/woodpecker/v2/pipeline/rpc/proto"
)

const (
	// Set grpc version on compile time to compare against server version response.
	ClientGrpcVersion int32 = proto.Version

	// Maximum size of an outgoing log message.
	// Picked to prevent it from going over GRPC size limit (4 MiB) with a large safety margin.
	maxLogBatchSize int = 1 * 1024 * 1024

	// Maximum amount of time between sending consecutive batched log messages.
	// Controls the delay between the CI job generating a log record, and web users receiving it.
	maxLogFlushPeriod time.Duration = time.Second
)

type client struct {
	client proto.WoodpeckerClient
	conn   *grpc.ClientConn
	logs   chan *proto.LogEntry
}

// NewGrpcClient returns a new grpc Client.
func NewGrpcClient(ctx context.Context, conn *grpc.ClientConn) rpc.Peer {
	client := new(client)
	client.client = proto.NewWoodpeckerClient(conn)
	client.conn = conn
	client.logs = make(chan *proto.LogEntry, 10) // max memory use: 10 lines * 1 MiB
	go client.processLogs(ctx)
	return client
}

func (c *client) Close() error {
	close(c.logs)
	return c.conn.Close()
}

func (c *client) newBackOff() backoff.BackOff {
	b := backoff.NewExponentialBackOff()
	b.MaxElapsedTime = 0
	b.MaxInterval = 10 * time.Second          //nolint:mnd
	b.InitialInterval = 10 * time.Millisecond //nolint:mnd
	return b
}

// Version returns the server- & grpc-version.
func (c *client) Version(ctx context.Context) (*rpc.Version, error) {
	res, err := c.client.Version(ctx, &proto.Empty{})
	if err != nil {
		return nil, err
	}
	return &rpc.Version{
		GrpcVersion:   res.GrpcVersion,
		ServerVersion: res.ServerVersion,
	}, nil
}

// Next returns the next workflow in the queue.
func (c *client) Next(ctx context.Context, filter rpc.Filter) (*rpc.Workflow, error) {
	var res *proto.NextResponse
	var err error
	retry := c.newBackOff()
	req := new(proto.NextRequest)
	req.Filter = new(proto.Filter)
	req.Filter.Labels = filter.Labels
	for {
		res, err = c.client.Next(ctx, req)
		if err == nil {
			break
		}

		switch status.Code(err) {
		case codes.Canceled:
			if ctx.Err() != nil {
				// expected as context was canceled
				log.Debug().Err(err).Msgf("grpc error: next(): context canceled")
				return nil, nil
			}
			log.Error().Err(err).Msgf("grpc error: next(): code: %v", status.Code(err))
			return nil, err
		case
			codes.Aborted,
			codes.DataLoss,
			codes.DeadlineExceeded,
			codes.Internal,
			codes.Unavailable:
			// non-fatal errors
			// TODO: remove after adding continuous data exchange by something like #536
			if strings.Contains(err.Error(), "\"too_many_pings\"") {
				// https://github.com/woodpecker-ci/woodpecker/issues/717#issuecomment-1049365104
				log.Trace().Err(err).Msg("grpc: to many keepalive pings without sending data")
			} else {
				log.Warn().Err(err).Msgf("grpc error: next(): code: %v", status.Code(err))
			}
		default:
			log.Error().Err(err).Msgf("grpc error: next(): code: %v", status.Code(err))
			return nil, err
		}

		select {
		case <-time.After(retry.NextBackOff()):
		case <-ctx.Done():
			return nil, nil
		}
	}

	if res.GetWorkflow() == nil {
		return nil, nil
	}

	w := new(rpc.Workflow)
	w.ID = res.GetWorkflow().GetId()
	w.Timeout = res.GetWorkflow().GetTimeout()
	w.Config = new(backend.Config)
	if err := json.Unmarshal(res.GetWorkflow().GetPayload(), w.Config); err != nil {
		log.Error().Err(err).Msgf("could not unmarshal workflow config of '%s'", w.ID)
	}
	return w, nil
}

// Wait blocks until the workflow is complete.
func (c *client) Wait(ctx context.Context, workflowID string) (err error) {
	retry := c.newBackOff()
	req := new(proto.WaitRequest)
	req.Id = workflowID
	for {
		_, err = c.client.Wait(ctx, req)
		if err == nil {
			break
		}

		switch status.Code(err) {
		case codes.Canceled:
			if ctx.Err() != nil {
				// expected as context was canceled
				log.Debug().Err(err).Msgf("grpc error: wait(): context canceled")
				return nil
			}
			log.Error().Err(err).Msgf("grpc error: wait(): code: %v", status.Code(err))
			return err
		case
			codes.Aborted,
			codes.DataLoss,
			codes.DeadlineExceeded,
			codes.Internal,
			codes.Unavailable:
			// non-fatal errors
			log.Warn().Err(err).Msgf("grpc error: wait(): code: %v", status.Code(err))
		default:
			log.Error().Err(err).Msgf("grpc error: wait(): code: %v", status.Code(err))
			return err
		}

		select {
		case <-time.After(retry.NextBackOff()):
		case <-ctx.Done():
			return ctx.Err()
		}
	}
	return nil
}

// Init signals the workflow is initialized.
func (c *client) Init(ctx context.Context, workflowID string, state rpc.WorkflowState) (err error) {
	retry := c.newBackOff()
	req := new(proto.InitRequest)
	req.Id = workflowID
	req.State = new(proto.WorkflowState)
	req.State.Started = state.Started
	req.State.Finished = state.Finished
	req.State.Error = state.Error
	for {
		_, err = c.client.Init(ctx, req)
		if err == nil {
			break
		}

		log.Error().Err(err).Msgf("grpc error: init(): code: %v", status.Code(err))

		switch status.Code(err) {
		case codes.Canceled:
			if ctx.Err() != nil {
				// expected as context was canceled
				log.Debug().Err(err).Msgf("grpc error: init(): context canceled")
				return nil
			}
			log.Error().Err(err).Msgf("grpc error: init(): code: %v", status.Code(err))
			return err
		case
			codes.Aborted,
			codes.DataLoss,
			codes.DeadlineExceeded,
			codes.Internal,
			codes.Unavailable:
			// non-fatal errors
			log.Warn().Err(err).Msgf("grpc error: init(): code: %v", status.Code(err))
		default:
			log.Error().Err(err).Msgf("grpc error: init(): code: %v", status.Code(err))
			return err
		}

		select {
		case <-time.After(retry.NextBackOff()):
		case <-ctx.Done():
			return ctx.Err()
		}
	}
	return nil
}

// Done signals the workflow is complete.
func (c *client) Done(ctx context.Context, workflowID string, state rpc.WorkflowState) (err error) {
	retry := c.newBackOff()
	req := new(proto.DoneRequest)
	req.Id = workflowID
	req.State = new(proto.WorkflowState)
	req.State.Started = state.Started
	req.State.Finished = state.Finished
	req.State.Error = state.Error
	for {
		_, err = c.client.Done(ctx, req)
		if err == nil {
			break
		}

		log.Error().Err(err).Msgf("grpc error: done(): code: %v", status.Code(err))

		switch status.Code(err) {
		case codes.Canceled:
			if ctx.Err() != nil {
				// expected as context was canceled
				log.Debug().Err(err).Msgf("grpc error: done(): context canceled")
				return nil
			}
			log.Error().Err(err).Msgf("grpc error: done(): code: %v", status.Code(err))
			return err
		case
			codes.Aborted,
			codes.DataLoss,
			codes.DeadlineExceeded,
			codes.Internal,
			codes.Unavailable:
			// non-fatal errors
			log.Warn().Err(err).Msgf("grpc error: done(): code: %v", status.Code(err))
		default:
			log.Error().Err(err).Msgf("grpc error: done(): code: %v", status.Code(err))
			return err
		}

		select {
		case <-time.After(retry.NextBackOff()):
		case <-ctx.Done():
			return ctx.Err()
		}
	}
	return nil
}

// Extend extends the workflow deadline.
func (c *client) Extend(ctx context.Context, workflowID string) (err error) {
	retry := c.newBackOff()
	req := new(proto.ExtendRequest)
	req.Id = workflowID
	for {
		_, err = c.client.Extend(ctx, req)
		if err == nil {
			break
		}

		log.Error().Err(err).Msgf("grpc error: extend(): code: %v", status.Code(err))

		switch status.Code(err) {
		case codes.Canceled:
			if ctx.Err() != nil {
				// expected as context was canceled
				log.Debug().Err(err).Msgf("grpc error: extend(): context canceled")
				return nil
			}
			log.Error().Err(err).Msgf("grpc error: extend(): code: %v", status.Code(err))
			return err
		case
			codes.Aborted,
			codes.DataLoss,
			codes.DeadlineExceeded,
			codes.Internal,
			codes.Unavailable:
			// non-fatal errors
			log.Warn().Err(err).Msgf("grpc error: extend(): code: %v", status.Code(err))
		default:
			log.Error().Err(err).Msgf("grpc error: extend(): code: %v", status.Code(err))
			return err
		}

		select {
		case <-time.After(retry.NextBackOff()):
		case <-ctx.Done():
			return ctx.Err()
		}
	}
	return nil
}

// Update updates the workflow state.
func (c *client) Update(ctx context.Context, workflowID string, state rpc.StepState) (err error) {
	retry := c.newBackOff()
	req := new(proto.UpdateRequest)
	req.Id = workflowID
	req.State = new(proto.StepState)
	req.State.StepUuid = state.StepUUID
	req.State.Started = state.Started
	req.State.Finished = state.Finished
	req.State.Exited = state.Exited
	req.State.ExitCode = int32(state.ExitCode)
	req.State.Error = state.Error
	for {
		_, err = c.client.Update(ctx, req)
		if err == nil {
			break
		}

		log.Error().Err(err).Msgf("grpc error: update(): code: %v", status.Code(err))

		switch status.Code(err) {
		case codes.Canceled:
			if ctx.Err() != nil {
				// expected as context was canceled
				log.Debug().Err(err).Msgf("grpc error: update(): context canceled")
				return nil
			}
			log.Error().Err(err).Msgf("grpc error: update(): code: %v", status.Code(err))
			return err
		case
			codes.Aborted,
			codes.DataLoss,
			codes.DeadlineExceeded,
			codes.Internal,
			codes.Unavailable:
			// non-fatal errors
			log.Warn().Err(err).Msgf("grpc error: update(): code: %v", status.Code(err))
		default:
			log.Error().Err(err).Msgf("grpc error: update(): code: %v", status.Code(err))
			return err
		}

		select {
		case <-time.After(retry.NextBackOff()):
		case <-ctx.Done():
			return ctx.Err()
		}
	}
	return nil
}

<<<<<<< HEAD
// EnqueueLog queues the log entry to be written in a batch later.
func (c *client) EnqueueLog(logEntry *rpc.LogEntry) {
	c.logs <- &proto.LogEntry{
		StepUuid: logEntry.StepUUID,
		Data:     logEntry.Data,
		Line:     int32(logEntry.Line),
		Time:     logEntry.Time,
		Type:     int32(logEntry.Type),
	}
}

func (c *client) processLogs(ctx context.Context) {
	var entries []*proto.LogEntry
	var bytes int

	send := func() {
		if len(entries) == 0 {
			return
		}

		log.Debug().
			Int("entries", len(entries)).
			Int("bytes", bytes).
			Msg("log drain: sending queued logs")

		if err := c.sendLogs(ctx, entries); err != nil {
			log.Error().Err(err).Msg("log drain: could not send logs to server")
		}

		// even if send failed, we don't have infinite memory; retry has already been used
		entries = entries[:0]
		bytes = 0
	}

	// ctx.Done() is covered by the log channel being closed
	for {
		select {
		case entry, ok := <-c.logs:
			if !ok {
				log.Info().Msg("log drain: channel closed")
				send()
				return
			}

			entries = append(entries, entry)
			bytes += grpcproto.Size(entry) // cspell:words grpcproto

			if bytes >= maxLogBatchSize {
				send()
			}

		case <-time.After(maxLogFlushPeriod):
			send()
		}
	}
}

func (c *client) sendLogs(ctx context.Context, entries []*proto.LogEntry) error {
	req := &proto.LogRequest{LogEntries: entries}
=======
// Log writes the step log entry.
func (c *client) Log(ctx context.Context, logEntry *rpc.LogEntry) (err error) {
>>>>>>> 0fc11336
	retry := c.newBackOff()

	for {
		_, err := c.client.Log(ctx, req)
		if err == nil {
			break
		}

		switch status.Code(err) {
		case codes.Canceled:
			if ctx.Err() != nil {
				// expected as context was canceled
				log.Debug().Err(err).Msgf("grpc error: log(): context canceled")
				return nil
			}
			log.Error().Err(err).Msgf("grpc error: log(): code: %v", status.Code(err))
			return err
		case
			codes.Aborted,
			codes.DataLoss,
			codes.DeadlineExceeded,
			codes.Internal,
			codes.Unavailable:
			// non-fatal errors
			log.Warn().Err(err).Msgf("grpc error: log(): code: %v", status.Code(err))
		default:
			log.Error().Err(err).Msgf("grpc error: log(): code: %v", status.Code(err))
			return err
		}

		select {
		case <-time.After(retry.NextBackOff()):
		case <-ctx.Done():
			return ctx.Err()
		}
	}
	return nil
}

func (c *client) RegisterAgent(ctx context.Context, platform, backend, version string, capacity int) (int64, error) {
	req := new(proto.RegisterAgentRequest)
	req.Platform = platform
	req.Backend = backend
	req.Version = version
	req.Capacity = int32(capacity)

	res, err := c.client.RegisterAgent(ctx, req)
	return res.GetAgentId(), err
}

func (c *client) UnregisterAgent(ctx context.Context) error {
	_, err := c.client.UnregisterAgent(ctx, &proto.Empty{})
	return err
}

func (c *client) ReportHealth(ctx context.Context) (err error) {
	retry := c.newBackOff()
	req := new(proto.ReportHealthRequest)
	req.Status = "I am alive!"

	for {
		_, err = c.client.ReportHealth(ctx, req)
		if err == nil {
			return nil
		}
		switch status.Code(err) {
		case codes.Canceled:
			if ctx.Err() != nil {
				// expected as context was canceled
				log.Debug().Err(err).Msgf("grpc error: report_health(): context canceled")
				return nil
			}
			log.Error().Err(err).Msgf("grpc error: report_health(): code: %v", status.Code(err))
			return err
		case
			codes.Aborted,
			codes.DataLoss,
			codes.DeadlineExceeded,
			codes.Internal,
			codes.Unavailable:
			// non-fatal errors
			log.Warn().Err(err).Msgf("grpc error: report_health(): code: %v", status.Code(err))
		default:
			log.Error().Err(err).Msgf("grpc error: report_health(): code: %v", status.Code(err))
			return err
		}

		select {
		case <-time.After(retry.NextBackOff()):
		case <-ctx.Done():
			return ctx.Err()
		}
	}
}<|MERGE_RESOLUTION|>--- conflicted
+++ resolved
@@ -382,7 +382,6 @@
 	return nil
 }
 
-<<<<<<< HEAD
 // EnqueueLog queues the log entry to be written in a batch later.
 func (c *client) EnqueueLog(logEntry *rpc.LogEntry) {
 	c.logs <- &proto.LogEntry{
@@ -442,10 +441,6 @@
 
 func (c *client) sendLogs(ctx context.Context, entries []*proto.LogEntry) error {
 	req := &proto.LogRequest{LogEntries: entries}
-=======
-// Log writes the step log entry.
-func (c *client) Log(ctx context.Context, logEntry *rpc.LogEntry) (err error) {
->>>>>>> 0fc11336
 	retry := c.newBackOff()
 
 	for {
