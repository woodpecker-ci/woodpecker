// Copyright 2023 Woodpecker Authors
//
// Licensed under the Apache License, Version 2.0 (the "License");
// you may not use this file except in compliance with the License.
// You may obtain a copy of the License at
//
//      http://www.apache.org/licenses/LICENSE-2.0
//
// Unless required by applicable law or agreed to in writing, software
// distributed under the License is distributed on an "AS IS" BASIS,
// WITHOUT WARRANTIES OR CONDITIONS OF ANY KIND, either express or implied.
// See the License for the specific language governing permissions and
// limitations under the License.

package rpc

import (
	"context"
	"encoding/json"
	"strings"
	"time"

	"github.com/cenkalti/backoff/v4"
	"github.com/rs/zerolog/log"
	"google.golang.org/grpc"
	"google.golang.org/grpc/codes"
	"google.golang.org/grpc/status"

	backend "go.woodpecker-ci.org/woodpecker/v2/pipeline/backend/types"
	"go.woodpecker-ci.org/woodpecker/v2/pipeline/rpc"
	"go.woodpecker-ci.org/woodpecker/v2/pipeline/rpc/proto"
)

// Set grpc version on compile time to compare against server version response.
const ClientGrpcVersion int32 = proto.Version

type client struct {
	client proto.WoodpeckerClient
	conn   *grpc.ClientConn
}

// NewGrpcClient returns a new grpc Client.
func NewGrpcClient(conn *grpc.ClientConn) rpc.Peer {
	client := new(client)
	client.client = proto.NewWoodpeckerClient(conn)
	client.conn = conn
	return client
}

func (c *client) Close() error {
	return c.conn.Close()
}

func (c *client) newBackOff() backoff.BackOff {
	b := backoff.NewExponentialBackOff()
	b.MaxElapsedTime = 0
	b.MaxInterval = 10 * time.Second          //nolint:mnd
	b.InitialInterval = 10 * time.Millisecond //nolint:mnd
	return b
}

// Version returns the server- & grpc-version.
func (c *client) Version(ctx context.Context) (*rpc.Version, error) {
	res, err := c.client.Version(ctx, &proto.Empty{})
	if err != nil {
		return nil, err
	}
	return &rpc.Version{
		GrpcVersion:   res.GrpcVersion,
		ServerVersion: res.ServerVersion,
	}, nil
}

// Next returns the next workflow in the queue.
func (c *client) Next(ctx context.Context, f rpc.Filter) (*rpc.Workflow, error) {
	var res *proto.NextResponse
	var err error
	retry := c.newBackOff()
	req := new(proto.NextRequest)
	req.Filter = new(proto.Filter)
	req.Filter.Labels = f.Labels
	for {
		res, err = c.client.Next(ctx, req)
		if err == nil {
			break
		}

		// TODO: remove after adding continuous data exchange by something like #536
		if strings.Contains(err.Error(), "\"too_many_pings\"") {
			// https://github.com/woodpecker-ci/woodpecker/issues/717#issuecomment-1049365104
			log.Trace().Err(err).Msg("grpc: to many keepalive pings without sending data")
		} else {
			log.Error().Err(err).Msgf("grpc error: done(): code: %v", status.Code(err))
		}

		switch status.Code(err) {
		case
			codes.Aborted,
			codes.DataLoss,
			codes.DeadlineExceeded,
			codes.Internal,
			codes.Unavailable:
			// non-fatal errors
		default:
			return nil, err
		}

		select {
		case <-time.After(retry.NextBackOff()):
		case <-ctx.Done():
			return nil, ctx.Err()
		}
	}

	if res.GetWorkflow() == nil {
		return nil, nil
	}

	w := new(rpc.Workflow)
	w.ID = res.GetWorkflow().GetId()
	w.Timeout = res.GetWorkflow().GetTimeout()
	w.Config = new(backend.Config)
	if err := json.Unmarshal(res.GetWorkflow().GetPayload(), w.Config); err != nil {
		log.Error().Err(err).Msgf("could not unmarshal workflow config of '%s'", w.ID)
	}
	return w, nil
}

// Wait blocks until the workflow is complete.
func (c *client) Wait(ctx context.Context, workflowID string) (err error) {
	retry := c.newBackOff()
	req := new(proto.WaitRequest)
	req.Id = workflowID
	for {
		_, err = c.client.Wait(ctx, req)
		if err == nil {
			break
		}

		log.Error().Err(err).Msgf("grpc error: wait(): code: %v", status.Code(err))

		switch status.Code(err) {
		case
			codes.Aborted,
			codes.DataLoss,
			codes.DeadlineExceeded,
			codes.Internal,
			codes.Unavailable:
			// non-fatal errors
		default:
			return err
		}

		select {
		case <-time.After(retry.NextBackOff()):
		case <-ctx.Done():
			return ctx.Err()
		}
	}
	return nil
}

// Init signals the workflow is initialized.
func (c *client) Init(ctx context.Context, workflowID string, state rpc.WorkflowState) (err error) {
	retry := c.newBackOff()
	req := new(proto.InitRequest)
	req.Id = workflowID
	req.State = new(proto.WorkflowState)
	req.State.Started = state.Started
	req.State.Finished = state.Finished
	req.State.Error = state.Error
	for {
		_, err = c.client.Init(ctx, req)
		if err == nil {
			break
		}

		log.Error().Err(err).Msgf("grpc error: init(): code: %v", status.Code(err))

		switch status.Code(err) {
		case
			codes.Aborted,
			codes.DataLoss,
			codes.DeadlineExceeded,
			codes.Internal,
			codes.Unavailable:
			// non-fatal errors
		default:
			return err
		}

		select {
		case <-time.After(retry.NextBackOff()):
		case <-ctx.Done():
			return ctx.Err()
		}
	}
	return nil
}

<<<<<<< HEAD
// Done signals the work is complete.
=======
// Done signals the workflow is complete.
>>>>>>> 2fa9432e
func (c *client) Done(ctx context.Context, workflowID string, state rpc.WorkflowState) (err error) {
	retry := c.newBackOff()
	req := new(proto.DoneRequest)
	req.Id = workflowID
	req.State = new(proto.WorkflowState)
	req.State.Started = state.Started
	req.State.Finished = state.Finished
	req.State.Error = state.Error
	for {
		_, err = c.client.Done(ctx, req)
		if err == nil {
			break
		}

		log.Error().Err(err).Msgf("grpc error: done(): code: %v", status.Code(err))

		switch status.Code(err) {
		case
			codes.Aborted,
			codes.DataLoss,
			codes.DeadlineExceeded,
			codes.Internal,
			codes.Unavailable:
			// non-fatal errors
		default:
			return err
		}

		select {
		case <-time.After(retry.NextBackOff()):
		case <-ctx.Done():
			return ctx.Err()
		}
	}
	return nil
}

// Extend extends the workflow deadline.
func (c *client) Extend(ctx context.Context, workflowID string) (err error) {
	retry := c.newBackOff()
	req := new(proto.ExtendRequest)
	req.Id = workflowID
	for {
		_, err = c.client.Extend(ctx, req)
		if err == nil {
			break
		}

		log.Error().Err(err).Msgf("grpc error: extend(): code: %v", status.Code(err))

		switch status.Code(err) {
		case
			codes.Aborted,
			codes.DataLoss,
			codes.DeadlineExceeded,
			codes.Internal,
			codes.Unavailable:
			// non-fatal errors
		default:
			return err
		}

		select {
		case <-time.After(retry.NextBackOff()):
		case <-ctx.Done():
			return ctx.Err()
		}
	}
	return nil
}

<<<<<<< HEAD
// Update updates the state of a step.
func (c *client) Update(ctx context.Context, workflowID string, state rpc.StepState) (err error) {
	retry := c.newBackOff()
	req := new(proto.UpdateRequest)
	req.Id = workflowID
=======
// Update updates the workflow state.
func (c *client) Update(ctx context.Context, id string, state rpc.StepState) (err error) {
	retry := c.newBackOff()
	req := new(proto.UpdateRequest)
	req.Id = id
>>>>>>> 2fa9432e
	req.State = new(proto.StepState)
	req.State.StepUuid = state.StepUUID
	req.State.Started = state.Started
	req.State.Finished = state.Finished
<<<<<<< HEAD
=======
	req.State.Exited = state.Exited
>>>>>>> 2fa9432e
	req.State.ExitCode = int32(state.ExitCode)
	req.State.Error = state.Error
	for {
		_, err = c.client.Update(ctx, req)
		if err == nil {
			break
		}

		log.Error().Err(err).Msgf("grpc error: update(): code: %v", status.Code(err))

		switch status.Code(err) {
		case
			codes.Aborted,
			codes.DataLoss,
			codes.DeadlineExceeded,
			codes.Internal,
			codes.Unavailable:
			// non-fatal errors
		default:
			return err
		}

		select {
		case <-time.After(retry.NextBackOff()):
		case <-ctx.Done():
			return ctx.Err()
		}
	}
	return nil
}

// Log writes the step log entry.
func (c *client) Log(ctx context.Context, logEntry *rpc.LogEntry) (err error) {
	retry := c.newBackOff()
	req := new(proto.LogRequest)
	req.LogEntry = new(proto.LogEntry)
	req.LogEntry.StepUuid = logEntry.StepUUID
	req.LogEntry.Data = logEntry.Data
	req.LogEntry.Line = int32(logEntry.Line)
	req.LogEntry.Time = logEntry.Time
	req.LogEntry.Type = int32(logEntry.Type)
	for {
		_, err = c.client.Log(ctx, req)
		if err == nil {
			break
		}

		log.Error().Err(err).Msgf("grpc error: log(): code: %v", status.Code(err))

		switch status.Code(err) {
		case
			codes.Aborted,
			codes.DataLoss,
			codes.DeadlineExceeded,
			codes.Internal,
			codes.Unavailable:
			// non-fatal errors
		default:
			return err
		}

		select {
		case <-time.After(retry.NextBackOff()):
		case <-ctx.Done():
			return ctx.Err()
		}
	}
	return nil
}

func (c *client) RegisterAgent(ctx context.Context, platform, backend, version string, capacity int) (int64, error) {
	req := new(proto.RegisterAgentRequest)
	req.Platform = platform
	req.Backend = backend
	req.Version = version
	req.Capacity = int32(capacity)

	res, err := c.client.RegisterAgent(ctx, req)
	return res.GetAgentId(), err
}

func (c *client) UnregisterAgent(ctx context.Context) error {
	_, err := c.client.UnregisterAgent(ctx, &proto.Empty{})
	return err
}

func (c *client) ReportHealth(ctx context.Context) (err error) {
	retry := c.newBackOff()
	req := new(proto.ReportHealthRequest)
	req.Status = "I am alive!"

	for {
		_, err = c.client.ReportHealth(ctx, req)
		if err == nil {
			return nil
		}
		switch status.Code(err) {
		case
			codes.Aborted,
			codes.DataLoss,
			codes.DeadlineExceeded,
			codes.Internal,
			codes.Unavailable:
			// non-fatal errors
		default:
			return err
		}

		select {
		case <-time.After(retry.NextBackOff()):
		case <-ctx.Done():
			return ctx.Err()
		}
	}
}<|MERGE_RESOLUTION|>--- conflicted
+++ resolved
@@ -198,11 +198,7 @@
 	return nil
 }
 
-<<<<<<< HEAD
-// Done signals the work is complete.
-=======
 // Done signals the workflow is complete.
->>>>>>> 2fa9432e
 func (c *client) Done(ctx context.Context, workflowID string, state rpc.WorkflowState) (err error) {
 	retry := c.newBackOff()
 	req := new(proto.DoneRequest)
@@ -274,27 +270,16 @@
 	return nil
 }
 
-<<<<<<< HEAD
-// Update updates the state of a step.
+// Update updates the workflow state.
 func (c *client) Update(ctx context.Context, workflowID string, state rpc.StepState) (err error) {
 	retry := c.newBackOff()
 	req := new(proto.UpdateRequest)
 	req.Id = workflowID
-=======
-// Update updates the workflow state.
-func (c *client) Update(ctx context.Context, id string, state rpc.StepState) (err error) {
-	retry := c.newBackOff()
-	req := new(proto.UpdateRequest)
-	req.Id = id
->>>>>>> 2fa9432e
 	req.State = new(proto.StepState)
 	req.State.StepUuid = state.StepUUID
 	req.State.Started = state.Started
 	req.State.Finished = state.Finished
-<<<<<<< HEAD
-=======
 	req.State.Exited = state.Exited
->>>>>>> 2fa9432e
 	req.State.ExitCode = int32(state.ExitCode)
 	req.State.Error = state.Error
 	for {
