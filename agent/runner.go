// Copyright 2018 Drone.IO Inc.
//
// Licensed under the Apache License, Version 2.0 (the "License");
// you may not use this file except in compliance with the License.
// You may obtain a copy of the License at
//
//      http://www.apache.org/licenses/LICENSE-2.0
//
// Unless required by applicable law or agreed to in writing, software
// distributed under the License is distributed on an "AS IS" BASIS,
// WITHOUT WARRANTIES OR CONDITIONS OF ANY KIND, either express or implied.
// See the License for the specific language governing permissions and
// limitations under the License.

package agent

import (
	"context"
	"encoding/json"
	"io"
	"io/ioutil"
	"strconv"
	"sync"
	"time"

	"github.com/rs/zerolog/log"
	"github.com/tevino/abool"
	"google.golang.org/grpc/metadata"

	"github.com/woodpecker-ci/woodpecker/pipeline"
	backend "github.com/woodpecker-ci/woodpecker/pipeline/backend/types"
	"github.com/woodpecker-ci/woodpecker/pipeline/multipart"
	"github.com/woodpecker-ci/woodpecker/pipeline/rpc"
)

// TODO: Implement log streaming.
// Until now we need to limit the size of the logs and files that we upload.
// The maximum grpc payload size is 4194304. So we need to set these limits below the maximum.
const (
	maxLogsUpload = 2000000 // this is per step
	maxFileUpload = 1000000
)

type Runner struct {
	client   rpc.Peer
	filter   rpc.Filter
	hostname string
	counter  *State
	engine   *backend.Engine
}

func NewRunner(workEngine rpc.Peer, f rpc.Filter, h string, state *State, backend *backend.Engine) Runner {
	return Runner{
		client:   workEngine,
		filter:   f,
		hostname: h,
		counter:  state,
		engine:   backend,
	}
}

<<<<<<< HEAD
func (r *Runner) Run(ctx context.Context, usePodman bool) error {
	log.Debug().
		Msg("request next execution")
=======
func (r *Runner) Run(ctx context.Context) error {
	log.Debug().Msg("request next execution")
>>>>>>> 8b476e77

	meta, _ := metadata.FromOutgoingContext(ctx)
	ctxmeta := metadata.NewOutgoingContext(context.Background(), meta)

	// get the next job from the queue
	work, err := r.client.Next(ctx, r.filter)
	if err != nil {
		return err
	}
	if work == nil {
		return nil
	}

	timeout := time.Hour
	if minutes := work.Timeout; minutes != 0 {
		timeout = time.Duration(minutes) * time.Minute
	}

	r.counter.Add(
		work.ID,
		timeout,
		extractRepositoryName(work.Config), // hack
		extractBuildNumber(work.Config),    // hack
	)
	defer r.counter.Done(work.ID)

	logger := log.With().
		Str("repo", extractRepositoryName(work.Config)). // hack
		Str("build", extractBuildNumber(work.Config)).   // hack
		Str("id", work.ID).
		Logger()

	logger.Debug().Msg("received execution")

	/*
		var engine backend.Engine
		if usePodman == true {
			engine = podman.New()
		} else {
			// new docker engine
			engine, err = docker.NewEnv()
			if err != nil {
				logger.Error().
					Err(err).
					Msg("cannot create docker client")

				return err
			}
		}
	*/

	ctx, cancel := context.WithTimeout(ctxmeta, timeout)
	defer cancel()

	canceled := abool.New()
	go func() {
		logger.Debug().Msg("listen for cancel signal")

		if werr := r.client.Wait(ctx, work.ID); werr != nil {
			canceled.SetTo(true)
			logger.Warn().Err(werr).Msg("cancel signal received")

			cancel()
		} else {
			logger.Debug().Msg("stop listening for cancel signal")
		}
	}()

	go func() {
		for {
			select {
			case <-ctx.Done():
				logger.Debug().Msg("pipeline done")

				return
			case <-time.After(time.Minute):
				logger.Debug().Msg("pipeline lease renewed")

				if err := r.client.Extend(ctx, work.ID); err != nil {
					log.Error().Err(err).Msg("extending pipeline deadline failed")
				}
			}
		}
	}()

	state := rpc.State{}
	state.Started = time.Now().Unix()

	err = r.client.Init(ctxmeta, work.ID, state)
	if err != nil {
		logger.Error().Err(err).Msg("pipeline initialization failed")
	}

	var uploads sync.WaitGroup
	defaultLogger := pipeline.LogFunc(func(proc *backend.Step, rc multipart.Reader) error {
		loglogger := logger.With().
			Str("image", proc.Image).
			Str("stage", proc.Alias).
			Logger()

		part, rerr := rc.NextPart()
		if rerr != nil {
			return rerr
		}
		uploads.Add(1)

		var secrets []string
		for _, secret := range work.Config.Secrets {
			if secret.Mask {
				secrets = append(secrets, secret.Value)
			}
		}

		loglogger.Debug().Msg("log stream opened")

		limitedPart := io.LimitReader(part, maxLogsUpload)
		logStream := rpc.NewLineWriter(r.client, work.ID, proc.Alias, secrets...)
		if _, err := io.Copy(logStream, limitedPart); err != nil {
			log.Error().Err(err).Msg("copy limited logStream part")
		}

		loglogger.Debug().Msg("log stream copied")

		data, err := json.Marshal(logStream.Lines())
		if err != nil {
			loglogger.Err(err).Msg("could not marshal logstream")
		}

		file := &rpc.File{
			Mime: "application/json+logs",
			Proc: proc.Alias,
			Name: "logs.json",
			Data: data,
			Size: len(data),
			Time: time.Now().Unix(),
		}

		loglogger.Debug().Msg("log stream uploading")
		if serr := r.client.Upload(ctxmeta, work.ID, file); serr != nil {
			loglogger.Error().Err(serr).Msg("log stream upload error")
		} else {
			loglogger.Debug().Msg("log stream upload complete")
		}

		defer func() {
			loglogger.Debug().Msg("log stream closed")
			uploads.Done()
		}()

		part, rerr = rc.NextPart()
		if rerr != nil {
			return nil
		}
		// TODO should be configurable
		limitedPart = io.LimitReader(part, maxFileUpload)
		data, err = ioutil.ReadAll(limitedPart)
		if err != nil {
			loglogger.Err(err).Msg("could not read limited part")
		}

		file = &rpc.File{
			Mime: part.Header().Get("Content-Type"),
			Proc: proc.Alias,
			Name: part.FileName(),
			Data: data,
			Size: len(data),
			Time: time.Now().Unix(),
			Meta: make(map[string]string),
		}
		for key, value := range part.Header() {
			file.Meta[key] = value[0]
		}

		loglogger.Debug().
			Str("file", file.Name).
			Str("mime", file.Mime).
			Msg("file stream uploading")

		if serr := r.client.Upload(ctxmeta, work.ID, file); serr != nil {
			loglogger.Error().
				Err(serr).
				Str("file", file.Name).
				Str("mime", file.Mime).
				Msg("file stream upload error")
		}

		loglogger.Debug().
			Str("file", file.Name).
			Str("mime", file.Mime).
			Msg("file stream upload complete")
		return nil
	})

	defaultTracer := pipeline.TraceFunc(func(state *pipeline.State) error {
		proclogger := logger.With().
			Str("image", state.Pipeline.Step.Image).
			Str("stage", state.Pipeline.Step.Alias).
			Int("exit_code", state.Process.ExitCode).
			Bool("exited", state.Process.Exited).
			Logger()

		procState := rpc.State{
			Proc:     state.Pipeline.Step.Alias,
			Exited:   state.Process.Exited,
			ExitCode: state.Process.ExitCode,
			Started:  time.Now().Unix(), // TODO do not do this
			Finished: time.Now().Unix(),
		}
		defer func() {
			proclogger.Debug().Msg("update step status")

			if uerr := r.client.Update(ctxmeta, work.ID, procState); uerr != nil {
				proclogger.Debug().
					Err(uerr).
					Msg("update step status error")
			}

			proclogger.Debug().Msg("update step status complete")
		}()
		if state.Process.Exited {
			return nil
		}
		if state.Pipeline.Step.Environment == nil {
			state.Pipeline.Step.Environment = map[string]string{}
		}

		// TODO: find better way to update this state
		state.Pipeline.Step.Environment["CI_MACHINE"] = r.hostname
		state.Pipeline.Step.Environment["CI_BUILD_STATUS"] = "success"
		state.Pipeline.Step.Environment["CI_BUILD_STARTED"] = strconv.FormatInt(state.Pipeline.Time, 10)
		state.Pipeline.Step.Environment["CI_BUILD_FINISHED"] = strconv.FormatInt(time.Now().Unix(), 10)

		state.Pipeline.Step.Environment["CI_JOB_STATUS"] = "success"
		state.Pipeline.Step.Environment["CI_JOB_STARTED"] = strconv.FormatInt(state.Pipeline.Time, 10)
		state.Pipeline.Step.Environment["CI_JOB_FINISHED"] = strconv.FormatInt(time.Now().Unix(), 10)

		if state.Pipeline.Error != nil {
			state.Pipeline.Step.Environment["CI_BUILD_STATUS"] = "failure"
			state.Pipeline.Step.Environment["CI_JOB_STATUS"] = "failure"
		}
		return nil
	})

	err = pipeline.New(work.Config,
		pipeline.WithContext(ctx),
		pipeline.WithLogger(defaultLogger),
		pipeline.WithTracer(defaultTracer),
		pipeline.WithEngine(*r.engine),
	).Run()

	state.Finished = time.Now().Unix()
	state.Exited = true
	if err != nil {
		switch xerr := err.(type) {
		case *pipeline.ExitError:
			state.ExitCode = xerr.Code
		default:
			state.ExitCode = 1
			state.Error = err.Error()
		}
		if canceled.IsSet() {
			state.ExitCode = 137
		}
	}

	logger.Debug().
		Str("error", state.Error).
		Int("exit_code", state.ExitCode).
		Msg("pipeline complete")

	logger.Debug().Msg("uploading logs")

	uploads.Wait()

	logger.Debug().Msg("uploading logs complete")

	logger.Debug().
		Str("error", state.Error).
		Int("exit_code", state.ExitCode).
		Msg("updating pipeline status")

	err = r.client.Done(ctxmeta, work.ID, state)
	if err != nil {
		logger.Error().Err(err).Msg("updating pipeline status failed")
	} else {
		logger.Debug().Msg("updating pipeline status complete")
	}

	return nil
}

// extract repository name from the configuration
func extractRepositoryName(config *backend.Config) string {
	return config.Stages[0].Steps[0].Environment["CI_REPO"]
}

// extract build number from the configuration
func extractBuildNumber(config *backend.Config) string {
	return config.Stages[0].Steps[0].Environment["CI_BUILD_NUMBER"]
}<|MERGE_RESOLUTION|>--- conflicted
+++ resolved
@@ -59,14 +59,8 @@
 	}
 }
 
-<<<<<<< HEAD
-func (r *Runner) Run(ctx context.Context, usePodman bool) error {
-	log.Debug().
-		Msg("request next execution")
-=======
 func (r *Runner) Run(ctx context.Context) error {
 	log.Debug().Msg("request next execution")
->>>>>>> 8b476e77
 
 	meta, _ := metadata.FromOutgoingContext(ctx)
 	ctxmeta := metadata.NewOutgoingContext(context.Background(), meta)
