--- conflicted
+++ resolved
@@ -17,15 +17,7 @@
 
 import (
 	"context"
-<<<<<<< HEAD
-	"encoding/json"
 	"errors"
-	"io"
-	"runtime"
-	"strconv"
-=======
-	"errors"
->>>>>>> b1d697b5
 	"sync"
 	"time"
 
@@ -168,12 +160,6 @@
 
 	state.Finished = time.Now().Unix()
 	state.Exited = true
-<<<<<<< HEAD
-	if err != nil {
-		pExitError := &pipeline.ExitError{}
-		if errors.As(err, &pExitError) {
-			state.ExitCode = pExitError.Code
-=======
 
 	if canceled.IsSet() {
 		state.Error = ""
@@ -186,7 +172,6 @@
 			state.Error = ""
 			state.ExitCode = 137
 			canceled.SetTo(true)
->>>>>>> b1d697b5
 		} else {
 			state.ExitCode = 1
 			state.Error = err.Error()
