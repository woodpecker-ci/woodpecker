--- conflicted
+++ resolved
@@ -119,11 +119,7 @@
 				logger.Debug().Msg("pipeline done")
 				return
 
-<<<<<<< HEAD
-			case <-time.After(time.Minute):
-=======
 			case <-time.After(constant.TaskTimeout / 3):
->>>>>>> 886fcae2
 				logger.Debug().Msg("pipeline lease renewed")
 				if err := r.client.Extend(workflowCtx, workflow.ID); err != nil {
 					log.Error().Err(err).Msg("extending pipeline deadline failed")
