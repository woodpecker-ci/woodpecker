<<<<<<< HEAD
=======
## Yes, it's a fork

This repository is a hard fork of the Drone CI system.

Forked at the `0.8.9` version https://github.com/drone/drone/commit/768ed784bd74b0e0c2d8d49c4c8b6dca99b25e96

## Why fork?

Drone has been an open-core project since many prior versions. With each source file indicating whether it is part of the Apache 2.0 licensed or the propritary enterprise license. In the 0.8 line the enterprise features were limited to features like autoscaling and secret vaults.

However in the 1.0 line, databases other than SQLite, TLS support and agent based horizontal scaling were also moved under the enterprise license. Limiting the open source version to single node, hobbyist deployments.

The above feature reductions and the lack of clear communication of what is part of the open-source version led to this fork.

## The focus of this fork

The focus of this fork is

- Github
- Kubernetes and VM based backends
- Linux/amd64
- Some really good features that Drone 1.0 introduced: multiple pipelines, cron triggers

## Why should you use this fork?

you shouldn't necessarily. Paying for Drone 1.0 is a fine choice.

Check the issues and releases of this project if you are evaluating this project.
Also you can check the devlog to get the nuances: https://laszlo.cloud/drone-oss-08-devlog-1

The project is currently used by one user, with 50+ repos and 500+ builds a week.
>>>>>>> 00983e4c
<|MERGE_RESOLUTION|>--- conflicted
+++ resolved
@@ -1,5 +1,3 @@
-<<<<<<< HEAD
-=======
 ## Yes, it's a fork
 
 This repository is a hard fork of the Drone CI system.
@@ -30,5 +28,4 @@
 Check the issues and releases of this project if you are evaluating this project.
 Also you can check the devlog to get the nuances: https://laszlo.cloud/drone-oss-08-devlog-1
 
-The project is currently used by one user, with 50+ repos and 500+ builds a week.
->>>>>>> 00983e4c
+The project is currently used by one user, with 50+ repos and 500+ builds a week.