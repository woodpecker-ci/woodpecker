--- conflicted
+++ resolved
@@ -3,14 +3,5 @@
 type Type string
 
 const (
-<<<<<<< HEAD
-	TypeForge   Type = "forge"
-	TypeBackend Type = "backend"
-=======
-	TypeForge              Type = "forge"
-	TypeConfigService      Type = "config_service"
-	TypeSecretService      Type = "secret_service"
-	TypeEnvironmentService Type = "environment_service"
-	TypeRegistryService    Type = "registry_service"
->>>>>>> 6892a9ca
+	TypeForge Type = "forge"
 )