--- conflicted
+++ resolved
@@ -22,11 +22,6 @@
 	"path/filepath"
 	"strings"
 
-<<<<<<< HEAD
-=======
-	"github.com/drone/envsubst"
-	"github.com/oklog/ulid/v2"
->>>>>>> fcc57dfc
 	"github.com/rs/zerolog/log"
 	"github.com/urfave/cli/v3"
 
@@ -37,13 +32,8 @@
 	"go.woodpecker-ci.org/woodpecker/v2/pipeline/backend/kubernetes"
 	"go.woodpecker-ci.org/woodpecker/v2/pipeline/backend/local"
 	backend_types "go.woodpecker-ci.org/woodpecker/v2/pipeline/backend/types"
-<<<<<<< HEAD
 	pipeline_errors "go.woodpecker-ci.org/woodpecker/v2/pipeline/errors"
 	"go.woodpecker-ci.org/woodpecker/v2/pipeline/frontend/metadata"
-=======
-	"go.woodpecker-ci.org/woodpecker/v2/pipeline/frontend/metadata"
-	"go.woodpecker-ci.org/woodpecker/v2/pipeline/frontend/yaml"
->>>>>>> fcc57dfc
 	"go.woodpecker-ci.org/woodpecker/v2/pipeline/frontend/yaml/compiler"
 	"go.woodpecker-ci.org/woodpecker/v2/pipeline/frontend/yaml/stepbuilder"
 	pipeline_log "go.woodpecker-ci.org/woodpecker/v2/pipeline/log"
@@ -61,146 +51,37 @@
 }
 
 func run(ctx context.Context, c *cli.Command) error {
-<<<<<<< HEAD
 	repoPath := c.Args().First()
 	if repoPath == "" {
 		repoPath = "."
 	}
 
 	yamls, err := common.GetConfigs(ctx, path.Join(repoPath, ".woodpecker"))
-=======
-	return common.RunPipelineFunc(ctx, c, execFile, execDir)
-}
-
-func execDir(ctx context.Context, c *cli.Command, dir string) error {
-	// TODO: respect pipeline dependency
-	repoPath := c.String("repo-path")
-	if repoPath != "" {
-		repoPath, _ = filepath.Abs(repoPath)
-	} else {
-		repoPath, _ = filepath.Abs(filepath.Dir(dir))
-	}
-	if runtime.GOOS == "windows" {
-		repoPath = convertPathForWindows(repoPath)
-	}
-	// TODO: respect depends_on and do parallel runs with output to multiple _windows_ e.g. tmux like
-	return filepath.Walk(dir, func(path string, info os.FileInfo, e error) error {
-		if e != nil {
-			return e
-		}
-
-		// check if it is a regular file (not dir)
-		if info.Mode().IsRegular() && (strings.HasSuffix(info.Name(), ".yaml") || strings.HasSuffix(info.Name(), ".yml")) {
-			fmt.Println("#", info.Name())
-			_ = runExec(ctx, c, path, repoPath, false) // TODO: should we drop errors or store them and report back?
-			fmt.Println("")
-			return nil
-		}
-
-		return nil
-	})
-}
-
-func execFile(ctx context.Context, c *cli.Command, file string) error {
-	repoPath := c.String("repo-path")
-	if repoPath != "" {
-		repoPath, _ = filepath.Abs(repoPath)
-	} else {
-		repoPath, _ = filepath.Abs(filepath.Dir(file))
-	}
-	if runtime.GOOS == "windows" {
-		repoPath = convertPathForWindows(repoPath)
-	}
-	return runExec(ctx, c, file, repoPath, true)
-}
-
-func runExec(ctx context.Context, c *cli.Command, file, repoPath string, singleExec bool) error {
-	dat, err := os.ReadFile(file)
->>>>>>> fcc57dfc
 	if err != nil {
 		return err
 	}
 
-<<<<<<< HEAD
 	envs := make(map[string]string)
-=======
-	axes, err := matrix.ParseString(string(dat))
-	if err != nil {
-		return fmt.Errorf("parse matrix fail")
-	}
-
-	if len(axes) == 0 {
-		axes = append(axes, matrix.Axis{})
-	}
-	for _, axis := range axes {
-		err := execWithAxis(ctx, c, file, repoPath, axis, singleExec)
-		if err != nil {
-			return err
-		}
-	}
-	return nil
-}
-
-func execWithAxis(ctx context.Context, c *cli.Command, file, repoPath string, axis matrix.Axis, singleExec bool) error {
-	var metadataWorkflow *metadata.Workflow
-	if !singleExec {
-		// TODO: proper try to use the engine to generate the same metadata for workflows
-		// https://github.com/woodpecker-ci/woodpecker/pull/3967
-		metadataWorkflow.Name = strings.TrimSuffix(strings.TrimSuffix(file, ".yaml"), ".yml")
-	}
-	metadata, err := metadataFromContext(ctx, c, axis, metadataWorkflow)
-	if err != nil {
-		return fmt.Errorf("could not create metadata: %w", err)
-	} else if metadata == nil {
-		return fmt.Errorf("metadata is nil")
-	}
-
-	environ := metadata.Environ()
-	var secrets []compiler.Secret
-	for key, val := range metadata.Workflow.Matrix {
-		environ[key] = val
-		secrets = append(secrets, compiler.Secret{
-			Name:  key,
-			Value: val,
-		})
-	}
-
-	pipelineEnv := make(map[string]string)
->>>>>>> fcc57dfc
 	for _, env := range c.StringSlice("env") {
 		before, after, _ := strings.Cut(env, "=")
 		envs[before] = after
 	}
-
-	// emulate server behavior https://github.com/woodpecker-ci/woodpecker/blob/eebaa10d104cbc3fa7ce4c0e344b0b7978405135/server/pipeline/stepbuilder/stepBuilder.go#L289-L295
-	prefix := "wp_" + ulid.Make().String()
 
 	// configure volumes for local execution
 	volumes := c.StringSlice("volumes")
 	workspaceBase := c.String("workspace-base")
 	workspacePath := c.String("workspace-path")
 	if c.Bool("local") {
-<<<<<<< HEAD
 		volumes = append(volumes, c.String("prefix")+"_default:"+workspaceBase)
-=======
-		var (
-			workspaceBase = conf.Workspace.Base
-			workspacePath = conf.Workspace.Path
-		)
-		if workspaceBase == "" {
-			workspaceBase = c.String("workspace-base")
+		volumes = append(volumes, repoPath+":"+path.Join(workspaceBase, workspacePath))
+	}
+
+	getWorkflowMetadata := func(workflow *model.Workflow) metadata.Metadata {
+		m, err := metadataFromCommand(c, workflow)
+		if err != nil {
+			log.Error().Err(err).Msg("error getting metadata")
 		}
-		if workspacePath == "" {
-			workspacePath = c.String("workspace-path")
-		}
-
-		volumes = append(volumes, prefix+"_default:"+workspaceBase)
->>>>>>> fcc57dfc
-		volumes = append(volumes, repoPath+":"+path.Join(workspaceBase, workspacePath))
-	}
-
-	getWorkflowMetadata := func(workflow *model.Workflow) metadata.Metadata {
-		return metadataFromCommand(c, workflow)
+		return *m
 	}
 
 	repoIsTrusted := false
@@ -271,45 +152,8 @@
 		}
 	}
 
-<<<<<<< HEAD
 	return nil
 }
-=======
-	// compiles the yaml file
-	compiled, err := compiler.New(
-		compiler.WithEscalated(
-			privilegedPlugins...,
-		),
-		compiler.WithVolumes(volumes...),
-		compiler.WithWorkspace(
-			c.String("workspace-base"),
-			c.String("workspace-path"),
-		),
-		compiler.WithNetworks(
-			c.StringSlice("network")...,
-		),
-		compiler.WithPrefix(prefix),
-		compiler.WithProxy(compiler.ProxyOptions{
-			NoProxy:    c.String("backend-no-proxy"),
-			HTTPProxy:  c.String("backend-http-proxy"),
-			HTTPSProxy: c.String("backend-https-proxy"),
-		}),
-		compiler.WithLocal(
-			c.Bool("local"),
-		),
-		compiler.WithNetrc(
-			c.String("netrc-username"),
-			c.String("netrc-password"),
-			c.String("netrc-machine"),
-		),
-		compiler.WithMetadata(*metadata),
-		compiler.WithSecret(secrets...),
-		compiler.WithEnviron(pipelineEnv),
-	).Compile(conf)
-	if err != nil {
-		return err
-	}
->>>>>>> fcc57dfc
 
 var backends = []backend_types.Backend{
 	kubernetes.New(),
