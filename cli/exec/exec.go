// Copyright 2022 Woodpecker Authors
//
// Licensed under the Apache License, Version 2.0 (the "License");
// you may not use this file except in compliance with the License.
// You may obtain a copy of the License at
//
//      http://www.apache.org/licenses/LICENSE-2.0
//
// Unless required by applicable law or agreed to in writing, software
// distributed under the License is distributed on an "AS IS" BASIS,
// WITHOUT WARRANTIES OR CONDITIONS OF ANY KIND, either express or implied.
// See the License for the specific language governing permissions and
// limitations under the License.

package exec

import (
	"context"
	"fmt"
	"io"
	"path"
	"path/filepath"
	"strings"

<<<<<<< HEAD
	"github.com/urfave/cli/v2"
=======
	"github.com/drone/envsubst"
	"github.com/rs/zerolog/log"
	"github.com/urfave/cli/v3"
>>>>>>> b6ac64c4

	"go.woodpecker-ci.org/woodpecker/v2/cli/common"
	"go.woodpecker-ci.org/woodpecker/v2/pipeline"
	"go.woodpecker-ci.org/woodpecker/v2/pipeline/backend"
	"go.woodpecker-ci.org/woodpecker/v2/pipeline/backend/docker"
	"go.woodpecker-ci.org/woodpecker/v2/pipeline/backend/kubernetes"
	"go.woodpecker-ci.org/woodpecker/v2/pipeline/backend/local"
	backend_types "go.woodpecker-ci.org/woodpecker/v2/pipeline/backend/types"
	"go.woodpecker-ci.org/woodpecker/v2/pipeline/frontend/metadata"
	"go.woodpecker-ci.org/woodpecker/v2/pipeline/frontend/yaml/compiler"
	"go.woodpecker-ci.org/woodpecker/v2/pipeline/frontend/yaml/stepbuilder"
	pipelineLog "go.woodpecker-ci.org/woodpecker/v2/pipeline/log"
	"go.woodpecker-ci.org/woodpecker/v2/server/model"
	"go.woodpecker-ci.org/woodpecker/v2/shared/utils"
)

// Command exports the exec command.
var Command = &cli.Command{
	Name:      "exec",
	Usage:     "execute a local pipeline",
	ArgsUsage: "[path/to/.woodpecker.yaml]",
	Action:    run,
	Flags:     utils.MergeSlices(flags, docker.Flags, kubernetes.Flags, local.Flags),
}

<<<<<<< HEAD
func run(c *cli.Context) error {
	repoPath := c.Args().First()
	if repoPath == "" {
		repoPath = "."
	}

	yamls, err := common.GetConfigs(c, path.Join(repoPath, ".woodpecker"))
=======
var backends = []backend_types.Backend{
	kubernetes.New(),
	docker.New(),
	local.New(),
}

func run(ctx context.Context, c *cli.Command) error {
	return common.RunPipelineFunc(ctx, c, execFile, execDir)
}

func execDir(ctx context.Context, c *cli.Command, dir string) error {
	// TODO: respect pipeline dependency
	repoPath := c.String("repo-path")
	if repoPath != "" {
		repoPath, _ = filepath.Abs(repoPath)
	} else {
		repoPath, _ = filepath.Abs(filepath.Dir(dir))
	}
	if runtime.GOOS == "windows" {
		repoPath = convertPathForWindows(repoPath)
	}
	return filepath.Walk(dir, func(path string, info os.FileInfo, e error) error {
		if e != nil {
			return e
		}

		// check if it is a regular file (not dir)
		if info.Mode().IsRegular() && (strings.HasSuffix(info.Name(), ".yaml") || strings.HasSuffix(info.Name(), ".yml")) {
			fmt.Println("#", info.Name())
			_ = runExec(ctx, c, path, repoPath) // TODO: should we drop errors or store them and report back?
			fmt.Println("")
			return nil
		}

		return nil
	})
}

func execFile(ctx context.Context, c *cli.Command, file string) error {
	repoPath := c.String("repo-path")
	if repoPath != "" {
		repoPath, _ = filepath.Abs(repoPath)
	} else {
		repoPath, _ = filepath.Abs(filepath.Dir(file))
	}
	if runtime.GOOS == "windows" {
		repoPath = convertPathForWindows(repoPath)
	}
	return runExec(ctx, c, file, repoPath)
}

func runExec(ctx context.Context, c *cli.Command, file, repoPath string) error {
	dat, err := os.ReadFile(file)
>>>>>>> b6ac64c4
	if err != nil {
		return err
	}

<<<<<<< HEAD
	envs := make(map[string]string)
=======
	axes, err := matrix.ParseString(string(dat))
	if err != nil {
		return fmt.Errorf("parse matrix fail")
	}

	if len(axes) == 0 {
		axes = append(axes, matrix.Axis{})
	}
	for _, axis := range axes {
		err := execWithAxis(ctx, c, file, repoPath, axis)
		if err != nil {
			return err
		}
	}
	return nil
}

func execWithAxis(ctx context.Context, c *cli.Command, file, repoPath string, axis matrix.Axis) error {
	metadata := metadataFromContext(ctx, c, axis)
	environ := metadata.Environ()
	var secrets []compiler.Secret
	for key, val := range metadata.Workflow.Matrix {
		environ[key] = val
		secrets = append(secrets, compiler.Secret{
			Name:  key,
			Value: val,
		})
	}

	pipelineEnv := make(map[string]string)
>>>>>>> b6ac64c4
	for _, env := range c.StringSlice("env") {
		before, after, _ := strings.Cut(env, "=")
		envs[before] = after
	}

	// configure volumes for local execution
	volumes := c.StringSlice("volumes")
	workspaceBase := c.String("workspace-base")
	workspacePath := c.String("workspace-path")
	if c.Bool("local") {
		volumes = append(volumes, c.String("prefix")+"_default:"+workspaceBase)
		volumes = append(volumes, repoPath+":"+path.Join(workspaceBase, workspacePath))
	}

	getWorkflowMetadata := func(workflow *model.Workflow) metadata.Metadata {
		return metadataFromContext(c, workflow)
	}

	repoIsTrusted := false
	host := "localhost"

	b := stepbuilder.NewStepBuilder(yamls, getWorkflowMetadata, repoIsTrusted, host, envs,
		compiler.WithEscalated(
			c.StringSlice("privileged")...,
		),
		compiler.WithVolumes(volumes...),
		compiler.WithWorkspace(
			workspaceBase,
			workspacePath,
		),
		compiler.WithNetworks(
			c.StringSlice("network")...,
		),
		compiler.WithPrefix(
			c.String("prefix"),
		),
		compiler.WithProxy(compiler.ProxyOptions{
			NoProxy:    c.String("backend-no-proxy"),
			HTTPProxy:  c.String("backend-http-proxy"),
			HTTPSProxy: c.String("backend-https-proxy"),
		}),
		compiler.WithLocal(
			c.Bool("local"),
		),
		compiler.WithNetrc(
			c.String("netrc-username"),
			c.String("netrc-password"),
			c.String("netrc-machine"),
		),
		// compiler.WithMetadata(metadata),
		// compiler.WithSecret(secrets...), // TODO: secrets
		// compiler.WithEnviron(pipelineEnv), // TODO: pipelineEnv
	)
	items, err := b.Build()
	if err != nil {
		return err
	}

<<<<<<< HEAD
	for _, item := range items {
		// TODO: check dependencies
		// err := runWorkflow(c, item.Config)
		// if err != nil {
		// 	return err
		// }
		fmt.Println("#", item.Workflow.Name)
	}

	return nil
}

func runWorkflow(c *cli.Context, compiled *backend_types.Config) error {
	backendCtx := context.WithValue(c.Context, backend_types.CliContext, c)
	backends := []backend_types.Backend{
		kubernetes.New(),
		docker.New(),
		local.New(),
		dummy.New(),
	}
=======
	backendCtx := context.WithValue(ctx, backend_types.CliCommand, c)
>>>>>>> b6ac64c4
	backendEngine, err := backend.FindBackend(backendCtx, backends, c.String("backend-engine"))
	if err != nil {
		return err
	}

	if _, err = backendEngine.Load(backendCtx); err != nil {
		return err
	}

	pipelineCtx, cancel := context.WithTimeout(context.Background(), c.Duration("timeout"))
	defer cancel()
	pipelineCtx = utils.WithContextSigtermCallback(pipelineCtx, func() {
		fmt.Printf("ctrl+c received, terminating current pipeline '%s'\n", confStr)
	})

	return pipeline.New(compiled,
		pipeline.WithContext(pipelineCtx), //nolint:contextcheck
		pipeline.WithTracer(pipeline.DefaultTracer),
		pipeline.WithLogger(defaultLogger),
		pipeline.WithBackend(backendEngine),
		pipeline.WithDescription(map[string]string{
			"CLI": "exec",
		}),
	).Run(ctx)
}

// convertPathForWindows converts a path to use slash separators
// for Windows. If the path is a Windows volume name like C:, it
// converts it to an absolute root path starting with slash (e.g.
// C: -> /c). Otherwise it just converts backslash separators to
// slashes.
func convertPathForWindows(path string) string {
	base := filepath.VolumeName(path)

	// Check if path is volume name like C:
	//nolint:mnd
	if len(base) == 2 {
		path = strings.TrimPrefix(path, base)
		base = strings.ToLower(strings.TrimSuffix(base, ":"))
		return "/" + base + filepath.ToSlash(path)
	}

	return filepath.ToSlash(path)
}

const maxLogLineLength = 1024 * 1024 // 1mb
var defaultLogger = pipeline.Logger(func(step *backend_types.Step, rc io.ReadCloser) error {
	logWriter := NewLineWriter(step.Name, step.UUID)
	return pipelineLog.CopyLineByLine(logWriter, rc, maxLogLineLength)
})<|MERGE_RESOLUTION|>--- conflicted
+++ resolved
@@ -22,18 +22,13 @@
 	"path/filepath"
 	"strings"
 
-<<<<<<< HEAD
-	"github.com/urfave/cli/v2"
-=======
-	"github.com/drone/envsubst"
-	"github.com/rs/zerolog/log"
 	"github.com/urfave/cli/v3"
->>>>>>> b6ac64c4
 
 	"go.woodpecker-ci.org/woodpecker/v2/cli/common"
 	"go.woodpecker-ci.org/woodpecker/v2/pipeline"
 	"go.woodpecker-ci.org/woodpecker/v2/pipeline/backend"
 	"go.woodpecker-ci.org/woodpecker/v2/pipeline/backend/docker"
+	"go.woodpecker-ci.org/woodpecker/v2/pipeline/backend/dummy"
 	"go.woodpecker-ci.org/woodpecker/v2/pipeline/backend/kubernetes"
 	"go.woodpecker-ci.org/woodpecker/v2/pipeline/backend/local"
 	backend_types "go.woodpecker-ci.org/woodpecker/v2/pipeline/backend/types"
@@ -54,107 +49,18 @@
 	Flags:     utils.MergeSlices(flags, docker.Flags, kubernetes.Flags, local.Flags),
 }
 
-<<<<<<< HEAD
-func run(c *cli.Context) error {
+func run(ctx context.Context, c *cli.Command) error {
 	repoPath := c.Args().First()
 	if repoPath == "" {
 		repoPath = "."
 	}
 
 	yamls, err := common.GetConfigs(c, path.Join(repoPath, ".woodpecker"))
-=======
-var backends = []backend_types.Backend{
-	kubernetes.New(),
-	docker.New(),
-	local.New(),
-}
-
-func run(ctx context.Context, c *cli.Command) error {
-	return common.RunPipelineFunc(ctx, c, execFile, execDir)
-}
-
-func execDir(ctx context.Context, c *cli.Command, dir string) error {
-	// TODO: respect pipeline dependency
-	repoPath := c.String("repo-path")
-	if repoPath != "" {
-		repoPath, _ = filepath.Abs(repoPath)
-	} else {
-		repoPath, _ = filepath.Abs(filepath.Dir(dir))
-	}
-	if runtime.GOOS == "windows" {
-		repoPath = convertPathForWindows(repoPath)
-	}
-	return filepath.Walk(dir, func(path string, info os.FileInfo, e error) error {
-		if e != nil {
-			return e
-		}
-
-		// check if it is a regular file (not dir)
-		if info.Mode().IsRegular() && (strings.HasSuffix(info.Name(), ".yaml") || strings.HasSuffix(info.Name(), ".yml")) {
-			fmt.Println("#", info.Name())
-			_ = runExec(ctx, c, path, repoPath) // TODO: should we drop errors or store them and report back?
-			fmt.Println("")
-			return nil
-		}
-
-		return nil
-	})
-}
-
-func execFile(ctx context.Context, c *cli.Command, file string) error {
-	repoPath := c.String("repo-path")
-	if repoPath != "" {
-		repoPath, _ = filepath.Abs(repoPath)
-	} else {
-		repoPath, _ = filepath.Abs(filepath.Dir(file))
-	}
-	if runtime.GOOS == "windows" {
-		repoPath = convertPathForWindows(repoPath)
-	}
-	return runExec(ctx, c, file, repoPath)
-}
-
-func runExec(ctx context.Context, c *cli.Command, file, repoPath string) error {
-	dat, err := os.ReadFile(file)
->>>>>>> b6ac64c4
 	if err != nil {
 		return err
 	}
 
-<<<<<<< HEAD
 	envs := make(map[string]string)
-=======
-	axes, err := matrix.ParseString(string(dat))
-	if err != nil {
-		return fmt.Errorf("parse matrix fail")
-	}
-
-	if len(axes) == 0 {
-		axes = append(axes, matrix.Axis{})
-	}
-	for _, axis := range axes {
-		err := execWithAxis(ctx, c, file, repoPath, axis)
-		if err != nil {
-			return err
-		}
-	}
-	return nil
-}
-
-func execWithAxis(ctx context.Context, c *cli.Command, file, repoPath string, axis matrix.Axis) error {
-	metadata := metadataFromContext(ctx, c, axis)
-	environ := metadata.Environ()
-	var secrets []compiler.Secret
-	for key, val := range metadata.Workflow.Matrix {
-		environ[key] = val
-		secrets = append(secrets, compiler.Secret{
-			Name:  key,
-			Value: val,
-		})
-	}
-
-	pipelineEnv := make(map[string]string)
->>>>>>> b6ac64c4
 	for _, env := range c.StringSlice("env") {
 		before, after, _ := strings.Cut(env, "=")
 		envs[before] = after
@@ -170,7 +76,7 @@
 	}
 
 	getWorkflowMetadata := func(workflow *model.Workflow) metadata.Metadata {
-		return metadataFromContext(c, workflow)
+		return metadataFromContext(ctx, workflow)
 	}
 
 	repoIsTrusted := false
@@ -213,7 +119,6 @@
 		return err
 	}
 
-<<<<<<< HEAD
 	for _, item := range items {
 		// TODO: check dependencies
 		// err := runWorkflow(c, item.Config)
@@ -226,17 +131,14 @@
 	return nil
 }
 
-func runWorkflow(c *cli.Context, compiled *backend_types.Config) error {
-	backendCtx := context.WithValue(c.Context, backend_types.CliContext, c)
+func runWorkflow(ctx context.Context, c *cli.Command, compiled *backend_types.Config) error {
 	backends := []backend_types.Backend{
 		kubernetes.New(),
 		docker.New(),
 		local.New(),
 		dummy.New(),
 	}
-=======
 	backendCtx := context.WithValue(ctx, backend_types.CliCommand, c)
->>>>>>> b6ac64c4
 	backendEngine, err := backend.FindBackend(backendCtx, backends, c.String("backend-engine"))
 	if err != nil {
 		return err
