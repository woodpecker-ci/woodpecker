--- conflicted
+++ resolved
@@ -35,11 +35,7 @@
 	"go.woodpecker-ci.org/woodpecker/v2/pipeline/frontend/yaml/compiler"
 	"go.woodpecker-ci.org/woodpecker/v2/pipeline/frontend/yaml/stepbuilder"
 	pipelineLog "go.woodpecker-ci.org/woodpecker/v2/pipeline/log"
-<<<<<<< HEAD
 	"go.woodpecker-ci.org/woodpecker/v2/server/model"
-=======
-	"go.woodpecker-ci.org/woodpecker/v2/shared/constant"
->>>>>>> b1cf44ae
 	"go.woodpecker-ci.org/woodpecker/v2/shared/utils"
 )
 
@@ -78,33 +74,31 @@
 		volumes = append(volumes, repoPath+":"+path.Join(workspaceBase, workspacePath))
 	}
 
-<<<<<<< HEAD
+	// lint the yaml file
+	// err = linter.New(
+	// 	linter.WithTrusted(true),
+	// 	linter.PrivilegedPlugins(privilegedPlugins),
+	// 	linter.WithTrustedClonePlugins(constant.TrustedClonePlugins),
+	// ).Lint([]*linter.WorkflowConfig{{
+	// 	File:      path.Base(file),
+	// 	RawConfig: confStr,
+	// 	Workflow:  conf,
+	// }})
+	// if err != nil {
+	// 	str, err := lint.FormatLintError(file, err)
+	// 	fmt.Print(str)
+	// 	if err != nil {
+	// 		return err
+	// 	}
+	// }
+
 	getWorkflowMetadata := func(workflow *model.Workflow) metadata.Metadata {
 		return metadataFromCommand(c, workflow)
-=======
-	privilegedPlugins := c.StringSlice("plugins-privileged")
-
-	// lint the yaml file
-	err = linter.New(
-		linter.WithTrusted(true),
-		linter.PrivilegedPlugins(privilegedPlugins),
-		linter.WithTrustedClonePlugins(constant.TrustedClonePlugins),
-	).Lint([]*linter.WorkflowConfig{{
-		File:      path.Base(file),
-		RawConfig: confStr,
-		Workflow:  conf,
-	}})
-	if err != nil {
-		str, err := lint.FormatLintError(file, err)
-		fmt.Print(str)
-		if err != nil {
-			return err
-		}
->>>>>>> b1cf44ae
 	}
 
 	repoIsTrusted := false
 	host := "localhost"
+	privilegedPlugins := c.StringSlice("plugins-privileged")
 
 	b := stepbuilder.NewStepBuilder(yamls, getWorkflowMetadata, repoIsTrusted, host, envs,
 		compiler.WithEscalated(
