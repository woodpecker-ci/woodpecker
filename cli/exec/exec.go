package exec

import (
	"context"
	"fmt"
	"io"
	"io/ioutil"
	"log"
	"path"
	"path/filepath"
	"runtime"
	"strings"

	"github.com/drone/envsubst"
	"github.com/woodpecker-ci/woodpecker/pipeline"
	"github.com/woodpecker-ci/woodpecker/pipeline/backend"
	"github.com/woodpecker-ci/woodpecker/pipeline/backend/docker"
	"github.com/woodpecker-ci/woodpecker/pipeline/frontend"
	"github.com/woodpecker-ci/woodpecker/pipeline/frontend/yaml"
	"github.com/woodpecker-ci/woodpecker/pipeline/frontend/yaml/compiler"
	"github.com/woodpecker-ci/woodpecker/pipeline/frontend/yaml/linter"
	"github.com/woodpecker-ci/woodpecker/pipeline/frontend/yaml/matrix"
	"github.com/woodpecker-ci/woodpecker/pipeline/interrupt"
	"github.com/woodpecker-ci/woodpecker/pipeline/multipart"

	"github.com/urfave/cli"
)

// Command exports the exec command.
var Command = cli.Command{
	Name:      "exec",
	Usage:     "execute a local build",
	ArgsUsage: "[path/to/.woodpecker.yml]",
	Action: func(c *cli.Context) {
		if err := exec(c); err != nil {
			log.Fatalln(err)
		}
	},
<<<<<<< HEAD
	Flags: flags,
=======
	Flags: []cli.Flag{
		cli.BoolTFlag{
			EnvVar: "WOODPECKER_LOCAL",
			Name:   "local",
			Usage:  "build from local directory",
		},
		cli.DurationFlag{
			EnvVar: "WOODPECKER_TIMEOUT",
			Name:   "timeout",
			Usage:  "build timeout",
			Value:  time.Hour,
		},
		cli.StringSliceFlag{
			EnvVar: "WOODPECKER_VOLUMES",
			Name:   "volumes",
			Usage:  "build volumes",
		},
		cli.StringSliceFlag{
			EnvVar: "WOODPECKER_NETWORKS",
			Name:   "network",
			Usage:  "external networks",
		},
		cli.StringFlag{
			EnvVar: "WOODPECKER_DOCKER_PREFIX",
			Name:   "prefix",
			Value:  "woodpecker",
			Usage:  "prefix containers created by woodpecker",
			Hidden: true,
		},
		cli.StringSliceFlag{
			Name:  "privileged",
			Usage: "privileged plugins",
			Value: &cli.StringSlice{
				"plugins/docker",
				"plugins/gcr",
				"plugins/ecr",
			},
		},

		//
		// Please note the below flags are mirrored in the pipec and
		// should be kept synchronized. Do not edit directly
		// https://github.com/cncd/pipeline/pipec
		//

		//
		// workspace default
		//
		cli.StringFlag{
			EnvVar: "WOODPECKER_WORKSPACE_BASE",
			Name:   "workspace-base",
			Value:  "/woodpecker",
		},
		cli.StringFlag{
			EnvVar: "WOODPECKER_WORKSPACE_PATH",
			Name:   "workspace-path",
			Value:  "src",
		},
		//
		// netrc parameters
		//
		cli.StringFlag{
			EnvVar: "WOODPECKER_NETRC_USERNAME",
			Name:   "netrc-username",
		},
		cli.StringFlag{
			EnvVar: "WOODPECKER_NETRC_PASSWORD",
			Name:   "netrc-password",
		},
		cli.StringFlag{
			EnvVar: "WOODPECKER_NETRC_MACHINE",
			Name:   "netrc-machine",
		},
		//
		// metadata parameters
		//
		cli.StringFlag{
			EnvVar: "WOODPECKER_SYSTEM_ARCH",
			Name:   "system-arch",
			Value:  "linux/amd64",
		},
		cli.StringFlag{
			EnvVar: "WOODPECKER_SYSTEM_NAME",
			Name:   "system-name",
			Value:  "pipec",
		},
		cli.StringFlag{
			EnvVar: "WOODPECKER_SYSTEM_LINK",
			Name:   "system-link",
			Value:  "https://github.com/cncd/pipec",
		},
		cli.StringFlag{
			EnvVar: "WOODPECKER_REPO_NAME",
			Name:   "repo-name",
		},
		cli.StringFlag{
			EnvVar: "WOODPECKER_REPO_LINK",
			Name:   "repo-link",
		},
		cli.StringFlag{
			EnvVar: "WOODPECKER_REPO_REMOTE",
			Name:   "repo-remote-url",
		},
		cli.StringFlag{
			EnvVar: "WOODPECKER_REPO_PRIVATE",
			Name:   "repo-private",
		},
		cli.IntFlag{
			EnvVar: "WOODPECKER_BUILD_NUMBER",
			Name:   "build-number",
		},
		cli.IntFlag{
			EnvVar: "WOODPECKER_PARENT_BUILD_NUMBER",
			Name:   "parent-build-number",
		},
		cli.Int64Flag{
			EnvVar: "WOODPECKER_BUILD_CREATED",
			Name:   "build-created",
		},
		cli.Int64Flag{
			EnvVar: "WOODPECKER_BUILD_STARTED",
			Name:   "build-started",
		},
		cli.Int64Flag{
			EnvVar: "WOODPECKER_BUILD_FINISHED",
			Name:   "build-finished",
		},
		cli.StringFlag{
			EnvVar: "WOODPECKER_BUILD_STATUS",
			Name:   "build-status",
		},
		cli.StringFlag{
			EnvVar: "WOODPECKER_BUILD_EVENT",
			Name:   "build-event",
		},
		cli.StringFlag{
			EnvVar: "WOODPECKER_BUILD_LINK",
			Name:   "build-link",
		},
		cli.StringFlag{
			EnvVar: "WOODPECKER_BUILD_TARGET",
			Name:   "build-target",
		},
		cli.StringFlag{
			EnvVar: "WOODPECKER_COMMIT_SHA",
			Name:   "commit-sha",
		},
		cli.StringFlag{
			EnvVar: "WOODPECKER_COMMIT_REF",
			Name:   "commit-ref",
		},
		cli.StringFlag{
			EnvVar: "WOODPECKER_COMMIT_REFSPEC",
			Name:   "commit-refspec",
		},
		cli.StringFlag{
			EnvVar: "WOODPECKER_COMMIT_BRANCH",
			Name:   "commit-branch",
		},
		cli.StringFlag{
			EnvVar: "WOODPECKER_COMMIT_MESSAGE",
			Name:   "commit-message",
		},
		cli.StringFlag{
			EnvVar: "WOODPECKER_COMMIT_AUTHOR_NAME",
			Name:   "commit-author-name",
		},
		cli.StringFlag{
			EnvVar: "WOODPECKER_COMMIT_AUTHOR_AVATAR",
			Name:   "commit-author-avatar",
		},
		cli.StringFlag{
			EnvVar: "WOODPECKER_COMMIT_AUTHOR_EMAIL",
			Name:   "commit-author-email",
		},
		cli.IntFlag{
			EnvVar: "WOODPECKER_PREV_BUILD_NUMBER",
			Name:   "prev-build-number",
		},
		cli.Int64Flag{
			EnvVar: "WOODPECKER_PREV_BUILD_CREATED",
			Name:   "prev-build-created",
		},
		cli.Int64Flag{
			EnvVar: "WOODPECKER_PREV_BUILD_STARTED",
			Name:   "prev-build-started",
		},
		cli.Int64Flag{
			EnvVar: "WOODPECKER_PREV_BUILD_FINISHED",
			Name:   "prev-build-finished",
		},
		cli.StringFlag{
			EnvVar: "WOODPECKER_PREV_BUILD_STATUS",
			Name:   "prev-build-status",
		},
		cli.StringFlag{
			EnvVar: "WOODPECKER_PREV_BUILD_EVENT",
			Name:   "prev-build-event",
		},
		cli.StringFlag{
			EnvVar: "WOODPECKER_PREV_BUILD_LINK",
			Name:   "prev-build-link",
		},
		cli.StringFlag{
			EnvVar: "WOODPECKER_PREV_COMMIT_SHA",
			Name:   "prev-commit-sha",
		},
		cli.StringFlag{
			EnvVar: "WOODPECKER_PREV_COMMIT_REF",
			Name:   "prev-commit-ref",
		},
		cli.StringFlag{
			EnvVar: "WOODPECKER_PREV_COMMIT_REFSPEC",
			Name:   "prev-commit-refspec",
		},
		cli.StringFlag{
			EnvVar: "WOODPECKER_PREV_COMMIT_BRANCH",
			Name:   "prev-commit-branch",
		},
		cli.StringFlag{
			EnvVar: "WOODPECKER_PREV_COMMIT_MESSAGE",
			Name:   "prev-commit-message",
		},
		cli.StringFlag{
			EnvVar: "WOODPECKER_PREV_COMMIT_AUTHOR_NAME",
			Name:   "prev-commit-author-name",
		},
		cli.StringFlag{
			EnvVar: "WOODPECKER_PREV_COMMIT_AUTHOR_AVATAR",
			Name:   "prev-commit-author-avatar",
		},
		cli.StringFlag{
			EnvVar: "WOODPECKER_PREV_COMMIT_AUTHOR_EMAIL",
			Name:   "prev-commit-author-email",
		},
		cli.IntFlag{
			EnvVar: "WOODPECKER_JOB_NUMBER",
			Name:   "job-number",
		},
		cli.StringSliceFlag{
			EnvVar: "WOODPECKER_ENV",
			Name:   "env, e",
		},
	},
>>>>>>> 169e7e5a
}

func exec(c *cli.Context) error {
	file := c.Args().First()
	if file == "" {
		file = ".woodpecker.yml"
	}

	dat, err := ioutil.ReadFile(file)
	if err != nil {
		return err
	}

	axes, err := matrix.ParseString(string(dat))
	if err != nil {
		return fmt.Errorf("Parse matrix fail")
	}

	if len(axes) == 0 {
		axes = append(axes, matrix.Axis{})
	}
	for _, axis := range axes {
		err := execWithAxis(c, axis)
		if err != nil {
			return err
		}
	}
	return nil
}

func execWithAxis(c *cli.Context, axis matrix.Axis) error {
	file := c.Args().First()
	if file == "" {
		file = ".woodpecker.yml"
	}

	metadata := metadataFromContext(c, axis)
	environ := metadata.Environ()
	var secrets []compiler.Secret
	for k, v := range metadata.EnvironDrone() {
		environ[k] = v
	}
	for key, val := range metadata.Job.Matrix {
		environ[key] = val
		secrets = append(secrets, compiler.Secret{
			Name:  key,
			Value: val,
		})
	}

	droneEnv := make(map[string]string)
	for _, env := range c.StringSlice("env") {
		envs := strings.SplitN(env, "=", 2)
		droneEnv[envs[0]] = envs[1]
	}

	tmpl, err := envsubst.ParseFile(file)
	if err != nil {
		return err
	}
	confstr, err := tmpl.Execute(func(name string) string {
		return environ[name]
	})
	if err != nil {
		return err
	}

	conf, err := yaml.ParseString(confstr)
	if err != nil {
		return err
	}

	// configure volumes for local execution
	volumes := c.StringSlice("volumes")
	if c.Bool("local") {
		var (
			workspaceBase = conf.Workspace.Base
			workspacePath = conf.Workspace.Path
		)
		if workspaceBase == "" {
			workspaceBase = c.String("workspace-base")
		}
		if workspacePath == "" {
			workspacePath = c.String("workspace-path")
		}
		dir, _ := filepath.Abs(filepath.Dir(file))

		if runtime.GOOS == "windows" {
			dir = convertPathForWindows(dir)
		}
		volumes = append(volumes, c.String("prefix")+"_default:"+workspaceBase)
		volumes = append(volumes, dir+":"+path.Join(workspaceBase, workspacePath))
	}

	// lint the yaml file
	if lerr := linter.New(linter.WithTrusted(true)).Lint(conf); lerr != nil {
		return lerr
	}

	// compiles the yaml file
	compiled := compiler.New(
		compiler.WithEscalated(
			c.StringSlice("privileged")...,
		),
		compiler.WithVolumes(volumes...),
		compiler.WithWorkspace(
			c.String("workspace-base"),
			c.String("workspace-path"),
		),
		compiler.WithNetworks(
			c.StringSlice("network")...,
		),
		compiler.WithPrefix(
			c.String("prefix"),
		),
		compiler.WithProxy(),
		compiler.WithLocal(
			c.Bool("local"),
		),
		compiler.WithNetrc(
			c.String("netrc-username"),
			c.String("netrc-password"),
			c.String("netrc-machine"),
		),
		compiler.WithMetadata(metadata),
		compiler.WithSecret(secrets...),
		compiler.WithEnviron(droneEnv),
	).Compile(conf)
	engine, err := docker.NewEnv()
	if err != nil {
		return err
	}

	ctx, cancel := context.WithTimeout(context.Background(), c.Duration("timeout"))
	defer cancel()
	ctx = interrupt.WithContext(ctx)

	return pipeline.New(compiled,
		pipeline.WithContext(ctx),
		pipeline.WithTracer(pipeline.DefaultTracer),
		pipeline.WithLogger(defaultLogger),
		pipeline.WithEngine(engine),
	).Run()
}

// return the metadata from the cli context.
func metadataFromContext(c *cli.Context, axis matrix.Axis) frontend.Metadata {
	return frontend.Metadata{
		Repo: frontend.Repo{
			Name:    c.String("repo-name"),
			Link:    c.String("repo-link"),
			Remote:  c.String("repo-remote-url"),
			Private: c.Bool("repo-private"),
		},
		Curr: frontend.Build{
			Number:   c.Int("build-number"),
			Parent:   c.Int("parent-build-number"),
			Created:  c.Int64("build-created"),
			Started:  c.Int64("build-started"),
			Finished: c.Int64("build-finished"),
			Status:   c.String("build-status"),
			Event:    c.String("build-event"),
			Link:     c.String("build-link"),
			Target:   c.String("build-target"),
			Commit: frontend.Commit{
				Sha:     c.String("commit-sha"),
				Ref:     c.String("commit-ref"),
				Refspec: c.String("commit-refspec"),
				Branch:  c.String("commit-branch"),
				Message: c.String("commit-message"),
				Author: frontend.Author{
					Name:   c.String("commit-author-name"),
					Email:  c.String("commit-author-email"),
					Avatar: c.String("commit-author-avatar"),
				},
			},
		},
		Prev: frontend.Build{
			Number:   c.Int("prev-build-number"),
			Created:  c.Int64("prev-build-created"),
			Started:  c.Int64("prev-build-started"),
			Finished: c.Int64("prev-build-finished"),
			Status:   c.String("prev-build-status"),
			Event:    c.String("prev-build-event"),
			Link:     c.String("prev-build-link"),
			Commit: frontend.Commit{
				Sha:     c.String("prev-commit-sha"),
				Ref:     c.String("prev-commit-ref"),
				Refspec: c.String("prev-commit-refspec"),
				Branch:  c.String("prev-commit-branch"),
				Message: c.String("prev-commit-message"),
				Author: frontend.Author{
					Name:   c.String("prev-commit-author-name"),
					Email:  c.String("prev-commit-author-email"),
					Avatar: c.String("prev-commit-author-avatar"),
				},
			},
		},
		Job: frontend.Job{
			Number: c.Int("job-number"),
			Matrix: axis,
		},
		Sys: frontend.System{
			Name: c.String("system-name"),
			Link: c.String("system-link"),
			Arch: c.String("system-arch"),
		},
	}
}

func convertPathForWindows(path string) string {
	base := filepath.VolumeName(path)
	if len(base) == 2 {
		path = strings.TrimPrefix(path, base)
		base = strings.ToLower(strings.TrimSuffix(base, ":"))
		return "/" + base + filepath.ToSlash(path)
	}

	return filepath.ToSlash(path)
}

var defaultLogger = pipeline.LogFunc(func(proc *backend.Step, rc multipart.Reader) error {
	part, err := rc.NextPart()
	if err != nil {
		return err
	}

	logstream := NewLineWriter(proc.Alias)
	io.Copy(logstream, part)

	return nil
})<|MERGE_RESOLUTION|>--- conflicted
+++ resolved
@@ -36,254 +36,7 @@
 			log.Fatalln(err)
 		}
 	},
-<<<<<<< HEAD
 	Flags: flags,
-=======
-	Flags: []cli.Flag{
-		cli.BoolTFlag{
-			EnvVar: "WOODPECKER_LOCAL",
-			Name:   "local",
-			Usage:  "build from local directory",
-		},
-		cli.DurationFlag{
-			EnvVar: "WOODPECKER_TIMEOUT",
-			Name:   "timeout",
-			Usage:  "build timeout",
-			Value:  time.Hour,
-		},
-		cli.StringSliceFlag{
-			EnvVar: "WOODPECKER_VOLUMES",
-			Name:   "volumes",
-			Usage:  "build volumes",
-		},
-		cli.StringSliceFlag{
-			EnvVar: "WOODPECKER_NETWORKS",
-			Name:   "network",
-			Usage:  "external networks",
-		},
-		cli.StringFlag{
-			EnvVar: "WOODPECKER_DOCKER_PREFIX",
-			Name:   "prefix",
-			Value:  "woodpecker",
-			Usage:  "prefix containers created by woodpecker",
-			Hidden: true,
-		},
-		cli.StringSliceFlag{
-			Name:  "privileged",
-			Usage: "privileged plugins",
-			Value: &cli.StringSlice{
-				"plugins/docker",
-				"plugins/gcr",
-				"plugins/ecr",
-			},
-		},
-
-		//
-		// Please note the below flags are mirrored in the pipec and
-		// should be kept synchronized. Do not edit directly
-		// https://github.com/cncd/pipeline/pipec
-		//
-
-		//
-		// workspace default
-		//
-		cli.StringFlag{
-			EnvVar: "WOODPECKER_WORKSPACE_BASE",
-			Name:   "workspace-base",
-			Value:  "/woodpecker",
-		},
-		cli.StringFlag{
-			EnvVar: "WOODPECKER_WORKSPACE_PATH",
-			Name:   "workspace-path",
-			Value:  "src",
-		},
-		//
-		// netrc parameters
-		//
-		cli.StringFlag{
-			EnvVar: "WOODPECKER_NETRC_USERNAME",
-			Name:   "netrc-username",
-		},
-		cli.StringFlag{
-			EnvVar: "WOODPECKER_NETRC_PASSWORD",
-			Name:   "netrc-password",
-		},
-		cli.StringFlag{
-			EnvVar: "WOODPECKER_NETRC_MACHINE",
-			Name:   "netrc-machine",
-		},
-		//
-		// metadata parameters
-		//
-		cli.StringFlag{
-			EnvVar: "WOODPECKER_SYSTEM_ARCH",
-			Name:   "system-arch",
-			Value:  "linux/amd64",
-		},
-		cli.StringFlag{
-			EnvVar: "WOODPECKER_SYSTEM_NAME",
-			Name:   "system-name",
-			Value:  "pipec",
-		},
-		cli.StringFlag{
-			EnvVar: "WOODPECKER_SYSTEM_LINK",
-			Name:   "system-link",
-			Value:  "https://github.com/cncd/pipec",
-		},
-		cli.StringFlag{
-			EnvVar: "WOODPECKER_REPO_NAME",
-			Name:   "repo-name",
-		},
-		cli.StringFlag{
-			EnvVar: "WOODPECKER_REPO_LINK",
-			Name:   "repo-link",
-		},
-		cli.StringFlag{
-			EnvVar: "WOODPECKER_REPO_REMOTE",
-			Name:   "repo-remote-url",
-		},
-		cli.StringFlag{
-			EnvVar: "WOODPECKER_REPO_PRIVATE",
-			Name:   "repo-private",
-		},
-		cli.IntFlag{
-			EnvVar: "WOODPECKER_BUILD_NUMBER",
-			Name:   "build-number",
-		},
-		cli.IntFlag{
-			EnvVar: "WOODPECKER_PARENT_BUILD_NUMBER",
-			Name:   "parent-build-number",
-		},
-		cli.Int64Flag{
-			EnvVar: "WOODPECKER_BUILD_CREATED",
-			Name:   "build-created",
-		},
-		cli.Int64Flag{
-			EnvVar: "WOODPECKER_BUILD_STARTED",
-			Name:   "build-started",
-		},
-		cli.Int64Flag{
-			EnvVar: "WOODPECKER_BUILD_FINISHED",
-			Name:   "build-finished",
-		},
-		cli.StringFlag{
-			EnvVar: "WOODPECKER_BUILD_STATUS",
-			Name:   "build-status",
-		},
-		cli.StringFlag{
-			EnvVar: "WOODPECKER_BUILD_EVENT",
-			Name:   "build-event",
-		},
-		cli.StringFlag{
-			EnvVar: "WOODPECKER_BUILD_LINK",
-			Name:   "build-link",
-		},
-		cli.StringFlag{
-			EnvVar: "WOODPECKER_BUILD_TARGET",
-			Name:   "build-target",
-		},
-		cli.StringFlag{
-			EnvVar: "WOODPECKER_COMMIT_SHA",
-			Name:   "commit-sha",
-		},
-		cli.StringFlag{
-			EnvVar: "WOODPECKER_COMMIT_REF",
-			Name:   "commit-ref",
-		},
-		cli.StringFlag{
-			EnvVar: "WOODPECKER_COMMIT_REFSPEC",
-			Name:   "commit-refspec",
-		},
-		cli.StringFlag{
-			EnvVar: "WOODPECKER_COMMIT_BRANCH",
-			Name:   "commit-branch",
-		},
-		cli.StringFlag{
-			EnvVar: "WOODPECKER_COMMIT_MESSAGE",
-			Name:   "commit-message",
-		},
-		cli.StringFlag{
-			EnvVar: "WOODPECKER_COMMIT_AUTHOR_NAME",
-			Name:   "commit-author-name",
-		},
-		cli.StringFlag{
-			EnvVar: "WOODPECKER_COMMIT_AUTHOR_AVATAR",
-			Name:   "commit-author-avatar",
-		},
-		cli.StringFlag{
-			EnvVar: "WOODPECKER_COMMIT_AUTHOR_EMAIL",
-			Name:   "commit-author-email",
-		},
-		cli.IntFlag{
-			EnvVar: "WOODPECKER_PREV_BUILD_NUMBER",
-			Name:   "prev-build-number",
-		},
-		cli.Int64Flag{
-			EnvVar: "WOODPECKER_PREV_BUILD_CREATED",
-			Name:   "prev-build-created",
-		},
-		cli.Int64Flag{
-			EnvVar: "WOODPECKER_PREV_BUILD_STARTED",
-			Name:   "prev-build-started",
-		},
-		cli.Int64Flag{
-			EnvVar: "WOODPECKER_PREV_BUILD_FINISHED",
-			Name:   "prev-build-finished",
-		},
-		cli.StringFlag{
-			EnvVar: "WOODPECKER_PREV_BUILD_STATUS",
-			Name:   "prev-build-status",
-		},
-		cli.StringFlag{
-			EnvVar: "WOODPECKER_PREV_BUILD_EVENT",
-			Name:   "prev-build-event",
-		},
-		cli.StringFlag{
-			EnvVar: "WOODPECKER_PREV_BUILD_LINK",
-			Name:   "prev-build-link",
-		},
-		cli.StringFlag{
-			EnvVar: "WOODPECKER_PREV_COMMIT_SHA",
-			Name:   "prev-commit-sha",
-		},
-		cli.StringFlag{
-			EnvVar: "WOODPECKER_PREV_COMMIT_REF",
-			Name:   "prev-commit-ref",
-		},
-		cli.StringFlag{
-			EnvVar: "WOODPECKER_PREV_COMMIT_REFSPEC",
-			Name:   "prev-commit-refspec",
-		},
-		cli.StringFlag{
-			EnvVar: "WOODPECKER_PREV_COMMIT_BRANCH",
-			Name:   "prev-commit-branch",
-		},
-		cli.StringFlag{
-			EnvVar: "WOODPECKER_PREV_COMMIT_MESSAGE",
-			Name:   "prev-commit-message",
-		},
-		cli.StringFlag{
-			EnvVar: "WOODPECKER_PREV_COMMIT_AUTHOR_NAME",
-			Name:   "prev-commit-author-name",
-		},
-		cli.StringFlag{
-			EnvVar: "WOODPECKER_PREV_COMMIT_AUTHOR_AVATAR",
-			Name:   "prev-commit-author-avatar",
-		},
-		cli.StringFlag{
-			EnvVar: "WOODPECKER_PREV_COMMIT_AUTHOR_EMAIL",
-			Name:   "prev-commit-author-email",
-		},
-		cli.IntFlag{
-			EnvVar: "WOODPECKER_JOB_NUMBER",
-			Name:   "job-number",
-		},
-		cli.StringSliceFlag{
-			EnvVar: "WOODPECKER_ENV",
-			Name:   "env, e",
-		},
-	},
->>>>>>> 169e7e5a
 }
 
 func exec(c *cli.Context) error {
