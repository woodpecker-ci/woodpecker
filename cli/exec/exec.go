// Copyright 2022 Woodpecker Authors
//
// Licensed under the Apache License, Version 2.0 (the "License");
// you may not use this file except in compliance with the License.
// You may obtain a copy of the License at
//
//      http://www.apache.org/licenses/LICENSE-2.0
//
// Unless required by applicable law or agreed to in writing, software
// distributed under the License is distributed on an "AS IS" BASIS,
// WITHOUT WARRANTIES OR CONDITIONS OF ANY KIND, either express or implied.
// See the License for the specific language governing permissions and
// limitations under the License.

package exec

import (
	"context"
	"fmt"
	"io"
	"os"
	"path"
	"path/filepath"
	"runtime"
	"strings"

	"github.com/drone/envsubst"
	"github.com/rs/zerolog/log"
	"github.com/urfave/cli/v3"

	"go.woodpecker-ci.org/woodpecker/v2/cli/common"
	"go.woodpecker-ci.org/woodpecker/v2/cli/lint"
	"go.woodpecker-ci.org/woodpecker/v2/pipeline"
	"go.woodpecker-ci.org/woodpecker/v2/pipeline/backend"
	"go.woodpecker-ci.org/woodpecker/v2/pipeline/backend/docker"
	"go.woodpecker-ci.org/woodpecker/v2/pipeline/backend/kubernetes"
	"go.woodpecker-ci.org/woodpecker/v2/pipeline/backend/local"
	backend_types "go.woodpecker-ci.org/woodpecker/v2/pipeline/backend/types"
	"go.woodpecker-ci.org/woodpecker/v2/pipeline/frontend/yaml"
	"go.woodpecker-ci.org/woodpecker/v2/pipeline/frontend/yaml/compiler"
	"go.woodpecker-ci.org/woodpecker/v2/pipeline/frontend/yaml/linter"
	"go.woodpecker-ci.org/woodpecker/v2/pipeline/frontend/yaml/matrix"
	pipelineLog "go.woodpecker-ci.org/woodpecker/v2/pipeline/log"
	"go.woodpecker-ci.org/woodpecker/v2/shared/constant"
	"go.woodpecker-ci.org/woodpecker/v2/shared/utils"
)

// Command exports the exec command.
var Command = &cli.Command{
	Name:      "exec",
	Usage:     "execute a local pipeline",
	ArgsUsage: "[path/to/.woodpecker.yaml]",
	Action:    run,
	Flags:     utils.MergeSlices(flags, docker.Flags, kubernetes.Flags, local.Flags),
}

var backends = []backend_types.Backend{
	kubernetes.New(),
	docker.New(),
	local.New(),
}

func run(ctx context.Context, c *cli.Command) error {
	return common.RunPipelineFunc(ctx, c, execFile, execDir)
}

func execDir(ctx context.Context, c *cli.Command, dir string) error {
	// TODO: respect pipeline dependency
	repoPath := c.String("repo-path")
	if repoPath != "" {
		repoPath, _ = filepath.Abs(repoPath)
	} else {
		repoPath, _ = filepath.Abs(filepath.Dir(dir))
	}
	if runtime.GOOS == "windows" {
		repoPath = convertPathForWindows(repoPath)
	}
	return filepath.Walk(dir, func(path string, info os.FileInfo, e error) error {
		if e != nil {
			return e
		}

		// check if it is a regular file (not dir)
		if info.Mode().IsRegular() && (strings.HasSuffix(info.Name(), ".yaml") || strings.HasSuffix(info.Name(), ".yml")) {
			fmt.Println("#", info.Name())
			_ = runExec(ctx, c, path, repoPath) // TODO: should we drop errors or store them and report back?
			fmt.Println("")
			return nil
		}

		return nil
	})
}

func execFile(ctx context.Context, c *cli.Command, file string) error {
	repoPath := c.String("repo-path")
	if repoPath != "" {
		repoPath, _ = filepath.Abs(repoPath)
	} else {
		repoPath, _ = filepath.Abs(filepath.Dir(file))
	}
	if runtime.GOOS == "windows" {
		repoPath = convertPathForWindows(repoPath)
	}
	return runExec(ctx, c, file, repoPath)
}

func runExec(ctx context.Context, c *cli.Command, file, repoPath string) error {
	dat, err := os.ReadFile(file)
	if err != nil {
		return err
	}

	axes, err := matrix.ParseString(string(dat))
	if err != nil {
		return fmt.Errorf("parse matrix fail")
	}

	if len(axes) == 0 {
		axes = append(axes, matrix.Axis{})
	}
	for _, axis := range axes {
		err := execWithAxis(ctx, c, file, repoPath, axis)
		if err != nil {
			return err
		}
	}
	return nil
}

func execWithAxis(ctx context.Context, c *cli.Command, file, repoPath string, axis matrix.Axis) error {
	metadata := metadataFromContext(ctx, c, axis)
	environ := metadata.Environ()
	var secrets []compiler.Secret
	for key, val := range metadata.Workflow.Matrix {
		environ[key] = val
		secrets = append(secrets, compiler.Secret{
			Name:  key,
			Value: val,
		})
	}

	pipelineEnv := make(map[string]string)
	for _, env := range c.StringSlice("env") {
		before, after, _ := strings.Cut(env, "=")
		pipelineEnv[before] = after
		if oldVar, exists := environ[before]; exists {
			// override existing values, but print a warning
			log.Warn().Msgf("environment variable '%s' had value '%s', but got overwritten", before, oldVar)
		}
		environ[before] = after
	}

	tmpl, err := envsubst.ParseFile(file)
	if err != nil {
		return err
	}
	confStr, err := tmpl.Execute(func(name string) string {
		return environ[name]
	})
	if err != nil {
		return err
	}

	conf, err := yaml.ParseString(confStr)
	if err != nil {
		return err
	}

	// configure volumes for local execution
	volumes := c.StringSlice("volumes")
	if c.Bool("local") {
		var (
			workspaceBase = conf.Workspace.Base
			workspacePath = conf.Workspace.Path
		)
		if workspaceBase == "" {
			workspaceBase = c.String("workspace-base")
		}
		if workspacePath == "" {
			workspacePath = c.String("workspace-path")
		}

		volumes = append(volumes, c.String("prefix")+"_default:"+workspaceBase)
		volumes = append(volumes, repoPath+":"+path.Join(workspaceBase, workspacePath))
	}

	privilegedPlugins := c.StringSlice("plugins-privileged")

	// lint the yaml file
<<<<<<< HEAD
	err = linter.New(linter.WithTrusted(linter.TrustedConfiguration{
		Network: true,
		Volumes: true,
		Resources: true,
		Security: true,
	})).Lint([]*linter.WorkflowConfig{{
=======
	err = linter.New(
		linter.WithTrusted(true),
		linter.PrivilegedPlugins(privilegedPlugins),
		linter.WithTrustedClonePlugins(constant.TrustedClonePlugins),
	).Lint([]*linter.WorkflowConfig{{
>>>>>>> 116ce275
		File:      path.Base(file),
		RawConfig: confStr,
		Workflow:  conf,
	}})
	if err != nil {
		str, err := lint.FormatLintError(file, err)
		fmt.Print(str)
		if err != nil {
			return err
		}
	}

	// compiles the yaml file
	compiled, err := compiler.New(
		compiler.WithEscalated(
			privilegedPlugins...,
		),
		compiler.WithVolumes(volumes...),
		compiler.WithWorkspace(
			c.String("workspace-base"),
			c.String("workspace-path"),
		),
		compiler.WithNetworks(
			c.StringSlice("network")...,
		),
		compiler.WithPrefix(
			c.String("prefix"),
		),
		compiler.WithProxy(compiler.ProxyOptions{
			NoProxy:    c.String("backend-no-proxy"),
			HTTPProxy:  c.String("backend-http-proxy"),
			HTTPSProxy: c.String("backend-https-proxy"),
		}),
		compiler.WithLocal(
			c.Bool("local"),
		),
		compiler.WithNetrc(
			c.String("netrc-username"),
			c.String("netrc-password"),
			c.String("netrc-machine"),
		),
		compiler.WithMetadata(metadata),
		compiler.WithSecret(secrets...),
		compiler.WithEnviron(pipelineEnv),
	).Compile(conf)
	if err != nil {
		return err
	}

	backendCtx := context.WithValue(ctx, backend_types.CliCommand, c)
	backendEngine, err := backend.FindBackend(backendCtx, backends, c.String("backend-engine"))
	if err != nil {
		return err
	}

	if _, err = backendEngine.Load(backendCtx); err != nil {
		return err
	}

	pipelineCtx, cancel := context.WithTimeout(context.Background(), c.Duration("timeout"))
	defer cancel()
	pipelineCtx = utils.WithContextSigtermCallback(pipelineCtx, func() {
		fmt.Printf("ctrl+c received, terminating current pipeline '%s'\n", confStr)
	})

	return pipeline.New(compiled,
		pipeline.WithContext(pipelineCtx), //nolint:contextcheck
		pipeline.WithTracer(pipeline.DefaultTracer),
		pipeline.WithLogger(defaultLogger),
		pipeline.WithBackend(backendEngine),
		pipeline.WithDescription(map[string]string{
			"CLI": "exec",
		}),
	).Run(ctx)
}

// convertPathForWindows converts a path to use slash separators
// for Windows. If the path is a Windows volume name like C:, it
// converts it to an absolute root path starting with slash (e.g.
// C: -> /c). Otherwise it just converts backslash separators to
// slashes.
func convertPathForWindows(path string) string {
	base := filepath.VolumeName(path)

	// Check if path is volume name like C:
	//nolint:mnd
	if len(base) == 2 {
		path = strings.TrimPrefix(path, base)
		base = strings.ToLower(strings.TrimSuffix(base, ":"))
		return "/" + base + filepath.ToSlash(path)
	}

	return filepath.ToSlash(path)
}

var defaultLogger = pipeline.Logger(func(step *backend_types.Step, rc io.ReadCloser) error {
	logWriter := NewLineWriter(step.Name, step.UUID)
	return pipelineLog.CopyLineByLine(logWriter, rc, pipeline.MaxLogLineLength)
})<|MERGE_RESOLUTION|>--- conflicted
+++ resolved
@@ -188,20 +188,16 @@
 	privilegedPlugins := c.StringSlice("plugins-privileged")
 
 	// lint the yaml file
-<<<<<<< HEAD
-	err = linter.New(linter.WithTrusted(linter.TrustedConfiguration{
-		Network: true,
-		Volumes: true,
-		Resources: true,
-		Security: true,
-	})).Lint([]*linter.WorkflowConfig{{
-=======
 	err = linter.New(
-		linter.WithTrusted(true),
+		linter.WithTrusted(linter.TrustedConfiguration{
+			Network:   true,
+			Volumes:   true,
+			Resources: true,
+			Security:  true,
+		}),
 		linter.PrivilegedPlugins(privilegedPlugins),
 		linter.WithTrustedClonePlugins(constant.TrustedClonePlugins),
 	).Lint([]*linter.WorkflowConfig{{
->>>>>>> 116ce275
 		File:      path.Base(file),
 		RawConfig: confStr,
 		Workflow:  conf,
