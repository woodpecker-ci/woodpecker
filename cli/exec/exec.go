package exec

import (
	"context"
	"fmt"
	"io"
	"io/ioutil"
	"os"
	"path"
	"path/filepath"
	"runtime"
	"strings"

	"github.com/drone/envsubst"
	"github.com/urfave/cli/v2"

	"github.com/woodpecker-ci/woodpecker/cli/common"
	"github.com/woodpecker-ci/woodpecker/pipeline"
	"github.com/woodpecker-ci/woodpecker/pipeline/backend"
	backendTypes "github.com/woodpecker-ci/woodpecker/pipeline/backend/types"
	"github.com/woodpecker-ci/woodpecker/pipeline/frontend"
	"github.com/woodpecker-ci/woodpecker/pipeline/frontend/yaml"
	"github.com/woodpecker-ci/woodpecker/pipeline/frontend/yaml/compiler"
	"github.com/woodpecker-ci/woodpecker/pipeline/frontend/yaml/linter"
	"github.com/woodpecker-ci/woodpecker/pipeline/frontend/yaml/matrix"
	"github.com/woodpecker-ci/woodpecker/pipeline/multipart"
	"github.com/woodpecker-ci/woodpecker/shared/utils"
)

// Command exports the exec command.
var Command = &cli.Command{
	Name:      "exec",
	Usage:     "execute a local build",
	ArgsUsage: "[path/to/.woodpecker.yml]",
	Action:    run,
	Flags:     append(common.GlobalFlags, flags...),
}

func run(c *cli.Context) error {
	return common.RunPipelineFunc(c, execFile, execDir)
}

func execDir(c *cli.Context, dir string) error {
	// TODO: respect pipeline dependency
	repoPath, _ := filepath.Abs(filepath.Dir(dir))
	if runtime.GOOS == "windows" {
		repoPath = convertPathForWindows(repoPath)
	}
	return filepath.Walk(dir, func(path string, info os.FileInfo, e error) error {
		if e != nil {
			return e
		}

		// check if it is a regular file (not dir)
		if info.Mode().IsRegular() && strings.HasSuffix(info.Name(), ".yml") {
			fmt.Println("#", info.Name())
			_ = runExec(c, path, repoPath) // TODO: should we drop errors or store them and report back?
			fmt.Println("")
			return nil
		}

		return nil
	})
}

func execFile(c *cli.Context, file string) error {
	repoPath, _ := filepath.Abs(filepath.Dir(file))
	if runtime.GOOS == "windows" {
		repoPath = convertPathForWindows(repoPath)
	}
	return runExec(c, file, repoPath)
}

func runExec(c *cli.Context, file, repoPath string) error {
	dat, err := ioutil.ReadFile(file)
	if err != nil {
		return err
	}

	axes, err := matrix.ParseString(string(dat))
	if err != nil {
		return fmt.Errorf("Parse matrix fail")
	}

	if len(axes) == 0 {
		axes = append(axes, matrix.Axis{})
	}
	for _, axis := range axes {
		err := execWithAxis(c, file, repoPath, axis)
		if err != nil {
			return err
		}
	}
	return nil
}

func execWithAxis(c *cli.Context, file, repoPath string, axis matrix.Axis) error {
	metadata := metadataFromContext(c, axis)
	environ := metadata.Environ()
	var secrets []compiler.Secret
	for key, val := range metadata.Job.Matrix {
		environ[key] = val
		secrets = append(secrets, compiler.Secret{
			Name:  key,
			Value: val,
		})
	}

	droneEnv := make(map[string]string)
	for _, env := range c.StringSlice("env") {
		envs := strings.SplitN(env, "=", 2)
		droneEnv[envs[0]] = envs[1]
	}

	tmpl, err := envsubst.ParseFile(file)
	if err != nil {
		return err
	}
	confstr, err := tmpl.Execute(func(name string) string {
		return environ[name]
	})
	if err != nil {
		return err
	}

	conf, err := yaml.ParseString(confstr)
	if err != nil {
		return err
	}

	// configure volumes for local execution
	volumes := c.StringSlice("volumes")
	if c.Bool("local") {
		var (
			workspaceBase = conf.Workspace.Base
			workspacePath = conf.Workspace.Path
		)
		if workspaceBase == "" {
			workspaceBase = c.String("workspace-base")
		}
		if workspacePath == "" {
			workspacePath = c.String("workspace-path")
		}

		volumes = append(volumes, c.String("prefix")+"_default:"+workspaceBase)
		volumes = append(volumes, repoPath+":"+path.Join(workspaceBase, workspacePath))
	}

	// lint the yaml file
	if lerr := linter.New(linter.WithTrusted(true)).Lint(conf); lerr != nil {
		return lerr
	}

	// compiles the yaml file
	compiled := compiler.New(
		compiler.WithEscalated(
			c.StringSlice("privileged")...,
		),
		compiler.WithVolumes(volumes...),
		compiler.WithWorkspace(
			c.String("workspace-base"),
			c.String("workspace-path"),
		),
		compiler.WithNetworks(
			c.StringSlice("network")...,
		),
		compiler.WithPrefix(
			c.String("prefix"),
		),
		// TODO: should not be here, or use flag. Confusing when local testing.
		// compiler.WithProxy(),
		compiler.WithLocal(
			c.Bool("local"),
		),
		compiler.WithNetrc(
			c.String("netrc-username"),
			c.String("netrc-password"),
			c.String("netrc-machine"),
		),
		compiler.WithMetadata(metadata),
		compiler.WithSecret(secrets...),
		compiler.WithEnviron(droneEnv),
	).Compile(conf)

	engine, err := backend.FindEngine(c.String("backend-engine"))
	if err != nil {
		return err
	}

	if err = engine.Load(); err != nil {
		return err
	}

	ctx, cancel := context.WithTimeout(context.Background(), c.Duration("timeout"))
	defer cancel()
<<<<<<< HEAD
	ctx = utils.WithContextSigterm(ctx)
=======
	ctx = utils.WithContextSigtermCallback(ctx, func() {
		println("ctrl+c received, terminating process")
	})
>>>>>>> 59ba8538

	return pipeline.New(compiled,
		pipeline.WithContext(ctx),
		pipeline.WithTracer(pipeline.DefaultTracer),
		pipeline.WithLogger(defaultLogger),
		pipeline.WithEngine(engine),
	).Run()
}

// return the metadata from the cli context.
func metadataFromContext(c *cli.Context, axis matrix.Axis) frontend.Metadata {
	return frontend.Metadata{
		Repo: frontend.Repo{
			Name:    c.String("repo-name"),
			Link:    c.String("repo-link"),
			Remote:  c.String("repo-remote-url"),
			Private: c.Bool("repo-private"),
		},
		Curr: frontend.Build{
			Number:   c.Int64("build-number"),
			Parent:   c.Int64("parent-build-number"),
			Created:  c.Int64("build-created"),
			Started:  c.Int64("build-started"),
			Finished: c.Int64("build-finished"),
			Status:   c.String("build-status"),
			Event:    c.String("build-event"),
			Link:     c.String("build-link"),
			Target:   c.String("build-target"),
			Commit: frontend.Commit{
				Sha:     c.String("commit-sha"),
				Ref:     c.String("commit-ref"),
				Refspec: c.String("commit-refspec"),
				Branch:  c.String("commit-branch"),
				Message: c.String("commit-message"),
				Author: frontend.Author{
					Name:   c.String("commit-author-name"),
					Email:  c.String("commit-author-email"),
					Avatar: c.String("commit-author-avatar"),
				},
			},
		},
		Prev: frontend.Build{
			Number:   c.Int64("prev-build-number"),
			Created:  c.Int64("prev-build-created"),
			Started:  c.Int64("prev-build-started"),
			Finished: c.Int64("prev-build-finished"),
			Status:   c.String("prev-build-status"),
			Event:    c.String("prev-build-event"),
			Link:     c.String("prev-build-link"),
			Commit: frontend.Commit{
				Sha:     c.String("prev-commit-sha"),
				Ref:     c.String("prev-commit-ref"),
				Refspec: c.String("prev-commit-refspec"),
				Branch:  c.String("prev-commit-branch"),
				Message: c.String("prev-commit-message"),
				Author: frontend.Author{
					Name:   c.String("prev-commit-author-name"),
					Email:  c.String("prev-commit-author-email"),
					Avatar: c.String("prev-commit-author-avatar"),
				},
			},
		},
		Job: frontend.Job{
			Number: c.Int("job-number"),
			Matrix: axis,
		},
		Sys: frontend.System{
			Name: c.String("system-name"),
			Link: c.String("system-link"),
			Arch: c.String("system-arch"),
		},
	}
}

func convertPathForWindows(path string) string {
	base := filepath.VolumeName(path)
	if len(base) == 2 {
		path = strings.TrimPrefix(path, base)
		base = strings.ToLower(strings.TrimSuffix(base, ":"))
		return "/" + base + filepath.ToSlash(path)
	}

	return filepath.ToSlash(path)
}

var defaultLogger = pipeline.LogFunc(func(proc *backendTypes.Step, rc multipart.Reader) error {
	part, err := rc.NextPart()
	if err != nil {
		return err
	}

	logStream := NewLineWriter(proc.Alias)
	_, err = io.Copy(logStream, part)
	return err
})<|MERGE_RESOLUTION|>--- conflicted
+++ resolved
@@ -193,13 +193,9 @@
 
 	ctx, cancel := context.WithTimeout(context.Background(), c.Duration("timeout"))
 	defer cancel()
-<<<<<<< HEAD
-	ctx = utils.WithContextSigterm(ctx)
-=======
 	ctx = utils.WithContextSigtermCallback(ctx, func() {
 		println("ctrl+c received, terminating process")
 	})
->>>>>>> 59ba8538
 
 	return pipeline.New(compiled,
 		pipeline.WithContext(ctx),
