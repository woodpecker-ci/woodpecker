// Copyright 2023 Woodpecker Authors
//
// Licensed under the Apache License, Version 2.0 (the "License");
// you may not use this file except in compliance with the License.
// You may obtain a copy of the License at
//
//      http://www.apache.org/licenses/LICENSE-2.0
//
// Unless required by applicable law or agreed to in writing, software
// distributed under the License is distributed on an "AS IS" BASIS,
// WITHOUT WARRANTIES OR CONDITIONS OF ANY KIND, either express or implied.
// See the License for the specific language governing permissions and
// limitations under the License.

package exec

import (
	"context"
	"encoding/json"
	"fmt"
	"os"
	"runtime"
	"strings"

	"github.com/urfave/cli/v3"

	"go.woodpecker-ci.org/woodpecker/v2/pipeline/frontend/metadata"
	"go.woodpecker-ci.org/woodpecker/v2/pipeline/frontend/yaml/matrix"
	"go.woodpecker-ci.org/woodpecker/v2/version"
)

// return the metadata from the cli context.
func metadataFromContext(_ context.Context, c *cli.Command, axis matrix.Axis, w *metadata.Workflow) (*metadata.Metadata, error) {
	m := &metadata.Metadata{}

	if c.IsSet("metadata-file") {
		metadataFile, err := os.Open(c.String("metadata-file"))
		if err != nil {
			return nil, err
		}
		defer metadataFile.Close()

		if err := json.NewDecoder(metadataFile).Decode(m); err != nil {
			return nil, err
		}
	}

	platform := c.String("system-platform")
	if platform == "" {
		platform = runtime.GOOS + "/" + runtime.GOARCH
	}

	metadataFileAndOverrideOrDefault(c, "repo-name", func(fullRepoName string) {
		if idx := strings.LastIndex(fullRepoName, "/"); idx != -1 {
			m.Repo.Owner = fullRepoName[:idx]
			m.Repo.Name = fullRepoName[idx+1:]
		}
	}, c.String)

	var err error
	metadataFileAndOverrideOrDefault(c, "pipeline-changed-files", func(changedFilesRaw string) {
		var changedFiles []string
		if len(changedFilesRaw) != 0 && changedFilesRaw[0] == '[' {
			if jsonErr := json.Unmarshal([]byte(changedFilesRaw), &changedFiles); jsonErr != nil {
				err = fmt.Errorf("pipeline-changed-files detected json but could not parse it: %w", jsonErr)
			}
		} else {
			for _, file := range strings.Split(changedFilesRaw, ",") {
				changedFiles = append(changedFiles, strings.TrimSpace(file))
			}
		}
		m.Curr.Commit.ChangedFiles = changedFiles
	}, c.String)
	if err != nil {
		return nil, err
	}

	// Repo
	metadataFileAndOverrideOrDefault(c, "repo-remote-id", func(s string) { m.Repo.RemoteID = s }, c.String)
	metadataFileAndOverrideOrDefault(c, "repo-url", func(s string) { m.Repo.ForgeURL = s }, c.String)
	metadataFileAndOverrideOrDefault(c, "repo-scm", func(s string) { m.Repo.SCM = s }, c.String)
	metadataFileAndOverrideOrDefault(c, "repo-default-branch", func(s string) { m.Repo.Branch = s }, c.String)
	metadataFileAndOverrideOrDefault(c, "repo-clone-url", func(s string) { m.Repo.CloneURL = s }, c.String)
	metadataFileAndOverrideOrDefault(c, "repo-clone-ssh-url", func(s string) { m.Repo.CloneSSHURL = s }, c.String)
	metadataFileAndOverrideOrDefault(c, "repo-private", func(b bool) { m.Repo.Private = b }, c.Bool)
	metadataFileAndOverrideOrDefault(c, "repo-trusted", func(b bool) { m.Repo.Trusted = b }, c.Bool)

	// Current Pipeline
	metadataFileAndOverrideOrDefault(c, "pipeline-number", func(i int64) { m.Curr.Number = i }, c.Int)
	metadataFileAndOverrideOrDefault(c, "pipeline-parent", func(i int64) { m.Curr.Parent = i }, c.Int)
	metadataFileAndOverrideOrDefault(c, "pipeline-created", func(i int64) { m.Curr.Created = i }, c.Int)
	metadataFileAndOverrideOrDefault(c, "pipeline-started", func(i int64) { m.Curr.Started = i }, c.Int)
	metadataFileAndOverrideOrDefault(c, "pipeline-finished", func(i int64) { m.Curr.Finished = i }, c.Int)
	metadataFileAndOverrideOrDefault(c, "pipeline-status", func(s string) { m.Curr.Status = s }, c.String)
	metadataFileAndOverrideOrDefault(c, "pipeline-event", func(s string) { m.Curr.Event = s }, c.String)
	metadataFileAndOverrideOrDefault(c, "pipeline-url", func(s string) { m.Curr.ForgeURL = s }, c.String)
	metadataFileAndOverrideOrDefault(c, "pipeline-deploy-to", func(s string) { m.Curr.DeployTo = s }, c.String)
	metadataFileAndOverrideOrDefault(c, "pipeline-deploy-task", func(s string) { m.Curr.DeployTask = s }, c.String)

	// Current Pipeline Commit
	metadataFileAndOverrideOrDefault(c, "commit-sha", func(s string) { m.Curr.Commit.Sha = s }, c.String)
	metadataFileAndOverrideOrDefault(c, "commit-ref", func(s string) { m.Curr.Commit.Ref = s }, c.String)
	metadataFileAndOverrideOrDefault(c, "commit-refspec", func(s string) { m.Curr.Commit.Refspec = s }, c.String)
	metadataFileAndOverrideOrDefault(c, "commit-branch", func(s string) { m.Curr.Commit.Branch = s }, c.String)
	metadataFileAndOverrideOrDefault(c, "commit-message", func(s string) { m.Curr.Commit.Message = s }, c.String)
	metadataFileAndOverrideOrDefault(c, "commit-author-name", func(s string) { m.Curr.Commit.Author.Name = s }, c.String)
	metadataFileAndOverrideOrDefault(c, "commit-author-email", func(s string) { m.Curr.Commit.Author.Email = s }, c.String)
	metadataFileAndOverrideOrDefault(c, "commit-author-avatar", func(s string) { m.Curr.Commit.Author.Avatar = s }, c.String)

	metadataFileAndOverrideOrDefault(c, "commit-pull-labels", func(sl []string) { m.Curr.Commit.PullRequestLabels = sl }, c.StringSlice)
	metadataFileAndOverrideOrDefault(c, "commit-release-is-pre", func(b bool) { m.Curr.Commit.IsPrerelease = b }, c.Bool)

	// Previous Pipeline
	metadataFileAndOverrideOrDefault(c, "prev-pipeline-number", func(i int64) { m.Prev.Number = i }, c.Int)
	metadataFileAndOverrideOrDefault(c, "prev-pipeline-created", func(i int64) { m.Prev.Created = i }, c.Int)
	metadataFileAndOverrideOrDefault(c, "prev-pipeline-started", func(i int64) { m.Prev.Started = i }, c.Int)
	metadataFileAndOverrideOrDefault(c, "prev-pipeline-finished", func(i int64) { m.Prev.Finished = i }, c.Int)
	metadataFileAndOverrideOrDefault(c, "prev-pipeline-status", func(s string) { m.Prev.Status = s }, c.String)
	metadataFileAndOverrideOrDefault(c, "prev-pipeline-event", func(s string) { m.Prev.Event = s }, c.String)
	metadataFileAndOverrideOrDefault(c, "prev-pipeline-url", func(s string) { m.Prev.ForgeURL = s }, c.String)

	// Previous Pipeline Commit
	metadataFileAndOverrideOrDefault(c, "prev-commit-sha", func(s string) { m.Prev.Commit.Sha = s }, c.String)
	metadataFileAndOverrideOrDefault(c, "prev-commit-ref", func(s string) { m.Prev.Commit.Ref = s }, c.String)
	metadataFileAndOverrideOrDefault(c, "prev-commit-refspec", func(s string) { m.Prev.Commit.Refspec = s }, c.String)
	metadataFileAndOverrideOrDefault(c, "prev-commit-branch", func(s string) { m.Prev.Commit.Branch = s }, c.String)
	metadataFileAndOverrideOrDefault(c, "prev-commit-message", func(s string) { m.Prev.Commit.Message = s }, c.String)
	metadataFileAndOverrideOrDefault(c, "prev-commit-author-name", func(s string) { m.Prev.Commit.Author.Name = s }, c.String)
	metadataFileAndOverrideOrDefault(c, "prev-commit-author-email", func(s string) { m.Prev.Commit.Author.Email = s }, c.String)
	metadataFileAndOverrideOrDefault(c, "prev-commit-author-avatar", func(s string) { m.Prev.Commit.Author.Avatar = s }, c.String)

	// Workflow
	metadataFileAndOverrideOrDefault(c, "workflow-name", func(s string) { m.Workflow.Name = s }, c.String)
	metadataFileAndOverrideOrDefault(c, "workflow-number", func(i int64) { m.Workflow.Number = int(i) }, c.Int)
	m.Workflow.Matrix = axis

	// System
	metadataFileAndOverrideOrDefault(c, "system-name", func(s string) { m.Sys.Name = s }, c.String)
	metadataFileAndOverrideOrDefault(c, "system-url", func(s string) { m.Sys.URL = s }, c.String)
	metadataFileAndOverrideOrDefault(c, "system-host", func(s string) { m.Sys.Host = s }, c.String)
	m.Sys.Platform = platform
	m.Sys.Version = version.Version

	// Forge
	metadataFileAndOverrideOrDefault(c, "forge-type", func(s string) { m.Forge.Type = s }, c.String)
	metadataFileAndOverrideOrDefault(c, "forge-url", func(s string) { m.Forge.URL = s }, c.String)

	if w != nil {
		m.Workflow = *w
	}

<<<<<<< HEAD
	return metadata.Metadata{
		Repo: metadata.Repo{
			Name:        repoName,
			Owner:       repoOwner,
			RemoteID:    c.String("repo-remote-id"),
			ForgeURL:    c.String("repo-url"),
			SCM:         c.String("repo-scm"),
			Branch:      c.String("repo-default-branch"),
			CloneURL:    c.String("repo-clone-url"),
			CloneSSHURL: c.String("repo-clone-ssh-url"),
			Private:     c.Bool("repo-private"),
			Trusted: metadata.TrustedConfiguration{
				Security:  c.Bool("repo-trusted-security"),
				Network:   c.Bool("repo-trusted-network"),
				Resources: c.Bool("repo-trusted-resources"),
				Volumes:   c.Bool("repo-trusted-volumes"),
			},
		},
		Curr: metadata.Pipeline{
			Number:     c.Int("pipeline-number"),
			Parent:     c.Int("pipeline-parent"),
			Created:    c.Int("pipeline-created"),
			Started:    c.Int("pipeline-started"),
			Finished:   c.Int("pipeline-finished"),
			Status:     c.String("pipeline-status"),
			Event:      c.String("pipeline-event"),
			ForgeURL:   c.String("pipeline-url"),
			DeployTo:   c.String("pipeline-deploy-to"),
			DeployTask: c.String("pipeline-deploy-task"),
			Commit: metadata.Commit{
				Sha:     c.String("commit-sha"),
				Ref:     c.String("commit-ref"),
				Refspec: c.String("commit-refspec"),
				Branch:  c.String("commit-branch"),
				Message: c.String("commit-message"),
				Author: metadata.Author{
					Name:   c.String("commit-author-name"),
					Email:  c.String("commit-author-email"),
					Avatar: c.String("commit-author-avatar"),
				},
				PullRequestLabels: c.StringSlice("commit-pull-labels"),
				IsPrerelease:      c.Bool("commit-release-is-pre"),
				ChangedFiles:      changedFiles,
			},
		},
		Prev: metadata.Pipeline{
			Number:   c.Int("prev-pipeline-number"),
			Created:  c.Int("prev-pipeline-created"),
			Started:  c.Int("prev-pipeline-started"),
			Finished: c.Int("prev-pipeline-finished"),
			Status:   c.String("prev-pipeline-status"),
			Event:    c.String("prev-pipeline-event"),
			ForgeURL: c.String("prev-pipeline-url"),
			Commit: metadata.Commit{
				Sha:     c.String("prev-commit-sha"),
				Ref:     c.String("prev-commit-ref"),
				Refspec: c.String("prev-commit-refspec"),
				Branch:  c.String("prev-commit-branch"),
				Message: c.String("prev-commit-message"),
				Author: metadata.Author{
					Name:   c.String("prev-commit-author-name"),
					Email:  c.String("prev-commit-author-email"),
					Avatar: c.String("prev-commit-author-avatar"),
				},
			},
		},
		Workflow: metadata.Workflow{
			Name:   c.String("workflow-name"),
			Number: int(c.Int("workflow-number")),
			Matrix: axis,
		},
		Sys: metadata.System{
			Name:     c.String("system-name"),
			URL:      c.String("system-url"),
			Host:     c.String("system-host"),
			Platform: platform,
			Version:  version.Version,
		},
		Forge: metadata.Forge{
			Type: c.String("forge-type"),
			URL:  c.String("forge-url"),
		},
	}, nil
=======
	return m, nil
}

// metadataFileAndOverrideOrDefault will either use the flag default or if metadata file is set only overload if explicit set.
func metadataFileAndOverrideOrDefault[T any](c *cli.Command, flag string, setter func(T), getter func(string) T) {
	if !c.IsSet("metadata-file") || c.IsSet(flag) {
		setter(getter(flag))
	}
>>>>>>> e69652de
}<|MERGE_RESOLUTION|>--- conflicted
+++ resolved
@@ -83,7 +83,9 @@
 	metadataFileAndOverrideOrDefault(c, "repo-clone-url", func(s string) { m.Repo.CloneURL = s }, c.String)
 	metadataFileAndOverrideOrDefault(c, "repo-clone-ssh-url", func(s string) { m.Repo.CloneSSHURL = s }, c.String)
 	metadataFileAndOverrideOrDefault(c, "repo-private", func(b bool) { m.Repo.Private = b }, c.Bool)
-	metadataFileAndOverrideOrDefault(c, "repo-trusted", func(b bool) { m.Repo.Trusted = b }, c.Bool)
+	metadataFileAndOverrideOrDefault(c, "repo-trusted-network", func(b bool) { m.Repo.Trusted.Network = b }, c.Bool)
+	metadataFileAndOverrideOrDefault(c, "repo-trusted-security", func(b bool) { m.Repo.Trusted.Security = b }, c.Bool)
+	metadataFileAndOverrideOrDefault(c, "repo-trusted-volumes", func(b bool) { m.Repo.Trusted.Volumes = b }, c.Bool)
 
 	// Current Pipeline
 	metadataFileAndOverrideOrDefault(c, "pipeline-number", func(i int64) { m.Curr.Number = i }, c.Int)
@@ -149,91 +151,6 @@
 		m.Workflow = *w
 	}
 
-<<<<<<< HEAD
-	return metadata.Metadata{
-		Repo: metadata.Repo{
-			Name:        repoName,
-			Owner:       repoOwner,
-			RemoteID:    c.String("repo-remote-id"),
-			ForgeURL:    c.String("repo-url"),
-			SCM:         c.String("repo-scm"),
-			Branch:      c.String("repo-default-branch"),
-			CloneURL:    c.String("repo-clone-url"),
-			CloneSSHURL: c.String("repo-clone-ssh-url"),
-			Private:     c.Bool("repo-private"),
-			Trusted: metadata.TrustedConfiguration{
-				Security:  c.Bool("repo-trusted-security"),
-				Network:   c.Bool("repo-trusted-network"),
-				Resources: c.Bool("repo-trusted-resources"),
-				Volumes:   c.Bool("repo-trusted-volumes"),
-			},
-		},
-		Curr: metadata.Pipeline{
-			Number:     c.Int("pipeline-number"),
-			Parent:     c.Int("pipeline-parent"),
-			Created:    c.Int("pipeline-created"),
-			Started:    c.Int("pipeline-started"),
-			Finished:   c.Int("pipeline-finished"),
-			Status:     c.String("pipeline-status"),
-			Event:      c.String("pipeline-event"),
-			ForgeURL:   c.String("pipeline-url"),
-			DeployTo:   c.String("pipeline-deploy-to"),
-			DeployTask: c.String("pipeline-deploy-task"),
-			Commit: metadata.Commit{
-				Sha:     c.String("commit-sha"),
-				Ref:     c.String("commit-ref"),
-				Refspec: c.String("commit-refspec"),
-				Branch:  c.String("commit-branch"),
-				Message: c.String("commit-message"),
-				Author: metadata.Author{
-					Name:   c.String("commit-author-name"),
-					Email:  c.String("commit-author-email"),
-					Avatar: c.String("commit-author-avatar"),
-				},
-				PullRequestLabels: c.StringSlice("commit-pull-labels"),
-				IsPrerelease:      c.Bool("commit-release-is-pre"),
-				ChangedFiles:      changedFiles,
-			},
-		},
-		Prev: metadata.Pipeline{
-			Number:   c.Int("prev-pipeline-number"),
-			Created:  c.Int("prev-pipeline-created"),
-			Started:  c.Int("prev-pipeline-started"),
-			Finished: c.Int("prev-pipeline-finished"),
-			Status:   c.String("prev-pipeline-status"),
-			Event:    c.String("prev-pipeline-event"),
-			ForgeURL: c.String("prev-pipeline-url"),
-			Commit: metadata.Commit{
-				Sha:     c.String("prev-commit-sha"),
-				Ref:     c.String("prev-commit-ref"),
-				Refspec: c.String("prev-commit-refspec"),
-				Branch:  c.String("prev-commit-branch"),
-				Message: c.String("prev-commit-message"),
-				Author: metadata.Author{
-					Name:   c.String("prev-commit-author-name"),
-					Email:  c.String("prev-commit-author-email"),
-					Avatar: c.String("prev-commit-author-avatar"),
-				},
-			},
-		},
-		Workflow: metadata.Workflow{
-			Name:   c.String("workflow-name"),
-			Number: int(c.Int("workflow-number")),
-			Matrix: axis,
-		},
-		Sys: metadata.System{
-			Name:     c.String("system-name"),
-			URL:      c.String("system-url"),
-			Host:     c.String("system-host"),
-			Platform: platform,
-			Version:  version.Version,
-		},
-		Forge: metadata.Forge{
-			Type: c.String("forge-type"),
-			URL:  c.String("forge-url"),
-		},
-	}, nil
-=======
 	return m, nil
 }
 
@@ -242,5 +159,4 @@
 	if !c.IsSet("metadata-file") || c.IsSet(flag) {
 		setter(getter(flag))
 	}
->>>>>>> e69652de
 }