--- conflicted
+++ resolved
@@ -181,26 +181,24 @@
 	},
 	// TODO remove CI_REPO_TRUSTED in 4.x
 	&cli.BoolFlag{
-<<<<<<< HEAD
 		Sources: cli.EnvVars("CI_REPO_TRUSTED_NETWORK", "CI_REPO_TRUSTED"),
 		Name:    "repo-trusted-network",
+		Usage:   "Set the metadata environment variable \"CI_REPO_TRUSTED_NETWORK\".",
 	},
 	&cli.BoolFlag{
 		Sources: cli.EnvVars("CI_REPO_TRUSTED_RESOURCES", "CI_REPO_TRUSTED"),
 		Name:    "repo-trusted-resources",
+		Usage:   "Set the metadata environment variable \"CI_REPO_TRUSTED_RESOURCES\".",
 	},
 	&cli.BoolFlag{
 		Sources: cli.EnvVars("CI_REPO_TRUSTED_VOLUMES", "CI_REPO_TRUSTED"),
 		Name:    "repo-trusted-volumes",
+		Usage:   "Set the metadata environment variable \"CI_REPO_TRUSTED_VOLUMES\".",
 	},
 	&cli.BoolFlag{
 		Sources: cli.EnvVars("CI_REPO_TRUSTED_SECURITY", "CI_REPO_TRUSTED"),
 		Name:    "repo-trusted-security",
-=======
-		Sources: cli.EnvVars("CI_REPO_TRUSTED"),
-		Name:    "repo-trusted",
-		Usage:   "Set the metadata environment variable \"CI_REPO_TRUSTED\".",
->>>>>>> 1a6c8dfe
+		Usage:   "Set the metadata environment variable \"CI_REPO_TRUSTED_SECURITY\".",
 	},
 	&cli.IntFlag{
 		Sources: cli.EnvVars("CI_PIPELINE_NUMBER"),
