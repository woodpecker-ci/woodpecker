// Copyright 2021 Woodpecker Authors
//
// Licensed under the Apache License, Version 2.0 (the "License");
// you may not use this file except in compliance with the License.
// You may obtain a copy of the License at
//
//      http://www.apache.org/licenses/LICENSE-2.0
//
// Unless required by applicable law or agreed to in writing, software
// distributed under the License is distributed on an "AS IS" BASIS,
// WITHOUT WARRANTIES OR CONDITIONS OF ANY KIND, either express or implied.
// See the License for the specific language governing permissions and
// limitations under the License.

package exec

import (
	"time"

	"github.com/urfave/cli/v2"
)

var flags = []cli.Flag{
	&cli.BoolFlag{
		EnvVars: []string{"WOODPECKER_LOCAL"},
		Name:    "local",
		Usage:   "build from local directory",
		Value:   true,
	},
	&cli.DurationFlag{
		EnvVars: []string{"WOODPECKER_TIMEOUT"},
		Name:    "timeout",
		Usage:   "build timeout",
		Value:   time.Hour,
	},
	&cli.StringSliceFlag{
		EnvVars: []string{"WOODPECKER_VOLUMES"},
		Name:    "volumes",
		Usage:   "build volumes",
	},
	&cli.StringSliceFlag{
		EnvVars: []string{"WOODPECKER_NETWORKS"},
		Name:    "network",
		Usage:   "external networks",
	},
	&cli.StringFlag{
		EnvVars: []string{"WOODPECKER_DOCKER_PREFIX"},
		Name:    "prefix",
		Value:   "woodpecker",
		Usage:   "prefix containers created by woodpecker",
		Hidden:  true,
	},
	&cli.StringSliceFlag{
		Name:  "privileged",
		Usage: "privileged plugins",
		Value: cli.NewStringSlice(
			"plugins/docker",
			"plugins/gcr",
			"plugins/ecr",
		),
	},

	//
	// Please note the below flags should match the flags from
	// pipeline/frontend/metadata.go and should be kept synchronized.
	//

	//
	// workspace default
	//
<<<<<<< HEAD
	cli.StringFlag{
		EnvVar: "CI_WORKSPACE_BASE",
		Name:   "workspace-base",
		Value:  "/woodpecker",
	},
	cli.StringFlag{
		EnvVar: "CI_WORKSPACE_PATH",
		Name:   "workspace-path",
		Value:  "src",
=======
	&cli.StringFlag{
		EnvVars: []string{"WOODPECKER_WORKSPACE_BASE"},
		Name:    "workspace-base",
		Value:   "/woodpecker",
	},
	&cli.StringFlag{
		EnvVars: []string{"WOODPECKER_WORKSPACE_PATH"},
		Name:    "workspace-path",
		Value:   "src",
>>>>>>> 58838f22
	},
	//
	// netrc parameters
	//
<<<<<<< HEAD
	cli.StringFlag{
		EnvVar: "CI_NETRC_USERNAME",
		Name:   "netrc-username",
	},
	cli.StringFlag{
		EnvVar: "CI_NETRC_PASSWORD",
		Name:   "netrc-password",
	},
	cli.StringFlag{
		EnvVar: "CI_NETRC_MACHINE",
		Name:   "netrc-machine",
=======
	&cli.StringFlag{
		EnvVars: []string{"WOODPECKER_NETRC_USERNAME"},
		Name:    "netrc-username",
	},
	&cli.StringFlag{
		EnvVars: []string{"WOODPECKER_NETRC_PASSWORD"},
		Name:    "netrc-password",
	},
	&cli.StringFlag{
		EnvVars: []string{"WOODPECKER_NETRC_MACHINE"},
		Name:    "netrc-machine",
>>>>>>> 58838f22
	},
	//
	// metadata parameters
	//
<<<<<<< HEAD
	cli.StringFlag{
		EnvVar: "CI_SYSTEM_ARCH",
		Name:   "system-arch",
		Value:  "linux/amd64",
	},
	cli.StringFlag{
		EnvVar: "CI_SYSTEM_NAME",
		Name:   "system-name",
		Value:  "woodpecker-cli",
	},
	cli.StringFlag{
		EnvVar: "CI_SYSTEM_LINK",
		Name:   "system-link",
		Value:  "https://github.com/woodpecker-ci/woodpecker",
	},
	cli.StringFlag{
		EnvVar: "CI_REPO_NAME",
		Name:   "repo-name",
	},
	cli.StringFlag{
		EnvVar: "CI_REPO_LINK",
		Name:   "repo-link",
	},
	cli.StringFlag{
		EnvVar: "CI_REPO_REMOTE",
		Name:   "repo-remote-url",
	},
	cli.StringFlag{
		EnvVar: "CI_REPO_PRIVATE",
		Name:   "repo-private",
	},
	cli.IntFlag{
		EnvVar: "CI_BUILD_NUMBER",
		Name:   "build-number",
	},
	cli.IntFlag{
		EnvVar: "CI_PARENT_BUILD_NUMBER",
		Name:   "parent-build-number",
	},
	cli.Int64Flag{
		EnvVar: "CI_BUILD_CREATED",
		Name:   "build-created",
	},
	cli.Int64Flag{
		EnvVar: "CI_BUILD_STARTED",
		Name:   "build-started",
	},
	cli.Int64Flag{
		EnvVar: "CI_BUILD_FINISHED",
		Name:   "build-finished",
	},
	cli.StringFlag{
		EnvVar: "CI_BUILD_STATUS",
		Name:   "build-status",
	},
	cli.StringFlag{
		EnvVar: "CI_BUILD_EVENT",
		Name:   "build-event",
	},
	cli.StringFlag{
		EnvVar: "CI_BUILD_LINK",
		Name:   "build-link",
	},
	cli.StringFlag{
		EnvVar: "CI_BUILD_TARGET",
		Name:   "build-target",
	},
	cli.StringFlag{
		EnvVar: "CI_COMMIT_SHA",
		Name:   "commit-sha",
	},
	cli.StringFlag{
		EnvVar: "CI_COMMIT_REF",
		Name:   "commit-ref",
	},
	cli.StringFlag{
		EnvVar: "CI_COMMIT_REFSPEC",
		Name:   "commit-refspec",
	},
	cli.StringFlag{
		EnvVar: "CI_COMMIT_BRANCH",
		Name:   "commit-branch",
	},
	cli.StringFlag{
		EnvVar: "CI_COMMIT_MESSAGE",
		Name:   "commit-message",
	},
	cli.StringFlag{
		EnvVar: "CI_COMMIT_AUTHOR",
		Name:   "commit-author-name",
	},
	cli.StringFlag{
		EnvVar: "CI_COMMIT_AUTHOR_AVATAR",
		Name:   "commit-author-avatar",
	},
	cli.StringFlag{
		EnvVar: "CI_COMMIT_AUTHOR_EMAIL",
		Name:   "commit-author-email",
	},
	cli.IntFlag{
		EnvVar: "CI_PREV_BUILD_NUMBER",
		Name:   "prev-build-number",
	},
	cli.Int64Flag{
		EnvVar: "CI_PREV_BUILD_CREATED",
		Name:   "prev-build-created",
	},
	cli.Int64Flag{
		EnvVar: "CI_PREV_BUILD_STARTED",
		Name:   "prev-build-started",
	},
	cli.Int64Flag{
		EnvVar: "CI_PREV_BUILD_FINISHED",
		Name:   "prev-build-finished",
	},
	cli.StringFlag{
		EnvVar: "CI_PREV_BUILD_STATUS",
		Name:   "prev-build-status",
	},
	cli.StringFlag{
		EnvVar: "CI_PREV_BUILD_EVENT",
		Name:   "prev-build-event",
	},
	cli.StringFlag{
		EnvVar: "CI_PREV_BUILD_LINK",
		Name:   "prev-build-link",
	},
	cli.StringFlag{
		EnvVar: "CI_PREV_COMMIT_SHA",
		Name:   "prev-commit-sha",
	},
	cli.StringFlag{
		EnvVar: "CI_PREV_COMMIT_REF",
		Name:   "prev-commit-ref",
	},
	cli.StringFlag{
		EnvVar: "CI_PREV_COMMIT_REFSPEC",
		Name:   "prev-commit-refspec",
	},
	cli.StringFlag{
		EnvVar: "CI_PREV_COMMIT_BRANCH",
		Name:   "prev-commit-branch",
	},
	cli.StringFlag{
		EnvVar: "CI_PREV_COMMIT_MESSAGE",
		Name:   "prev-commit-message",
	},
	cli.StringFlag{
		EnvVar: "CI_PREV_COMMIT_AUTHOR",
		Name:   "prev-commit-author-name",
	},
	cli.StringFlag{
		EnvVar: "CI_PREV_COMMIT_AUTHOR_AVATAR",
		Name:   "prev-commit-author-avatar",
	},
	cli.StringFlag{
		EnvVar: "CI_PREV_COMMIT_AUTHOR_EMAIL",
		Name:   "prev-commit-author-email",
	},
	cli.IntFlag{
		EnvVar: "CI_BUILD_JOB_NUMBER",
		Name:   "job-number",
=======
	&cli.StringFlag{
		EnvVars: []string{"WOODPECKER_SYSTEM_ARCH"},
		Name:    "system-arch",
		Value:   "linux/amd64",
	},
	&cli.StringFlag{
		EnvVars: []string{"WOODPECKER_SYSTEM_NAME"},
		Name:    "system-name",
		Value:   "pipec",
	},
	&cli.StringFlag{
		EnvVars: []string{"WOODPECKER_SYSTEM_LINK"},
		Name:    "system-link",
		Value:   "https://github.com/cncd/pipec",
	},
	&cli.StringFlag{
		EnvVars: []string{"WOODPECKER_REPO_NAME"},
		Name:    "repo-name",
	},
	&cli.StringFlag{
		EnvVars: []string{"WOODPECKER_REPO_LINK"},
		Name:    "repo-link",
	},
	&cli.StringFlag{
		EnvVars: []string{"WOODPECKER_REPO_REMOTE"},
		Name:    "repo-remote-url",
	},
	&cli.StringFlag{
		EnvVars: []string{"WOODPECKER_REPO_PRIVATE"},
		Name:    "repo-private",
	},
	&cli.IntFlag{
		EnvVars: []string{"WOODPECKER_BUILD_NUMBER"},
		Name:    "build-number",
	},
	&cli.IntFlag{
		EnvVars: []string{"WOODPECKER_PARENT_BUILD_NUMBER"},
		Name:    "parent-build-number",
	},
	&cli.Int64Flag{
		EnvVars: []string{"WOODPECKER_BUILD_CREATED"},
		Name:    "build-created",
	},
	&cli.Int64Flag{
		EnvVars: []string{"WOODPECKER_BUILD_STARTED"},
		Name:    "build-started",
	},
	&cli.Int64Flag{
		EnvVars: []string{"WOODPECKER_BUILD_FINISHED"},
		Name:    "build-finished",
	},
	&cli.StringFlag{
		EnvVars: []string{"WOODPECKER_BUILD_STATUS"},
		Name:    "build-status",
	},
	&cli.StringFlag{
		EnvVars: []string{"WOODPECKER_BUILD_EVENT"},
		Name:    "build-event",
	},
	&cli.StringFlag{
		EnvVars: []string{"WOODPECKER_BUILD_LINK"},
		Name:    "build-link",
	},
	&cli.StringFlag{
		EnvVars: []string{"WOODPECKER_BUILD_TARGET"},
		Name:    "build-target",
	},
	&cli.StringFlag{
		EnvVars: []string{"WOODPECKER_COMMIT_SHA"},
		Name:    "commit-sha",
	},
	&cli.StringFlag{
		EnvVars: []string{"WOODPECKER_COMMIT_REF"},
		Name:    "commit-ref",
	},
	&cli.StringFlag{
		EnvVars: []string{"WOODPECKER_COMMIT_REFSPEC"},
		Name:    "commit-refspec",
	},
	&cli.StringFlag{
		EnvVars: []string{"WOODPECKER_COMMIT_BRANCH"},
		Name:    "commit-branch",
	},
	&cli.StringFlag{
		EnvVars: []string{"WOODPECKER_COMMIT_MESSAGE"},
		Name:    "commit-message",
	},
	&cli.StringFlag{
		EnvVars: []string{"WOODPECKER_COMMIT_AUTHOR_NAME"},
		Name:    "commit-author-name",
	},
	&cli.StringFlag{
		EnvVars: []string{"WOODPECKER_COMMIT_AUTHOR_AVATAR"},
		Name:    "commit-author-avatar",
	},
	&cli.StringFlag{
		EnvVars: []string{"WOODPECKER_COMMIT_AUTHOR_EMAIL"},
		Name:    "commit-author-email",
	},
	&cli.IntFlag{
		EnvVars: []string{"WOODPECKER_PREV_BUILD_NUMBER"},
		Name:    "prev-build-number",
	},
	&cli.Int64Flag{
		EnvVars: []string{"WOODPECKER_PREV_BUILD_CREATED"},
		Name:    "prev-build-created",
	},
	&cli.Int64Flag{
		EnvVars: []string{"WOODPECKER_PREV_BUILD_STARTED"},
		Name:    "prev-build-started",
	},
	&cli.Int64Flag{
		EnvVars: []string{"WOODPECKER_PREV_BUILD_FINISHED"},
		Name:    "prev-build-finished",
	},
	&cli.StringFlag{
		EnvVars: []string{"WOODPECKER_PREV_BUILD_STATUS"},
		Name:    "prev-build-status",
	},
	&cli.StringFlag{
		EnvVars: []string{"WOODPECKER_PREV_BUILD_EVENT"},
		Name:    "prev-build-event",
	},
	&cli.StringFlag{
		EnvVars: []string{"WOODPECKER_PREV_BUILD_LINK"},
		Name:    "prev-build-link",
	},
	&cli.StringFlag{
		EnvVars: []string{"WOODPECKER_PREV_COMMIT_SHA"},
		Name:    "prev-commit-sha",
	},
	&cli.StringFlag{
		EnvVars: []string{"WOODPECKER_PREV_COMMIT_REF"},
		Name:    "prev-commit-ref",
	},
	&cli.StringFlag{
		EnvVars: []string{"WOODPECKER_PREV_COMMIT_REFSPEC"},
		Name:    "prev-commit-refspec",
	},
	&cli.StringFlag{
		EnvVars: []string{"WOODPECKER_PREV_COMMIT_BRANCH"},
		Name:    "prev-commit-branch",
	},
	&cli.StringFlag{
		EnvVars: []string{"WOODPECKER_PREV_COMMIT_MESSAGE"},
		Name:    "prev-commit-message",
	},
	&cli.StringFlag{
		EnvVars: []string{"WOODPECKER_PREV_COMMIT_AUTHOR_NAME"},
		Name:    "prev-commit-author-name",
	},
	&cli.StringFlag{
		EnvVars: []string{"WOODPECKER_PREV_COMMIT_AUTHOR_AVATAR"},
		Name:    "prev-commit-author-avatar",
	},
	&cli.StringFlag{
		EnvVars: []string{"WOODPECKER_PREV_COMMIT_AUTHOR_EMAIL"},
		Name:    "prev-commit-author-email",
	},
	&cli.IntFlag{
		EnvVars: []string{"WOODPECKER_JOB_NUMBER"},
		Name:    "job-number",
>>>>>>> 58838f22
	},
	&cli.StringSliceFlag{
		EnvVars: []string{"WOODPECKER_ENV"},
		Name:    "env",
	},
}<|MERGE_RESOLUTION|>--- conflicted
+++ resolved
@@ -68,390 +68,199 @@
 	//
 	// workspace default
 	//
-<<<<<<< HEAD
-	cli.StringFlag{
-		EnvVar: "CI_WORKSPACE_BASE",
-		Name:   "workspace-base",
-		Value:  "/woodpecker",
-	},
-	cli.StringFlag{
-		EnvVar: "CI_WORKSPACE_PATH",
-		Name:   "workspace-path",
-		Value:  "src",
-=======
-	&cli.StringFlag{
-		EnvVars: []string{"WOODPECKER_WORKSPACE_BASE"},
+	&cli.StringFlag{
+		EnvVars: []string{"CI_WORKSPACE_BASE"},
 		Name:    "workspace-base",
 		Value:   "/woodpecker",
 	},
 	&cli.StringFlag{
-		EnvVars: []string{"WOODPECKER_WORKSPACE_PATH"},
+		EnvVars: []string{"CI_WORKSPACE_PATH"},
 		Name:    "workspace-path",
 		Value:   "src",
->>>>>>> 58838f22
 	},
 	//
 	// netrc parameters
 	//
-<<<<<<< HEAD
-	cli.StringFlag{
-		EnvVar: "CI_NETRC_USERNAME",
-		Name:   "netrc-username",
-	},
-	cli.StringFlag{
-		EnvVar: "CI_NETRC_PASSWORD",
-		Name:   "netrc-password",
-	},
-	cli.StringFlag{
-		EnvVar: "CI_NETRC_MACHINE",
-		Name:   "netrc-machine",
-=======
-	&cli.StringFlag{
-		EnvVars: []string{"WOODPECKER_NETRC_USERNAME"},
+	&cli.StringFlag{
+		EnvVars: []string{"CI_NETRC_USERNAME"},
 		Name:    "netrc-username",
 	},
 	&cli.StringFlag{
-		EnvVars: []string{"WOODPECKER_NETRC_PASSWORD"},
+		EnvVars: []string{"CI_NETRC_PASSWORD"},
 		Name:    "netrc-password",
 	},
 	&cli.StringFlag{
-		EnvVars: []string{"WOODPECKER_NETRC_MACHINE"},
+		EnvVars: []string{"CI_NETRC_MACHINE"},
 		Name:    "netrc-machine",
->>>>>>> 58838f22
 	},
 	//
 	// metadata parameters
 	//
-<<<<<<< HEAD
-	cli.StringFlag{
-		EnvVar: "CI_SYSTEM_ARCH",
-		Name:   "system-arch",
-		Value:  "linux/amd64",
-	},
-	cli.StringFlag{
-		EnvVar: "CI_SYSTEM_NAME",
-		Name:   "system-name",
-		Value:  "woodpecker-cli",
-	},
-	cli.StringFlag{
-		EnvVar: "CI_SYSTEM_LINK",
-		Name:   "system-link",
-		Value:  "https://github.com/woodpecker-ci/woodpecker",
-	},
-	cli.StringFlag{
-		EnvVar: "CI_REPO_NAME",
-		Name:   "repo-name",
-	},
-	cli.StringFlag{
-		EnvVar: "CI_REPO_LINK",
-		Name:   "repo-link",
-	},
-	cli.StringFlag{
-		EnvVar: "CI_REPO_REMOTE",
-		Name:   "repo-remote-url",
-	},
-	cli.StringFlag{
-		EnvVar: "CI_REPO_PRIVATE",
-		Name:   "repo-private",
-	},
-	cli.IntFlag{
-		EnvVar: "CI_BUILD_NUMBER",
-		Name:   "build-number",
-	},
-	cli.IntFlag{
-		EnvVar: "CI_PARENT_BUILD_NUMBER",
-		Name:   "parent-build-number",
-	},
-	cli.Int64Flag{
-		EnvVar: "CI_BUILD_CREATED",
-		Name:   "build-created",
-	},
-	cli.Int64Flag{
-		EnvVar: "CI_BUILD_STARTED",
-		Name:   "build-started",
-	},
-	cli.Int64Flag{
-		EnvVar: "CI_BUILD_FINISHED",
-		Name:   "build-finished",
-	},
-	cli.StringFlag{
-		EnvVar: "CI_BUILD_STATUS",
-		Name:   "build-status",
-	},
-	cli.StringFlag{
-		EnvVar: "CI_BUILD_EVENT",
-		Name:   "build-event",
-	},
-	cli.StringFlag{
-		EnvVar: "CI_BUILD_LINK",
-		Name:   "build-link",
-	},
-	cli.StringFlag{
-		EnvVar: "CI_BUILD_TARGET",
-		Name:   "build-target",
-	},
-	cli.StringFlag{
-		EnvVar: "CI_COMMIT_SHA",
-		Name:   "commit-sha",
-	},
-	cli.StringFlag{
-		EnvVar: "CI_COMMIT_REF",
-		Name:   "commit-ref",
-	},
-	cli.StringFlag{
-		EnvVar: "CI_COMMIT_REFSPEC",
-		Name:   "commit-refspec",
-	},
-	cli.StringFlag{
-		EnvVar: "CI_COMMIT_BRANCH",
-		Name:   "commit-branch",
-	},
-	cli.StringFlag{
-		EnvVar: "CI_COMMIT_MESSAGE",
-		Name:   "commit-message",
-	},
-	cli.StringFlag{
-		EnvVar: "CI_COMMIT_AUTHOR",
-		Name:   "commit-author-name",
-	},
-	cli.StringFlag{
-		EnvVar: "CI_COMMIT_AUTHOR_AVATAR",
-		Name:   "commit-author-avatar",
-	},
-	cli.StringFlag{
-		EnvVar: "CI_COMMIT_AUTHOR_EMAIL",
-		Name:   "commit-author-email",
-	},
-	cli.IntFlag{
-		EnvVar: "CI_PREV_BUILD_NUMBER",
-		Name:   "prev-build-number",
-	},
-	cli.Int64Flag{
-		EnvVar: "CI_PREV_BUILD_CREATED",
-		Name:   "prev-build-created",
-	},
-	cli.Int64Flag{
-		EnvVar: "CI_PREV_BUILD_STARTED",
-		Name:   "prev-build-started",
-	},
-	cli.Int64Flag{
-		EnvVar: "CI_PREV_BUILD_FINISHED",
-		Name:   "prev-build-finished",
-	},
-	cli.StringFlag{
-		EnvVar: "CI_PREV_BUILD_STATUS",
-		Name:   "prev-build-status",
-	},
-	cli.StringFlag{
-		EnvVar: "CI_PREV_BUILD_EVENT",
-		Name:   "prev-build-event",
-	},
-	cli.StringFlag{
-		EnvVar: "CI_PREV_BUILD_LINK",
-		Name:   "prev-build-link",
-	},
-	cli.StringFlag{
-		EnvVar: "CI_PREV_COMMIT_SHA",
-		Name:   "prev-commit-sha",
-	},
-	cli.StringFlag{
-		EnvVar: "CI_PREV_COMMIT_REF",
-		Name:   "prev-commit-ref",
-	},
-	cli.StringFlag{
-		EnvVar: "CI_PREV_COMMIT_REFSPEC",
-		Name:   "prev-commit-refspec",
-	},
-	cli.StringFlag{
-		EnvVar: "CI_PREV_COMMIT_BRANCH",
-		Name:   "prev-commit-branch",
-	},
-	cli.StringFlag{
-		EnvVar: "CI_PREV_COMMIT_MESSAGE",
-		Name:   "prev-commit-message",
-	},
-	cli.StringFlag{
-		EnvVar: "CI_PREV_COMMIT_AUTHOR",
-		Name:   "prev-commit-author-name",
-	},
-	cli.StringFlag{
-		EnvVar: "CI_PREV_COMMIT_AUTHOR_AVATAR",
-		Name:   "prev-commit-author-avatar",
-	},
-	cli.StringFlag{
-		EnvVar: "CI_PREV_COMMIT_AUTHOR_EMAIL",
-		Name:   "prev-commit-author-email",
-	},
-	cli.IntFlag{
-		EnvVar: "CI_BUILD_JOB_NUMBER",
-		Name:   "job-number",
-=======
-	&cli.StringFlag{
-		EnvVars: []string{"WOODPECKER_SYSTEM_ARCH"},
+	&cli.StringFlag{
+		EnvVars: []string{"CI_SYSTEM_ARCH"},
 		Name:    "system-arch",
 		Value:   "linux/amd64",
 	},
 	&cli.StringFlag{
-		EnvVars: []string{"WOODPECKER_SYSTEM_NAME"},
+		EnvVars: []string{"CI_SYSTEM_NAME"},
 		Name:    "system-name",
 		Value:   "pipec",
 	},
 	&cli.StringFlag{
-		EnvVars: []string{"WOODPECKER_SYSTEM_LINK"},
+		EnvVars: []string{"CI_SYSTEM_LINK"},
 		Name:    "system-link",
 		Value:   "https://github.com/cncd/pipec",
 	},
 	&cli.StringFlag{
-		EnvVars: []string{"WOODPECKER_REPO_NAME"},
+		EnvVars: []string{"CI_REPO_NAME"},
 		Name:    "repo-name",
 	},
 	&cli.StringFlag{
-		EnvVars: []string{"WOODPECKER_REPO_LINK"},
+		EnvVars: []string{"CI_REPO_LINK"},
 		Name:    "repo-link",
 	},
 	&cli.StringFlag{
-		EnvVars: []string{"WOODPECKER_REPO_REMOTE"},
+		EnvVars: []string{"CI_REPO_REMOTE"},
 		Name:    "repo-remote-url",
 	},
 	&cli.StringFlag{
-		EnvVars: []string{"WOODPECKER_REPO_PRIVATE"},
+		EnvVars: []string{"CI_REPO_PRIVATE"},
 		Name:    "repo-private",
 	},
 	&cli.IntFlag{
-		EnvVars: []string{"WOODPECKER_BUILD_NUMBER"},
+		EnvVars: []string{"CI_BUILD_NUMBER"},
 		Name:    "build-number",
 	},
 	&cli.IntFlag{
-		EnvVars: []string{"WOODPECKER_PARENT_BUILD_NUMBER"},
+		EnvVars: []string{"CI_PARENT_BUILD_NUMBER"},
 		Name:    "parent-build-number",
 	},
 	&cli.Int64Flag{
-		EnvVars: []string{"WOODPECKER_BUILD_CREATED"},
+		EnvVars: []string{"CI_BUILD_CREATED"},
 		Name:    "build-created",
 	},
 	&cli.Int64Flag{
-		EnvVars: []string{"WOODPECKER_BUILD_STARTED"},
+		EnvVars: []string{"CI_BUILD_STARTED"},
 		Name:    "build-started",
 	},
 	&cli.Int64Flag{
-		EnvVars: []string{"WOODPECKER_BUILD_FINISHED"},
+		EnvVars: []string{"CI_BUILD_FINISHED"},
 		Name:    "build-finished",
 	},
 	&cli.StringFlag{
-		EnvVars: []string{"WOODPECKER_BUILD_STATUS"},
+		EnvVars: []string{"CI_BUILD_STATUS"},
 		Name:    "build-status",
 	},
 	&cli.StringFlag{
-		EnvVars: []string{"WOODPECKER_BUILD_EVENT"},
+		EnvVars: []string{"CI_BUILD_EVENT"},
 		Name:    "build-event",
 	},
 	&cli.StringFlag{
-		EnvVars: []string{"WOODPECKER_BUILD_LINK"},
+		EnvVars: []string{"CI_BUILD_LINK"},
 		Name:    "build-link",
 	},
 	&cli.StringFlag{
-		EnvVars: []string{"WOODPECKER_BUILD_TARGET"},
+		EnvVars: []string{"CI_BUILD_TARGET"},
 		Name:    "build-target",
 	},
 	&cli.StringFlag{
-		EnvVars: []string{"WOODPECKER_COMMIT_SHA"},
+		EnvVars: []string{"CI_COMMIT_SHA"},
 		Name:    "commit-sha",
 	},
 	&cli.StringFlag{
-		EnvVars: []string{"WOODPECKER_COMMIT_REF"},
+		EnvVars: []string{"CI_COMMIT_REF"},
 		Name:    "commit-ref",
 	},
 	&cli.StringFlag{
-		EnvVars: []string{"WOODPECKER_COMMIT_REFSPEC"},
+		EnvVars: []string{"CI_COMMIT_REFSPEC"},
 		Name:    "commit-refspec",
 	},
 	&cli.StringFlag{
-		EnvVars: []string{"WOODPECKER_COMMIT_BRANCH"},
+		EnvVars: []string{"CI_COMMIT_BRANCH"},
 		Name:    "commit-branch",
 	},
 	&cli.StringFlag{
-		EnvVars: []string{"WOODPECKER_COMMIT_MESSAGE"},
+		EnvVars: []string{"CI_COMMIT_MESSAGE"},
 		Name:    "commit-message",
 	},
 	&cli.StringFlag{
-		EnvVars: []string{"WOODPECKER_COMMIT_AUTHOR_NAME"},
+		EnvVars: []string{"CI_COMMIT_AUTHOR_NAME"},
 		Name:    "commit-author-name",
 	},
 	&cli.StringFlag{
-		EnvVars: []string{"WOODPECKER_COMMIT_AUTHOR_AVATAR"},
+		EnvVars: []string{"CI_COMMIT_AUTHOR_AVATAR"},
 		Name:    "commit-author-avatar",
 	},
 	&cli.StringFlag{
-		EnvVars: []string{"WOODPECKER_COMMIT_AUTHOR_EMAIL"},
+		EnvVars: []string{"CI_COMMIT_AUTHOR_EMAIL"},
 		Name:    "commit-author-email",
 	},
 	&cli.IntFlag{
-		EnvVars: []string{"WOODPECKER_PREV_BUILD_NUMBER"},
+		EnvVars: []string{"CI_PREV_BUILD_NUMBER"},
 		Name:    "prev-build-number",
 	},
 	&cli.Int64Flag{
-		EnvVars: []string{"WOODPECKER_PREV_BUILD_CREATED"},
+		EnvVars: []string{"CI_PREV_BUILD_CREATED"},
 		Name:    "prev-build-created",
 	},
 	&cli.Int64Flag{
-		EnvVars: []string{"WOODPECKER_PREV_BUILD_STARTED"},
+		EnvVars: []string{"CI_PREV_BUILD_STARTED"},
 		Name:    "prev-build-started",
 	},
 	&cli.Int64Flag{
-		EnvVars: []string{"WOODPECKER_PREV_BUILD_FINISHED"},
+		EnvVars: []string{"CI_PREV_BUILD_FINISHED"},
 		Name:    "prev-build-finished",
 	},
 	&cli.StringFlag{
-		EnvVars: []string{"WOODPECKER_PREV_BUILD_STATUS"},
+		EnvVars: []string{"CI_PREV_BUILD_STATUS"},
 		Name:    "prev-build-status",
 	},
 	&cli.StringFlag{
-		EnvVars: []string{"WOODPECKER_PREV_BUILD_EVENT"},
+		EnvVars: []string{"CI_PREV_BUILD_EVENT"},
 		Name:    "prev-build-event",
 	},
 	&cli.StringFlag{
-		EnvVars: []string{"WOODPECKER_PREV_BUILD_LINK"},
+		EnvVars: []string{"CI_PREV_BUILD_LINK"},
 		Name:    "prev-build-link",
 	},
 	&cli.StringFlag{
-		EnvVars: []string{"WOODPECKER_PREV_COMMIT_SHA"},
+		EnvVars: []string{"CI_PREV_COMMIT_SHA"},
 		Name:    "prev-commit-sha",
 	},
 	&cli.StringFlag{
-		EnvVars: []string{"WOODPECKER_PREV_COMMIT_REF"},
+		EnvVars: []string{"CI_PREV_COMMIT_REF"},
 		Name:    "prev-commit-ref",
 	},
 	&cli.StringFlag{
-		EnvVars: []string{"WOODPECKER_PREV_COMMIT_REFSPEC"},
+		EnvVars: []string{"CI_PREV_COMMIT_REFSPEC"},
 		Name:    "prev-commit-refspec",
 	},
 	&cli.StringFlag{
-		EnvVars: []string{"WOODPECKER_PREV_COMMIT_BRANCH"},
+		EnvVars: []string{"CI_PREV_COMMIT_BRANCH"},
 		Name:    "prev-commit-branch",
 	},
 	&cli.StringFlag{
-		EnvVars: []string{"WOODPECKER_PREV_COMMIT_MESSAGE"},
+		EnvVars: []string{"CI_PREV_COMMIT_MESSAGE"},
 		Name:    "prev-commit-message",
 	},
 	&cli.StringFlag{
-		EnvVars: []string{"WOODPECKER_PREV_COMMIT_AUTHOR_NAME"},
+		EnvVars: []string{"CI_PREV_COMMIT_AUTHOR_NAME"},
 		Name:    "prev-commit-author-name",
 	},
 	&cli.StringFlag{
-		EnvVars: []string{"WOODPECKER_PREV_COMMIT_AUTHOR_AVATAR"},
+		EnvVars: []string{"CI_PREV_COMMIT_AUTHOR_AVATAR"},
 		Name:    "prev-commit-author-avatar",
 	},
 	&cli.StringFlag{
-		EnvVars: []string{"WOODPECKER_PREV_COMMIT_AUTHOR_EMAIL"},
+		EnvVars: []string{"CI_PREV_COMMIT_AUTHOR_EMAIL"},
 		Name:    "prev-commit-author-email",
 	},
 	&cli.IntFlag{
-		EnvVars: []string{"WOODPECKER_JOB_NUMBER"},
+		EnvVars: []string{"CI_JOB_NUMBER"},
 		Name:    "job-number",
->>>>>>> 58838f22
-	},
-	&cli.StringSliceFlag{
-		EnvVars: []string{"WOODPECKER_ENV"},
+	},
+	&cli.StringSliceFlag{
+		EnvVars: []string{"CI_ENV"},
 		Name:    "env",
 	},
 }