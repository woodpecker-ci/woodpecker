// Copyright 2021 Woodpecker Authors
//
// Licensed under the Apache License, Version 2.0 (the "License");
// you may not use this file except in compliance with the License.
// You may obtain a copy of the License at
//
//      http://www.apache.org/licenses/LICENSE-2.0
//
// Unless required by applicable law or agreed to in writing, software
// distributed under the License is distributed on an "AS IS" BASIS,
// WITHOUT WARRANTIES OR CONDITIONS OF ANY KIND, either express or implied.
// See the License for the specific language governing permissions and
// limitations under the License.

package exec

import (
	"time"

	"github.com/urfave/cli/v3"
)

var flags = []cli.Flag{
	&cli.BoolFlag{
		Sources: cli.EnvVars("WOODPECKER_LOCAL"),
		Name:    "local",
		Usage:   "run from local directory",
		Value:   true,
	},
	&cli.StringFlag{
		Sources: cli.EnvVars("WOODPECKER_REPO_PATH"),
		Name:    "repo-path",
		Usage:   "path to local repository",
	},
	&cli.StringFlag{
		Sources: cli.EnvVars("WOODPECKER_METADATA_FILE"),
		Name:    "metadata-file",
		Usage:   "path to pipeline metadata file (normally downloaded from UI). Parameters can be adjusted by applying additional cli flags",
	},
	&cli.DurationFlag{
		Sources: cli.EnvVars("WOODPECKER_TIMEOUT"),
		Name:    "timeout",
		Usage:   "pipeline timeout",
		Value:   time.Hour,
	},
	&cli.StringSliceFlag{
		Sources: cli.EnvVars("WOODPECKER_VOLUMES"),
		Name:    "volumes",
		Usage:   "pipeline volumes",
	},
	&cli.StringSliceFlag{
		Sources: cli.EnvVars("WOODPECKER_NETWORKS"),
		Name:    "network",
		Usage:   "external networks",
	},
	&cli.StringSliceFlag{
		Sources: cli.EnvVars("WOODPECKER_PLUGINS_PRIVILEGED"),
		Name:    "plugins-privileged",
		Usage:   "Allow plugins to run in privileged mode, if environment variable is defined but empty there will be none",
	},
	&cli.StringFlag{
		Sources: cli.EnvVars("WOODPECKER_BACKEND"),
		Name:    "backend-engine",
		Usage:   "backend engine to run pipelines on",
		Value:   "auto-detect",
	},

	//
	// backend options for pipeline compiler
	//
	&cli.StringFlag{
		Sources: cli.EnvVars("WOODPECKER_BACKEND_NO_PROXY", "NO_PROXY", "no_proxy"),
		Usage:   "if set, pass the environment variable down as \"NO_PROXY\" to steps",
		Name:    "backend-no-proxy",
	},
	&cli.StringFlag{
		Sources: cli.EnvVars("WOODPECKER_BACKEND_HTTP_PROXY", "HTTP_PROXY", "http_proxy"),
		Usage:   "if set, pass the environment variable down as \"HTTP_PROXY\" to steps",
		Name:    "backend-http-proxy",
	},
	&cli.StringFlag{
		Sources: cli.EnvVars("WOODPECKER_BACKEND_HTTPS_PROXY", "HTTPS_PROXY", "https_proxy"),
		Usage:   "if set, pass the environment variable down as \"HTTPS_PROXY\" to steps",
		Name:    "backend-https-proxy",
	},

	//
	// Please note the below flags should match the flags from
	// pipeline/frontend/metadata.go and should be kept synchronized.
	//

	//
	// workspace default
	//
	&cli.StringFlag{
		Sources: cli.EnvVars("CI_WORKSPACE_BASE"),
		Name:    "workspace-base",
		Value:   "/woodpecker",
	},
	&cli.StringFlag{
		Sources: cli.EnvVars("CI_WORKSPACE_PATH"),
		Name:    "workspace-path",
		Value:   "src",
	},
	//
	// netrc parameters
	//
	&cli.StringFlag{
		Sources: cli.EnvVars("CI_NETRC_USERNAME"),
		Name:    "netrc-username",
	},
	&cli.StringFlag{
		Sources: cli.EnvVars("CI_NETRC_PASSWORD"),
		Name:    "netrc-password",
	},
	&cli.StringFlag{
		Sources: cli.EnvVars("CI_NETRC_MACHINE"),
		Name:    "netrc-machine",
	},
	//
	// metadata parameters
	//
	&cli.StringFlag{
		Sources: cli.EnvVars("CI_SYSTEM_PLATFORM"),
		Name:    "system-platform",
		Usage:   "Set the metadata environment variable \"CI_SYSTEM_PLATFORM\".",
	},
	&cli.StringFlag{
		Sources: cli.EnvVars("CI_SYSTEM_HOST"),
		Name:    "system-host",
		Usage:   "Set the metadata environment variable \"CI_SYSTEM_HOST\".",
	},
	&cli.StringFlag{
		Sources: cli.EnvVars("CI_SYSTEM_NAME"),
		Name:    "system-name",
		Usage:   "Set the metadata environment variable \"CI_SYSTEM_NAME\".",
		Value:   "woodpecker",
	},
	&cli.StringFlag{
		Sources: cli.EnvVars("CI_SYSTEM_URL"),
		Name:    "system-url",
		Usage:   "Set the metadata environment variable \"CI_SYSTEM_URL\".",
		Value:   "https://github.com/woodpecker-ci/woodpecker",
	},
	&cli.StringFlag{
		Sources: cli.EnvVars("CI_REPO"),
		Name:    "repo",
		Usage:   "Set the full name to derive metadata environment variables \"CI_REPO\", \"CI_REPO_NAME\" and \"CI_REPO_OWNER\".",
	},
	&cli.StringFlag{
		Sources: cli.EnvVars("CI_REPO_REMOTE_ID"),
		Name:    "repo-remote-id",
		Usage:   "Set the metadata environment variable \"CI_REPO_REMOTE_ID\".",
	},
	&cli.StringFlag{
		Sources: cli.EnvVars("CI_REPO_URL"),
		Name:    "repo-url",
		Usage:   "Set the metadata environment variable \"CI_REPO_URL\".",
	},
	&cli.StringFlag{
		Sources: cli.EnvVars("CI_REPO_DEFAULT_BRANCH"),
		Name:    "repo-default-branch",
		Usage:   "Set the metadata environment variable \"CI_REPO_DEFAULT_BRANCH\".",
		Value:   "main",
	},
	&cli.StringFlag{
		Sources: cli.EnvVars("CI_REPO_CLONE_URL"),
		Name:    "repo-clone-url",
		Usage:   "Set the metadata environment variable \"CI_REPO_CLONE_URL\".",
	},
	&cli.StringFlag{
		Sources: cli.EnvVars("CI_REPO_CLONE_SSH_URL"),
		Name:    "repo-clone-ssh-url",
		Usage:   "Set the metadata environment variable \"CI_REPO_CLONE_SSH_URL\".",
	},
	&cli.StringFlag{
		Sources: cli.EnvVars("CI_REPO_PRIVATE"),
		Name:    "repo-private",
		Usage:   "Set the metadata environment variable \"CI_REPO_PRIVATE\".",
	},
<<<<<<< HEAD
	&cli.IntFlag{
=======
	&cli.BoolFlag{
		Sources: cli.EnvVars("CI_REPO_TRUSTED_NETWORK"),
		Name:    "repo-trusted-network",
		Usage:   "Set the metadata environment variable \"CI_REPO_TRUSTED_NETWORK\".",
	},
	&cli.BoolFlag{
		Sources: cli.EnvVars("CI_REPO_TRUSTED_VOLUMES"),
		Name:    "repo-trusted-volumes",
		Usage:   "Set the metadata environment variable \"CI_REPO_TRUSTED_VOLUMES\".",
	},
	&cli.BoolFlag{
		Sources: cli.EnvVars("CI_REPO_TRUSTED_SECURITY"),
		Name:    "repo-trusted-security",
		Usage:   "Set the metadata environment variable \"CI_REPO_TRUSTED_SECURITY\".",
	},
	&cli.Int64Flag{
>>>>>>> 97766e0b
		Sources: cli.EnvVars("CI_PIPELINE_NUMBER"),
		Name:    "pipeline-number",
		Usage:   "Set the metadata environment variable \"CI_PIPELINE_NUMBER\".",
	},
	&cli.Int64Flag{
		Sources: cli.EnvVars("CI_PIPELINE_PARENT"),
		Name:    "pipeline-parent",
		Usage:   "Set the metadata environment variable \"CI_PIPELINE_PARENT\".",
	},
	&cli.Int64Flag{
		Sources: cli.EnvVars("CI_PIPELINE_CREATED"),
		Name:    "pipeline-created",
		Usage:   "Set the metadata environment variable \"CI_PIPELINE_CREATED\".",
	},
	&cli.Int64Flag{
		Sources: cli.EnvVars("CI_PIPELINE_STARTED"),
		Name:    "pipeline-started",
		Usage:   "Set the metadata environment variable \"CI_PIPELINE_STARTED\".",
	},
	&cli.StringFlag{
		Sources: cli.EnvVars("CI_PIPELINE_EVENT"),
		Name:    "pipeline-event",
		Usage:   "Set the metadata environment variable \"CI_PIPELINE_EVENT\".",
		Value:   "manual",
	},
	&cli.StringFlag{
		Sources: cli.EnvVars("CI_PIPELINE_FORGE_URL"),
		Name:    "pipeline-url",
		Usage:   "Set the metadata environment variable \"CI_PIPELINE_FORGE_URL\".",
	},
	&cli.StringFlag{
		Sources: cli.EnvVars("CI_PIPELINE_DEPLOY_TARGET"),
		Name:    "pipeline-deploy-to",
		Usage:   "Set the metadata environment variable \"CI_PIPELINE_DEPLOY_TARGET\".",
	},
	&cli.StringFlag{
		Sources: cli.EnvVars("CI_PIPELINE_DEPLOY_TASK"),
		Name:    "pipeline-deploy-task",
		Usage:   "Set the metadata environment variable \"CI_PIPELINE_DEPLOY_TASK\".",
	},
	&cli.StringFlag{
		Sources: cli.EnvVars("CI_PIPELINE_FILES"),
		Usage:   "Set the metadata environment variable \"CI_PIPELINE_FILES\", either json formatted list of strings, or comma separated string list.",
		Name:    "pipeline-changed-files",
	},
	&cli.StringFlag{
		Sources: cli.EnvVars("CI_COMMIT_SHA"),
		Name:    "commit-sha",
		Usage:   "Set the metadata environment variable \"CI_COMMIT_SHA\".",
	},
	&cli.StringFlag{
		Sources: cli.EnvVars("CI_COMMIT_REF"),
		Name:    "commit-ref",
		Usage:   "Set the metadata environment variable \"CI_COMMIT_REF\".",
	},
	&cli.StringFlag{
		Sources: cli.EnvVars("CI_COMMIT_REFSPEC"),
		Name:    "commit-refspec",
		Usage:   "Set the metadata environment variable \"CI_COMMIT_REFSPEC\".",
	},
	&cli.StringFlag{
		Sources: cli.EnvVars("CI_COMMIT_BRANCH"),
		Name:    "commit-branch",
		Usage:   "Set the metadata environment variable \"CI_COMMIT_BRANCH\".",
		Value:   "main",
	},
	&cli.StringFlag{
		Sources: cli.EnvVars("CI_COMMIT_MESSAGE"),
		Name:    "commit-message",
		Usage:   "Set the metadata environment variable \"CI_COMMIT_MESSAGE\".",
	},
	&cli.StringFlag{
		Sources: cli.EnvVars("CI_COMMIT_AUTHOR"),
		Name:    "commit-author-name",
		Usage:   "Set the metadata environment variable \"CI_COMMIT_AUTHOR\".",
	},
	&cli.StringFlag{
		Sources: cli.EnvVars("CI_COMMIT_AUTHOR_AVATAR"),
		Name:    "commit-author-avatar",
		Usage:   "Set the metadata environment variable \"CI_COMMIT_AUTHOR_AVATAR\".",
	},
	&cli.StringFlag{
		Sources: cli.EnvVars("CI_COMMIT_AUTHOR_EMAIL"),
		Name:    "commit-author-email",
		Usage:   "Set the metadata environment variable \"CI_COMMIT_AUTHOR_EMAIL\".",
	},
	&cli.StringSliceFlag{
		Sources: cli.EnvVars("CI_COMMIT_PULL_REQUEST_LABELS"),
		Name:    "commit-pull-labels",
		Usage:   "Set the metadata environment variable \"CI_COMMIT_PULL_REQUEST_LABELS\".",
	},
	&cli.BoolFlag{
		Sources: cli.EnvVars("CI_COMMIT_PRERELEASE"),
		Name:    "commit-release-is-pre",
		Usage:   "Set the metadata environment variable \"CI_COMMIT_PRERELEASE\".",
	},
	&cli.Int64Flag{
		Sources: cli.EnvVars("CI_PREV_PIPELINE_NUMBER"),
		Name:    "prev-pipeline-number",
		Usage:   "Set the metadata environment variable \"CI_PREV_PIPELINE_NUMBER\".",
	},
	&cli.Int64Flag{
		Sources: cli.EnvVars("CI_PREV_PIPELINE_CREATED"),
		Name:    "prev-pipeline-created",
		Usage:   "Set the metadata environment variable \"CI_PREV_PIPELINE_CREATED\".",
	},
	&cli.Int64Flag{
		Sources: cli.EnvVars("CI_PREV_PIPELINE_STARTED"),
		Name:    "prev-pipeline-started",
		Usage:   "Set the metadata environment variable \"CI_PREV_PIPELINE_STARTED\".",
	},
	&cli.Int64Flag{
		Sources: cli.EnvVars("CI_PREV_PIPELINE_FINISHED"),
		Name:    "prev-pipeline-finished",
		Usage:   "Set the metadata environment variable \"CI_PREV_PIPELINE_FINISHED\".",
	},
	&cli.StringFlag{
		Sources: cli.EnvVars("CI_PREV_PIPELINE_STATUS"),
		Name:    "prev-pipeline-status",
		Usage:   "Set the metadata environment variable \"CI_PREV_PIPELINE_STATUS\".",
	},
	&cli.StringFlag{
		Sources: cli.EnvVars("CI_PREV_PIPELINE_EVENT"),
		Name:    "prev-pipeline-event",
		Usage:   "Set the metadata environment variable \"CI_PREV_PIPELINE_EVENT\".",
	},
	&cli.StringFlag{
		Sources: cli.EnvVars("CI_PREV_PIPELINE_FORGE_URL"),
		Name:    "prev-pipeline-url",
		Usage:   "Set the metadata environment variable \"CI_PREV_PIPELINE_FORGE_URL\".",
	},
	&cli.StringFlag{
		Sources: cli.EnvVars("CI_PREV_PIPELINE_DEPLOY_TARGET"),
		Name:    "prev-pipeline-deploy-to",
		Usage:   "Set the metadata environment variable \"CI_PREV_PIPELINE_DEPLOY_TARGET\".",
	},
	&cli.StringFlag{
		Sources: cli.EnvVars("CI_PREV_PIPELINE_DEPLOY_TASK"),
		Name:    "prev-pipeline-deploy-task",
		Usage:   "Set the metadata environment variable \"CI_PREV_PIPELINE_DEPLOY_TASK\".",
	},
	&cli.StringFlag{
		Sources: cli.EnvVars("CI_PREV_COMMIT_SHA"),
		Name:    "prev-commit-sha",
		Usage:   "Set the metadata environment variable \"CI_PREV_COMMIT_SHA\".",
	},
	&cli.StringFlag{
		Sources: cli.EnvVars("CI_PREV_COMMIT_REF"),
		Name:    "prev-commit-ref",
		Usage:   "Set the metadata environment variable \"CI_PREV_COMMIT_REF\".",
	},
	&cli.StringFlag{
		Sources: cli.EnvVars("CI_PREV_COMMIT_REFSPEC"),
		Name:    "prev-commit-refspec",
		Usage:   "Set the metadata environment variable \"CI_PREV_COMMIT_REFSPEC\".",
	},
	&cli.StringFlag{
		Sources: cli.EnvVars("CI_PREV_COMMIT_BRANCH"),
		Name:    "prev-commit-branch",
		Usage:   "Set the metadata environment variable \"CI_PREV_COMMIT_BRANCH\".",
	},
	&cli.StringFlag{
		Sources: cli.EnvVars("CI_PREV_COMMIT_MESSAGE"),
		Name:    "prev-commit-message",
		Usage:   "Set the metadata environment variable \"CI_PREV_COMMIT_MESSAGE\".",
	},
	&cli.StringFlag{
		Sources: cli.EnvVars("CI_PREV_COMMIT_AUTHOR"),
		Name:    "prev-commit-author-name",
		Usage:   "Set the metadata environment variable \"CI_PREV_COMMIT_AUTHOR\".",
	},
	&cli.StringFlag{
		Sources: cli.EnvVars("CI_PREV_COMMIT_AUTHOR_AVATAR"),
		Name:    "prev-commit-author-avatar",
		Usage:   "Set the metadata environment variable \"CI_PREV_COMMIT_AUTHOR_AVATAR\".",
	},
	&cli.StringFlag{
		Sources: cli.EnvVars("CI_PREV_COMMIT_AUTHOR_EMAIL"),
		Name:    "prev-commit-author-email",
		Usage:   "Set the metadata environment variable \"CI_PREV_COMMIT_AUTHOR_EMAIL\".",
	},
	&cli.StringFlag{
		Sources: cli.EnvVars("CI_WORKFLOW_NAME"),
		Name:    "workflow-name",
		Usage:   "Set the metadata environment variable \"CI_WORKFLOW_NAME\".",
	},
	&cli.Int64Flag{
		Sources: cli.EnvVars("CI_WORKFLOW_NUMBER"),
		Name:    "workflow-number",
		Usage:   "Set the metadata environment variable \"CI_WORKFLOW_NUMBER\".",
	},
	&cli.StringSliceFlag{
		Sources: cli.EnvVars("CI_ENV"),
		Name:    "env",
		Usage:   "Set the metadata environment variable \"CI_ENV\".",
	},
	&cli.StringFlag{
		Sources: cli.EnvVars("CI_FORGE_TYPE"),
		Name:    "forge-type",
		Usage:   "Set the metadata environment variable \"CI_FORGE_TYPE\".",
	},
	&cli.StringFlag{
		Sources: cli.EnvVars("CI_FORGE_URL"),
		Name:    "forge-url",
		Usage:   "Set the metadata environment variable \"CI_FORGE_URL\".",
	},
}<|MERGE_RESOLUTION|>--- conflicted
+++ resolved
@@ -178,26 +178,7 @@
 		Name:    "repo-private",
 		Usage:   "Set the metadata environment variable \"CI_REPO_PRIVATE\".",
 	},
-<<<<<<< HEAD
-	&cli.IntFlag{
-=======
-	&cli.BoolFlag{
-		Sources: cli.EnvVars("CI_REPO_TRUSTED_NETWORK"),
-		Name:    "repo-trusted-network",
-		Usage:   "Set the metadata environment variable \"CI_REPO_TRUSTED_NETWORK\".",
-	},
-	&cli.BoolFlag{
-		Sources: cli.EnvVars("CI_REPO_TRUSTED_VOLUMES"),
-		Name:    "repo-trusted-volumes",
-		Usage:   "Set the metadata environment variable \"CI_REPO_TRUSTED_VOLUMES\".",
-	},
-	&cli.BoolFlag{
-		Sources: cli.EnvVars("CI_REPO_TRUSTED_SECURITY"),
-		Name:    "repo-trusted-security",
-		Usage:   "Set the metadata environment variable \"CI_REPO_TRUSTED_SECURITY\".",
-	},
-	&cli.Int64Flag{
->>>>>>> 97766e0b
+	&cli.Int64Flag{
 		Sources: cli.EnvVars("CI_PIPELINE_NUMBER"),
 		Name:    "pipeline-number",
 		Usage:   "Set the metadata environment variable \"CI_PIPELINE_NUMBER\".",
