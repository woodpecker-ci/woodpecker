--- conflicted
+++ resolved
@@ -234,13 +234,8 @@
 	},
 	&cli.StringFlag{
 		Sources: cli.EnvVars("CI_PIPELINE_FILES"),
-<<<<<<< HEAD
-		Usage:   "either json formatted list of strings, or comma separated string list",
+		Usage:   "Set the metadata environment variable \"CI_PIPELINE_FILES\", either json formatted list of strings, or comma separated string list.",
 		Name:    "pipeline-changed-files",
-=======
-		Usage:   "Set the metadata environment variable \"CI_PIPELINE_FILES\", either json formatted list of strings, or comma separated string list.",
-		Name:    "pipeline-files",
->>>>>>> 352201db
 	},
 	&cli.StringFlag{
 		Sources: cli.EnvVars("CI_COMMIT_SHA"),
