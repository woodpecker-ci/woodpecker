--- conflicted
+++ resolved
@@ -201,21 +201,12 @@
 		Name:    "pipeline-url",
 	},
 	&cli.StringFlag{
-<<<<<<< HEAD
-		Sources: cli.EnvVars("CI_PIPELINE_TARGET"),
-		Name:    "pipeline-target",
-	},
-	&cli.StringFlag{
-		Sources: cli.EnvVars("CI_PIPELINE_TASK"),
-		Name:    "pipeline-task",
-=======
-		EnvVars: []string{"CI_PIPELINE_DEPLOY_TARGET", "CI_PIPELINE_TARGET"}, // TODO: remove CI_PIPELINE_TARGET in 3.x
+		Sources: cli.EnvVars("CI_PIPELINE_DEPLOY_TARGET", "CI_PIPELINE_TARGET"), // TODO: remove CI_PIPELINE_TARGET in 3.x
 		Name:    "pipeline-deploy-to",
 	},
 	&cli.StringFlag{
-		EnvVars: []string{"CI_PIPELINE_DEPLOY_TASK", "CI_PIPELINE_TASK"}, // TODO: remove CI_PIPELINE_TASK in 3.x
+		Sources: cli.EnvVars("CI_PIPELINE_DEPLOY_TASK", "CI_PIPELINE_TASK"), // TODO: remove CI_PIPELINE_TASK in 3.x
 		Name:    "pipeline-deploy-task",
->>>>>>> ceb14cad
 	},
 	&cli.StringFlag{
 		Sources: cli.EnvVars("CI_COMMIT_SHA"),
