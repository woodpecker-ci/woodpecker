--- conflicted
+++ resolved
@@ -22,17 +22,10 @@
 
 var GlobalFlags = append([]cli.Flag{
 	&cli.StringFlag{
-<<<<<<< HEAD
-		Sources: cli.EnvVars("WOODPECKER_TOKEN"),
-		Name:    "token",
-		Aliases: []string{"t"},
-		Usage:   "server auth token",
-=======
-		EnvVars: []string{"WOODPECKER_CONFIG"},
+		Sources: cli.EnvVars("WOODPECKER_CONFIG"),
 		Name:    "config",
 		Aliases: []string{"c"},
 		Usage:   "path to config file",
->>>>>>> 5d6a7f52
 	},
 	&cli.StringFlag{
 		Sources: cli.EnvVars("WOODPECKER_SERVER"),
@@ -41,13 +34,13 @@
 		Usage:   "server address",
 	},
 	&cli.StringFlag{
-		EnvVars: []string{"WOODPECKER_TOKEN"},
+		Sources: cli.EnvVars("WOODPECKER_TOKEN"),
 		Name:    "token",
 		Aliases: []string{"t"},
 		Usage:   "server auth token",
 	},
 	&cli.BoolFlag{
-		EnvVars: []string{"WOODPECKER_DISABLE_UPDATE_CHECK"},
+		Sources: cli.EnvVars("WOODPECKER_DISABLE_UPDATE_CHECK"),
 		Name:    "disable-update-check",
 		Usage:   "disable update check",
 	},
