// Copyright 2023 Woodpecker Authors
//
// Licensed under the Apache License, Version 2.0 (the "License");
// you may not use this file except in compliance with the License.
// You may obtain a copy of the License at
//
//     http://www.apache.org/licenses/LICENSE-2.0
//
// Unless required by applicable law or agreed to in writing, software
// distributed under the License is distributed on an "AS IS" BASIS,
// WITHOUT WARRANTIES OR CONDITIONS OF ANY KIND, either express or implied.
// See the License for the specific language governing permissions and
// limitations under the License.

package common

import (
	"context"

	"github.com/urfave/cli/v3"

	"go.woodpecker-ci.org/woodpecker/v2/shared/logger"
)

<<<<<<< HEAD
func SetupGlobalLogger(ctx context.Context, c *cli.Command) error {
	common.SetupGlobalLogger(ctx, c, false)
	return nil
=======
func setupGlobalLogger(c *cli.Context) error {
	return logger.SetupGlobalLogger(c, false)
>>>>>>> 5d6a7f52
}<|MERGE_RESOLUTION|>--- conflicted
+++ resolved
@@ -22,12 +22,6 @@
 	"go.woodpecker-ci.org/woodpecker/v2/shared/logger"
 )
 
-<<<<<<< HEAD
-func SetupGlobalLogger(ctx context.Context, c *cli.Command) error {
-	common.SetupGlobalLogger(ctx, c, false)
-	return nil
-=======
-func setupGlobalLogger(c *cli.Context) error {
-	return logger.SetupGlobalLogger(c, false)
->>>>>>> 5d6a7f52
+func setupGlobalLogger(ctx context.Context, c *cli.Command) error {
+	return logger.SetupGlobalLogger(ctx, c, false)
 }