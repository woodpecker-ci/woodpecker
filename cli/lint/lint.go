// Copyright 2023 Woodpecker Authors
//
// Licensed under the Apache License, Version 2.0 (the "License");
// you may not use this file except in compliance with the License.
// You may obtain a copy of the License at
//
//     http://www.apache.org/licenses/LICENSE-2.0
//
// Unless required by applicable law or agreed to in writing, software
// distributed under the License is distributed on an "AS IS" BASIS,
// WITHOUT WARRANTIES OR CONDITIONS OF ANY KIND, either express or implied.
// See the License for the specific language governing permissions and
// limitations under the License.

package lint

import (
	"context"
	"fmt"
	"os"
	"path"
	"path/filepath"
	"strings"

	"github.com/urfave/cli/v3"

	"go.woodpecker-ci.org/woodpecker/v2/cli/common"
	"go.woodpecker-ci.org/woodpecker/v2/pipeline/frontend/yaml"
	"go.woodpecker-ci.org/woodpecker/v2/pipeline/frontend/yaml/linter"
	"go.woodpecker-ci.org/woodpecker/v2/shared/constant"
)

// Command exports the info command.
var Command = &cli.Command{
	Name:      "lint",
	Usage:     "lint a pipeline configuration file",
	ArgsUsage: "[path/to/.woodpecker.yaml]",
	Action:    lint,
	Flags: []cli.Flag{
		&cli.StringSliceFlag{
			Sources: cli.EnvVars("WOODPECKER_PLUGINS_PRIVILEGED"),
			Name:    "plugins-privileged",
			Usage:   "Allow plugins to run in privileged mode, if environment variable is defined but empty there will be none",
		},
		&cli.StringSliceFlag{
			Sources: cli.EnvVars("WOODPECKER_PLUGINS_TRUSTED_CLONE"),
			Name:    "plugins-trusted-clone",
			Usage:   "Plugins witch are trusted to handle the netrc info in clone steps",
			Value:   constant.TrustedClonePlugins,
		},
	},
}

func lint(ctx context.Context, c *cli.Command) error {
	return common.RunPipelineFunc(ctx, c, lintFile, lintDir)
}

func lintDir(ctx context.Context, c *cli.Command, dir string) error {
	var errorStrings []string
	if err := filepath.Walk(dir, func(path string, info os.FileInfo, e error) error {
		if e != nil {
			return e
		}

		// check if it is a regular file (not dir)
		if info.Mode().IsRegular() && (strings.HasSuffix(info.Name(), ".yaml") || strings.HasSuffix(info.Name(), ".yml")) {
			fmt.Println("#", info.Name())
			if err := lintFile(ctx, c, path); err != nil {
				errorStrings = append(errorStrings, err.Error())
			}
			fmt.Println("")
			return nil
		}

		return nil
	}); err != nil {
		return err
	}

	if len(errorStrings) != 0 {
		return fmt.Errorf("ERRORS: %s", strings.Join(errorStrings, "; "))
	}
	return nil
}

func lintFile(_ context.Context, c *cli.Command, file string) error {
	fi, err := os.Open(file)
	if err != nil {
		return err
	}
	defer fi.Close()

	buf, err := os.ReadFile(file)
	if err != nil {
		return err
	}

	rawConfig := string(buf)

	parsedConfig, err := yaml.ParseString(rawConfig)
	if err != nil {
		return err
	}

	config := &linter.WorkflowConfig{
		File:      path.Base(file),
		RawConfig: rawConfig,
		Workflow:  parsedConfig,
	}

	// TODO: lint multiple files at once to allow checks for sth like "depends_on" to work
<<<<<<< HEAD
	err = linter.New(linter.WithTrusted(linter.TrustedConfiguration{
		Network: true,
		Volumes: true,
		Resources: true,
		Security: true,
	})).Lint([]*linter.WorkflowConfig{config})
=======
	err = linter.New(
		linter.WithTrusted(true),
		linter.PrivilegedPlugins(c.StringSlice("plugins-privileged")),
		linter.WithTrustedClonePlugins(c.StringSlice("plugins-trusted-clone")),
	).Lint([]*linter.WorkflowConfig{config})
>>>>>>> 116ce275
	if err != nil {
		str, err := FormatLintError(config.File, err)

		if str != "" {
			fmt.Print(str)
		}

		return err
	}

	fmt.Println("✅ Config is valid")
	return nil
}<|MERGE_RESOLUTION|>--- conflicted
+++ resolved
@@ -109,20 +109,16 @@
 	}
 
 	// TODO: lint multiple files at once to allow checks for sth like "depends_on" to work
-<<<<<<< HEAD
-	err = linter.New(linter.WithTrusted(linter.TrustedConfiguration{
-		Network: true,
-		Volumes: true,
-		Resources: true,
-		Security: true,
-	})).Lint([]*linter.WorkflowConfig{config})
-=======
 	err = linter.New(
-		linter.WithTrusted(true),
+		linter.WithTrusted(linter.TrustedConfiguration{
+			Network:   true,
+			Volumes:   true,
+			Resources: true,
+			Security:  true,
+		}),
 		linter.PrivilegedPlugins(c.StringSlice("plugins-privileged")),
 		linter.WithTrustedClonePlugins(c.StringSlice("plugins-trusted-clone")),
 	).Lint([]*linter.WorkflowConfig{config})
->>>>>>> 116ce275
 	if err != nil {
 		str, err := FormatLintError(config.File, err)
 
