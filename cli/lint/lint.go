--- conflicted
+++ resolved
@@ -38,16 +38,15 @@
 	Action:    lint,
 	Flags: []cli.Flag{
 		&cli.StringSliceFlag{
-<<<<<<< HEAD
 			Sources: cli.EnvVars("WOODPECKER_PLUGINS_PRIVILEGED"),
 			Name:    "plugins-privileged",
 			Usage:   "Allow plugins to run in privileged mode, if environment variable is defined but empty there will be none",
-=======
+		},
+		&cli.StringSliceFlag{
 			Sources: cli.EnvVars("WOODPECKER_PLUGINS_TRUSTED_CLONE"),
 			Name:    "plugins-trusted-clone",
 			Usage:   "Plugins witch are trusted to handle the netrc info in clone steps",
 			Value:   constant.TrustedClonePlugins,
->>>>>>> 3c8204a0
 		},
 	},
 }
@@ -112,11 +111,8 @@
 	// TODO: lint multiple files at once to allow checks for sth like "depends_on" to work
 	err = linter.New(
 		linter.WithTrusted(true),
-<<<<<<< HEAD
 		linter.PrivilegedPlugins(c.StringSlice("plugins-privileged")),
-=======
 		linter.WithTrustedClonePlugins(c.StringSlice("plugins-trusted-clone")),
->>>>>>> 3c8204a0
 	).Lint([]*linter.WorkflowConfig{config})
 	if err != nil {
 		str, err := FormatLintError(config.File, err)
