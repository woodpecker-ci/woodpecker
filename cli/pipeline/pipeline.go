// Copyright 2022 Woodpecker Authors
//
// Licensed under the Apache License, Version 2.0 (the "License");
// you may not use this file except in compliance with the License.
// You may obtain a copy of the License at
//
//      http://www.apache.org/licenses/LICENSE-2.0
//
// Unless required by applicable law or agreed to in writing, software
// distributed under the License is distributed on an "AS IS" BASIS,
// WITHOUT WARRANTIES OR CONDITIONS OF ANY KIND, either express or implied.
// See the License for the specific language governing permissions and
// limitations under the License.

package pipeline

import (
<<<<<<< HEAD
	"github.com/urfave/cli/v3"
=======
	"fmt"
	"io"
	"os"
	"text/template"

	"github.com/urfave/cli/v2"

	"go.woodpecker-ci.org/woodpecker/v2/cli/output"
	"go.woodpecker-ci.org/woodpecker/v2/woodpecker-go/woodpecker"
>>>>>>> 5d6a7f52
)

// Command exports the pipeline command set.
var Command = &cli.Command{
	Name:  "pipeline",
	Usage: "manage pipelines",
	Commands: []*cli.Command{
		pipelineListCmd,
		pipelineLastCmd,
		pipelineLogsCmd,
		pipelineInfoCmd,
		pipelineStopCmd,
		pipelineStartCmd,
		pipelineApproveCmd,
		pipelineDeclineCmd,
		pipelineQueueCmd,
		pipelineKillCmd,
		pipelinePsCmd,
		pipelineCreateCmd,
	},
}

func pipelineOutput(c *cli.Context, resources []woodpecker.Pipeline, fd ...io.Writer) error {
	outFmt, outOpt := output.ParseOutputOptions(c.String("output"))
	noHeader := c.Bool("output-no-headers")

	var out io.Writer
	switch len(fd) {
	case 0:
		out = os.Stdout
	case 1:
		out = fd[0]
	default:
		out = os.Stdout
	}

	switch outFmt {
	case "go-template":
		if len(outOpt) < 1 {
			return fmt.Errorf("%w: missing template", output.ErrOutputOptionRequired)
		}

		tmpl, err := template.New("_").Parse(outOpt[0] + "\n")
		if err != nil {
			return err
		}
		if err := tmpl.Execute(out, resources); err != nil {
			return err
		}
	case "table":
		fallthrough
	default:
		table := output.NewTable(out)
		cols := []string{"Number", "Status", "Event", "Branch", "Commit", "Author"}

		if len(outOpt) > 0 {
			cols = outOpt
		}
		if !noHeader {
			table.WriteHeader(cols)
		}
		for _, resource := range resources {
			if err := table.Write(cols, resource); err != nil {
				return err
			}
		}
		table.Flush()
	}

	return nil
}<|MERGE_RESOLUTION|>--- conflicted
+++ resolved
@@ -15,19 +15,15 @@
 package pipeline
 
 import (
-<<<<<<< HEAD
-	"github.com/urfave/cli/v3"
-=======
 	"fmt"
 	"io"
 	"os"
 	"text/template"
 
-	"github.com/urfave/cli/v2"
+	"github.com/urfave/cli/v3"
 
 	"go.woodpecker-ci.org/woodpecker/v2/cli/output"
 	"go.woodpecker-ci.org/woodpecker/v2/woodpecker-go/woodpecker"
->>>>>>> 5d6a7f52
 )
 
 // Command exports the pipeline command set.
@@ -50,7 +46,7 @@
 	},
 }
 
-func pipelineOutput(c *cli.Context, resources []woodpecker.Pipeline, fd ...io.Writer) error {
+func pipelineOutput(c *cli.Command, resources []woodpecker.Pipeline, fd ...io.Writer) error {
 	outFmt, outOpt := output.ParseOutputOptions(c.String("output"))
 	noHeader := c.Bool("output-no-headers")
 
