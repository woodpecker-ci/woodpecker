--- conflicted
+++ resolved
@@ -27,11 +27,7 @@
 var pipelineLogsCmd = &cli.Command{
 	Name:      "logs",
 	Usage:     "show pipeline logs",
-<<<<<<< HEAD
-	ArgsUsage: "<repo-id|repo-full-name> [pipeline] [step]",
-=======
-	ArgsUsage: "<repo/name> [pipeline] [stepID]",
->>>>>>> 556607b5
+	ArgsUsage: "<repo-id|repo-full-name> [pipeline] [stepID]",
 	Action:    pipelineLogs,
 	Flags:     common.GlobalFlags,
 }
@@ -57,11 +53,7 @@
 		return err
 	}
 
-<<<<<<< HEAD
 	logs, err := client.PipelineLogs(repoID, number, step)
-=======
-	logs, err := client.StepLogEntries(owner, name, number, step)
->>>>>>> 556607b5
 	if err != nil {
 		return err
 	}
