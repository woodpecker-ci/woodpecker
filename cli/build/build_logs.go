package build

import (
	"fmt"
	"strconv"

<<<<<<< HEAD
=======
	"github.com/woodpecker-ci/woodpecker/cli/common"
	"github.com/woodpecker-ci/woodpecker/cli/internal"

>>>>>>> ec6490e3
	"github.com/urfave/cli/v2"

	"github.com/woodpecker-ci/woodpecker/cli/common"
)

var buildLogsCmd = &cli.Command{
	Name:      "logs",
	Usage:     "show build logs",
	ArgsUsage: "<repo/name> [build] [job]",
	Action:    buildLogs,
	Flags:     common.GlobalFlags,
}

func buildLogs(c *cli.Context) error {
<<<<<<< HEAD
	// TODO: add logs command
	return fmt.Errorf("command temporarily disabled. See https://github.com/woodpecker-ci/woodpecker/issues/383")
=======
	repo := c.Args().First()
	owner, name, err := internal.ParseRepo(repo)
	if err != nil {
		return err
	}

	number, err := strconv.Atoi(c.Args().Get(1))
	if err != nil {
		return err
	}

	job, err := strconv.Atoi(c.Args().Get(2))
	if err != nil {
		return err
	}

	client, err := internal.NewClient(c)
	if err != nil {
		return err
	}

	logs, err := client.BuildLogs(owner, name, number, job)
	if err != nil {
		return err
	}

	for _, log := range logs {
		fmt.Print(log.Output)
	}

	return nil
>>>>>>> ec6490e3
}<|MERGE_RESOLUTION|>--- conflicted
+++ resolved
@@ -4,15 +4,10 @@
 	"fmt"
 	"strconv"
 
-<<<<<<< HEAD
-=======
 	"github.com/woodpecker-ci/woodpecker/cli/common"
 	"github.com/woodpecker-ci/woodpecker/cli/internal"
 
->>>>>>> ec6490e3
 	"github.com/urfave/cli/v2"
-
-	"github.com/woodpecker-ci/woodpecker/cli/common"
 )
 
 var buildLogsCmd = &cli.Command{
@@ -24,10 +19,6 @@
 }
 
 func buildLogs(c *cli.Context) error {
-<<<<<<< HEAD
-	// TODO: add logs command
-	return fmt.Errorf("command temporarily disabled. See https://github.com/woodpecker-ci/woodpecker/issues/383")
-=======
 	repo := c.Args().First()
 	owner, name, err := internal.ParseRepo(repo)
 	if err != nil {
@@ -59,5 +50,4 @@
 	}
 
 	return nil
->>>>>>> ec6490e3
 }