package woodpecker

import (
	"bytes"
	"encoding/json"
	"fmt"
	"io"
	"net/http"
	"net/url"
	"strconv"
	"strings"
)

const (
	pathSelf           = "%s/api/user"
	pathRepos          = "%s/api/user/repos"
	pathRepo           = "%s/api/repos/%s/%s"
	pathRepoMove       = "%s/api/repos/%s/%s/move?to=%s"
	pathChown          = "%s/api/repos/%s/%s/chown"
	pathRepair         = "%s/api/repos/%s/%s/repair"
	pathPipelines      = "%s/api/repos/%s/%s/pipelines"
	pathPipeline       = "%s/api/repos/%s/%s/pipelines/%v"
	pathLogs           = "%s/api/repos/%s/%s/logs/%d/%d"
	pathApprove        = "%s/api/repos/%s/%s/pipelines/%d/approve"
	pathDecline        = "%s/api/repos/%s/%s/pipelines/%d/decline"
	pathJob            = "%s/api/repos/%s/%s/pipelines/%d/%d"
	pathLogPurge       = "%s/api/repos/%s/%s/logs/%d"
	pathRepoSecrets    = "%s/api/repos/%s/%s/secrets"
	pathRepoSecret     = "%s/api/repos/%s/%s/secrets/%s"
	pathRepoRegistries = "%s/api/repos/%s/%s/registry"
	pathRepoRegistry   = "%s/api/repos/%s/%s/registry/%s"
	pathRepoCrons      = "%s/api/repos/%s/%s/cron"
	pathRepoCron       = "%s/api/repos/%s/%s/cron/%d"
	pathOrgSecrets     = "%s/api/orgs/%s/secrets"
	pathOrgSecret      = "%s/api/orgs/%s/secrets/%s"
	pathGlobalSecrets  = "%s/api/secrets"
	pathGlobalSecret   = "%s/api/secrets/%s"
	pathUsers          = "%s/api/users"
	pathUser           = "%s/api/users/%s"
	pathPipelineQueue  = "%s/api/pipelines"
	pathQueue          = "%s/api/queue"
	pathLogLevel       = "%s/api/log-level"
	// TODO: implement endpoints
	// pathFeed           = "%s/api/user/feed"
	// pathVersion        = "%s/version"
)

type client struct {
	client *http.Client
	addr   string
}

// New returns a client at the specified url.
func New(uri string) Client {
	return &client{http.DefaultClient, strings.TrimSuffix(uri, "/")}
}

// NewClient returns a client at the specified url.
func NewClient(uri string, cli *http.Client) Client {
	return &client{cli, strings.TrimSuffix(uri, "/")}
}

// SetClient sets the http.Client.
func (c *client) SetClient(client *http.Client) {
	c.client = client
}

// SetAddress sets the server address.
func (c *client) SetAddress(addr string) {
	c.addr = addr
}

// Self returns the currently authenticated user.
func (c *client) Self() (*User, error) {
	out := new(User)
	uri := fmt.Sprintf(pathSelf, c.addr)
	err := c.get(uri, out)
	return out, err
}

// User returns a user by login.
func (c *client) User(login string) (*User, error) {
	out := new(User)
	uri := fmt.Sprintf(pathUser, c.addr, login)
	err := c.get(uri, out)
	return out, err
}

// UserList returns a list of all registered users.
func (c *client) UserList() ([]*User, error) {
	var out []*User
	uri := fmt.Sprintf(pathUsers, c.addr)
	err := c.get(uri, &out)
	return out, err
}

// UserPost creates a new user account.
func (c *client) UserPost(in *User) (*User, error) {
	out := new(User)
	uri := fmt.Sprintf(pathUsers, c.addr)
	err := c.post(uri, in, out)
	return out, err
}

// UserPatch updates a user account.
func (c *client) UserPatch(in *User) (*User, error) {
	out := new(User)
	uri := fmt.Sprintf(pathUser, c.addr, in.Login)
	err := c.patch(uri, in, out)
	return out, err
}

// UserDel deletes a user account.
func (c *client) UserDel(login string) error {
	uri := fmt.Sprintf(pathUser, c.addr, login)
	err := c.delete(uri)
	return err
}

// Repo returns a repository by name.
func (c *client) Repo(owner, name string) (*Repo, error) {
	out := new(Repo)
	uri := fmt.Sprintf(pathRepo, c.addr, owner, name)
	err := c.get(uri, out)
	return out, err
}

// RepoList returns a list of all repositories to which
// the user has explicit access in the host system.
func (c *client) RepoList() ([]*Repo, error) {
	var out []*Repo
	uri := fmt.Sprintf(pathRepos, c.addr)
	err := c.get(uri, &out)
	return out, err
}

// RepoListOpts returns a list of all repositories to which
// the user has explicit access in the host system.
func (c *client) RepoListOpts(sync, all bool) ([]*Repo, error) {
	var out []*Repo
	uri := fmt.Sprintf(pathRepos+"?flush=%v&all=%v", c.addr, sync, all)
	err := c.get(uri, &out)
	return out, err
}

// RepoPost activates a repository.
func (c *client) RepoPost(owner, name string) (*Repo, error) {
	out := new(Repo)
	uri := fmt.Sprintf(pathRepo, c.addr, owner, name)
	err := c.post(uri, nil, out)
	return out, err
}

// RepoChown updates a repository owner.
func (c *client) RepoChown(owner, name string) (*Repo, error) {
	out := new(Repo)
	uri := fmt.Sprintf(pathChown, c.addr, owner, name)
	err := c.post(uri, nil, out)
	return out, err
}

// RepoRepair repairs the repository hooks.
func (c *client) RepoRepair(owner, name string) error {
	uri := fmt.Sprintf(pathRepair, c.addr, owner, name)
	return c.post(uri, nil, nil)
}

// RepoPatch updates a repository.
func (c *client) RepoPatch(owner, name string, in *RepoPatch) (*Repo, error) {
	out := new(Repo)
	uri := fmt.Sprintf(pathRepo, c.addr, owner, name)
	err := c.patch(uri, in, out)
	return out, err
}

// RepoDel deletes a repository.
func (c *client) RepoDel(owner, name string) error {
	uri := fmt.Sprintf(pathRepo, c.addr, owner, name)
	err := c.delete(uri)
	return err
}

// RepoMove moves a repository
func (c *client) RepoMove(owner, name, newFullName string) error {
	uri := fmt.Sprintf(pathRepoMove, c.addr, owner, name, newFullName)
	return c.post(uri, nil, nil)
}

// Pipeline returns a repository pipeline by number.
func (c *client) Pipeline(owner, name string, num int) (*Pipeline, error) {
	out := new(Pipeline)
	uri := fmt.Sprintf(pathPipeline, c.addr, owner, name, num)
	err := c.get(uri, out)
	return out, err
}

// Pipeline returns the latest repository pipeline by branch.
func (c *client) PipelineLast(owner, name, branch string) (*Pipeline, error) {
	out := new(Pipeline)
	uri := fmt.Sprintf(pathPipeline, c.addr, owner, name, "latest")
	if len(branch) != 0 {
		uri += "?branch=" + branch
	}
	err := c.get(uri, out)
	return out, err
}

// PipelineList returns a list of recent pipelines for the
// the specified repository.
func (c *client) PipelineList(owner, name string) ([]*Pipeline, error) {
	var out []*Pipeline
	uri := fmt.Sprintf(pathPipelines, c.addr, owner, name)
	err := c.get(uri, &out)
	return out, err
}

<<<<<<< HEAD
// PipelineQueue returns a list of enqueued pipelines.
func (c *client) PipelineQueue() ([]*Activity, error) {
=======
func (c *client) BuildCreate(owner, name string, options *BuildOptions) (*Build, error) {
	var out *Build
	uri := fmt.Sprintf(pathBuilds, c.addr, owner, name)
	err := c.post(uri, options, &out)
	return out, err
}

// BuildQueue returns a list of enqueued builds.
func (c *client) BuildQueue() ([]*Activity, error) {
>>>>>>> 5d7fdbc7
	var out []*Activity
	uri := fmt.Sprintf(pathPipelineQueue, c.addr)
	err := c.get(uri, &out)
	return out, err
}

// PipelineStart re-starts a stopped pipeline.
func (c *client) PipelineStart(owner, name string, num int, params map[string]string) (*Pipeline, error) {
	out := new(Pipeline)
	val := mapValues(params)
	uri := fmt.Sprintf(pathPipeline, c.addr, owner, name, num)
	err := c.post(uri+"?"+val.Encode(), nil, out)
	return out, err
}

// PipelineStop cancels the running job.
func (c *client) PipelineStop(owner, name string, num, job int) error {
	uri := fmt.Sprintf(pathJob, c.addr, owner, name, num, job)
	err := c.delete(uri)
	return err
}

// PipelineApprove approves a blocked pipeline.
func (c *client) PipelineApprove(owner, name string, num int) (*Pipeline, error) {
	out := new(Pipeline)
	uri := fmt.Sprintf(pathApprove, c.addr, owner, name, num)
	err := c.post(uri, nil, out)
	return out, err
}

// PipelineDecline declines a blocked pipeline.
func (c *client) PipelineDecline(owner, name string, num int) (*Pipeline, error) {
	out := new(Pipeline)
	uri := fmt.Sprintf(pathDecline, c.addr, owner, name, num)
	err := c.post(uri, nil, out)
	return out, err
}

// PipelineKill force kills the running pipeline.
func (c *client) PipelineKill(owner, name string, num int) error {
	uri := fmt.Sprintf(pathPipeline, c.addr, owner, name, num)
	err := c.delete(uri)
	return err
}

// PipelineLogs returns the pipeline logs for the specified job.
func (c *client) PipelineLogs(owner, name string, num, job int) ([]*Logs, error) {
	uri := fmt.Sprintf(pathLogs, c.addr, owner, name, num, job)
	var out []*Logs
	err := c.get(uri, &out)
	return out, err
}

// Deploy triggers a deployment for an existing pipeline using the
// specified target environment.
func (c *client) Deploy(owner, name string, num int, env string, params map[string]string) (*Pipeline, error) {
	out := new(Pipeline)
	val := mapValues(params)
	val.Set("event", "deployment")
	val.Set("deploy_to", env)
	uri := fmt.Sprintf(pathPipeline, c.addr, owner, name, num)
	err := c.post(uri+"?"+val.Encode(), nil, out)
	return out, err
}

// LogsPurge purges the pipeline logs for the specified pipeline.
func (c *client) LogsPurge(owner, name string, num int) error {
	uri := fmt.Sprintf(pathLogPurge, c.addr, owner, name, num)
	err := c.delete(uri)
	return err
}

// Registry returns a registry by hostname.
func (c *client) Registry(owner, name, hostname string) (*Registry, error) {
	out := new(Registry)
	uri := fmt.Sprintf(pathRepoRegistry, c.addr, owner, name, hostname)
	err := c.get(uri, out)
	return out, err
}

// RegistryList returns a list of all repository registries.
func (c *client) RegistryList(owner, name string) ([]*Registry, error) {
	var out []*Registry
	uri := fmt.Sprintf(pathRepoRegistries, c.addr, owner, name)
	err := c.get(uri, &out)
	return out, err
}

// RegistryCreate creates a registry.
func (c *client) RegistryCreate(owner, name string, in *Registry) (*Registry, error) {
	out := new(Registry)
	uri := fmt.Sprintf(pathRepoRegistries, c.addr, owner, name)
	err := c.post(uri, in, out)
	return out, err
}

// RegistryUpdate updates a registry.
func (c *client) RegistryUpdate(owner, name string, in *Registry) (*Registry, error) {
	out := new(Registry)
	uri := fmt.Sprintf(pathRepoRegistry, c.addr, owner, name, in.Address)
	err := c.patch(uri, in, out)
	return out, err
}

// RegistryDelete deletes a registry.
func (c *client) RegistryDelete(owner, name, hostname string) error {
	uri := fmt.Sprintf(pathRepoRegistry, c.addr, owner, name, hostname)
	return c.delete(uri)
}

// Secret returns a secret by name.
func (c *client) Secret(owner, name, secret string) (*Secret, error) {
	out := new(Secret)
	uri := fmt.Sprintf(pathRepoSecret, c.addr, owner, name, secret)
	err := c.get(uri, out)
	return out, err
}

// SecretList returns a list of all repository secrets.
func (c *client) SecretList(owner, name string) ([]*Secret, error) {
	var out []*Secret
	uri := fmt.Sprintf(pathRepoSecrets, c.addr, owner, name)
	err := c.get(uri, &out)
	return out, err
}

// SecretCreate creates a secret.
func (c *client) SecretCreate(owner, name string, in *Secret) (*Secret, error) {
	out := new(Secret)
	uri := fmt.Sprintf(pathRepoSecrets, c.addr, owner, name)
	err := c.post(uri, in, out)
	return out, err
}

// SecretUpdate updates a secret.
func (c *client) SecretUpdate(owner, name string, in *Secret) (*Secret, error) {
	out := new(Secret)
	uri := fmt.Sprintf(pathRepoSecret, c.addr, owner, name, in.Name)
	err := c.patch(uri, in, out)
	return out, err
}

// SecretDelete deletes a secret.
func (c *client) SecretDelete(owner, name, secret string) error {
	uri := fmt.Sprintf(pathRepoSecret, c.addr, owner, name, secret)
	return c.delete(uri)
}

// OrgSecret returns an organization secret by name.
func (c *client) OrgSecret(owner, secret string) (*Secret, error) {
	out := new(Secret)
	uri := fmt.Sprintf(pathOrgSecret, c.addr, owner, secret)
	err := c.get(uri, out)
	return out, err
}

// OrgSecretList returns a list of all organization secrets.
func (c *client) OrgSecretList(owner string) ([]*Secret, error) {
	var out []*Secret
	uri := fmt.Sprintf(pathOrgSecrets, c.addr, owner)
	err := c.get(uri, &out)
	return out, err
}

// OrgSecretCreate creates an organization secret.
func (c *client) OrgSecretCreate(owner string, in *Secret) (*Secret, error) {
	out := new(Secret)
	uri := fmt.Sprintf(pathOrgSecrets, c.addr, owner)
	err := c.post(uri, in, out)
	return out, err
}

// OrgSecretUpdate updates an organization secret.
func (c *client) OrgSecretUpdate(owner string, in *Secret) (*Secret, error) {
	out := new(Secret)
	uri := fmt.Sprintf(pathOrgSecret, c.addr, owner, in.Name)
	err := c.patch(uri, in, out)
	return out, err
}

// OrgSecretDelete deletes an organization secret.
func (c *client) OrgSecretDelete(owner, secret string) error {
	uri := fmt.Sprintf(pathOrgSecret, c.addr, owner, secret)
	return c.delete(uri)
}

// GlobalOrgSecret returns an global secret by name.
func (c *client) GlobalSecret(secret string) (*Secret, error) {
	out := new(Secret)
	uri := fmt.Sprintf(pathGlobalSecret, c.addr, secret)
	err := c.get(uri, out)
	return out, err
}

// GlobalSecretList returns a list of all global secrets.
func (c *client) GlobalSecretList() ([]*Secret, error) {
	var out []*Secret
	uri := fmt.Sprintf(pathGlobalSecrets, c.addr)
	err := c.get(uri, &out)
	return out, err
}

// GlobalSecretCreate creates a global secret.
func (c *client) GlobalSecretCreate(in *Secret) (*Secret, error) {
	out := new(Secret)
	uri := fmt.Sprintf(pathGlobalSecrets, c.addr)
	err := c.post(uri, in, out)
	return out, err
}

// GlobalSecretUpdate updates a global secret.
func (c *client) GlobalSecretUpdate(in *Secret) (*Secret, error) {
	out := new(Secret)
	uri := fmt.Sprintf(pathGlobalSecret, c.addr, in.Name)
	err := c.patch(uri, in, out)
	return out, err
}

// GlobalSecretDelete deletes a global secret.
func (c *client) GlobalSecretDelete(secret string) error {
	uri := fmt.Sprintf(pathGlobalSecret, c.addr, secret)
	return c.delete(uri)
}

// QueueInfo returns queue info
func (c *client) QueueInfo() (*Info, error) {
	out := new(Info)
	uri := fmt.Sprintf(pathQueue+"/info", c.addr)
	err := c.get(uri, out)
	return out, err
}

// LogLevel returns the current logging level
func (c *client) LogLevel() (*LogLevel, error) {
	out := new(LogLevel)
	uri := fmt.Sprintf(pathLogLevel, c.addr)
	err := c.get(uri, out)
	return out, err
}

// SetLogLevel sets the logging level of the server
func (c *client) SetLogLevel(in *LogLevel) (*LogLevel, error) {
	out := new(LogLevel)
	uri := fmt.Sprintf(pathLogLevel, c.addr)
	err := c.post(uri, in, out)
	return out, err
}

func (c *client) CronList(owner, repo string) ([]*Cron, error) {
	out := make([]*Cron, 0, 5)
	uri := fmt.Sprintf(pathRepoCrons, c.addr, owner, repo)
	return out, c.get(uri, &out)
}

func (c *client) CronCreate(owner, repo string, in *Cron) (*Cron, error) {
	out := new(Cron)
	uri := fmt.Sprintf(pathRepoCrons, c.addr, owner, repo)
	return out, c.post(uri, in, out)
}

func (c *client) CronUpdate(owner, repo string, in *Cron) (*Cron, error) {
	out := new(Cron)
	uri := fmt.Sprintf(pathRepoCron, c.addr, owner, repo, in.ID)
	err := c.patch(uri, in, out)
	return out, err
}

func (c *client) CronDelete(owner, repo string, cronID int64) error {
	uri := fmt.Sprintf(pathRepoCron, c.addr, owner, repo, cronID)
	return c.delete(uri)
}

func (c *client) CronGet(owner, repo string, cronID int64) (*Cron, error) {
	out := new(Cron)
	uri := fmt.Sprintf(pathRepoCron, c.addr, owner, repo, cronID)
	return out, c.get(uri, out)
}

//
// http request helper functions
//

// helper function for making an http GET request.
func (c *client) get(rawurl string, out interface{}) error {
	return c.do(rawurl, "GET", nil, out)
}

// helper function for making an http POST request.
func (c *client) post(rawurl string, in, out interface{}) error {
	return c.do(rawurl, "POST", in, out)
}

// helper function for making an http PUT request.
func (c *client) put(rawurl string, in, out interface{}) error {
	return c.do(rawurl, "PUT", in, out)
}

// helper function for making an http PATCH request.
func (c *client) patch(rawurl string, in, out interface{}) error {
	return c.do(rawurl, "PATCH", in, out)
}

// helper function for making an http DELETE request.
func (c *client) delete(rawurl string) error {
	return c.do(rawurl, "DELETE", nil, nil)
}

// helper function to make an http request
func (c *client) do(rawurl, method string, in, out interface{}) error {
	body, err := c.open(rawurl, method, in, out)
	if err != nil {
		return err
	}
	defer body.Close()
	if out != nil {
		return json.NewDecoder(body).Decode(out)
	}
	return nil
}

// helper function to open an http request
func (c *client) open(rawurl, method string, in, out interface{}) (io.ReadCloser, error) {
	uri, err := url.Parse(rawurl)
	if err != nil {
		return nil, err
	}
	req, err := http.NewRequest(method, uri.String(), nil)
	if err != nil {
		return nil, err
	}
	if in != nil {
		decoded, derr := json.Marshal(in)
		if derr != nil {
			return nil, derr
		}
		buf := bytes.NewBuffer(decoded)
		req.Body = io.NopCloser(buf)
		req.ContentLength = int64(len(decoded))
		req.Header.Set("Content-Length", strconv.Itoa(len(decoded)))
		req.Header.Set("Content-Type", "application/json")
	}
	resp, err := c.client.Do(req)
	if err != nil {
		return nil, err
	}
	if resp.StatusCode > http.StatusPartialContent {
		defer resp.Body.Close()
		out, _ := io.ReadAll(resp.Body)
		return nil, fmt.Errorf("client error %d: %s", resp.StatusCode, string(out))
	}
	return resp.Body, nil
}

// mapValues converts a map to url.Values
func mapValues(params map[string]string) url.Values {
	values := url.Values{}
	for key, val := range params {
		values.Add(key, val)
	}
	return values
}<|MERGE_RESOLUTION|>--- conflicted
+++ resolved
@@ -214,20 +214,15 @@
 	return out, err
 }
 
-<<<<<<< HEAD
+func (c *client) PipelineCreate(owner, name string, options *PipelineOptions) (*Pipeline, error) {
+	var out *Pipeline
+	uri := fmt.Sprintf(pathPipelines, c.addr, owner, name)
+	err := c.post(uri, options, &out)
+	return out, err
+}
+
 // PipelineQueue returns a list of enqueued pipelines.
 func (c *client) PipelineQueue() ([]*Activity, error) {
-=======
-func (c *client) BuildCreate(owner, name string, options *BuildOptions) (*Build, error) {
-	var out *Build
-	uri := fmt.Sprintf(pathBuilds, c.addr, owner, name)
-	err := c.post(uri, options, &out)
-	return out, err
-}
-
-// BuildQueue returns a list of enqueued builds.
-func (c *client) BuildQueue() ([]*Activity, error) {
->>>>>>> 5d7fdbc7
 	var out []*Activity
 	uri := fmt.Sprintf(pathPipelineQueue, c.addr)
 	err := c.get(uri, &out)
