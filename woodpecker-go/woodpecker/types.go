--- conflicted
+++ resolved
@@ -228,29 +228,13 @@
 
 	// Agent is the JSON data for an agent.
 	Agent struct {
-<<<<<<< HEAD
-		ID          int64  `json:"id"`
-		Created     int64  `json:"created"`
-		Updated     int64  `json:"updated"`
-		Name        string `json:"name"`
-		OwnerID     int64  `json:"owner_id"`
-		OrgID       int64  `json:"org_id"`
-		RepoID      int64  `json:"repo_id"`
-		Token       string `json:"token"`
-		LastContact int64  `json:"last_contact"`
-		LastWork    int64  `json:"last_work"`
-		Platform    string `json:"platform"`
-		Backend     string `json:"backend"`
-		Capacity    int32  `json:"capacity"`
-		Version     string `json:"version"`
-		NoSchedule  bool   `json:"no_schedule"`
-=======
 		ID           int64             `json:"id"`
 		Created      int64             `json:"created"`
 		Updated      int64             `json:"updated"`
 		Name         string            `json:"name"`
 		OwnerID      int64             `json:"owner_id"`
 		OrgID        int64             `json:"org_id"`
+		RepoID       int64             `json:"repo_id"`
 		Token        string            `json:"token"`
 		LastContact  int64             `json:"last_contact"`
 		LastWork     int64             `json:"last_work"`
@@ -260,7 +244,6 @@
 		Version      string            `json:"version"`
 		NoSchedule   bool              `json:"no_schedule"`
 		CustomLabels map[string]string `json:"custom_labels"`
->>>>>>> af265ec2
 	}
 
 	// Task is the JSON data for a task.
