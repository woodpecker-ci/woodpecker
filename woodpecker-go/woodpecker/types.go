// Copyright 2022 Woodpecker Authors
//
// Licensed under the Apache License, Version 2.0 (the "License");
// you may not use this file except in compliance with the License.
// You may obtain a copy of the License at
//
//      http://www.apache.org/licenses/LICENSE-2.0
//
// Unless required by applicable law or agreed to in writing, software
// distributed under the License is distributed on an "AS IS" BASIS,
// WITHOUT WARRANTIES OR CONDITIONS OF ANY KIND, either express or implied.
// See the License for the specific language governing permissions and
// limitations under the License.

package woodpecker

type (
	// User represents a user account.
	User struct {
		ID     int64  `json:"id"`
		Login  string `json:"login"`
		Email  string `json:"email"`
		Avatar string `json:"avatar_url"`
		Active bool   `json:"active"`
		Admin  bool   `json:"admin"`
	}

	// Repo represents a repository.
	Repo struct {
		ID                           int64    `json:"id,omitempty"`
		ForgeRemoteID                string   `json:"forge_remote_id"`
		Owner                        string   `json:"owner"`
		Name                         string   `json:"name"`
		FullName                     string   `json:"full_name"`
		Avatar                       string   `json:"avatar_url,omitempty"`
		Link                         string   `json:"link_url,omitempty"`
		Clone                        string   `json:"clone_url,omitempty"`
		DefaultBranch                string   `json:"default_branch,omitempty"`
		SCMKind                      string   `json:"scm,omitempty"`
		Timeout                      int64    `json:"timeout,omitempty"`
		Visibility                   string   `json:"visibility"`
		IsSCMPrivate                 bool     `json:"private"`
		IsTrusted                    bool     `json:"trusted"`
		IsGated                      bool     `json:"gated"`
		IsActive                     bool     `json:"active"`
		AllowPullRequests            bool     `json:"allow_pr"`
		Config                       string   `json:"config_file"`
		CancelPreviousPipelineEvents []string `json:"cancel_previous_pipeline_events"`
		NetrcOnlyTrusted             bool     `json:"netrc_only_trusted"`
	}

	// RepoPatch defines a repository patch request.
	RepoPatch struct {
		Config          *string `json:"config_file,omitempty"`
		IsTrusted       *bool   `json:"trusted,omitempty"`
		IsGated         *bool   `json:"gated,omitempty"`
		Timeout         *int64  `json:"timeout,omitempty"`
		Visibility      *string `json:"visibility"`
		AllowPull       *bool   `json:"allow_pr,omitempty"`
		PipelineCounter *int    `json:"pipeline_counter,omitempty"`
	}

	PipelineError struct {
		Type      string      `json:"type"`
		Message   string      `json:"message"`
		IsWarning bool        `json:"is_warning"`
		Data      interface{} `json:"data"`
	}

	// Pipeline defines a pipeline object.
	Pipeline struct {
<<<<<<< HEAD
		ID        int64         `json:"id"`
		Number    int           `json:"number"`
		Parent    int           `json:"parent"`
		Event     string        `json:"event"`
		Status    string        `json:"status"`
		Errors    PipelineError `json:"errors"`
		Enqueued  int64         `json:"enqueued_at"`
		Created   int64         `json:"created_at"`
		Started   int64         `json:"started_at"`
		Finished  int64         `json:"finished_at"`
		Deploy    string        `json:"deploy_to"`
		Commit    string        `json:"commit"`
		Branch    string        `json:"branch"`
		Ref       string        `json:"ref"`
		Refspec   string        `json:"refspec"`
		CloneURL  string        `json:"clone_url"`
		Title     string        `json:"title"`
		Message   string        `json:"message"`
		Timestamp int64         `json:"timestamp"`
		Sender    string        `json:"sender"`
		Author    string        `json:"author"`
		Avatar    string        `json:"author_avatar"`
		Email     string        `json:"author_email"`
		Link      string        `json:"link_url"`
		Reviewer  string        `json:"reviewed_by"`
		Reviewed  int64         `json:"reviewed_at"`
		Workflows []*Workflow   `json:"workflows,omitempty"`
=======
		ID        int64       `json:"id"`
		Number    int64       `json:"number"`
		Parent    int64       `json:"parent"`
		Event     string      `json:"event"`
		Status    string      `json:"status"`
		Error     string      `json:"error"`
		Enqueued  int64       `json:"enqueued_at"`
		Created   int64       `json:"created_at"`
		Updated   int64       `json:"updated_at"`
		Started   int64       `json:"started_at"`
		Finished  int64       `json:"finished_at"`
		Deploy    string      `json:"deploy_to"`
		Commit    string      `json:"commit"`
		Branch    string      `json:"branch"`
		Ref       string      `json:"ref"`
		Refspec   string      `json:"refspec"`
		CloneURL  string      `json:"clone_url"`
		Title     string      `json:"title"`
		Message   string      `json:"message"`
		Timestamp int64       `json:"timestamp"`
		Sender    string      `json:"sender"`
		Author    string      `json:"author"`
		Avatar    string      `json:"author_avatar"`
		Email     string      `json:"author_email"`
		Link      string      `json:"link_url"`
		Reviewer  string      `json:"reviewed_by"`
		Reviewed  int64       `json:"reviewed_at"`
		Workflows []*Workflow `json:"workflows,omitempty"`
>>>>>>> 4c4fdff5
	}

	// Workflow represents a workflow in the pipeline.
	Workflow struct {
		ID       int64             `json:"id"`
		PID      int               `json:"pid"`
		Name     string            `json:"name"`
		State    string            `json:"state"`
		Error    string            `json:"error,omitempty"`
		Started  int64             `json:"start_time,omitempty"`
		Stopped  int64             `json:"end_time,omitempty"`
		AgentID  int64             `json:"agent_id,omitempty"`
		Platform string            `json:"platform,omitempty"`
		Environ  map[string]string `json:"environ,omitempty"`
		Children []*Step           `json:"children,omitempty"`
	}

	// Step represents a process in the pipeline.
	Step struct {
		ID       int64    `json:"id"`
		PID      int      `json:"pid"`
		PPID     int      `json:"ppid"`
		Name     string   `json:"name"`
		State    string   `json:"state"`
		Error    string   `json:"error,omitempty"`
		ExitCode int      `json:"exit_code"`
		Started  int64    `json:"start_time,omitempty"`
		Stopped  int64    `json:"end_time,omitempty"`
		Type     StepType `json:"type,omitempty"`
	}

	// Registry represents a docker registry with credentials.
	Registry struct {
		ID       int64  `json:"id"`
		Address  string `json:"address"`
		Username string `json:"username"`
		Password string `json:"password,omitempty"`
		Email    string `json:"email"`
		Token    string `json:"token"`
	}

	// Secret represents a secret variable, such as a password or token.
	Secret struct {
		ID     int64    `json:"id"`
		Name   string   `json:"name"`
		Value  string   `json:"value,omitempty"`
		Images []string `json:"images"`
		Events []string `json:"events"`
	}

	// Feed represents an item in the user's feed or timeline.
	Feed struct {
		RepoID   int64  `json:"repo_id"`
		ID       int64  `json:"id,omitempty"`
		Number   int64  `json:"number,omitempty"`
		Event    string `json:"event,omitempty"`
		Status   string `json:"status,omitempty"`
		Created  int64  `json:"created_at,omitempty"`
		Started  int64  `json:"started_at,omitempty"`
		Finished int64  `json:"finished_at,omitempty"`
		Commit   string `json:"commit,omitempty"`
		Branch   string `json:"branch,omitempty"`
		Ref      string `json:"ref,omitempty"`
		Refspec  string `json:"refspec,omitempty"`
		Remote   string `json:"remote,omitempty"`
		Title    string `json:"title,omitempty"`
		Message  string `json:"message,omitempty"`
		Author   string `json:"author,omitempty"`
		Avatar   string `json:"author_avatar,omitempty"`
		Email    string `json:"author_email,omitempty"`
	}

	// Version provides system version details.
	Version struct {
		Source  string `json:"source,omitempty"`
		Version string `json:"version,omitempty"`
		Commit  string `json:"commit,omitempty"`
	}

	// Info provides queue stats.
	Info struct {
		Stats struct {
			Workers       int `json:"worker_count"`
			Pending       int `json:"pending_count"`
			WaitingOnDeps int `json:"waiting_on_deps_count"`
			Running       int `json:"running_count"`
			Complete      int `json:"completed_count"`
		} `json:"stats"`
		Paused bool `json:"paused,omitempty"`
	}

	// LogLevel is for checking/setting logging level
	LogLevel struct {
		Level string `json:"log-level"`
	}

	// LogEntry is a single log entry
	LogEntry struct {
		ID     int64        `json:"id"`
		StepID int64        `json:"step_id"`
		Time   int64        `json:"time"`
		Line   int          `json:"line"`
		Data   []byte       `json:"data"`
		Type   LogEntryType `json:"type"`
	}

	// Cron is the JSON data of a cron job
	Cron struct {
		ID        int64  `json:"id"`
		Name      string `json:"name"`
		RepoID    int64  `json:"repo_id"`
		CreatorID int64  `json:"creator_id"`
		NextExec  int64  `json:"next_exec"`
		Schedule  string `json:"schedule"`
		Created   int64  `json:"created_at"`
		Branch    string `json:"branch"`
	}

	// PipelineOptions is the JSON data for creating a new pipeline
	PipelineOptions struct {
		Branch    string            `json:"branch"`
		Variables map[string]string `json:"variables"`
	}

	// Agent is the JSON data for an agent
	Agent struct {
		ID          int64  `json:"id"`
		Created     int64  `json:"created"`
		Updated     int64  `json:"updated"`
		Name        string `json:"name"`
		OwnerID     int64  `json:"owner_id"`
		Token       string `json:"token"`
		LastContact int64  `json:"last_contact"`
		Platform    string `json:"platform"`
		Backend     string `json:"backend"`
		Capacity    int32  `json:"capacity"`
		Version     string `json:"version"`
		NoSchedule  bool   `json:"no_schedule"`
	}

	// Task is the JSON data for a task
	Task struct {
		ID           string            `json:"id"`
		Data         []byte            `json:"data"`
		Labels       map[string]string `json:"labels"`
		Dependencies []string          `json:"dependencies"`
		RunOn        []string          `json:"run_on"`
		DepStatus    map[string]string `json:"dep_status"`
		AgentID      int64             `json:"agent_id"`
	}

	// Org is the JSON data for an organization
	Org struct {
		ID     int64  `json:"id"`
		Name   string `json:"name"`
		IsUser bool   `json:"is_user"`
	}
)<|MERGE_RESOLUTION|>--- conflicted
+++ resolved
@@ -69,15 +69,15 @@
 
 	// Pipeline defines a pipeline object.
 	Pipeline struct {
-<<<<<<< HEAD
 		ID        int64         `json:"id"`
-		Number    int           `json:"number"`
-		Parent    int           `json:"parent"`
+		Number    int64         `json:"number"`
+		Parent    int64         `json:"parent"`
 		Event     string        `json:"event"`
 		Status    string        `json:"status"`
 		Errors    PipelineError `json:"errors"`
 		Enqueued  int64         `json:"enqueued_at"`
 		Created   int64         `json:"created_at"`
+		Updated   int64         `json:"updated_at"`
 		Started   int64         `json:"started_at"`
 		Finished  int64         `json:"finished_at"`
 		Deploy    string        `json:"deploy_to"`
@@ -97,36 +97,6 @@
 		Reviewer  string        `json:"reviewed_by"`
 		Reviewed  int64         `json:"reviewed_at"`
 		Workflows []*Workflow   `json:"workflows,omitempty"`
-=======
-		ID        int64       `json:"id"`
-		Number    int64       `json:"number"`
-		Parent    int64       `json:"parent"`
-		Event     string      `json:"event"`
-		Status    string      `json:"status"`
-		Error     string      `json:"error"`
-		Enqueued  int64       `json:"enqueued_at"`
-		Created   int64       `json:"created_at"`
-		Updated   int64       `json:"updated_at"`
-		Started   int64       `json:"started_at"`
-		Finished  int64       `json:"finished_at"`
-		Deploy    string      `json:"deploy_to"`
-		Commit    string      `json:"commit"`
-		Branch    string      `json:"branch"`
-		Ref       string      `json:"ref"`
-		Refspec   string      `json:"refspec"`
-		CloneURL  string      `json:"clone_url"`
-		Title     string      `json:"title"`
-		Message   string      `json:"message"`
-		Timestamp int64       `json:"timestamp"`
-		Sender    string      `json:"sender"`
-		Author    string      `json:"author"`
-		Avatar    string      `json:"author_avatar"`
-		Email     string      `json:"author_email"`
-		Link      string      `json:"link_url"`
-		Reviewer  string      `json:"reviewed_by"`
-		Reviewed  int64       `json:"reviewed_at"`
-		Workflows []*Workflow `json:"workflows,omitempty"`
->>>>>>> 4c4fdff5
 	}
 
 	// Workflow represents a workflow in the pipeline.
