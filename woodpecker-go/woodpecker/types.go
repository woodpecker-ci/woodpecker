// Copyright 2022 Woodpecker Authors
//
// Licensed under the Apache License, Version 2.0 (the "License");
// you may not use this file except in compliance with the License.
// You may obtain a copy of the License at
//
//      http://www.apache.org/licenses/LICENSE-2.0
//
// Unless required by applicable law or agreed to in writing, software
// distributed under the License is distributed on an "AS IS" BASIS,
// WITHOUT WARRANTIES OR CONDITIONS OF ANY KIND, either express or implied.
// See the License for the specific language governing permissions and
// limitations under the License.

package woodpecker

type ApprovalMode string

var (
	RequireApprovalNone         ApprovalMode = "none"          // require approval for no events
	RequireApprovalForks        ApprovalMode = "forks"         // require approval for PRs from forks
	RequireApprovalPullRequests ApprovalMode = "pull_requests" // require approval for all PRs (default)
	RequireApprovalAllEvents    ApprovalMode = "all_events"    // require approval for all events
)

func (mode ApprovalMode) Valid() bool {
	switch mode {
	case RequireApprovalNone,
		RequireApprovalForks,
		RequireApprovalPullRequests,
		RequireApprovalAllEvents:
		return true
	default:
		return false
	}
}

type (
	// User represents a user account.
	User struct {
		ID     int64  `json:"id"`
		Login  string `json:"login"`
		Email  string `json:"email"`
		Avatar string `json:"avatar_url"`
		Active bool   `json:"active"`
		Admin  bool   `json:"admin"`
	}

	TrustedConfiguration struct {
		Network  bool `json:"network"`
		Volumes  bool `json:"volumes"`
		Security bool `json:"security"`
	}

	// Repo represents a repository.
	Repo struct {
		ID                           int64                `json:"id,omitempty"`
		ForgeRemoteID                string               `json:"forge_remote_id"`
		Owner                        string               `json:"owner"`
		Name                         string               `json:"name"`
		FullName                     string               `json:"full_name"`
		Avatar                       string               `json:"avatar_url,omitempty"`
		ForgeURL                     string               `json:"forge_url,omitempty"`
		Clone                        string               `json:"clone_url,omitempty"`
		Branch                       string               `json:"default_branch,omitempty"`
		SCMKind                      string               `json:"scm,omitempty"`
		Timeout                      int64                `json:"timeout,omitempty"`
		Visibility                   string               `json:"visibility"`
		IsSCMPrivate                 bool                 `json:"private"`
		Trusted                      TrustedConfiguration `json:"trusted"`
		RequireApproval              ApprovalMode         `json:"require_approval"`
		IsActive                     bool                 `json:"active"`
		AllowPull                    bool                 `json:"allow_pr"`
		Config                       string               `json:"config_file"`
		CancelPreviousPipelineEvents []string             `json:"cancel_previous_pipeline_events"`
		NetrcTrustedPlugins          []string             `json:"netrc_trusted"`
	}

	// RepoPatch defines a repository patch request.
	RepoPatch struct {
		Config          *string       `json:"config_file,omitempty"`
		IsTrusted       *bool         `json:"trusted,omitempty"`
		RequireApproval *ApprovalMode `json:"require_approval,omitempty"`
		Timeout         *int64        `json:"timeout,omitempty"`
		Visibility      *string       `json:"visibility"`
		AllowPull       *bool         `json:"allow_pr,omitempty"`
		PipelineCounter *int          `json:"pipeline_counter,omitempty"`
	}

	PipelineError struct {
		Type      string `json:"type"`
		Message   string `json:"message"`
		IsWarning bool   `json:"is_warning"`
		Data      any    `json:"data"`
	}

	// Pipeline defines a pipeline object.
	Pipeline struct {
<<<<<<< HEAD
		ID             int64            `json:"id"`
		Number         int64            `json:"number"`
		Parent         int64            `json:"parent"`
		Event          string           `json:"event"`
		Status         string           `json:"status"`
		Errors         []*PipelineError `json:"errors"`
		Created        int64            `json:"created"`
		Updated        int64            `json:"updated"`
		Started        int64            `json:"started"`
		Finished       int64            `json:"finished"`
		Deployment     *Deployment      `json:"deployment"`
		CommitPipeline *Commit          `json:"commit_pipeline"`
		Branch         string           `json:"branch"`
		Ref            string           `json:"ref"`
		Refspec        string           `json:"refspec"`
		PullRequest    *PullRequest     `json:"pull_request,omitempty"`
		Author         string           `json:"author"`
		Avatar         string           `json:"author_avatar"`
		ForgeURL       string           `json:"forge_url"`
		Reviewer       string           `json:"reviewed_by"`
		Reviewed       int64            `json:"reviewed"`
		Workflows      []*Workflow      `json:"workflows,omitempty"`
		TagTitle       string           `json:"tag_title"`

		// old fields

		// Deprecated
		Title string `json:"title"`
		// Deprecated
		Message string `json:"message"`
		// Deprecated
		Timestamp int64 `json:"timestamp"`
		// Deprecated
		Sender string `json:"sender"`
		// Deprecated
		Commit string `json:"commit"`
		// Deprecated
		Email string `json:"author_email"`
		// Deprecated
		Deploy string `json:"deploy_to"`
	}

	Commit struct {
		SHA      string        `json:"sha"`
		Message  string        `json:"message"`
		ForgeURL string        `json:"forge_url"`
		Author   *CommitAuthor `json:"author"`
	}

	CommitAuthor struct {
		Name   string `json:"name"`
		Email  string `json:"email"`
		Avatar string `json:"avatar"`
	}

	Deployment struct {
		Target      string `json:"target"`
		Task        string `json:"task"`
		Description string `json:"description"`
	}

	PullRequest struct {
		Index             string   `json:"index"`
		Title             string   `json:"title"`
		PullRequestLabels []string `json:"pr_labels,omitempty"`
		FromFork          bool     `json:"from_fork,omitempty"`
=======
		ID          int64            `json:"id"`
		Number      int64            `json:"number"`
		Parent      int64            `json:"parent"`
		Event       string           `json:"event"`
		EventReason []string         `json:"event_reason"`
		Status      string           `json:"status"`
		Errors      []*PipelineError `json:"errors"`
		Created     int64            `json:"created"`
		Updated     int64            `json:"updated"`
		Started     int64            `json:"started"`
		Finished    int64            `json:"finished"`
		Deploy      string           `json:"deploy_to"`
		Commit      string           `json:"commit"`
		Branch      string           `json:"branch"`
		Ref         string           `json:"ref"`
		Refspec     string           `json:"refspec"`
		Title       string           `json:"title"`
		Message     string           `json:"message"`
		Timestamp   int64            `json:"timestamp"`
		Sender      string           `json:"sender"`
		Author      string           `json:"author"`
		Avatar      string           `json:"author_avatar"`
		Email       string           `json:"author_email"`
		ForgeURL    string           `json:"forge_url"`
		Reviewer    string           `json:"reviewed_by"`
		Reviewed    int64            `json:"reviewed"`
		Workflows   []*Workflow      `json:"workflows,omitempty"`
>>>>>>> 388557d9
	}

	// Workflow represents a workflow in the pipeline.
	Workflow struct {
		ID       int64             `json:"id"`
		PID      int               `json:"pid"`
		Name     string            `json:"name"`
		State    string            `json:"state"`
		Error    string            `json:"error,omitempty"`
		Started  int64             `json:"started,omitempty"`
		Stopped  int64             `json:"finished,omitempty"`
		AgentID  int64             `json:"agent_id,omitempty"`
		Platform string            `json:"platform,omitempty"`
		Environ  map[string]string `json:"environ,omitempty"`
		Children []*Step           `json:"children,omitempty"`
	}

	// Step represents a process in the pipeline.
	Step struct {
		ID       int64    `json:"id"`
		PID      int      `json:"pid"`
		PPID     int      `json:"ppid"`
		Name     string   `json:"name"`
		State    string   `json:"state"`
		Error    string   `json:"error,omitempty"`
		ExitCode int      `json:"exit_code"`
		Started  int64    `json:"started,omitempty"`
		Stopped  int64    `json:"finished,omitempty"`
		Type     StepType `json:"type,omitempty"`
	}

	// Registry represents a docker registry with credentials.
	Registry struct {
		ID       int64  `json:"id"`
		OrgID    int64  `json:"org_id"`
		RepoID   int64  `json:"repo_id"`
		Address  string `json:"address"`
		Username string `json:"username"`
		Password string `json:"password,omitempty"`
	}

	// Secret represents a secret variable, such as a password or token.
	Secret struct {
		ID     int64    `json:"id"`
		OrgID  int64    `json:"org_id"`
		RepoID int64    `json:"repo_id"`
		Name   string   `json:"name"`
		Value  string   `json:"value,omitempty"`
		Images []string `json:"images"`
		Events []string `json:"events"`
	}

	// Feed represents an item in the user's feed or timeline.
	Feed struct {
		RepoID   int64  `json:"repo_id"`
		ID       int64  `json:"id,omitempty"`
		Number   int64  `json:"number,omitempty"`
		Event    string `json:"event,omitempty"`
		Status   string `json:"status,omitempty"`
		Created  int64  `json:"created,omitempty"`
		Started  int64  `json:"started,omitempty"`
		Finished int64  `json:"finished,omitempty"`
		Commit   string `json:"commit,omitempty"`
		Branch   string `json:"branch,omitempty"`
		Ref      string `json:"ref,omitempty"`
		Refspec  string `json:"refspec,omitempty"`
		Remote   string `json:"remote,omitempty"`
		Title    string `json:"title,omitempty"`
		Message  string `json:"message,omitempty"`
		Author   string `json:"author,omitempty"`
		Avatar   string `json:"author_avatar,omitempty"`
		Email    string `json:"author_email,omitempty"`
	}

	// Version provides system version details.
	Version struct {
		Source  string `json:"source,omitempty"`
		Version string `json:"version,omitempty"`
		Commit  string `json:"commit,omitempty"`
	}

	QueueStats struct {
		Workers       int `json:"worker_count"`
		Pending       int `json:"pending_count"`
		WaitingOnDeps int `json:"waiting_on_deps_count"`
		Running       int `json:"running_count"`
		Complete      int `json:"completed_count"`
	}

	// Info provides queue stats.
	Info struct {
		Pending       []Task     `json:"pending"`
		WaitingOnDeps []Task     `json:"waiting_on_deps"`
		Running       []Task     `json:"running"`
		Stats         QueueStats `json:"stats"`
		Paused        bool       `json:"paused,omitempty"`
	}

	// LogLevel is for checking/setting logging level.
	LogLevel struct {
		Level string `json:"log-level"`
	}

	// LogEntry is a single log entry.
	LogEntry struct {
		ID     int64        `json:"id"`
		StepID int64        `json:"step_id"`
		Time   int64        `json:"time"`
		Line   int          `json:"line"`
		Data   []byte       `json:"data"`
		Type   LogEntryType `json:"type"`
	}

	// Cron is the JSON data of a cron job.
	Cron struct {
		ID        int64  `json:"id"`
		Name      string `json:"name"`
		RepoID    int64  `json:"repo_id"`
		CreatorID int64  `json:"creator_id"`
		NextExec  int64  `json:"next_exec"`
		Schedule  string `json:"schedule"`
		Created   int64  `json:"created"`
		Branch    string `json:"branch"`
	}

	// PipelineOptions is the JSON data for creating a new pipeline.
	PipelineOptions struct {
		Branch    string            `json:"branch"`
		Variables map[string]string `json:"variables"`
	}

	// Agent is the JSON data for an agent.
	Agent struct {
		ID           int64             `json:"id"`
		Created      int64             `json:"created"`
		Updated      int64             `json:"updated"`
		Name         string            `json:"name"`
		OwnerID      int64             `json:"owner_id"`
		OrgID        int64             `json:"org_id"`
		Token        string            `json:"token"`
		LastContact  int64             `json:"last_contact"`
		LastWork     int64             `json:"last_work"`
		Platform     string            `json:"platform"`
		Backend      string            `json:"backend"`
		Capacity     int32             `json:"capacity"`
		Version      string            `json:"version"`
		NoSchedule   bool              `json:"no_schedule"`
		CustomLabels map[string]string `json:"custom_labels"`
	}

	// Task is the JSON data for a task.
	Task struct {
		ID           string            `json:"id"`
		Labels       map[string]string `json:"labels"`
		Dependencies []string          `json:"dependencies"`
		RunOn        []string          `json:"run_on"`
		DepStatus    map[string]string `json:"dep_status"`
		AgentID      int64             `json:"agent_id"`
	}

	// Org is the JSON data for an organization.
	Org struct {
		ID     int64  `json:"id"`
		Name   string `json:"name"`
		IsUser bool   `json:"is_user"`
	}
)<|MERGE_RESOLUTION|>--- conflicted
+++ resolved
@@ -96,11 +96,11 @@
 
 	// Pipeline defines a pipeline object.
 	Pipeline struct {
-<<<<<<< HEAD
 		ID             int64            `json:"id"`
 		Number         int64            `json:"number"`
 		Parent         int64            `json:"parent"`
 		Event          string           `json:"event"`
+		EventReason []string         `json:"event_reason"`
 		Status         string           `json:"status"`
 		Errors         []*PipelineError `json:"errors"`
 		Created        int64            `json:"created"`
@@ -163,35 +163,6 @@
 		Title             string   `json:"title"`
 		PullRequestLabels []string `json:"pr_labels,omitempty"`
 		FromFork          bool     `json:"from_fork,omitempty"`
-=======
-		ID          int64            `json:"id"`
-		Number      int64            `json:"number"`
-		Parent      int64            `json:"parent"`
-		Event       string           `json:"event"`
-		EventReason []string         `json:"event_reason"`
-		Status      string           `json:"status"`
-		Errors      []*PipelineError `json:"errors"`
-		Created     int64            `json:"created"`
-		Updated     int64            `json:"updated"`
-		Started     int64            `json:"started"`
-		Finished    int64            `json:"finished"`
-		Deploy      string           `json:"deploy_to"`
-		Commit      string           `json:"commit"`
-		Branch      string           `json:"branch"`
-		Ref         string           `json:"ref"`
-		Refspec     string           `json:"refspec"`
-		Title       string           `json:"title"`
-		Message     string           `json:"message"`
-		Timestamp   int64            `json:"timestamp"`
-		Sender      string           `json:"sender"`
-		Author      string           `json:"author"`
-		Avatar      string           `json:"author_avatar"`
-		Email       string           `json:"author_email"`
-		ForgeURL    string           `json:"forge_url"`
-		Reviewer    string           `json:"reviewed_by"`
-		Reviewed    int64            `json:"reviewed"`
-		Workflows   []*Workflow      `json:"workflows,omitempty"`
->>>>>>> 388557d9
 	}
 
 	// Workflow represents a workflow in the pipeline.
