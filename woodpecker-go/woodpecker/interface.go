--- conflicted
+++ resolved
@@ -108,13 +108,8 @@
 	// PipelineKill force kills the running pipeline.
 	PipelineKill(repoID int64, pipeline int) error
 
-<<<<<<< HEAD
-	// PipelineLogs returns the logs for the given pipeline
-	PipelineLogs(repoID int64, pipeline, step int) ([]*Logs, error)
-=======
 	// StepLogEntries returns the LogEntries for the given pipeline step
-	StepLogEntries(string, string, int, int) ([]*LogEntry, error)
->>>>>>> 556607b5
+	StepLogEntries(repoID int64, pipeline, stepID int) ([]*LogEntry, error)
 
 	// Deploy triggers a deployment for an existing pipeline using the specified
 	// target environment.
