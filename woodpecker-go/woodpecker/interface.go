--- conflicted
+++ resolved
@@ -200,10 +200,7 @@
 	CronCreate(repoID int64, cron *Cron) (*Cron, error)
 
 	// CronUpdate update an existing cron job of a repo
-<<<<<<< HEAD
 	CronUpdate(repoID int64, cron *Cron) (*Cron, error)
-=======
-	CronUpdate(owner, repo string, cron *Cron) (*Cron, error)
 
 	// AgentList returns a list of all registered agents
 	AgentList() ([]*Agent, error)
@@ -222,5 +219,4 @@
 
 	// AgentTasksList returns a list of all tasks executed by an agent
 	AgentTasksList(int64) ([]*Task, error)
->>>>>>> 02913fa7
 }