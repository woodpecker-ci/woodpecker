// Copyright 2015 The Go Authors. All rights reserved.
// Use of this source code is governed by a BSD-style
// license that can be found in the LICENSE file.

<<<<<<< HEAD
// +build gccgo
// +build !aix
=======
//go:build gccgo && !aix
// +build gccgo,!aix
>>>>>>> 88236d8d

package unix

import "syscall"

// We can't use the gc-syntax .s files for gccgo. On the plus side
// much of the functionality can be written directly in Go.

<<<<<<< HEAD
//extern gccgoRealSyscallNoError
func realSyscallNoError(trap, a1, a2, a3, a4, a5, a6, a7, a8, a9 uintptr) (r uintptr)

//extern gccgoRealSyscall
=======
func realSyscallNoError(trap, a1, a2, a3, a4, a5, a6, a7, a8, a9 uintptr) (r uintptr)

>>>>>>> 88236d8d
func realSyscall(trap, a1, a2, a3, a4, a5, a6, a7, a8, a9 uintptr) (r, errno uintptr)

func SyscallNoError(trap, a1, a2, a3 uintptr) (r1, r2 uintptr) {
	syscall.Entersyscall()
	r := realSyscallNoError(trap, a1, a2, a3, 0, 0, 0, 0, 0, 0)
	syscall.Exitsyscall()
	return r, 0
}

func Syscall(trap, a1, a2, a3 uintptr) (r1, r2 uintptr, err syscall.Errno) {
	syscall.Entersyscall()
	r, errno := realSyscall(trap, a1, a2, a3, 0, 0, 0, 0, 0, 0)
	syscall.Exitsyscall()
	return r, 0, syscall.Errno(errno)
}

func Syscall6(trap, a1, a2, a3, a4, a5, a6 uintptr) (r1, r2 uintptr, err syscall.Errno) {
	syscall.Entersyscall()
	r, errno := realSyscall(trap, a1, a2, a3, a4, a5, a6, 0, 0, 0)
	syscall.Exitsyscall()
	return r, 0, syscall.Errno(errno)
}

func Syscall9(trap, a1, a2, a3, a4, a5, a6, a7, a8, a9 uintptr) (r1, r2 uintptr, err syscall.Errno) {
	syscall.Entersyscall()
	r, errno := realSyscall(trap, a1, a2, a3, a4, a5, a6, a7, a8, a9)
	syscall.Exitsyscall()
	return r, 0, syscall.Errno(errno)
}

func RawSyscallNoError(trap, a1, a2, a3 uintptr) (r1, r2 uintptr) {
	r := realSyscallNoError(trap, a1, a2, a3, 0, 0, 0, 0, 0, 0)
	return r, 0
}

func RawSyscall(trap, a1, a2, a3 uintptr) (r1, r2 uintptr, err syscall.Errno) {
	r, errno := realSyscall(trap, a1, a2, a3, 0, 0, 0, 0, 0, 0)
	return r, 0, syscall.Errno(errno)
}

func RawSyscall6(trap, a1, a2, a3, a4, a5, a6 uintptr) (r1, r2 uintptr, err syscall.Errno) {
	r, errno := realSyscall(trap, a1, a2, a3, a4, a5, a6, 0, 0, 0)
	return r, 0, syscall.Errno(errno)
}<|MERGE_RESOLUTION|>--- conflicted
+++ resolved
@@ -2,13 +2,8 @@
 // Use of this source code is governed by a BSD-style
 // license that can be found in the LICENSE file.
 
-<<<<<<< HEAD
-// +build gccgo
-// +build !aix
-=======
 //go:build gccgo && !aix
 // +build gccgo,!aix
->>>>>>> 88236d8d
 
 package unix
 
@@ -17,15 +12,8 @@
 // We can't use the gc-syntax .s files for gccgo. On the plus side
 // much of the functionality can be written directly in Go.
 
-<<<<<<< HEAD
-//extern gccgoRealSyscallNoError
 func realSyscallNoError(trap, a1, a2, a3, a4, a5, a6, a7, a8, a9 uintptr) (r uintptr)
 
-//extern gccgoRealSyscall
-=======
-func realSyscallNoError(trap, a1, a2, a3, a4, a5, a6, a7, a8, a9 uintptr) (r uintptr)
-
->>>>>>> 88236d8d
 func realSyscall(trap, a1, a2, a3, a4, a5, a6, a7, a8, a9 uintptr) (r, errno uintptr)
 
 func SyscallNoError(trap, a1, a2, a3 uintptr) (r1, r2 uintptr) {
