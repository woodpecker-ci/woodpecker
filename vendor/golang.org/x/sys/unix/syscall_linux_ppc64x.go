--- conflicted
+++ resolved
@@ -8,11 +8,6 @@
 
 package unix
 
-<<<<<<< HEAD
-//sys	Dup2(oldfd int, newfd int) (err error)
-//sysnb	EpollCreate(size int) (fd int, err error)
-=======
->>>>>>> 88236d8d
 //sys	EpollWait(epfd int, events []EpollEvent, msec int) (n int, err error)
 //sys	Fadvise(fd int, offset int64, length int64, advice int) (err error) = SYS_FADVISE64
 //sys	Fchown(fd int, uid int, gid int) (err error)
@@ -25,7 +20,6 @@
 //sysnb	Getgid() (gid int)
 //sysnb	Getrlimit(resource int, rlim *Rlimit) (err error) = SYS_UGETRLIMIT
 //sysnb	Getuid() (uid int)
-//sysnb	InotifyInit() (fd int, err error)
 //sys	Ioperm(from int, num int, on int) (err error)
 //sys	Iopl(level int) (err error)
 //sys	Lchown(path string, uid int, gid int) (err error)
@@ -103,44 +97,8 @@
 	cmsg.Len = uint64(length)
 }
 
-<<<<<<< HEAD
-//sysnb pipe(p *[2]_C_int) (err error)
-
-func Pipe(p []int) (err error) {
-	if len(p) != 2 {
-		return EINVAL
-	}
-	var pp [2]_C_int
-	err = pipe(&pp)
-	p[0] = int(pp[0])
-	p[1] = int(pp[1])
-	return
-}
-
-//sysnb pipe2(p *[2]_C_int, flags int) (err error)
-
-func Pipe2(p []int, flags int) (err error) {
-	if len(p) != 2 {
-		return EINVAL
-	}
-	var pp [2]_C_int
-	err = pipe2(&pp, flags)
-	p[0] = int(pp[0])
-	p[1] = int(pp[1])
-	return
-}
-
-//sys	poll(fds *PollFd, nfds int, timeout int) (n int, err error)
-
-func Poll(fds []PollFd, timeout int) (n int, err error) {
-	if len(fds) == 0 {
-		return poll(nil, 0, timeout)
-	}
-	return poll(&fds[0], len(fds), timeout)
-=======
 func (rsa *RawSockaddrNFCLLCP) SetServiceNameLen(length int) {
 	rsa.Service_name_len = uint64(length)
->>>>>>> 88236d8d
 }
 
 //sys	syncFileRange2(fd int, flags int, off int64, n int64) (err error) = SYS_SYNC_FILE_RANGE2
