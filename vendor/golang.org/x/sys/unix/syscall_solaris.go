--- conflicted
+++ resolved
@@ -13,13 +13,10 @@
 package unix
 
 import (
-<<<<<<< HEAD
-=======
 	"fmt"
 	"os"
 	"runtime"
 	"sync"
->>>>>>> 88236d8d
 	"syscall"
 	"unsafe"
 )
@@ -42,8 +39,6 @@
 	raw    RawSockaddrDatalink
 }
 
-<<<<<<< HEAD
-=======
 func direntIno(buf []byte) (uint64, bool) {
 	return readInt(buf, unsafe.Offsetof(Dirent{}.Ino), unsafe.Sizeof(Dirent{}.Ino))
 }
@@ -60,7 +55,6 @@
 	return reclen - uint64(unsafe.Offsetof(Dirent{}.Name)), true
 }
 
->>>>>>> 88236d8d
 //sysnb	pipe(p *[2]_C_int) (n int, err error)
 
 func Pipe(p []int) (err error) {
@@ -75,8 +69,6 @@
 	p[0] = int(pp[0])
 	p[1] = int(pp[1])
 	return nil
-<<<<<<< HEAD
-=======
 }
 
 //sysnb	pipe2(p *[2]_C_int, flags int) (err error)
@@ -90,7 +82,6 @@
 	p[0] = int(pp[0])
 	p[1] = int(pp[1])
 	return err
->>>>>>> 88236d8d
 }
 
 func (sa *SockaddrInet4) sockaddr() (unsafe.Pointer, _Socklen, error) {
@@ -297,17 +288,10 @@
 	wpid := int(rpid)
 	if wpid == -1 {
 		return wpid, err
-<<<<<<< HEAD
 	}
 	if wstatus != nil {
 		*wstatus = WaitStatus(status)
 	}
-=======
-	}
-	if wstatus != nil {
-		*wstatus = WaitStatus(status)
-	}
->>>>>>> 88236d8d
 	return wpid, nil
 }
 
@@ -563,55 +547,6 @@
 }
 
 //sys	__makedev(version int, major uint, minor uint) (val uint64)
-<<<<<<< HEAD
-
-func Mkdev(major, minor uint32) uint64 {
-	return __makedev(NEWDEV, uint(major), uint(minor))
-}
-
-//sys	__major(version int, dev uint64) (val uint)
-
-func Major(dev uint64) uint32 {
-	return uint32(__major(NEWDEV, dev))
-}
-
-//sys	__minor(version int, dev uint64) (val uint)
-
-func Minor(dev uint64) uint32 {
-	return uint32(__minor(NEWDEV, dev))
-}
-
-/*
- * Expose the ioctl function
- */
-
-//sys	ioctl(fd int, req uint, arg uintptr) (err error)
-
-func IoctlSetInt(fd int, req uint, value int) (err error) {
-	return ioctl(fd, req, uintptr(value))
-}
-
-func ioctlSetWinsize(fd int, req uint, value *Winsize) (err error) {
-	return ioctl(fd, req, uintptr(unsafe.Pointer(value)))
-}
-
-func ioctlSetTermios(fd int, req uint, value *Termios) (err error) {
-	return ioctl(fd, req, uintptr(unsafe.Pointer(value)))
-}
-
-func IoctlSetTermio(fd int, req uint, value *Termio) (err error) {
-	return ioctl(fd, req, uintptr(unsafe.Pointer(value)))
-}
-
-func IoctlGetInt(fd int, req uint) (int, error) {
-	var value int
-	err := ioctl(fd, req, uintptr(unsafe.Pointer(&value)))
-	return value, err
-}
-
-func IoctlGetWinsize(fd int, req uint) (*Winsize, error) {
-	var value Winsize
-=======
 
 func Mkdev(major, minor uint32) uint64 {
 	return __makedev(NEWDEV, uint(major), uint(minor))
@@ -648,41 +583,11 @@
 
 func IoctlGetTermio(fd int, req uint) (*Termio, error) {
 	var value Termio
->>>>>>> 88236d8d
 	err := ioctl(fd, req, uintptr(unsafe.Pointer(&value)))
 	return &value, err
 }
 
-<<<<<<< HEAD
-func IoctlGetTermios(fd int, req uint) (*Termios, error) {
-	var value Termios
-	err := ioctl(fd, req, uintptr(unsafe.Pointer(&value)))
-	return &value, err
-}
-
-func IoctlGetTermio(fd int, req uint) (*Termio, error) {
-	var value Termio
-	err := ioctl(fd, req, uintptr(unsafe.Pointer(&value)))
-	return &value, err
-=======
 //sys	poll(fds *PollFd, nfds int, timeout int) (n int, err error)
-
-func Poll(fds []PollFd, timeout int) (n int, err error) {
-	if len(fds) == 0 {
-		return poll(nil, 0, timeout)
-	}
-	return poll(&fds[0], len(fds), timeout)
-}
-
-func Sendfile(outfd int, infd int, offset *int64, count int) (written int, err error) {
-	if raceenabled {
-		raceReleaseMerge(unsafe.Pointer(&ioSync))
-	}
-	return sendfile(outfd, infd, offset, count)
->>>>>>> 88236d8d
-}
-
-//sys   poll(fds *PollFd, nfds int, timeout int) (n int, err error)
 
 func Poll(fds []PollFd, timeout int) (n int, err error) {
 	if len(fds) == 0 {
@@ -768,11 +673,7 @@
 //sys	Renameat(olddirfd int, oldpath string, newdirfd int, newpath string) (err error)
 //sys	Rmdir(path string) (err error)
 //sys	Seek(fd int, offset int64, whence int) (newoffset int64, err error) = lseek
-<<<<<<< HEAD
-//sys	Select(n int, r *FdSet, w *FdSet, e *FdSet, timeout *Timeval) (err error)
-=======
 //sys	Select(nfd int, r *FdSet, w *FdSet, e *FdSet, timeout *Timeval) (n int, err error)
->>>>>>> 88236d8d
 //sysnb	Setegid(egid int) (err error)
 //sysnb	Seteuid(euid int) (err error)
 //sysnb	Setgid(gid int) (err error)
@@ -845,8 +746,6 @@
 
 func Munmap(b []byte) (err error) {
 	return mapper.Munmap(b)
-<<<<<<< HEAD
-=======
 }
 
 // Event Ports
@@ -1084,5 +983,4 @@
 		}
 	}
 	return int(got), err
->>>>>>> 88236d8d
 }