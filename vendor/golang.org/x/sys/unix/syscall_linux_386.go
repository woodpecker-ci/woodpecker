// Copyright 2009 The Go Authors. All rights reserved.
// Use of this source code is governed by a BSD-style
// license that can be found in the LICENSE file.

//go:build 386 && linux
// +build 386,linux

package unix

import (
	"unsafe"
)

func setTimespec(sec, nsec int64) Timespec {
	return Timespec{Sec: int32(sec), Nsec: int32(nsec)}
<<<<<<< HEAD
}

func setTimeval(sec, usec int64) Timeval {
	return Timeval{Sec: int32(sec), Usec: int32(usec)}
}

//sysnb	pipe(p *[2]_C_int) (err error)

func Pipe(p []int) (err error) {
	if len(p) != 2 {
		return EINVAL
	}
	var pp [2]_C_int
	err = pipe(&pp)
	p[0] = int(pp[0])
	p[1] = int(pp[1])
	return
=======
>>>>>>> 88236d8d
}

func setTimeval(sec, usec int64) Timeval {
	return Timeval{Sec: int32(sec), Usec: int32(usec)}
}

// 64-bit file system and 32-bit uid calls
// (386 default is 32-bit file system and 16-bit uid).
<<<<<<< HEAD
//sys	Dup2(oldfd int, newfd int) (err error)
//sysnb	EpollCreate(size int) (fd int, err error)
=======
>>>>>>> 88236d8d
//sys	EpollWait(epfd int, events []EpollEvent, msec int) (n int, err error)
//sys	Fadvise(fd int, offset int64, length int64, advice int) (err error) = SYS_FADVISE64_64
//sys	Fchown(fd int, uid int, gid int) (err error) = SYS_FCHOWN32
//sys	Fstat(fd int, stat *Stat_t) (err error) = SYS_FSTAT64
//sys	Fstatat(dirfd int, path string, stat *Stat_t, flags int) (err error) = SYS_FSTATAT64
//sys	Ftruncate(fd int, length int64) (err error) = SYS_FTRUNCATE64
//sysnb	Getegid() (egid int) = SYS_GETEGID32
//sysnb	Geteuid() (euid int) = SYS_GETEUID32
//sysnb	Getgid() (gid int) = SYS_GETGID32
//sysnb	Getuid() (uid int) = SYS_GETUID32
//sys	Ioperm(from int, num int, on int) (err error)
//sys	Iopl(level int) (err error)
//sys	Lchown(path string, uid int, gid int) (err error) = SYS_LCHOWN32
//sys	Lstat(path string, stat *Stat_t) (err error) = SYS_LSTAT64
//sys	Pread(fd int, p []byte, offset int64) (n int, err error) = SYS_PREAD64
//sys	Pwrite(fd int, p []byte, offset int64) (n int, err error) = SYS_PWRITE64
//sys	Renameat(olddirfd int, oldpath string, newdirfd int, newpath string) (err error)
//sys	sendfile(outfd int, infd int, offset *int64, count int) (written int, err error) = SYS_SENDFILE64
//sys	setfsgid(gid int) (prev int, err error) = SYS_SETFSGID32
//sys	setfsuid(uid int) (prev int, err error) = SYS_SETFSUID32
//sysnb	Setregid(rgid int, egid int) (err error) = SYS_SETREGID32
//sysnb	Setresgid(rgid int, egid int, sgid int) (err error) = SYS_SETRESGID32
//sysnb	Setresuid(ruid int, euid int, suid int) (err error) = SYS_SETRESUID32
//sysnb	Setreuid(ruid int, euid int) (err error) = SYS_SETREUID32
//sys	Splice(rfd int, roff *int64, wfd int, woff *int64, len int, flags int) (n int, err error)
//sys	Stat(path string, stat *Stat_t) (err error) = SYS_STAT64
//sys	SyncFileRange(fd int, off int64, n int64, flags int) (err error)
//sys	Truncate(path string, length int64) (err error) = SYS_TRUNCATE64
//sys	Ustat(dev int, ubuf *Ustat_t) (err error)
//sysnb	getgroups(n int, list *_Gid_t) (nn int, err error) = SYS_GETGROUPS32
//sysnb	setgroups(n int, list *_Gid_t) (err error) = SYS_SETGROUPS32
//sys	Select(nfd int, r *FdSet, w *FdSet, e *FdSet, timeout *Timeval) (n int, err error) = SYS__NEWSELECT

//sys	mmap2(addr uintptr, length uintptr, prot int, flags int, fd int, pageOffset uintptr) (xaddr uintptr, err error)
//sys	Pause() (err error)

func mmap(addr uintptr, length uintptr, prot int, flags int, fd int, offset int64) (xaddr uintptr, err error) {
	page := uintptr(offset / 4096)
	if offset != int64(page)*4096 {
		return 0, EINVAL
	}
	return mmap2(addr, length, prot, flags, fd, page)
}

type rlimit32 struct {
	Cur uint32
	Max uint32
}

//sysnb	getrlimit(resource int, rlim *rlimit32) (err error) = SYS_GETRLIMIT

const rlimInf32 = ^uint32(0)
const rlimInf64 = ^uint64(0)

func Getrlimit(resource int, rlim *Rlimit) (err error) {
	err = Prlimit(0, resource, nil, rlim)
	if err != ENOSYS {
		return err
	}

	rl := rlimit32{}
	err = getrlimit(resource, &rl)
	if err != nil {
		return
	}

	if rl.Cur == rlimInf32 {
		rlim.Cur = rlimInf64
	} else {
		rlim.Cur = uint64(rl.Cur)
	}

	if rl.Max == rlimInf32 {
		rlim.Max = rlimInf64
	} else {
		rlim.Max = uint64(rl.Max)
	}
	return
}

//sysnb	setrlimit(resource int, rlim *rlimit32) (err error) = SYS_SETRLIMIT

func Setrlimit(resource int, rlim *Rlimit) (err error) {
	err = Prlimit(0, resource, rlim, nil)
	if err != ENOSYS {
		return err
	}

	rl := rlimit32{}
	if rlim.Cur == rlimInf64 {
		rl.Cur = rlimInf32
	} else if rlim.Cur < uint64(rlimInf32) {
		rl.Cur = uint32(rlim.Cur)
	} else {
		return EINVAL
	}
	if rlim.Max == rlimInf64 {
		rl.Max = rlimInf32
	} else if rlim.Max < uint64(rlimInf32) {
		rl.Max = uint32(rlim.Max)
	} else {
		return EINVAL
	}

	return setrlimit(resource, &rl)
}

func Seek(fd int, offset int64, whence int) (newoffset int64, err error) {
	newoffset, errno := seek(fd, offset, whence)
	if errno != 0 {
		return 0, errno
	}
	return newoffset, nil
}

//sys	futimesat(dirfd int, path string, times *[2]Timeval) (err error)
//sysnb	Gettimeofday(tv *Timeval) (err error)
//sysnb	Time(t *Time_t) (tt Time_t, err error)
//sys	Utime(path string, buf *Utimbuf) (err error)
//sys	utimes(path string, times *[2]Timeval) (err error)

// On x86 Linux, all the socket calls go through an extra indirection,
// I think because the 5-register system call interface can't handle
// the 6-argument calls like sendto and recvfrom. Instead the
// arguments to the underlying system call are the number below
// and a pointer to an array of uintptr. We hide the pointer in the
// socketcall assembly to avoid allocation on every system call.

const (
	// see linux/net.h
	_SOCKET      = 1
	_BIND        = 2
	_CONNECT     = 3
	_LISTEN      = 4
	_ACCEPT      = 5
	_GETSOCKNAME = 6
	_GETPEERNAME = 7
	_SOCKETPAIR  = 8
	_SEND        = 9
	_RECV        = 10
	_SENDTO      = 11
	_RECVFROM    = 12
	_SHUTDOWN    = 13
	_SETSOCKOPT  = 14
	_GETSOCKOPT  = 15
	_SENDMSG     = 16
	_RECVMSG     = 17
	_ACCEPT4     = 18
	_RECVMMSG    = 19
	_SENDMMSG    = 20
)

func accept(s int, rsa *RawSockaddrAny, addrlen *_Socklen) (fd int, err error) {
	fd, e := socketcall(_ACCEPT, uintptr(s), uintptr(unsafe.Pointer(rsa)), uintptr(unsafe.Pointer(addrlen)), 0, 0, 0)
	if e != 0 {
		err = e
	}
	return
}

func accept4(s int, rsa *RawSockaddrAny, addrlen *_Socklen, flags int) (fd int, err error) {
	fd, e := socketcall(_ACCEPT4, uintptr(s), uintptr(unsafe.Pointer(rsa)), uintptr(unsafe.Pointer(addrlen)), uintptr(flags), 0, 0)
	if e != 0 {
		err = e
	}
	return
}

func getsockname(s int, rsa *RawSockaddrAny, addrlen *_Socklen) (err error) {
	_, e := rawsocketcall(_GETSOCKNAME, uintptr(s), uintptr(unsafe.Pointer(rsa)), uintptr(unsafe.Pointer(addrlen)), 0, 0, 0)
	if e != 0 {
		err = e
	}
	return
}

func getpeername(s int, rsa *RawSockaddrAny, addrlen *_Socklen) (err error) {
	_, e := rawsocketcall(_GETPEERNAME, uintptr(s), uintptr(unsafe.Pointer(rsa)), uintptr(unsafe.Pointer(addrlen)), 0, 0, 0)
	if e != 0 {
		err = e
	}
	return
}

func socketpair(domain int, typ int, flags int, fd *[2]int32) (err error) {
	_, e := rawsocketcall(_SOCKETPAIR, uintptr(domain), uintptr(typ), uintptr(flags), uintptr(unsafe.Pointer(fd)), 0, 0)
	if e != 0 {
		err = e
	}
	return
}

func bind(s int, addr unsafe.Pointer, addrlen _Socklen) (err error) {
	_, e := socketcall(_BIND, uintptr(s), uintptr(addr), uintptr(addrlen), 0, 0, 0)
	if e != 0 {
		err = e
	}
	return
}

func connect(s int, addr unsafe.Pointer, addrlen _Socklen) (err error) {
	_, e := socketcall(_CONNECT, uintptr(s), uintptr(addr), uintptr(addrlen), 0, 0, 0)
	if e != 0 {
		err = e
	}
	return
}

func socket(domain int, typ int, proto int) (fd int, err error) {
	fd, e := rawsocketcall(_SOCKET, uintptr(domain), uintptr(typ), uintptr(proto), 0, 0, 0)
	if e != 0 {
		err = e
	}
	return
}

func getsockopt(s int, level int, name int, val unsafe.Pointer, vallen *_Socklen) (err error) {
	_, e := socketcall(_GETSOCKOPT, uintptr(s), uintptr(level), uintptr(name), uintptr(val), uintptr(unsafe.Pointer(vallen)), 0)
	if e != 0 {
		err = e
	}
	return
}

func setsockopt(s int, level int, name int, val unsafe.Pointer, vallen uintptr) (err error) {
	_, e := socketcall(_SETSOCKOPT, uintptr(s), uintptr(level), uintptr(name), uintptr(val), vallen, 0)
	if e != 0 {
		err = e
	}
	return
}

func recvfrom(s int, p []byte, flags int, from *RawSockaddrAny, fromlen *_Socklen) (n int, err error) {
	var base uintptr
	if len(p) > 0 {
		base = uintptr(unsafe.Pointer(&p[0]))
	}
	n, e := socketcall(_RECVFROM, uintptr(s), base, uintptr(len(p)), uintptr(flags), uintptr(unsafe.Pointer(from)), uintptr(unsafe.Pointer(fromlen)))
	if e != 0 {
		err = e
	}
	return
}

func sendto(s int, p []byte, flags int, to unsafe.Pointer, addrlen _Socklen) (err error) {
	var base uintptr
	if len(p) > 0 {
		base = uintptr(unsafe.Pointer(&p[0]))
	}
	_, e := socketcall(_SENDTO, uintptr(s), base, uintptr(len(p)), uintptr(flags), uintptr(to), uintptr(addrlen))
	if e != 0 {
		err = e
	}
	return
}

func recvmsg(s int, msg *Msghdr, flags int) (n int, err error) {
	n, e := socketcall(_RECVMSG, uintptr(s), uintptr(unsafe.Pointer(msg)), uintptr(flags), 0, 0, 0)
	if e != 0 {
		err = e
	}
	return
}

func sendmsg(s int, msg *Msghdr, flags int) (n int, err error) {
	n, e := socketcall(_SENDMSG, uintptr(s), uintptr(unsafe.Pointer(msg)), uintptr(flags), 0, 0, 0)
	if e != 0 {
		err = e
	}
	return
}

func Listen(s int, n int) (err error) {
	_, e := socketcall(_LISTEN, uintptr(s), uintptr(n), 0, 0, 0, 0)
	if e != 0 {
		err = e
	}
	return
}

func Shutdown(s, how int) (err error) {
	_, e := socketcall(_SHUTDOWN, uintptr(s), uintptr(how), 0, 0, 0, 0)
	if e != 0 {
		err = e
	}
	return
}

func Fstatfs(fd int, buf *Statfs_t) (err error) {
	_, _, e := Syscall(SYS_FSTATFS64, uintptr(fd), unsafe.Sizeof(*buf), uintptr(unsafe.Pointer(buf)))
	if e != 0 {
		err = e
	}
	return
}

func Statfs(path string, buf *Statfs_t) (err error) {
	pathp, err := BytePtrFromString(path)
	if err != nil {
		return err
	}
	_, _, e := Syscall(SYS_STATFS64, uintptr(unsafe.Pointer(pathp)), unsafe.Sizeof(*buf), uintptr(unsafe.Pointer(buf)))
	if e != 0 {
		err = e
	}
	return
}

func (r *PtraceRegs) PC() uint64 { return uint64(uint32(r.Eip)) }

func (r *PtraceRegs) SetPC(pc uint64) { r.Eip = int32(pc) }

func (iov *Iovec) SetLen(length int) {
	iov.Len = uint32(length)
}

func (msghdr *Msghdr) SetControllen(length int) {
	msghdr.Controllen = uint32(length)
}

func (msghdr *Msghdr) SetIovlen(length int) {
	msghdr.Iovlen = uint32(length)
}

func (cmsg *Cmsghdr) SetLen(length int) {
	cmsg.Len = uint32(length)
}

<<<<<<< HEAD
//sys	poll(fds *PollFd, nfds int, timeout int) (n int, err error)

func Poll(fds []PollFd, timeout int) (n int, err error) {
	if len(fds) == 0 {
		return poll(nil, 0, timeout)
	}
	return poll(&fds[0], len(fds), timeout)
=======
func (rsa *RawSockaddrNFCLLCP) SetServiceNameLen(length int) {
	rsa.Service_name_len = uint32(length)
>>>>>>> 88236d8d
}<|MERGE_RESOLUTION|>--- conflicted
+++ resolved
@@ -13,39 +13,14 @@
 
 func setTimespec(sec, nsec int64) Timespec {
 	return Timespec{Sec: int32(sec), Nsec: int32(nsec)}
-<<<<<<< HEAD
 }
 
 func setTimeval(sec, usec int64) Timeval {
 	return Timeval{Sec: int32(sec), Usec: int32(usec)}
 }
 
-//sysnb	pipe(p *[2]_C_int) (err error)
-
-func Pipe(p []int) (err error) {
-	if len(p) != 2 {
-		return EINVAL
-	}
-	var pp [2]_C_int
-	err = pipe(&pp)
-	p[0] = int(pp[0])
-	p[1] = int(pp[1])
-	return
-=======
->>>>>>> 88236d8d
-}
-
-func setTimeval(sec, usec int64) Timeval {
-	return Timeval{Sec: int32(sec), Usec: int32(usec)}
-}
-
 // 64-bit file system and 32-bit uid calls
 // (386 default is 32-bit file system and 16-bit uid).
-<<<<<<< HEAD
-//sys	Dup2(oldfd int, newfd int) (err error)
-//sysnb	EpollCreate(size int) (fd int, err error)
-=======
->>>>>>> 88236d8d
 //sys	EpollWait(epfd int, events []EpollEvent, msec int) (n int, err error)
 //sys	Fadvise(fd int, offset int64, length int64, advice int) (err error) = SYS_FADVISE64_64
 //sys	Fchown(fd int, uid int, gid int) (err error) = SYS_FCHOWN32
@@ -374,16 +349,6 @@
 	cmsg.Len = uint32(length)
 }
 
-<<<<<<< HEAD
-//sys	poll(fds *PollFd, nfds int, timeout int) (n int, err error)
-
-func Poll(fds []PollFd, timeout int) (n int, err error) {
-	if len(fds) == 0 {
-		return poll(nil, 0, timeout)
-	}
-	return poll(&fds[0], len(fds), timeout)
-=======
 func (rsa *RawSockaddrNFCLLCP) SetServiceNameLen(length int) {
 	rsa.Service_name_len = uint32(length)
->>>>>>> 88236d8d
 }