// Copyright 2009 The Go Authors. All rights reserved.
// Use of this source code is governed by a BSD-style
// license that can be found in the LICENSE file.

<<<<<<< HEAD
=======
//go:build aix || darwin || dragonfly || freebsd || linux || netbsd || openbsd || solaris
>>>>>>> 88236d8d
// +build aix darwin dragonfly freebsd linux netbsd openbsd solaris

package unix

import (
	"bytes"
	"sort"
	"sync"
	"syscall"
	"unsafe"

	"golang.org/x/sys/internal/unsafeheader"
)

var (
	Stdin  = 0
	Stdout = 1
	Stderr = 2
)

// Do the interface allocations only once for common
// Errno values.
var (
	errEAGAIN error = syscall.EAGAIN
	errEINVAL error = syscall.EINVAL
	errENOENT error = syscall.ENOENT
)

var (
	signalNameMapOnce sync.Once
	signalNameMap     map[string]syscall.Signal
)

// errnoErr returns common boxed Errno values, to prevent
// allocations at runtime.
func errnoErr(e syscall.Errno) error {
	switch e {
	case 0:
		return nil
	case EAGAIN:
		return errEAGAIN
	case EINVAL:
		return errEINVAL
	case ENOENT:
		return errENOENT
	}
	return e
}

// ErrnoName returns the error name for error number e.
func ErrnoName(e syscall.Errno) string {
	i := sort.Search(len(errorList), func(i int) bool {
		return errorList[i].num >= e
	})
	if i < len(errorList) && errorList[i].num == e {
		return errorList[i].name
	}
	return ""
}

// SignalName returns the signal name for signal number s.
func SignalName(s syscall.Signal) string {
	i := sort.Search(len(signalList), func(i int) bool {
		return signalList[i].num >= s
	})
	if i < len(signalList) && signalList[i].num == s {
		return signalList[i].name
	}
	return ""
}

// SignalNum returns the syscall.Signal for signal named s,
// or 0 if a signal with such name is not found.
// The signal name should start with "SIG".
func SignalNum(s string) syscall.Signal {
	signalNameMapOnce.Do(func() {
<<<<<<< HEAD
		signalNameMap = make(map[string]syscall.Signal)
=======
		signalNameMap = make(map[string]syscall.Signal, len(signalList))
>>>>>>> 88236d8d
		for _, signal := range signalList {
			signalNameMap[signal.name] = signal.num
		}
	})
	return signalNameMap[s]
}

// clen returns the index of the first NULL byte in n or len(n) if n contains no NULL byte.
func clen(n []byte) int {
	i := bytes.IndexByte(n, 0)
	if i == -1 {
		i = len(n)
	}
	return i
}

// Mmap manager, for use by operating system-specific implementations.

type mmapper struct {
	sync.Mutex
	active map[*byte][]byte // active mappings; key is last byte in mapping
	mmap   func(addr, length uintptr, prot, flags, fd int, offset int64) (uintptr, error)
	munmap func(addr uintptr, length uintptr) error
}

func (m *mmapper) Mmap(fd int, offset int64, length int, prot int, flags int) (data []byte, err error) {
	if length <= 0 {
		return nil, EINVAL
	}

	// Map the requested memory.
	addr, errno := m.mmap(0, uintptr(length), prot, flags, fd, offset)
	if errno != nil {
		return nil, errno
	}

	// Use unsafe to convert addr into a []byte.
	var b []byte
	hdr := (*unsafeheader.Slice)(unsafe.Pointer(&b))
	hdr.Data = unsafe.Pointer(addr)
	hdr.Cap = length
	hdr.Len = length

	// Register mapping in m and return it.
	p := &b[cap(b)-1]
	m.Lock()
	defer m.Unlock()
	m.active[p] = b
	return b, nil
}

func (m *mmapper) Munmap(data []byte) (err error) {
	if len(data) == 0 || len(data) != cap(data) {
		return EINVAL
	}

	// Find the base of the mapping.
	p := &data[cap(data)-1]
	m.Lock()
	defer m.Unlock()
	b := m.active[p]
	if b == nil || &b[0] != &data[0] {
		return EINVAL
	}

	// Unmap the memory and update m.
	if errno := m.munmap(uintptr(unsafe.Pointer(&b[0])), uintptr(len(b))); errno != nil {
		return errno
	}
	delete(m.active, p)
	return nil
}

func Read(fd int, p []byte) (n int, err error) {
	n, err = read(fd, p)
	if raceenabled {
		if n > 0 {
			raceWriteRange(unsafe.Pointer(&p[0]), n)
		}
		if err == nil {
			raceAcquire(unsafe.Pointer(&ioSync))
		}
	}
	return
}

func Write(fd int, p []byte) (n int, err error) {
	if raceenabled {
		raceReleaseMerge(unsafe.Pointer(&ioSync))
	}
	n, err = write(fd, p)
	if raceenabled && n > 0 {
		raceReadRange(unsafe.Pointer(&p[0]), n)
	}
	return
}

// For testing: clients can set this flag to force
// creation of IPv6 sockets to return EAFNOSUPPORT.
var SocketDisableIPv6 bool

// Sockaddr represents a socket address.
type Sockaddr interface {
	sockaddr() (ptr unsafe.Pointer, len _Socklen, err error) // lowercase; only we can define Sockaddrs
}

// SockaddrInet4 implements the Sockaddr interface for AF_INET type sockets.
type SockaddrInet4 struct {
	Port int
	Addr [4]byte
	raw  RawSockaddrInet4
}

// SockaddrInet6 implements the Sockaddr interface for AF_INET6 type sockets.
type SockaddrInet6 struct {
	Port   int
	ZoneId uint32
	Addr   [16]byte
	raw    RawSockaddrInet6
}

// SockaddrUnix implements the Sockaddr interface for AF_UNIX type sockets.
type SockaddrUnix struct {
	Name string
	raw  RawSockaddrUnix
}

func Bind(fd int, sa Sockaddr) (err error) {
	ptr, n, err := sa.sockaddr()
	if err != nil {
		return err
	}
	return bind(fd, ptr, n)
}

func Connect(fd int, sa Sockaddr) (err error) {
	ptr, n, err := sa.sockaddr()
	if err != nil {
		return err
	}
	return connect(fd, ptr, n)
}

func Getpeername(fd int) (sa Sockaddr, err error) {
	var rsa RawSockaddrAny
	var len _Socklen = SizeofSockaddrAny
	if err = getpeername(fd, &rsa, &len); err != nil {
		return
	}
	return anyToSockaddr(fd, &rsa)
}

func GetsockoptByte(fd, level, opt int) (value byte, err error) {
	var n byte
	vallen := _Socklen(1)
	err = getsockopt(fd, level, opt, unsafe.Pointer(&n), &vallen)
	return n, err
}

func GetsockoptInt(fd, level, opt int) (value int, err error) {
	var n int32
	vallen := _Socklen(4)
	err = getsockopt(fd, level, opt, unsafe.Pointer(&n), &vallen)
	return int(n), err
}

func GetsockoptInet4Addr(fd, level, opt int) (value [4]byte, err error) {
	vallen := _Socklen(4)
	err = getsockopt(fd, level, opt, unsafe.Pointer(&value[0]), &vallen)
	return value, err
}

func GetsockoptIPMreq(fd, level, opt int) (*IPMreq, error) {
	var value IPMreq
	vallen := _Socklen(SizeofIPMreq)
	err := getsockopt(fd, level, opt, unsafe.Pointer(&value), &vallen)
	return &value, err
}

func GetsockoptIPv6Mreq(fd, level, opt int) (*IPv6Mreq, error) {
	var value IPv6Mreq
	vallen := _Socklen(SizeofIPv6Mreq)
	err := getsockopt(fd, level, opt, unsafe.Pointer(&value), &vallen)
	return &value, err
}

func GetsockoptIPv6MTUInfo(fd, level, opt int) (*IPv6MTUInfo, error) {
	var value IPv6MTUInfo
	vallen := _Socklen(SizeofIPv6MTUInfo)
	err := getsockopt(fd, level, opt, unsafe.Pointer(&value), &vallen)
	return &value, err
}

func GetsockoptICMPv6Filter(fd, level, opt int) (*ICMPv6Filter, error) {
	var value ICMPv6Filter
	vallen := _Socklen(SizeofICMPv6Filter)
	err := getsockopt(fd, level, opt, unsafe.Pointer(&value), &vallen)
	return &value, err
}

func GetsockoptLinger(fd, level, opt int) (*Linger, error) {
	var linger Linger
	vallen := _Socklen(SizeofLinger)
	err := getsockopt(fd, level, opt, unsafe.Pointer(&linger), &vallen)
	return &linger, err
}

func GetsockoptTimeval(fd, level, opt int) (*Timeval, error) {
	var tv Timeval
	vallen := _Socklen(unsafe.Sizeof(tv))
	err := getsockopt(fd, level, opt, unsafe.Pointer(&tv), &vallen)
	return &tv, err
}

func GetsockoptUint64(fd, level, opt int) (value uint64, err error) {
	var n uint64
	vallen := _Socklen(8)
	err = getsockopt(fd, level, opt, unsafe.Pointer(&n), &vallen)
	return n, err
}

func Recvfrom(fd int, p []byte, flags int) (n int, from Sockaddr, err error) {
	var rsa RawSockaddrAny
	var len _Socklen = SizeofSockaddrAny
	if n, err = recvfrom(fd, p, flags, &rsa, &len); err != nil {
		return
	}
	if rsa.Addr.Family != AF_UNSPEC {
		from, err = anyToSockaddr(fd, &rsa)
	}
	return
}

func Send(s int, buf []byte, flags int) (err error) {
	return sendto(s, buf, flags, nil, 0)
}

func Sendto(fd int, p []byte, flags int, to Sockaddr) (err error) {
	ptr, n, err := to.sockaddr()
	if err != nil {
		return err
	}
	return sendto(fd, p, flags, ptr, n)
}

func SetsockoptByte(fd, level, opt int, value byte) (err error) {
	return setsockopt(fd, level, opt, unsafe.Pointer(&value), 1)
}

func SetsockoptInt(fd, level, opt int, value int) (err error) {
	var n = int32(value)
	return setsockopt(fd, level, opt, unsafe.Pointer(&n), 4)
}

func SetsockoptInet4Addr(fd, level, opt int, value [4]byte) (err error) {
	return setsockopt(fd, level, opt, unsafe.Pointer(&value[0]), 4)
}

func SetsockoptIPMreq(fd, level, opt int, mreq *IPMreq) (err error) {
	return setsockopt(fd, level, opt, unsafe.Pointer(mreq), SizeofIPMreq)
}

func SetsockoptIPv6Mreq(fd, level, opt int, mreq *IPv6Mreq) (err error) {
	return setsockopt(fd, level, opt, unsafe.Pointer(mreq), SizeofIPv6Mreq)
}

func SetsockoptICMPv6Filter(fd, level, opt int, filter *ICMPv6Filter) error {
	return setsockopt(fd, level, opt, unsafe.Pointer(filter), SizeofICMPv6Filter)
}

func SetsockoptLinger(fd, level, opt int, l *Linger) (err error) {
	return setsockopt(fd, level, opt, unsafe.Pointer(l), SizeofLinger)
}

func SetsockoptString(fd, level, opt int, s string) (err error) {
	var p unsafe.Pointer
	if len(s) > 0 {
		p = unsafe.Pointer(&[]byte(s)[0])
	}
	return setsockopt(fd, level, opt, p, uintptr(len(s)))
}

func SetsockoptTimeval(fd, level, opt int, tv *Timeval) (err error) {
	return setsockopt(fd, level, opt, unsafe.Pointer(tv), unsafe.Sizeof(*tv))
}

func SetsockoptUint64(fd, level, opt int, value uint64) (err error) {
	return setsockopt(fd, level, opt, unsafe.Pointer(&value), 8)
}

func Socket(domain, typ, proto int) (fd int, err error) {
	if domain == AF_INET6 && SocketDisableIPv6 {
		return -1, EAFNOSUPPORT
	}
	fd, err = socket(domain, typ, proto)
	return
}

func Socketpair(domain, typ, proto int) (fd [2]int, err error) {
	var fdx [2]int32
	err = socketpair(domain, typ, proto, &fdx)
	if err == nil {
		fd[0] = int(fdx[0])
		fd[1] = int(fdx[1])
	}
	return
}

var ioSync int64

func CloseOnExec(fd int) { fcntl(fd, F_SETFD, FD_CLOEXEC) }

func SetNonblock(fd int, nonblocking bool) (err error) {
	flag, err := fcntl(fd, F_GETFL, 0)
	if err != nil {
		return err
	}
	if nonblocking {
		flag |= O_NONBLOCK
	} else {
		flag &= ^O_NONBLOCK
	}
	_, err = fcntl(fd, F_SETFL, flag)
	return err
}

// Exec calls execve(2), which replaces the calling executable in the process
// tree. argv0 should be the full path to an executable ("/bin/ls") and the
// executable name should also be the first argument in argv (["ls", "-l"]).
// envv are the environment variables that should be passed to the new
// process (["USER=go", "PWD=/tmp"]).
func Exec(argv0 string, argv []string, envv []string) error {
	return syscall.Exec(argv0, argv, envv)
}

// Lutimes sets the access and modification times tv on path. If path refers to
// a symlink, it is not dereferenced and the timestamps are set on the symlink.
// If tv is nil, the access and modification times are set to the current time.
// Otherwise tv must contain exactly 2 elements, with access time as the first
// element and modification time as the second element.
func Lutimes(path string, tv []Timeval) error {
	if tv == nil {
		return UtimesNanoAt(AT_FDCWD, path, nil, AT_SYMLINK_NOFOLLOW)
	}
	if len(tv) != 2 {
		return EINVAL
	}
	ts := []Timespec{
		NsecToTimespec(TimevalToNsec(tv[0])),
		NsecToTimespec(TimevalToNsec(tv[1])),
	}
	return UtimesNanoAt(AT_FDCWD, path, ts, AT_SYMLINK_NOFOLLOW)
}<|MERGE_RESOLUTION|>--- conflicted
+++ resolved
@@ -2,10 +2,7 @@
 // Use of this source code is governed by a BSD-style
 // license that can be found in the LICENSE file.
 
-<<<<<<< HEAD
-=======
 //go:build aix || darwin || dragonfly || freebsd || linux || netbsd || openbsd || solaris
->>>>>>> 88236d8d
 // +build aix darwin dragonfly freebsd linux netbsd openbsd solaris
 
 package unix
@@ -82,11 +79,7 @@
 // The signal name should start with "SIG".
 func SignalNum(s string) syscall.Signal {
 	signalNameMapOnce.Do(func() {
-<<<<<<< HEAD
-		signalNameMap = make(map[string]syscall.Signal)
-=======
 		signalNameMap = make(map[string]syscall.Signal, len(signalList))
->>>>>>> 88236d8d
 		for _, signal := range signalList {
 			signalNameMap[signal.name] = signal.num
 		}
