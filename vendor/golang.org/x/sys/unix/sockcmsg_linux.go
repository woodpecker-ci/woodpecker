--- conflicted
+++ resolved
@@ -33,8 +33,6 @@
 	}
 	ucred := *(*Ucred)(unsafe.Pointer(&m.Data[0]))
 	return &ucred, nil
-<<<<<<< HEAD
-=======
 }
 
 // PktInfo4 encodes Inet4Pktinfo into a socket control message of type IP_PKTINFO.
@@ -84,5 +82,4 @@
 	default:
 		return nil, EINVAL
 	}
->>>>>>> 9ff0f230
 }