// Copyright 2009,2010 The Go Authors. All rights reserved.
// Use of this source code is governed by a BSD-style
// license that can be found in the LICENSE file.

// Darwin system calls.
// This file is compiled as ordinary Go code,
// but it is also input to mksyscall,
// which parses the //sys lines and generates system call stubs.
// Note that sometimes we use a lowercase //sys name and wrap
// it in our own nicer implementation, either here or in
// syscall_bsd.go or syscall_unix.go.

package unix

import (
<<<<<<< HEAD
	"errors"
=======
	"fmt"
	"runtime"
>>>>>>> 88236d8d
	"syscall"
	"unsafe"
)

<<<<<<< HEAD
const ImplementsGetwd = true

func Getwd() (string, error) {
	buf := make([]byte, 2048)
	attrs, err := getAttrList(".", attrList{CommonAttr: attrCmnFullpath}, buf, 0)
	if err == nil && len(attrs) == 1 && len(attrs[0]) >= 2 {
		wd := string(attrs[0])
		// Sanity check that it's an absolute path and ends
		// in a null byte, which we then strip.
		if wd[0] == '/' && wd[len(wd)-1] == 0 {
			return wd[:len(wd)-1], nil
		}
	}
	// If pkg/os/getwd.go gets ENOTSUP, it will fall back to the
	// slow algorithm.
	return "", ENOTSUP
}

=======
>>>>>>> 88236d8d
// SockaddrDatalink implements the Sockaddr interface for AF_LINK type sockets.
type SockaddrDatalink struct {
	Len    uint8
	Family uint8
	Index  uint16
	Type   uint8
	Nlen   uint8
	Alen   uint8
	Slen   uint8
	Data   [12]int8
	raw    RawSockaddrDatalink
}

// SockaddrCtl implements the Sockaddr interface for AF_SYSTEM type sockets.
type SockaddrCtl struct {
	ID   uint32
	Unit uint32
	raw  RawSockaddrCtl
}

func (sa *SockaddrCtl) sockaddr() (unsafe.Pointer, _Socklen, error) {
	sa.raw.Sc_len = SizeofSockaddrCtl
	sa.raw.Sc_family = AF_SYSTEM
	sa.raw.Ss_sysaddr = AF_SYS_CONTROL
	sa.raw.Sc_id = sa.ID
	sa.raw.Sc_unit = sa.Unit
	return unsafe.Pointer(&sa.raw), SizeofSockaddrCtl, nil
}

// SockaddrVM implements the Sockaddr interface for AF_VSOCK type sockets.
// SockaddrVM provides access to Darwin VM sockets: a mechanism that enables
// bidirectional communication between a hypervisor and its guest virtual
// machines.
type SockaddrVM struct {
	// CID and Port specify a context ID and port address for a VM socket.
	// Guests have a unique CID, and hosts may have a well-known CID of:
	//  - VMADDR_CID_HYPERVISOR: refers to the hypervisor process.
	//  - VMADDR_CID_LOCAL: refers to local communication (loopback).
	//  - VMADDR_CID_HOST: refers to other processes on the host.
	CID  uint32
	Port uint32
	raw  RawSockaddrVM
}

func (sa *SockaddrVM) sockaddr() (unsafe.Pointer, _Socklen, error) {
	sa.raw.Len = SizeofSockaddrVM
	sa.raw.Family = AF_VSOCK
	sa.raw.Port = sa.Port
	sa.raw.Cid = sa.CID

	return unsafe.Pointer(&sa.raw), SizeofSockaddrVM, nil
}

func anyToSockaddrGOOS(fd int, rsa *RawSockaddrAny) (Sockaddr, error) {
	switch rsa.Addr.Family {
	case AF_SYSTEM:
		pp := (*RawSockaddrCtl)(unsafe.Pointer(rsa))
		if pp.Ss_sysaddr == AF_SYS_CONTROL {
			sa := new(SockaddrCtl)
			sa.ID = pp.Sc_id
			sa.Unit = pp.Sc_unit
			return sa, nil
		}
	case AF_VSOCK:
		pp := (*RawSockaddrVM)(unsafe.Pointer(rsa))
		sa := &SockaddrVM{
			CID:  pp.Cid,
			Port: pp.Port,
		}
		return sa, nil
	}
	return nil, EAFNOSUPPORT
}

// Some external packages rely on SYS___SYSCTL being defined to implement their
// own sysctl wrappers. Provide it here, even though direct syscalls are no
// longer supported on darwin.
const SYS___SYSCTL = SYS_SYSCTL

// Translate "kern.hostname" to []_C_int{0,1,2,3}.
func nametomib(name string) (mib []_C_int, err error) {
	const siz = unsafe.Sizeof(mib[0])

	// NOTE(rsc): It seems strange to set the buffer to have
	// size CTL_MAXNAME+2 but use only CTL_MAXNAME
	// as the size. I don't know why the +2 is here, but the
	// kernel uses +2 for its own implementation of this function.
	// I am scared that if we don't include the +2 here, the kernel
	// will silently write 2 words farther than we specify
	// and we'll get memory corruption.
	var buf [CTL_MAXNAME + 2]_C_int
	n := uintptr(CTL_MAXNAME) * siz

	p := (*byte)(unsafe.Pointer(&buf[0]))
	bytes, err := ByteSliceFromString(name)
	if err != nil {
		return nil, err
	}

	// Magic sysctl: "setting" 0.3 to a string name
	// lets you read back the array of integers form.
	if err = sysctl([]_C_int{0, 3}, p, &n, &bytes[0], uintptr(len(name))); err != nil {
		return nil, err
	}
	return buf[0 : n/siz], nil
}

<<<<<<< HEAD
//sys   ptrace(request int, pid int, addr uintptr, data uintptr) (err error)
=======
func direntIno(buf []byte) (uint64, bool) {
	return readInt(buf, unsafe.Offsetof(Dirent{}.Ino), unsafe.Sizeof(Dirent{}.Ino))
}

func direntReclen(buf []byte) (uint64, bool) {
	return readInt(buf, unsafe.Offsetof(Dirent{}.Reclen), unsafe.Sizeof(Dirent{}.Reclen))
}

func direntNamlen(buf []byte) (uint64, bool) {
	return readInt(buf, unsafe.Offsetof(Dirent{}.Namlen), unsafe.Sizeof(Dirent{}.Namlen))
}

>>>>>>> 88236d8d
func PtraceAttach(pid int) (err error) { return ptrace(PT_ATTACH, pid, 0, 0) }
func PtraceDetach(pid int) (err error) { return ptrace(PT_DETACH, pid, 0, 0) }

type attrList struct {
	bitmapCount uint16
	_           uint16
	CommonAttr  uint32
	VolAttr     uint32
	DirAttr     uint32
	FileAttr    uint32
	Forkattr    uint32
}

<<<<<<< HEAD
func getAttrList(path string, attrList attrList, attrBuf []byte, options uint) (attrs [][]byte, err error) {
	if len(attrBuf) < 4 {
		return nil, errors.New("attrBuf too small")
	}
	attrList.bitmapCount = attrBitMapCount

	var _p0 *byte
	_p0, err = BytePtrFromString(path)
	if err != nil {
		return nil, err
	}

	if err := getattrlist(_p0, unsafe.Pointer(&attrList), unsafe.Pointer(&attrBuf[0]), uintptr(len(attrBuf)), int(options)); err != nil {
		return nil, err
	}
	size := *(*uint32)(unsafe.Pointer(&attrBuf[0]))

	// dat is the section of attrBuf that contains valid data,
	// without the 4 byte length header. All attribute offsets
	// are relative to dat.
	dat := attrBuf
	if int(size) < len(attrBuf) {
		dat = dat[:size]
	}
	dat = dat[4:] // remove length prefix

	for i := uint32(0); int(i) < len(dat); {
		header := dat[i:]
		if len(header) < 8 {
			return attrs, errors.New("truncated attribute header")
		}
		datOff := *(*int32)(unsafe.Pointer(&header[0]))
		attrLen := *(*uint32)(unsafe.Pointer(&header[4]))
		if datOff < 0 || uint32(datOff)+attrLen > uint32(len(dat)) {
			return attrs, errors.New("truncated results; attrBuf too small")
		}
		end := uint32(datOff) + attrLen
		attrs = append(attrs, dat[datOff:end])
		i = end
		if r := i % 4; r != 0 {
			i += (4 - r)
		}
	}
	return
}

//sys getattrlist(path *byte, list unsafe.Pointer, buf unsafe.Pointer, size uintptr, options int) (err error)

func SysctlClockinfo(name string) (*Clockinfo, error) {
	mib, err := sysctlmib(name)
	if err != nil {
		return nil, err
	}

	n := uintptr(SizeofClockinfo)
	var ci Clockinfo
	if err := sysctl(mib, (*byte)(unsafe.Pointer(&ci)), &n, nil, 0); err != nil {
		return nil, err
	}
	if n != SizeofClockinfo {
		return nil, EIO
	}
	return &ci, nil
}

//sysnb pipe() (r int, w int, err error)
=======
//sysnb	pipe(p *[2]int32) (err error)
>>>>>>> 88236d8d

func Pipe(p []int) (err error) {
	if len(p) != 2 {
		return EINVAL
	}
	var x [2]int32
	err = pipe(&x)
	p[0] = int(x[0])
	p[1] = int(x[1])
	return
}

func Getfsstat(buf []Statfs_t, flags int) (n int, err error) {
	var _p0 unsafe.Pointer
	var bufsize uintptr
	if len(buf) > 0 {
		_p0 = unsafe.Pointer(&buf[0])
		bufsize = unsafe.Sizeof(Statfs_t{}) * uintptr(len(buf))
	}
	return getfsstat(_p0, bufsize, flags)
}

func xattrPointer(dest []byte) *byte {
	// It's only when dest is set to NULL that the OS X implementations of
	// getxattr() and listxattr() return the current sizes of the named attributes.
	// An empty byte array is not sufficient. To maintain the same behaviour as the
	// linux implementation, we wrap around the system calls and pass in NULL when
	// dest is empty.
	var destp *byte
	if len(dest) > 0 {
		destp = &dest[0]
	}
	return destp
}

//sys	getxattr(path string, attr string, dest *byte, size int, position uint32, options int) (sz int, err error)

func Getxattr(path string, attr string, dest []byte) (sz int, err error) {
	return getxattr(path, attr, xattrPointer(dest), len(dest), 0, 0)
}

func Lgetxattr(link string, attr string, dest []byte) (sz int, err error) {
	return getxattr(link, attr, xattrPointer(dest), len(dest), 0, XATTR_NOFOLLOW)
}

//sys	fgetxattr(fd int, attr string, dest *byte, size int, position uint32, options int) (sz int, err error)

func Fgetxattr(fd int, attr string, dest []byte) (sz int, err error) {
	return fgetxattr(fd, attr, xattrPointer(dest), len(dest), 0, 0)
}

//sys	setxattr(path string, attr string, data *byte, size int, position uint32, options int) (err error)

func Setxattr(path string, attr string, data []byte, flags int) (err error) {
	// The parameters for the OS X implementation vary slightly compared to the
	// linux system call, specifically the position parameter:
	//
	//  linux:
	//      int setxattr(
	//          const char *path,
	//          const char *name,
	//          const void *value,
	//          size_t size,
	//          int flags
	//      );
	//
	//  darwin:
	//      int setxattr(
	//          const char *path,
	//          const char *name,
	//          void *value,
	//          size_t size,
	//          u_int32_t position,
	//          int options
	//      );
	//
	// position specifies the offset within the extended attribute. In the
	// current implementation, only the resource fork extended attribute makes
	// use of this argument. For all others, position is reserved. We simply
	// default to setting it to zero.
	return setxattr(path, attr, xattrPointer(data), len(data), 0, flags)
}

func Lsetxattr(link string, attr string, data []byte, flags int) (err error) {
	return setxattr(link, attr, xattrPointer(data), len(data), 0, flags|XATTR_NOFOLLOW)
}

//sys	fsetxattr(fd int, attr string, data *byte, size int, position uint32, options int) (err error)

func Fsetxattr(fd int, attr string, data []byte, flags int) (err error) {
	return fsetxattr(fd, attr, xattrPointer(data), len(data), 0, 0)
}

//sys	removexattr(path string, attr string, options int) (err error)

func Removexattr(path string, attr string) (err error) {
	// We wrap around and explicitly zero out the options provided to the OS X
	// implementation of removexattr, we do so for interoperability with the
	// linux variant.
	return removexattr(path, attr, 0)
}

func Lremovexattr(link string, attr string) (err error) {
	return removexattr(link, attr, XATTR_NOFOLLOW)
}

//sys	fremovexattr(fd int, attr string, options int) (err error)

func Fremovexattr(fd int, attr string) (err error) {
	return fremovexattr(fd, attr, 0)
}

//sys	listxattr(path string, dest *byte, size int, options int) (sz int, err error)

func Listxattr(path string, dest []byte) (sz int, err error) {
	return listxattr(path, xattrPointer(dest), len(dest), 0)
}

func Llistxattr(link string, dest []byte) (sz int, err error) {
	return listxattr(link, xattrPointer(dest), len(dest), XATTR_NOFOLLOW)
}

//sys	flistxattr(fd int, dest *byte, size int, options int) (sz int, err error)

func Flistxattr(fd int, dest []byte) (sz int, err error) {
	return flistxattr(fd, xattrPointer(dest), len(dest), 0)
}

func setattrlistTimes(path string, times []Timespec, flags int) error {
	_p0, err := BytePtrFromString(path)
	if err != nil {
		return err
	}

	var attrList attrList
	attrList.bitmapCount = ATTR_BIT_MAP_COUNT
	attrList.CommonAttr = ATTR_CMN_MODTIME | ATTR_CMN_ACCTIME

	// order is mtime, atime: the opposite of Chtimes
	attributes := [2]Timespec{times[1], times[0]}
	options := 0
	if flags&AT_SYMLINK_NOFOLLOW != 0 {
		options |= FSOPT_NOFOLLOW
	}
	return setattrlist(
		_p0,
		unsafe.Pointer(&attrList),
		unsafe.Pointer(&attributes),
		unsafe.Sizeof(attributes),
		options)
}

<<<<<<< HEAD
//sys setattrlist(path *byte, list unsafe.Pointer, buf unsafe.Pointer, size uintptr, options int) (err error)
=======
//sys	setattrlist(path *byte, list unsafe.Pointer, buf unsafe.Pointer, size uintptr, options int) (err error)
>>>>>>> 88236d8d

func utimensat(dirfd int, path string, times *[2]Timespec, flags int) error {
	// Darwin doesn't support SYS_UTIMENSAT
	return ENOSYS
}

/*
 * Wrapped
 */

//sys	fcntl(fd int, cmd int, arg int) (val int, err error)

//sys	kill(pid int, signum int, posix int) (err error)

func Kill(pid int, signum syscall.Signal) (err error) { return kill(pid, int(signum), 1) }

//sys	ioctl(fd int, req uint, arg uintptr) (err error)

<<<<<<< HEAD
// ioctl itself should not be exposed directly, but additional get/set
// functions for specific types are permissible.

// IoctlSetInt performs an ioctl operation which sets an integer value
// on fd, using the specified request number.
func IoctlSetInt(fd int, req uint, value int) error {
	return ioctl(fd, req, uintptr(value))
}

func ioctlSetWinsize(fd int, req uint, value *Winsize) error {
	return ioctl(fd, req, uintptr(unsafe.Pointer(value)))
}

func ioctlSetTermios(fd int, req uint, value *Termios) error {
	return ioctl(fd, req, uintptr(unsafe.Pointer(value)))
}

// IoctlGetInt performs an ioctl operation which gets an integer value
// from fd, using the specified request number.
func IoctlGetInt(fd int, req uint) (int, error) {
	var value int
	err := ioctl(fd, req, uintptr(unsafe.Pointer(&value)))
	return value, err
}

func IoctlGetWinsize(fd int, req uint) (*Winsize, error) {
	var value Winsize
	err := ioctl(fd, req, uintptr(unsafe.Pointer(&value)))
	return &value, err
}

func IoctlGetTermios(fd int, req uint) (*Termios, error) {
	var value Termios
	err := ioctl(fd, req, uintptr(unsafe.Pointer(&value)))
	return &value, err
}
=======
func IoctlCtlInfo(fd int, ctlInfo *CtlInfo) error {
	err := ioctl(fd, CTLIOCGINFO, uintptr(unsafe.Pointer(ctlInfo)))
	runtime.KeepAlive(ctlInfo)
	return err
}

// IfreqMTU is struct ifreq used to get or set a network device's MTU.
type IfreqMTU struct {
	Name [IFNAMSIZ]byte
	MTU  int32
}

// IoctlGetIfreqMTU performs the SIOCGIFMTU ioctl operation on fd to get the MTU
// of the network device specified by ifname.
func IoctlGetIfreqMTU(fd int, ifname string) (*IfreqMTU, error) {
	var ifreq IfreqMTU
	copy(ifreq.Name[:], ifname)
	err := ioctl(fd, SIOCGIFMTU, uintptr(unsafe.Pointer(&ifreq)))
	return &ifreq, err
}

// IoctlSetIfreqMTU performs the SIOCSIFMTU ioctl operation on fd to set the MTU
// of the network device specified by ifreq.Name.
func IoctlSetIfreqMTU(fd int, ifreq *IfreqMTU) error {
	err := ioctl(fd, SIOCSIFMTU, uintptr(unsafe.Pointer(ifreq)))
	runtime.KeepAlive(ifreq)
	return err
}

//sys	sysctl(mib []_C_int, old *byte, oldlen *uintptr, new *byte, newlen uintptr) (err error) = SYS_SYSCTL
>>>>>>> 88236d8d

func Uname(uname *Utsname) error {
	mib := []_C_int{CTL_KERN, KERN_OSTYPE}
	n := unsafe.Sizeof(uname.Sysname)
	if err := sysctl(mib, &uname.Sysname[0], &n, nil, 0); err != nil {
		return err
	}

	mib = []_C_int{CTL_KERN, KERN_HOSTNAME}
	n = unsafe.Sizeof(uname.Nodename)
	if err := sysctl(mib, &uname.Nodename[0], &n, nil, 0); err != nil {
		return err
	}

	mib = []_C_int{CTL_KERN, KERN_OSRELEASE}
	n = unsafe.Sizeof(uname.Release)
	if err := sysctl(mib, &uname.Release[0], &n, nil, 0); err != nil {
		return err
	}

	mib = []_C_int{CTL_KERN, KERN_VERSION}
	n = unsafe.Sizeof(uname.Version)
	if err := sysctl(mib, &uname.Version[0], &n, nil, 0); err != nil {
		return err
	}

	// The version might have newlines or tabs in it, convert them to
	// spaces.
	for i, b := range uname.Version {
		if b == '\n' || b == '\t' {
			if i == len(uname.Version)-1 {
				uname.Version[i] = 0
			} else {
				uname.Version[i] = ' '
			}
		}
	}

	mib = []_C_int{CTL_HW, HW_MACHINE}
	n = unsafe.Sizeof(uname.Machine)
	if err := sysctl(mib, &uname.Machine[0], &n, nil, 0); err != nil {
		return err
	}

	return nil
}

func Sendfile(outfd int, infd int, offset *int64, count int) (written int, err error) {
	if raceenabled {
		raceReleaseMerge(unsafe.Pointer(&ioSync))
	}
	var length = int64(count)
	err = sendfile(infd, outfd, *offset, &length, nil, 0)
	written = int(length)
	return
}

<<<<<<< HEAD
//sys	sendfile(infd int, outfd int, offset int64, len *int64, hdtr unsafe.Pointer, flags int) (err error)

=======
func GetsockoptIPMreqn(fd, level, opt int) (*IPMreqn, error) {
	var value IPMreqn
	vallen := _Socklen(SizeofIPMreqn)
	errno := getsockopt(fd, level, opt, unsafe.Pointer(&value), &vallen)
	return &value, errno
}

func SetsockoptIPMreqn(fd, level, opt int, mreq *IPMreqn) (err error) {
	return setsockopt(fd, level, opt, unsafe.Pointer(mreq), unsafe.Sizeof(*mreq))
}

// GetsockoptXucred is a getsockopt wrapper that returns an Xucred struct.
// The usual level and opt are SOL_LOCAL and LOCAL_PEERCRED, respectively.
func GetsockoptXucred(fd, level, opt int) (*Xucred, error) {
	x := new(Xucred)
	vallen := _Socklen(SizeofXucred)
	err := getsockopt(fd, level, opt, unsafe.Pointer(x), &vallen)
	return x, err
}

func SysctlKinfoProcSlice(name string) ([]KinfoProc, error) {
	mib, err := sysctlmib(name)
	if err != nil {
		return nil, err
	}

	// Find size.
	n := uintptr(0)
	if err := sysctl(mib, nil, &n, nil, 0); err != nil {
		return nil, err
	}
	if n == 0 {
		return nil, nil
	}
	if n%SizeofKinfoProc != 0 {
		return nil, fmt.Errorf("sysctl() returned a size of %d, which is not a multiple of %d", n, SizeofKinfoProc)
	}

	// Read into buffer of that size.
	buf := make([]KinfoProc, n/SizeofKinfoProc)
	if err := sysctl(mib, (*byte)(unsafe.Pointer(&buf[0])), &n, nil, 0); err != nil {
		return nil, err
	}
	if n%SizeofKinfoProc != 0 {
		return nil, fmt.Errorf("sysctl() returned a size of %d, which is not a multiple of %d", n, SizeofKinfoProc)
	}

	// The actual call may return less than the original reported required
	// size so ensure we deal with that.
	return buf[:n/SizeofKinfoProc], nil
}

//sys	sendfile(infd int, outfd int, offset int64, len *int64, hdtr unsafe.Pointer, flags int) (err error)

//sys	shmat(id int, addr uintptr, flag int) (ret uintptr, err error)
//sys	shmctl(id int, cmd int, buf *SysvShmDesc) (result int, err error)
//sys	shmdt(addr uintptr) (err error)
//sys	shmget(key int, size int, flag int) (id int, err error)

>>>>>>> 88236d8d
/*
 * Exposed directly
 */
//sys	Access(path string, mode uint32) (err error)
//sys	Adjtime(delta *Timeval, olddelta *Timeval) (err error)
//sys	Chdir(path string) (err error)
//sys	Chflags(path string, flags int) (err error)
//sys	Chmod(path string, mode uint32) (err error)
//sys	Chown(path string, uid int, gid int) (err error)
//sys	Chroot(path string) (err error)
//sys	ClockGettime(clockid int32, time *Timespec) (err error)
//sys	Close(fd int) (err error)
//sys	Clonefile(src string, dst string, flags int) (err error)
//sys	Clonefileat(srcDirfd int, src string, dstDirfd int, dst string, flags int) (err error)
//sys	Dup(fd int) (nfd int, err error)
//sys	Dup2(from int, to int) (err error)
//sys	Exchangedata(path1 string, path2 string, options int) (err error)
//sys	Exit(code int)
//sys	Faccessat(dirfd int, path string, mode uint32, flags int) (err error)
//sys	Fchdir(fd int) (err error)
//sys	Fchflags(fd int, flags int) (err error)
//sys	Fchmod(fd int, mode uint32) (err error)
//sys	Fchmodat(dirfd int, path string, mode uint32, flags int) (err error)
//sys	Fchown(fd int, uid int, gid int) (err error)
//sys	Fchownat(dirfd int, path string, uid int, gid int, flags int) (err error)
<<<<<<< HEAD
=======
//sys	Fclonefileat(srcDirfd int, dstDirfd int, dst string, flags int) (err error)
>>>>>>> 88236d8d
//sys	Flock(fd int, how int) (err error)
//sys	Fpathconf(fd int, name int) (val int, err error)
//sys	Fsync(fd int) (err error)
//sys	Ftruncate(fd int, length int64) (err error)
<<<<<<< HEAD
=======
//sys	Getcwd(buf []byte) (n int, err error)
>>>>>>> 88236d8d
//sys	Getdtablesize() (size int)
//sysnb	Getegid() (egid int)
//sysnb	Geteuid() (uid int)
//sysnb	Getgid() (gid int)
//sysnb	Getpgid(pid int) (pgid int, err error)
//sysnb	Getpgrp() (pgrp int)
//sysnb	Getpid() (pid int)
//sysnb	Getppid() (ppid int)
//sys	Getpriority(which int, who int) (prio int, err error)
//sysnb	Getrlimit(which int, lim *Rlimit) (err error)
//sysnb	Getrusage(who int, rusage *Rusage) (err error)
//sysnb	Getsid(pid int) (sid int, err error)
//sysnb	Gettimeofday(tp *Timeval) (err error)
//sysnb	Getuid() (uid int)
//sysnb	Issetugid() (tainted bool)
//sys	Kqueue() (fd int, err error)
//sys	Lchown(path string, uid int, gid int) (err error)
//sys	Link(path string, link string) (err error)
//sys	Linkat(pathfd int, path string, linkfd int, link string, flags int) (err error)
//sys	Listen(s int, backlog int) (err error)
//sys	Mkdir(path string, mode uint32) (err error)
//sys	Mkdirat(dirfd int, path string, mode uint32) (err error)
//sys	Mkfifo(path string, mode uint32) (err error)
//sys	Mknod(path string, mode uint32, dev int) (err error)
//sys	Open(path string, mode int, perm uint32) (fd int, err error)
//sys	Openat(dirfd int, path string, mode int, perm uint32) (fd int, err error)
//sys	Pathconf(path string, name int) (val int, err error)
//sys	Pread(fd int, p []byte, offset int64) (n int, err error)
//sys	Pwrite(fd int, p []byte, offset int64) (n int, err error)
//sys	read(fd int, p []byte) (n int, err error)
//sys	Readlink(path string, buf []byte) (n int, err error)
//sys	Readlinkat(dirfd int, path string, buf []byte) (n int, err error)
//sys	Rename(from string, to string) (err error)
//sys	Renameat(fromfd int, from string, tofd int, to string) (err error)
//sys	Revoke(path string) (err error)
//sys	Rmdir(path string) (err error)
//sys	Seek(fd int, offset int64, whence int) (newoffset int64, err error) = SYS_LSEEK
//sys	Select(nfd int, r *FdSet, w *FdSet, e *FdSet, timeout *Timeval) (n int, err error)
//sys	Setegid(egid int) (err error)
//sysnb	Seteuid(euid int) (err error)
//sysnb	Setgid(gid int) (err error)
//sys	Setlogin(name string) (err error)
//sysnb	Setpgid(pid int, pgid int) (err error)
//sys	Setpriority(which int, who int, prio int) (err error)
//sys	Setprivexec(flag int) (err error)
//sysnb	Setregid(rgid int, egid int) (err error)
//sysnb	Setreuid(ruid int, euid int) (err error)
//sysnb	Setrlimit(which int, lim *Rlimit) (err error)
//sysnb	Setsid() (pid int, err error)
//sysnb	Settimeofday(tp *Timeval) (err error)
//sysnb	Setuid(uid int) (err error)
//sys	Symlink(path string, link string) (err error)
//sys	Symlinkat(oldpath string, newdirfd int, newpath string) (err error)
//sys	Sync() (err error)
//sys	Truncate(path string, length int64) (err error)
//sys	Umask(newmask int) (oldmask int)
//sys	Undelete(path string) (err error)
//sys	Unlink(path string) (err error)
//sys	Unlinkat(dirfd int, path string, flags int) (err error)
//sys	Unmount(path string, flags int) (err error)
//sys	write(fd int, p []byte) (n int, err error)
//sys	mmap(addr uintptr, length uintptr, prot int, flag int, fd int, pos int64) (ret uintptr, err error)
//sys	munmap(addr uintptr, length uintptr) (err error)
//sys	readlen(fd int, buf *byte, nbuf int) (n int, err error) = SYS_READ
//sys	writelen(fd int, buf *byte, nbuf int) (n int, err error) = SYS_WRITE

/*
 * Unimplemented
 */
// Profil
// Sigaction
// Sigprocmask
// Getlogin
// Sigpending
// Sigaltstack
// Ioctl
// Reboot
// Execve
// Vfork
// Sbrk
// Sstk
// Ovadvise
// Mincore
// Setitimer
// Swapon
// Select
// Sigsuspend
// Readv
// Writev
// Nfssvc
// Getfh
// Quotactl
// Mount
// Csops
// Waitid
// Add_profil
// Kdebug_trace
// Sigreturn
// Atsocket
// Kqueue_from_portset_np
// Kqueue_portset
// Getattrlist
// Setattrlist
// Getdirentriesattr
// Searchfs
// Delete
// Copyfile
// Watchevent
// Waitevent
// Modwatch
// Fsctl
// Initgroups
// Posix_spawn
// Nfsclnt
// Fhopen
// Minherit
// Semsys
// Msgsys
// Shmsys
// Semctl
// Semget
// Semop
// Msgctl
// Msgget
// Msgsnd
// Msgrcv
// Shm_open
// Shm_unlink
// Sem_open
// Sem_close
// Sem_unlink
// Sem_wait
// Sem_trywait
// Sem_post
// Sem_getvalue
// Sem_init
// Sem_destroy
// Open_extended
// Umask_extended
// Stat_extended
// Lstat_extended
// Fstat_extended
// Chmod_extended
// Fchmod_extended
// Access_extended
// Settid
// Gettid
// Setsgroups
// Getsgroups
// Setwgroups
// Getwgroups
// Mkfifo_extended
// Mkdir_extended
// Identitysvc
// Shared_region_check_np
// Shared_region_map_np
// __pthread_mutex_destroy
// __pthread_mutex_init
// __pthread_mutex_lock
// __pthread_mutex_trylock
// __pthread_mutex_unlock
// __pthread_cond_init
// __pthread_cond_destroy
// __pthread_cond_broadcast
// __pthread_cond_signal
// Setsid_with_pid
// __pthread_cond_timedwait
// Aio_fsync
// Aio_return
// Aio_suspend
// Aio_cancel
// Aio_error
// Aio_read
// Aio_write
// Lio_listio
// __pthread_cond_wait
// Iopolicysys
// __pthread_kill
// __pthread_sigmask
// __sigwait
// __disable_threadsignal
// __pthread_markcancel
// __pthread_canceled
// __semwait_signal
// Proc_info
// sendfile
// Stat64_extended
// Lstat64_extended
// Fstat64_extended
// __pthread_chdir
// __pthread_fchdir
// Audit
// Auditon
// Getauid
// Setauid
// Getaudit
// Setaudit
// Getaudit_addr
// Setaudit_addr
// Auditctl
// Bsdthread_create
// Bsdthread_terminate
// Stack_snapshot
// Bsdthread_register
// Workq_open
// Workq_ops
// __mac_execve
// __mac_syscall
// __mac_get_file
// __mac_set_file
// __mac_get_link
// __mac_set_link
// __mac_get_proc
// __mac_set_proc
// __mac_get_fd
// __mac_set_fd
// __mac_get_pid
// __mac_get_lcid
// __mac_get_lctx
// __mac_set_lctx
// Setlcid
// Read_nocancel
// Write_nocancel
// Open_nocancel
// Close_nocancel
// Wait4_nocancel
// Recvmsg_nocancel
// Sendmsg_nocancel
// Recvfrom_nocancel
// Accept_nocancel
// Fcntl_nocancel
// Select_nocancel
// Fsync_nocancel
// Connect_nocancel
// Sigsuspend_nocancel
// Readv_nocancel
// Writev_nocancel
// Sendto_nocancel
// Pread_nocancel
// Pwrite_nocancel
// Waitid_nocancel
// Poll_nocancel
// Msgsnd_nocancel
// Msgrcv_nocancel
// Sem_wait_nocancel
// Aio_suspend_nocancel
// __sigwait_nocancel
// __semwait_signal_nocancel
// __mac_mount
// __mac_get_mount
// __mac_getfsstat<|MERGE_RESOLUTION|>--- conflicted
+++ resolved
@@ -13,37 +13,12 @@
 package unix
 
 import (
-<<<<<<< HEAD
-	"errors"
-=======
 	"fmt"
 	"runtime"
->>>>>>> 88236d8d
 	"syscall"
 	"unsafe"
 )
 
-<<<<<<< HEAD
-const ImplementsGetwd = true
-
-func Getwd() (string, error) {
-	buf := make([]byte, 2048)
-	attrs, err := getAttrList(".", attrList{CommonAttr: attrCmnFullpath}, buf, 0)
-	if err == nil && len(attrs) == 1 && len(attrs[0]) >= 2 {
-		wd := string(attrs[0])
-		// Sanity check that it's an absolute path and ends
-		// in a null byte, which we then strip.
-		if wd[0] == '/' && wd[len(wd)-1] == 0 {
-			return wd[:len(wd)-1], nil
-		}
-	}
-	// If pkg/os/getwd.go gets ENOTSUP, it will fall back to the
-	// slow algorithm.
-	return "", ENOTSUP
-}
-
-=======
->>>>>>> 88236d8d
 // SockaddrDatalink implements the Sockaddr interface for AF_LINK type sockets.
 type SockaddrDatalink struct {
 	Len    uint8
@@ -151,9 +126,6 @@
 	return buf[0 : n/siz], nil
 }
 
-<<<<<<< HEAD
-//sys   ptrace(request int, pid int, addr uintptr, data uintptr) (err error)
-=======
 func direntIno(buf []byte) (uint64, bool) {
 	return readInt(buf, unsafe.Offsetof(Dirent{}.Ino), unsafe.Sizeof(Dirent{}.Ino))
 }
@@ -166,7 +138,6 @@
 	return readInt(buf, unsafe.Offsetof(Dirent{}.Namlen), unsafe.Sizeof(Dirent{}.Namlen))
 }
 
->>>>>>> 88236d8d
 func PtraceAttach(pid int) (err error) { return ptrace(PT_ATTACH, pid, 0, 0) }
 func PtraceDetach(pid int) (err error) { return ptrace(PT_DETACH, pid, 0, 0) }
 
@@ -180,76 +151,7 @@
 	Forkattr    uint32
 }
 
-<<<<<<< HEAD
-func getAttrList(path string, attrList attrList, attrBuf []byte, options uint) (attrs [][]byte, err error) {
-	if len(attrBuf) < 4 {
-		return nil, errors.New("attrBuf too small")
-	}
-	attrList.bitmapCount = attrBitMapCount
-
-	var _p0 *byte
-	_p0, err = BytePtrFromString(path)
-	if err != nil {
-		return nil, err
-	}
-
-	if err := getattrlist(_p0, unsafe.Pointer(&attrList), unsafe.Pointer(&attrBuf[0]), uintptr(len(attrBuf)), int(options)); err != nil {
-		return nil, err
-	}
-	size := *(*uint32)(unsafe.Pointer(&attrBuf[0]))
-
-	// dat is the section of attrBuf that contains valid data,
-	// without the 4 byte length header. All attribute offsets
-	// are relative to dat.
-	dat := attrBuf
-	if int(size) < len(attrBuf) {
-		dat = dat[:size]
-	}
-	dat = dat[4:] // remove length prefix
-
-	for i := uint32(0); int(i) < len(dat); {
-		header := dat[i:]
-		if len(header) < 8 {
-			return attrs, errors.New("truncated attribute header")
-		}
-		datOff := *(*int32)(unsafe.Pointer(&header[0]))
-		attrLen := *(*uint32)(unsafe.Pointer(&header[4]))
-		if datOff < 0 || uint32(datOff)+attrLen > uint32(len(dat)) {
-			return attrs, errors.New("truncated results; attrBuf too small")
-		}
-		end := uint32(datOff) + attrLen
-		attrs = append(attrs, dat[datOff:end])
-		i = end
-		if r := i % 4; r != 0 {
-			i += (4 - r)
-		}
-	}
-	return
-}
-
-//sys getattrlist(path *byte, list unsafe.Pointer, buf unsafe.Pointer, size uintptr, options int) (err error)
-
-func SysctlClockinfo(name string) (*Clockinfo, error) {
-	mib, err := sysctlmib(name)
-	if err != nil {
-		return nil, err
-	}
-
-	n := uintptr(SizeofClockinfo)
-	var ci Clockinfo
-	if err := sysctl(mib, (*byte)(unsafe.Pointer(&ci)), &n, nil, 0); err != nil {
-		return nil, err
-	}
-	if n != SizeofClockinfo {
-		return nil, EIO
-	}
-	return &ci, nil
-}
-
-//sysnb pipe() (r int, w int, err error)
-=======
 //sysnb	pipe(p *[2]int32) (err error)
->>>>>>> 88236d8d
 
 func Pipe(p []int) (err error) {
 	if len(p) != 2 {
@@ -402,11 +304,7 @@
 		options)
 }
 
-<<<<<<< HEAD
-//sys setattrlist(path *byte, list unsafe.Pointer, buf unsafe.Pointer, size uintptr, options int) (err error)
-=======
 //sys	setattrlist(path *byte, list unsafe.Pointer, buf unsafe.Pointer, size uintptr, options int) (err error)
->>>>>>> 88236d8d
 
 func utimensat(dirfd int, path string, times *[2]Timespec, flags int) error {
 	// Darwin doesn't support SYS_UTIMENSAT
@@ -425,44 +323,6 @@
 
 //sys	ioctl(fd int, req uint, arg uintptr) (err error)
 
-<<<<<<< HEAD
-// ioctl itself should not be exposed directly, but additional get/set
-// functions for specific types are permissible.
-
-// IoctlSetInt performs an ioctl operation which sets an integer value
-// on fd, using the specified request number.
-func IoctlSetInt(fd int, req uint, value int) error {
-	return ioctl(fd, req, uintptr(value))
-}
-
-func ioctlSetWinsize(fd int, req uint, value *Winsize) error {
-	return ioctl(fd, req, uintptr(unsafe.Pointer(value)))
-}
-
-func ioctlSetTermios(fd int, req uint, value *Termios) error {
-	return ioctl(fd, req, uintptr(unsafe.Pointer(value)))
-}
-
-// IoctlGetInt performs an ioctl operation which gets an integer value
-// from fd, using the specified request number.
-func IoctlGetInt(fd int, req uint) (int, error) {
-	var value int
-	err := ioctl(fd, req, uintptr(unsafe.Pointer(&value)))
-	return value, err
-}
-
-func IoctlGetWinsize(fd int, req uint) (*Winsize, error) {
-	var value Winsize
-	err := ioctl(fd, req, uintptr(unsafe.Pointer(&value)))
-	return &value, err
-}
-
-func IoctlGetTermios(fd int, req uint) (*Termios, error) {
-	var value Termios
-	err := ioctl(fd, req, uintptr(unsafe.Pointer(&value)))
-	return &value, err
-}
-=======
 func IoctlCtlInfo(fd int, ctlInfo *CtlInfo) error {
 	err := ioctl(fd, CTLIOCGINFO, uintptr(unsafe.Pointer(ctlInfo)))
 	runtime.KeepAlive(ctlInfo)
@@ -493,7 +353,6 @@
 }
 
 //sys	sysctl(mib []_C_int, old *byte, oldlen *uintptr, new *byte, newlen uintptr) (err error) = SYS_SYSCTL
->>>>>>> 88236d8d
 
 func Uname(uname *Utsname) error {
 	mib := []_C_int{CTL_KERN, KERN_OSTYPE}
@@ -551,10 +410,6 @@
 	return
 }
 
-<<<<<<< HEAD
-//sys	sendfile(infd int, outfd int, offset int64, len *int64, hdtr unsafe.Pointer, flags int) (err error)
-
-=======
 func GetsockoptIPMreqn(fd, level, opt int) (*IPMreqn, error) {
 	var value IPMreqn
 	vallen := _Socklen(SizeofIPMreqn)
@@ -614,7 +469,6 @@
 //sys	shmdt(addr uintptr) (err error)
 //sys	shmget(key int, size int, flag int) (id int, err error)
 
->>>>>>> 88236d8d
 /*
  * Exposed directly
  */
@@ -640,18 +494,12 @@
 //sys	Fchmodat(dirfd int, path string, mode uint32, flags int) (err error)
 //sys	Fchown(fd int, uid int, gid int) (err error)
 //sys	Fchownat(dirfd int, path string, uid int, gid int, flags int) (err error)
-<<<<<<< HEAD
-=======
 //sys	Fclonefileat(srcDirfd int, dstDirfd int, dst string, flags int) (err error)
->>>>>>> 88236d8d
 //sys	Flock(fd int, how int) (err error)
 //sys	Fpathconf(fd int, name int) (val int, err error)
 //sys	Fsync(fd int) (err error)
 //sys	Ftruncate(fd int, length int64) (err error)
-<<<<<<< HEAD
-=======
 //sys	Getcwd(buf []byte) (n int, err error)
->>>>>>> 88236d8d
 //sys	Getdtablesize() (size int)
 //sysnb	Getegid() (egid int)
 //sysnb	Geteuid() (uid int)
