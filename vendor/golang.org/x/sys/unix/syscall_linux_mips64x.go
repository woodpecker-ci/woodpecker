--- conflicted
+++ resolved
@@ -193,13 +193,6 @@
 
 func (rsa *RawSockaddrNFCLLCP) SetServiceNameLen(length int) {
 	rsa.Service_name_len = uint64(length)
-<<<<<<< HEAD
-}
-
-func InotifyInit() (fd int, err error) {
-	return InotifyInit1(0)
-=======
->>>>>>> 07d793f7
 }
 
 //sys	poll(fds *PollFd, nfds int, timeout int) (n int, err error)
