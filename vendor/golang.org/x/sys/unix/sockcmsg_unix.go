--- conflicted
+++ resolved
@@ -2,48 +2,16 @@
 // Use of this source code is governed by a BSD-style
 // license that can be found in the LICENSE file.
 
-<<<<<<< HEAD
-// +build aix darwin dragonfly freebsd linux netbsd openbsd solaris
-=======
 //go:build aix || darwin || dragonfly || freebsd || linux || netbsd || openbsd || solaris || zos
 // +build aix darwin dragonfly freebsd linux netbsd openbsd solaris zos
->>>>>>> 88236d8d
 
 // Socket control messages
 
 package unix
 
 import (
-<<<<<<< HEAD
-	"runtime"
 	"unsafe"
 )
-
-// Round the length of a raw sockaddr up to align it properly.
-func cmsgAlignOf(salen int) int {
-	salign := SizeofPtr
-
-	switch runtime.GOOS {
-	case "darwin", "dragonfly", "solaris":
-		// NOTE: It seems like 64-bit Darwin, DragonFly BSD and
-		// Solaris kernels still require 32-bit aligned access to
-		// network subsystem.
-		if SizeofPtr == 8 {
-			salign = 4
-		}
-	case "netbsd", "openbsd":
-		// NetBSD and OpenBSD armv7 require 64-bit alignment.
-		if runtime.GOARCH == "arm" {
-			salign = 8
-		}
-	}
-
-	return (salen + salign - 1) & ^(salign - 1)
-}
-=======
-	"unsafe"
-)
->>>>>>> 88236d8d
 
 // CmsgLen returns the value to store in the Len field of the Cmsghdr
 // structure, taking into account any necessary alignment.
