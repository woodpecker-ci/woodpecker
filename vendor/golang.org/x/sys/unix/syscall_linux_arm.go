--- conflicted
+++ resolved
@@ -13,30 +13,6 @@
 
 func setTimespec(sec, nsec int64) Timespec {
 	return Timespec{Sec: int32(sec), Nsec: int32(nsec)}
-<<<<<<< HEAD
-}
-
-func setTimeval(sec, usec int64) Timeval {
-	return Timeval{Sec: int32(sec), Usec: int32(usec)}
-}
-
-//sysnb	pipe(p *[2]_C_int) (err error)
-
-func Pipe(p []int) (err error) {
-	if len(p) != 2 {
-		return EINVAL
-	}
-	var pp [2]_C_int
-	// Try pipe2 first for Android O, then try pipe for kernel 2.6.23.
-	err = pipe2(&pp, 0)
-	if err == ENOSYS {
-		err = pipe(&pp)
-	}
-	p[0] = int(pp[0])
-	p[1] = int(pp[1])
-	return
-=======
->>>>>>> 88236d8d
 }
 
 func setTimeval(sec, usec int64) Timeval {
@@ -70,11 +46,6 @@
 
 // 64-bit file system and 32-bit uid calls
 // (16-bit uid calls are not always supported in newer kernels)
-<<<<<<< HEAD
-//sys	Dup2(oldfd int, newfd int) (err error)
-//sysnb	EpollCreate(size int) (fd int, err error)
-=======
->>>>>>> 88236d8d
 //sys	EpollWait(epfd int, events []EpollEvent, msec int) (n int, err error)
 //sys	Fchown(fd int, uid int, gid int) (err error) = SYS_FCHOWN32
 //sys	Fstat(fd int, stat *Stat_t) (err error) = SYS_FSTAT64
@@ -126,13 +97,8 @@
 
 //sys	utimes(path string, times *[2]Timeval) (err error)
 
-<<<<<<< HEAD
-//sys   Pread(fd int, p []byte, offset int64) (n int, err error) = SYS_PREAD64
-//sys   Pwrite(fd int, p []byte, offset int64) (n int, err error) = SYS_PWRITE64
-=======
 //sys	Pread(fd int, p []byte, offset int64) (n int, err error) = SYS_PREAD64
 //sys	Pwrite(fd int, p []byte, offset int64) (n int, err error) = SYS_PWRITE64
->>>>>>> 88236d8d
 //sys	Truncate(path string, length int64) (err error) = SYS_TRUNCATE64
 //sys	Ftruncate(fd int, length int64) (err error) = SYS_FTRUNCATE64
 
@@ -257,18 +223,8 @@
 	cmsg.Len = uint32(length)
 }
 
-<<<<<<< HEAD
-//sys	poll(fds *PollFd, nfds int, timeout int) (n int, err error)
-
-func Poll(fds []PollFd, timeout int) (n int, err error) {
-	if len(fds) == 0 {
-		return poll(nil, 0, timeout)
-	}
-	return poll(&fds[0], len(fds), timeout)
-=======
 func (rsa *RawSockaddrNFCLLCP) SetServiceNameLen(length int) {
 	rsa.Service_name_len = uint32(length)
->>>>>>> 88236d8d
 }
 
 //sys	armSyncFileRange(fd int, flags int, off int64, n int64) (err error) = SYS_ARM_SYNC_FILE_RANGE
@@ -277,8 +233,6 @@
 	// The sync_file_range and arm_sync_file_range syscalls differ only in the
 	// order of their arguments.
 	return armSyncFileRange(fd, flags, off, n)
-<<<<<<< HEAD
-=======
 }
 
 //sys	kexecFileLoad(kernelFd int, initrdFd int, cmdlineLen int, cmdline string, flags int) (err error)
@@ -292,5 +246,4 @@
 		cmdlineLen++
 	}
 	return kexecFileLoad(kernelFd, initrdFd, cmdlineLen, cmdline, flags)
->>>>>>> 88236d8d
 }