// Copyright 2014 The Go Authors. All rights reserved.
// Use of this source code is governed by a BSD-style
// license that can be found in the LICENSE file.

package oauth2

import (
	"errors"
	"log"
	"net/http"
	"sync"
)

// Transport is an http.RoundTripper that makes OAuth 2.0 HTTP requests,
// wrapping a base RoundTripper and adding an Authorization header
// with a token from the supplied Sources.
//
// Transport is a low-level mechanism. Most code will use the
// higher-level Config.Client method instead.
type Transport struct {
	// Source supplies the token to add to outgoing requests'
	// Authorization headers.
	Source TokenSource

	// Base is the base RoundTripper used to make HTTP requests.
	// If nil, http.DefaultTransport is used.
	Base http.RoundTripper
}

// RoundTrip authorizes and authenticates the request with an
// access token from Transport's Source.
func (t *Transport) RoundTrip(req *http.Request) (*http.Response, error) {
	reqBodyClosed := false
	if req.Body != nil {
		defer func() {
			if !reqBodyClosed {
				req.Body.Close()
			}
		}()
	}

	if t.Source == nil {
		return nil, errors.New("oauth2: Transport's Source is nil")
	}
	token, err := t.Source.Token()
	if err != nil {
		return nil, err
	}

	req2 := cloneRequest(req) // per RoundTripper contract
	token.SetAuthHeader(req2)
<<<<<<< HEAD
	t.setModReq(req, req2)
	res, err := t.base().RoundTrip(req2)

	// req.Body is assumed to have been closed by the base RoundTripper.
	reqBodyClosed = true

	if err != nil {
		t.setModReq(req, nil)
		return nil, err
	}
	res.Body = &onEOFReader{
		rc: res.Body,
		fn: func() { t.setModReq(req, nil) },
	}
	return res, nil
=======

	// req.Body is assumed to be closed by the base RoundTripper.
	reqBodyClosed = true
	return t.base().RoundTrip(req2)
>>>>>>> 88236d8d
}

var cancelOnce sync.Once

// CancelRequest does nothing. It used to be a legacy cancellation mechanism
// but now only it only logs on first use to warn that it's deprecated.
//
// Deprecated: use contexts for cancellation instead.
func (t *Transport) CancelRequest(req *http.Request) {
	cancelOnce.Do(func() {
		log.Printf("deprecated: golang.org/x/oauth2: Transport.CancelRequest no longer does anything; use contexts")
	})
}

func (t *Transport) base() http.RoundTripper {
	if t.Base != nil {
		return t.Base
	}
	return http.DefaultTransport
}

// cloneRequest returns a clone of the provided *http.Request.
// The clone is a shallow copy of the struct and its Header map.
func cloneRequest(r *http.Request) *http.Request {
	// shallow copy of the struct
	r2 := new(http.Request)
	*r2 = *r
	// deep copy of the Header
	r2.Header = make(http.Header, len(r.Header))
	for k, s := range r.Header {
		r2.Header[k] = append([]string(nil), s...)
	}
	return r2
}<|MERGE_RESOLUTION|>--- conflicted
+++ resolved
@@ -49,28 +49,10 @@
 
 	req2 := cloneRequest(req) // per RoundTripper contract
 	token.SetAuthHeader(req2)
-<<<<<<< HEAD
-	t.setModReq(req, req2)
-	res, err := t.base().RoundTrip(req2)
-
-	// req.Body is assumed to have been closed by the base RoundTripper.
-	reqBodyClosed = true
-
-	if err != nil {
-		t.setModReq(req, nil)
-		return nil, err
-	}
-	res.Body = &onEOFReader{
-		rc: res.Body,
-		fn: func() { t.setModReq(req, nil) },
-	}
-	return res, nil
-=======
 
 	// req.Body is assumed to be closed by the base RoundTripper.
 	reqBodyClosed = true
 	return t.base().RoundTrip(req2)
->>>>>>> 88236d8d
 }
 
 var cancelOnce sync.Once
