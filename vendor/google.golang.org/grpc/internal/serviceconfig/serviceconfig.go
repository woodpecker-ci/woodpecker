/*
 *
 * Copyright 2020 gRPC authors.
 *
 * Licensed under the Apache License, Version 2.0 (the "License");
 * you may not use this file except in compliance with the License.
 * You may obtain a copy of the License at
 *
 *     http://www.apache.org/licenses/LICENSE-2.0
 *
 * Unless required by applicable law or agreed to in writing, software
 * distributed under the License is distributed on an "AS IS" BASIS,
 * WITHOUT WARRANTIES OR CONDITIONS OF ANY KIND, either express or implied.
 * See the License for the specific language governing permissions and
 * limitations under the License.
 *
 */

// Package serviceconfig contains utility functions to parse service config.
package serviceconfig

import (
	"encoding/json"
	"fmt"
	"time"

	"google.golang.org/grpc/balancer"
	"google.golang.org/grpc/codes"
	"google.golang.org/grpc/grpclog"
	externalserviceconfig "google.golang.org/grpc/serviceconfig"
)

var logger = grpclog.Component("core")

// BalancerConfig wraps the name and config associated with one load balancing
// policy. It corresponds to a single entry of the loadBalancingConfig field
// from ServiceConfig.
//
// It implements the json.Unmarshaler interface.
//
// https://github.com/grpc/grpc-proto/blob/54713b1e8bc6ed2d4f25fb4dff527842150b91b2/grpc/service_config/service_config.proto#L247
type BalancerConfig struct {
	Name   string
	Config externalserviceconfig.LoadBalancingConfig
}

type intermediateBalancerConfig []map[string]json.RawMessage

// MarshalJSON implements the json.Marshaler interface.
//
// It marshals the balancer and config into a length-1 slice
// ([]map[string]config).
func (bc *BalancerConfig) MarshalJSON() ([]byte, error) {
	if bc.Config == nil {
		// If config is nil, return empty config `{}`.
		return []byte(fmt.Sprintf(`[{%q: %v}]`, bc.Name, "{}")), nil
	}
	c, err := json.Marshal(bc.Config)
	if err != nil {
		return nil, err
	}
	return []byte(fmt.Sprintf(`[{%q: %s}]`, bc.Name, c)), nil
}

// UnmarshalJSON implements the json.Unmarshaler interface.
//
// ServiceConfig contains a list of loadBalancingConfigs, each with a name and
// config. This method iterates through that list in order, and stops at the
// first policy that is supported.
// - If the config for the first supported policy is invalid, the whole service
//   config is invalid.
// - If the list doesn't contain any supported policy, the whole service config
//   is invalid.
func (bc *BalancerConfig) UnmarshalJSON(b []byte) error {
	var ir intermediateBalancerConfig
	err := json.Unmarshal(b, &ir)
	if err != nil {
		return err
	}

	var names []string
	for i, lbcfg := range ir {
		if len(lbcfg) != 1 {
			return fmt.Errorf("invalid loadBalancingConfig: entry %v does not contain exactly 1 policy/config pair: %q", i, lbcfg)
		}

		var (
			name    string
			jsonCfg json.RawMessage
		)
		// Get the key:value pair from the map. We have already made sure that
		// the map contains a single entry.
		for name, jsonCfg = range lbcfg {
		}

		names = append(names, name)
		builder := balancer.Get(name)
		if builder == nil {
			// If the balancer is not registered, move on to the next config.
			// This is not an error.
			continue
		}
		bc.Name = name

		parser, ok := builder.(balancer.ConfigParser)
		if !ok {
			if string(jsonCfg) != "{}" {
				logger.Warningf("non-empty balancer configuration %q, but balancer does not implement ParseConfig", string(jsonCfg))
			}
			// Stop at this, though the builder doesn't support parsing config.
			return nil
		}

		cfg, err := parser.ParseConfig(jsonCfg)
		if err != nil {
			return fmt.Errorf("error parsing loadBalancingConfig for policy %q: %v", name, err)
		}
		bc.Config = cfg
		return nil
	}
	// This is reached when the for loop iterates over all entries, but didn't
	// return. This means we had a loadBalancingConfig slice but did not
	// encounter a registered policy. The config is considered invalid in this
	// case.
<<<<<<< HEAD
	return fmt.Errorf("invalid loadBalancingConfig: no supported policies found")
=======
	return fmt.Errorf("invalid loadBalancingConfig: no supported policies found in %v", names)
>>>>>>> 0bb62be3
}

// MethodConfig defines the configuration recommended by the service providers for a
// particular method.
type MethodConfig struct {
	// WaitForReady indicates whether RPCs sent to this method should wait until
	// the connection is ready by default (!failfast). The value specified via the
	// gRPC client API will override the value set here.
	WaitForReady *bool
	// Timeout is the default timeout for RPCs sent to this method. The actual
	// deadline used will be the minimum of the value specified here and the value
	// set by the application via the gRPC client API.  If either one is not set,
	// then the other will be used.  If neither is set, then the RPC has no deadline.
	Timeout *time.Duration
	// MaxReqSize is the maximum allowed payload size for an individual request in a
	// stream (client->server) in bytes. The size which is measured is the serialized
	// payload after per-message compression (but before stream compression) in bytes.
	// The actual value used is the minimum of the value specified here and the value set
	// by the application via the gRPC client API. If either one is not set, then the other
	// will be used.  If neither is set, then the built-in default is used.
	MaxReqSize *int
	// MaxRespSize is the maximum allowed payload size for an individual response in a
	// stream (server->client) in bytes.
	MaxRespSize *int
	// RetryPolicy configures retry options for the method.
	RetryPolicy *RetryPolicy
}

// RetryPolicy defines the go-native version of the retry policy defined by the
// service config here:
// https://github.com/grpc/proposal/blob/master/A6-client-retries.md#integration-with-service-config
type RetryPolicy struct {
	// MaxAttempts is the maximum number of attempts, including the original RPC.
	//
	// This field is required and must be two or greater.
	MaxAttempts int

	// Exponential backoff parameters. The initial retry attempt will occur at
	// random(0, initialBackoff). In general, the nth attempt will occur at
	// random(0,
	//   min(initialBackoff*backoffMultiplier**(n-1), maxBackoff)).
	//
	// These fields are required and must be greater than zero.
	InitialBackoff    time.Duration
	MaxBackoff        time.Duration
	BackoffMultiplier float64

	// The set of status codes which may be retried.
	//
	// Status codes are specified as strings, e.g., "UNAVAILABLE".
	//
	// This field is required and must be non-empty.
	// Note: a set is used to store this for easy lookup.
	RetryableStatusCodes map[codes.Code]bool
}<|MERGE_RESOLUTION|>--- conflicted
+++ resolved
@@ -122,11 +122,7 @@
 	// return. This means we had a loadBalancingConfig slice but did not
 	// encounter a registered policy. The config is considered invalid in this
 	// case.
-<<<<<<< HEAD
-	return fmt.Errorf("invalid loadBalancingConfig: no supported policies found")
-=======
 	return fmt.Errorf("invalid loadBalancingConfig: no supported policies found in %v", names)
->>>>>>> 0bb62be3
 }
 
 // MethodConfig defines the configuration recommended by the service providers for a
