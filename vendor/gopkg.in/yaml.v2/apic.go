package yaml

import (
	"io"
)

func yaml_insert_token(parser *yaml_parser_t, pos int, token *yaml_token_t) {
	//fmt.Println("yaml_insert_token", "pos:", pos, "typ:", token.typ, "head:", parser.tokens_head, "len:", len(parser.tokens))

	// Check if we can move the queue at the beginning of the buffer.
	if parser.tokens_head > 0 && len(parser.tokens) == cap(parser.tokens) {
		if parser.tokens_head != len(parser.tokens) {
			copy(parser.tokens, parser.tokens[parser.tokens_head:])
		}
		parser.tokens = parser.tokens[:len(parser.tokens)-parser.tokens_head]
		parser.tokens_head = 0
	}
	parser.tokens = append(parser.tokens, *token)
	if pos < 0 {
		return
	}
	copy(parser.tokens[parser.tokens_head+pos+1:], parser.tokens[parser.tokens_head+pos:])
	parser.tokens[parser.tokens_head+pos] = *token
}

// Create a new parser object.
func yaml_parser_initialize(parser *yaml_parser_t) bool {
	*parser = yaml_parser_t{
		raw_buffer: make([]byte, 0, input_raw_buffer_size),
		buffer:     make([]byte, 0, input_buffer_size),
	}
	return true
}

// Destroy a parser object.
func yaml_parser_delete(parser *yaml_parser_t) {
	*parser = yaml_parser_t{}
}

// String read handler.
func yaml_string_read_handler(parser *yaml_parser_t, buffer []byte) (n int, err error) {
	if parser.input_pos == len(parser.input) {
		return 0, io.EOF
	}
	n = copy(buffer, parser.input[parser.input_pos:])
	parser.input_pos += n
	return n, nil
}

// Reader read handler.
func yaml_reader_read_handler(parser *yaml_parser_t, buffer []byte) (n int, err error) {
	return parser.input_reader.Read(buffer)
}

// Set a string input.
func yaml_parser_set_input_string(parser *yaml_parser_t, input []byte) {
	if parser.read_handler != nil {
		panic("must set the input source only once")
	}
	parser.read_handler = yaml_string_read_handler
	parser.input = input
	parser.input_pos = 0
}

// Set a file input.
func yaml_parser_set_input_reader(parser *yaml_parser_t, r io.Reader) {
	if parser.read_handler != nil {
		panic("must set the input source only once")
	}
	parser.read_handler = yaml_reader_read_handler
	parser.input_reader = r
}

// Set the source encoding.
func yaml_parser_set_encoding(parser *yaml_parser_t, encoding yaml_encoding_t) {
	if parser.encoding != yaml_ANY_ENCODING {
		panic("must set the encoding only once")
	}
	parser.encoding = encoding
}

var disableLineWrapping = false

// Create a new emitter object.
func yaml_emitter_initialize(emitter *yaml_emitter_t) {
	*emitter = yaml_emitter_t{
		buffer:     make([]byte, output_buffer_size),
		raw_buffer: make([]byte, 0, output_raw_buffer_size),
		states:     make([]yaml_emitter_state_t, 0, initial_stack_size),
		events:     make([]yaml_event_t, 0, initial_queue_size),
	}
<<<<<<< HEAD
=======
	if disableLineWrapping {
		emitter.best_width = -1
	}
>>>>>>> 88236d8d
}

// Destroy an emitter object.
func yaml_emitter_delete(emitter *yaml_emitter_t) {
	*emitter = yaml_emitter_t{}
}

// String write handler.
func yaml_string_write_handler(emitter *yaml_emitter_t, buffer []byte) error {
	*emitter.output_buffer = append(*emitter.output_buffer, buffer...)
	return nil
}

// yaml_writer_write_handler uses emitter.output_writer to write the
// emitted text.
func yaml_writer_write_handler(emitter *yaml_emitter_t, buffer []byte) error {
	_, err := emitter.output_writer.Write(buffer)
	return err
}

// Set a string output.
func yaml_emitter_set_output_string(emitter *yaml_emitter_t, output_buffer *[]byte) {
	if emitter.write_handler != nil {
		panic("must set the output target only once")
	}
	emitter.write_handler = yaml_string_write_handler
	emitter.output_buffer = output_buffer
}

// Set a file output.
func yaml_emitter_set_output_writer(emitter *yaml_emitter_t, w io.Writer) {
	if emitter.write_handler != nil {
		panic("must set the output target only once")
	}
	emitter.write_handler = yaml_writer_write_handler
	emitter.output_writer = w
}

// Set the output encoding.
func yaml_emitter_set_encoding(emitter *yaml_emitter_t, encoding yaml_encoding_t) {
	if emitter.encoding != yaml_ANY_ENCODING {
		panic("must set the output encoding only once")
	}
	emitter.encoding = encoding
}

// Set the canonical output style.
func yaml_emitter_set_canonical(emitter *yaml_emitter_t, canonical bool) {
	emitter.canonical = canonical
}

//// Set the indentation increment.
func yaml_emitter_set_indent(emitter *yaml_emitter_t, indent int) {
	if indent < 2 || indent > 9 {
		indent = 2
	}
	emitter.best_indent = indent
}

// Set the preferred line width.
func yaml_emitter_set_width(emitter *yaml_emitter_t, width int) {
	if width < 0 {
		width = -1
	}
	emitter.best_width = width
}

// Set if unescaped non-ASCII characters are allowed.
func yaml_emitter_set_unicode(emitter *yaml_emitter_t, unicode bool) {
	emitter.unicode = unicode
}

// Set the preferred line break character.
func yaml_emitter_set_break(emitter *yaml_emitter_t, line_break yaml_break_t) {
	emitter.line_break = line_break
}

///*
// * Destroy a token object.
// */
//
//YAML_DECLARE(void)
//yaml_token_delete(yaml_token_t *token)
//{
//    assert(token);  // Non-NULL token object expected.
//
//    switch (token.type)
//    {
//        case YAML_TAG_DIRECTIVE_TOKEN:
//            yaml_free(token.data.tag_directive.handle);
//            yaml_free(token.data.tag_directive.prefix);
//            break;
//
//        case YAML_ALIAS_TOKEN:
//            yaml_free(token.data.alias.value);
//            break;
//
//        case YAML_ANCHOR_TOKEN:
//            yaml_free(token.data.anchor.value);
//            break;
//
//        case YAML_TAG_TOKEN:
//            yaml_free(token.data.tag.handle);
//            yaml_free(token.data.tag.suffix);
//            break;
//
//        case YAML_SCALAR_TOKEN:
//            yaml_free(token.data.scalar.value);
//            break;
//
//        default:
//            break;
//    }
//
//    memset(token, 0, sizeof(yaml_token_t));
//}
//
///*
// * Check if a string is a valid UTF-8 sequence.
// *
// * Check 'reader.c' for more details on UTF-8 encoding.
// */
//
//static int
//yaml_check_utf8(yaml_char_t *start, size_t length)
//{
//    yaml_char_t *end = start+length;
//    yaml_char_t *pointer = start;
//
//    while (pointer < end) {
//        unsigned char octet;
//        unsigned int width;
//        unsigned int value;
//        size_t k;
//
//        octet = pointer[0];
//        width = (octet & 0x80) == 0x00 ? 1 :
//                (octet & 0xE0) == 0xC0 ? 2 :
//                (octet & 0xF0) == 0xE0 ? 3 :
//                (octet & 0xF8) == 0xF0 ? 4 : 0;
//        value = (octet & 0x80) == 0x00 ? octet & 0x7F :
//                (octet & 0xE0) == 0xC0 ? octet & 0x1F :
//                (octet & 0xF0) == 0xE0 ? octet & 0x0F :
//                (octet & 0xF8) == 0xF0 ? octet & 0x07 : 0;
//        if (!width) return 0;
//        if (pointer+width > end) return 0;
//        for (k = 1; k < width; k ++) {
//            octet = pointer[k];
//            if ((octet & 0xC0) != 0x80) return 0;
//            value = (value << 6) + (octet & 0x3F);
//        }
//        if (!((width == 1) ||
//            (width == 2 && value >= 0x80) ||
//            (width == 3 && value >= 0x800) ||
//            (width == 4 && value >= 0x10000))) return 0;
//
//        pointer += width;
//    }
//
//    return 1;
//}
//

// Create STREAM-START.
func yaml_stream_start_event_initialize(event *yaml_event_t, encoding yaml_encoding_t) {
	*event = yaml_event_t{
		typ:      yaml_STREAM_START_EVENT,
		encoding: encoding,
	}
}

// Create STREAM-END.
func yaml_stream_end_event_initialize(event *yaml_event_t) {
	*event = yaml_event_t{
		typ: yaml_STREAM_END_EVENT,
	}
}

// Create DOCUMENT-START.
func yaml_document_start_event_initialize(
	event *yaml_event_t,
	version_directive *yaml_version_directive_t,
	tag_directives []yaml_tag_directive_t,
	implicit bool,
) {
	*event = yaml_event_t{
		typ:               yaml_DOCUMENT_START_EVENT,
		version_directive: version_directive,
		tag_directives:    tag_directives,
		implicit:          implicit,
	}
}

// Create DOCUMENT-END.
func yaml_document_end_event_initialize(event *yaml_event_t, implicit bool) {
	*event = yaml_event_t{
		typ:      yaml_DOCUMENT_END_EVENT,
		implicit: implicit,
	}
}

///*
// * Create ALIAS.
// */
//
//YAML_DECLARE(int)
//yaml_alias_event_initialize(event *yaml_event_t, anchor *yaml_char_t)
//{
//    mark yaml_mark_t = { 0, 0, 0 }
//    anchor_copy *yaml_char_t = NULL
//
//    assert(event) // Non-NULL event object is expected.
//    assert(anchor) // Non-NULL anchor is expected.
//
//    if (!yaml_check_utf8(anchor, strlen((char *)anchor))) return 0
//
//    anchor_copy = yaml_strdup(anchor)
//    if (!anchor_copy)
//        return 0
//
//    ALIAS_EVENT_INIT(*event, anchor_copy, mark, mark)
//
//    return 1
//}

// Create SCALAR.
func yaml_scalar_event_initialize(event *yaml_event_t, anchor, tag, value []byte, plain_implicit, quoted_implicit bool, style yaml_scalar_style_t) bool {
	*event = yaml_event_t{
		typ:             yaml_SCALAR_EVENT,
		anchor:          anchor,
		tag:             tag,
		value:           value,
		implicit:        plain_implicit,
		quoted_implicit: quoted_implicit,
		style:           yaml_style_t(style),
	}
	return true
}

// Create SEQUENCE-START.
func yaml_sequence_start_event_initialize(event *yaml_event_t, anchor, tag []byte, implicit bool, style yaml_sequence_style_t) bool {
	*event = yaml_event_t{
		typ:      yaml_SEQUENCE_START_EVENT,
		anchor:   anchor,
		tag:      tag,
		implicit: implicit,
		style:    yaml_style_t(style),
	}
	return true
}

// Create SEQUENCE-END.
func yaml_sequence_end_event_initialize(event *yaml_event_t) bool {
	*event = yaml_event_t{
		typ: yaml_SEQUENCE_END_EVENT,
	}
	return true
}

// Create MAPPING-START.
func yaml_mapping_start_event_initialize(event *yaml_event_t, anchor, tag []byte, implicit bool, style yaml_mapping_style_t) {
	*event = yaml_event_t{
		typ:      yaml_MAPPING_START_EVENT,
		anchor:   anchor,
		tag:      tag,
		implicit: implicit,
		style:    yaml_style_t(style),
	}
}

// Create MAPPING-END.
func yaml_mapping_end_event_initialize(event *yaml_event_t) {
	*event = yaml_event_t{
		typ: yaml_MAPPING_END_EVENT,
	}
}

// Destroy an event object.
func yaml_event_delete(event *yaml_event_t) {
	*event = yaml_event_t{}
}

///*
// * Create a document object.
// */
//
//YAML_DECLARE(int)
//yaml_document_initialize(document *yaml_document_t,
//        version_directive *yaml_version_directive_t,
//        tag_directives_start *yaml_tag_directive_t,
//        tag_directives_end *yaml_tag_directive_t,
//        start_implicit int, end_implicit int)
//{
//    struct {
//        error yaml_error_type_t
//    } context
//    struct {
//        start *yaml_node_t
//        end *yaml_node_t
//        top *yaml_node_t
//    } nodes = { NULL, NULL, NULL }
//    version_directive_copy *yaml_version_directive_t = NULL
//    struct {
//        start *yaml_tag_directive_t
//        end *yaml_tag_directive_t
//        top *yaml_tag_directive_t
//    } tag_directives_copy = { NULL, NULL, NULL }
//    value yaml_tag_directive_t = { NULL, NULL }
//    mark yaml_mark_t = { 0, 0, 0 }
//
//    assert(document) // Non-NULL document object is expected.
//    assert((tag_directives_start && tag_directives_end) ||
//            (tag_directives_start == tag_directives_end))
//                            // Valid tag directives are expected.
//
//    if (!STACK_INIT(&context, nodes, INITIAL_STACK_SIZE)) goto error
//
//    if (version_directive) {
//        version_directive_copy = yaml_malloc(sizeof(yaml_version_directive_t))
//        if (!version_directive_copy) goto error
//        version_directive_copy.major = version_directive.major
//        version_directive_copy.minor = version_directive.minor
//    }
//
//    if (tag_directives_start != tag_directives_end) {
//        tag_directive *yaml_tag_directive_t
//        if (!STACK_INIT(&context, tag_directives_copy, INITIAL_STACK_SIZE))
//            goto error
//        for (tag_directive = tag_directives_start
//                tag_directive != tag_directives_end; tag_directive ++) {
//            assert(tag_directive.handle)
//            assert(tag_directive.prefix)
//            if (!yaml_check_utf8(tag_directive.handle,
//                        strlen((char *)tag_directive.handle)))
//                goto error
//            if (!yaml_check_utf8(tag_directive.prefix,
//                        strlen((char *)tag_directive.prefix)))
//                goto error
//            value.handle = yaml_strdup(tag_directive.handle)
//            value.prefix = yaml_strdup(tag_directive.prefix)
//            if (!value.handle || !value.prefix) goto error
//            if (!PUSH(&context, tag_directives_copy, value))
//                goto error
//            value.handle = NULL
//            value.prefix = NULL
//        }
//    }
//
//    DOCUMENT_INIT(*document, nodes.start, nodes.end, version_directive_copy,
//            tag_directives_copy.start, tag_directives_copy.top,
//            start_implicit, end_implicit, mark, mark)
//
//    return 1
//
//error:
//    STACK_DEL(&context, nodes)
//    yaml_free(version_directive_copy)
//    while (!STACK_EMPTY(&context, tag_directives_copy)) {
//        value yaml_tag_directive_t = POP(&context, tag_directives_copy)
//        yaml_free(value.handle)
//        yaml_free(value.prefix)
//    }
//    STACK_DEL(&context, tag_directives_copy)
//    yaml_free(value.handle)
//    yaml_free(value.prefix)
//
//    return 0
//}
//
///*
// * Destroy a document object.
// */
//
//YAML_DECLARE(void)
//yaml_document_delete(document *yaml_document_t)
//{
//    struct {
//        error yaml_error_type_t
//    } context
//    tag_directive *yaml_tag_directive_t
//
//    context.error = YAML_NO_ERROR // Eliminate a compiler warning.
//
//    assert(document) // Non-NULL document object is expected.
//
//    while (!STACK_EMPTY(&context, document.nodes)) {
//        node yaml_node_t = POP(&context, document.nodes)
//        yaml_free(node.tag)
//        switch (node.type) {
//            case YAML_SCALAR_NODE:
//                yaml_free(node.data.scalar.value)
//                break
//            case YAML_SEQUENCE_NODE:
//                STACK_DEL(&context, node.data.sequence.items)
//                break
//            case YAML_MAPPING_NODE:
//                STACK_DEL(&context, node.data.mapping.pairs)
//                break
//            default:
//                assert(0) // Should not happen.
//        }
//    }
//    STACK_DEL(&context, document.nodes)
//
//    yaml_free(document.version_directive)
//    for (tag_directive = document.tag_directives.start
//            tag_directive != document.tag_directives.end
//            tag_directive++) {
//        yaml_free(tag_directive.handle)
//        yaml_free(tag_directive.prefix)
//    }
//    yaml_free(document.tag_directives.start)
//
//    memset(document, 0, sizeof(yaml_document_t))
//}
//
///**
// * Get a document node.
// */
//
//YAML_DECLARE(yaml_node_t *)
//yaml_document_get_node(document *yaml_document_t, index int)
//{
//    assert(document) // Non-NULL document object is expected.
//
//    if (index > 0 && document.nodes.start + index <= document.nodes.top) {
//        return document.nodes.start + index - 1
//    }
//    return NULL
//}
//
///**
// * Get the root object.
// */
//
//YAML_DECLARE(yaml_node_t *)
//yaml_document_get_root_node(document *yaml_document_t)
//{
//    assert(document) // Non-NULL document object is expected.
//
//    if (document.nodes.top != document.nodes.start) {
//        return document.nodes.start
//    }
//    return NULL
//}
//
///*
// * Add a scalar node to a document.
// */
//
//YAML_DECLARE(int)
//yaml_document_add_scalar(document *yaml_document_t,
//        tag *yaml_char_t, value *yaml_char_t, length int,
//        style yaml_scalar_style_t)
//{
//    struct {
//        error yaml_error_type_t
//    } context
//    mark yaml_mark_t = { 0, 0, 0 }
//    tag_copy *yaml_char_t = NULL
//    value_copy *yaml_char_t = NULL
//    node yaml_node_t
//
//    assert(document) // Non-NULL document object is expected.
//    assert(value) // Non-NULL value is expected.
//
//    if (!tag) {
//        tag = (yaml_char_t *)YAML_DEFAULT_SCALAR_TAG
//    }
//
//    if (!yaml_check_utf8(tag, strlen((char *)tag))) goto error
//    tag_copy = yaml_strdup(tag)
//    if (!tag_copy) goto error
//
//    if (length < 0) {
//        length = strlen((char *)value)
//    }
//
//    if (!yaml_check_utf8(value, length)) goto error
//    value_copy = yaml_malloc(length+1)
//    if (!value_copy) goto error
//    memcpy(value_copy, value, length)
//    value_copy[length] = '\0'
//
//    SCALAR_NODE_INIT(node, tag_copy, value_copy, length, style, mark, mark)
//    if (!PUSH(&context, document.nodes, node)) goto error
//
//    return document.nodes.top - document.nodes.start
//
//error:
//    yaml_free(tag_copy)
//    yaml_free(value_copy)
//
//    return 0
//}
//
///*
// * Add a sequence node to a document.
// */
//
//YAML_DECLARE(int)
//yaml_document_add_sequence(document *yaml_document_t,
//        tag *yaml_char_t, style yaml_sequence_style_t)
//{
//    struct {
//        error yaml_error_type_t
//    } context
//    mark yaml_mark_t = { 0, 0, 0 }
//    tag_copy *yaml_char_t = NULL
//    struct {
//        start *yaml_node_item_t
//        end *yaml_node_item_t
//        top *yaml_node_item_t
//    } items = { NULL, NULL, NULL }
//    node yaml_node_t
//
//    assert(document) // Non-NULL document object is expected.
//
//    if (!tag) {
//        tag = (yaml_char_t *)YAML_DEFAULT_SEQUENCE_TAG
//    }
//
//    if (!yaml_check_utf8(tag, strlen((char *)tag))) goto error
//    tag_copy = yaml_strdup(tag)
//    if (!tag_copy) goto error
//
//    if (!STACK_INIT(&context, items, INITIAL_STACK_SIZE)) goto error
//
//    SEQUENCE_NODE_INIT(node, tag_copy, items.start, items.end,
//            style, mark, mark)
//    if (!PUSH(&context, document.nodes, node)) goto error
//
//    return document.nodes.top - document.nodes.start
//
//error:
//    STACK_DEL(&context, items)
//    yaml_free(tag_copy)
//
//    return 0
//}
//
///*
// * Add a mapping node to a document.
// */
//
//YAML_DECLARE(int)
//yaml_document_add_mapping(document *yaml_document_t,
//        tag *yaml_char_t, style yaml_mapping_style_t)
//{
//    struct {
//        error yaml_error_type_t
//    } context
//    mark yaml_mark_t = { 0, 0, 0 }
//    tag_copy *yaml_char_t = NULL
//    struct {
//        start *yaml_node_pair_t
//        end *yaml_node_pair_t
//        top *yaml_node_pair_t
//    } pairs = { NULL, NULL, NULL }
//    node yaml_node_t
//
//    assert(document) // Non-NULL document object is expected.
//
//    if (!tag) {
//        tag = (yaml_char_t *)YAML_DEFAULT_MAPPING_TAG
//    }
//
//    if (!yaml_check_utf8(tag, strlen((char *)tag))) goto error
//    tag_copy = yaml_strdup(tag)
//    if (!tag_copy) goto error
//
//    if (!STACK_INIT(&context, pairs, INITIAL_STACK_SIZE)) goto error
//
//    MAPPING_NODE_INIT(node, tag_copy, pairs.start, pairs.end,
//            style, mark, mark)
//    if (!PUSH(&context, document.nodes, node)) goto error
//
//    return document.nodes.top - document.nodes.start
//
//error:
//    STACK_DEL(&context, pairs)
//    yaml_free(tag_copy)
//
//    return 0
//}
//
///*
// * Append an item to a sequence node.
// */
//
//YAML_DECLARE(int)
//yaml_document_append_sequence_item(document *yaml_document_t,
//        sequence int, item int)
//{
//    struct {
//        error yaml_error_type_t
//    } context
//
//    assert(document) // Non-NULL document is required.
//    assert(sequence > 0
//            && document.nodes.start + sequence <= document.nodes.top)
//                            // Valid sequence id is required.
//    assert(document.nodes.start[sequence-1].type == YAML_SEQUENCE_NODE)
//                            // A sequence node is required.
//    assert(item > 0 && document.nodes.start + item <= document.nodes.top)
//                            // Valid item id is required.
//
//    if (!PUSH(&context,
//                document.nodes.start[sequence-1].data.sequence.items, item))
//        return 0
//
//    return 1
//}
//
///*
// * Append a pair of a key and a value to a mapping node.
// */
//
//YAML_DECLARE(int)
//yaml_document_append_mapping_pair(document *yaml_document_t,
//        mapping int, key int, value int)
//{
//    struct {
//        error yaml_error_type_t
//    } context
//
//    pair yaml_node_pair_t
//
//    assert(document) // Non-NULL document is required.
//    assert(mapping > 0
//            && document.nodes.start + mapping <= document.nodes.top)
//                            // Valid mapping id is required.
//    assert(document.nodes.start[mapping-1].type == YAML_MAPPING_NODE)
//                            // A mapping node is required.
//    assert(key > 0 && document.nodes.start + key <= document.nodes.top)
//                            // Valid key id is required.
//    assert(value > 0 && document.nodes.start + value <= document.nodes.top)
//                            // Valid value id is required.
//
//    pair.key = key
//    pair.value = value
//
//    if (!PUSH(&context,
//                document.nodes.start[mapping-1].data.mapping.pairs, pair))
//        return 0
//
//    return 1
//}
//
//<|MERGE_RESOLUTION|>--- conflicted
+++ resolved
@@ -89,12 +89,9 @@
 		states:     make([]yaml_emitter_state_t, 0, initial_stack_size),
 		events:     make([]yaml_event_t, 0, initial_queue_size),
 	}
-<<<<<<< HEAD
-=======
 	if disableLineWrapping {
 		emitter.best_width = -1
 	}
->>>>>>> 88236d8d
 }
 
 // Destroy an emitter object.
