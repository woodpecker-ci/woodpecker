--- conflicted
+++ resolved
@@ -1,12 +1,8 @@
 linters-settings:
   gofmt:
-<<<<<<< HEAD
-    simplify: false
+    simplify: true
   misspell:
     locale: US
-=======
-    simplify: true
->>>>>>> 4891f104
 
 linters:
   enable:
