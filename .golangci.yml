--- conflicted
+++ resolved
@@ -15,11 +15,8 @@
     - typecheck
     - errcheck
     - bidichk
-<<<<<<< HEAD
     - misspell
-=======
     - whitespace
->>>>>>> 25bf91bd
 
 run:
   timeout: 5m
