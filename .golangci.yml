linters-settings:
  gofmt:
    simplify: true
  misspell:
    locale: US

linters:
  enable:
    - gofmt
    - deadcode
    - errcheck
    - goimports
<<<<<<< HEAD
    - gosimple
    - govet
    - ineffassign
    - misspell
    - revive
    - staticcheck
    - structcheck
    - typecheck
    - unused
    - varcheck
    - whitespace
=======
    - govet
    - deadcode
    - gosimple
    - typecheck
    - errcheck
    - bidichk

run:
  timeout: 5m

issues:
  exclude-rules:
    - path: woodpecker-go/woodpecker/client.go|server/swagger/swagger.go
      linters:
        - deadcode
>>>>>>> fe31fb1e
<|MERGE_RESOLUTION|>--- conflicted
+++ resolved
@@ -5,12 +5,13 @@
     locale: US
 
 linters:
+  disable-all: true
   enable:
-    - gofmt
+    - bidichk
     - deadcode
     - errcheck
+    - gofmt
     - goimports
-<<<<<<< HEAD
     - gosimple
     - govet
     - ineffassign
@@ -22,13 +23,6 @@
     - unused
     - varcheck
     - whitespace
-=======
-    - govet
-    - deadcode
-    - gosimple
-    - typecheck
-    - errcheck
-    - bidichk
 
 run:
   timeout: 5m
@@ -37,5 +31,4 @@
   exclude-rules:
     - path: woodpecker-go/woodpecker/client.go|server/swagger/swagger.go
       linters:
-        - deadcode
->>>>>>> fe31fb1e
+        - deadcode