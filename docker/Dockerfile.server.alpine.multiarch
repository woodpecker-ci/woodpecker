<<<<<<< HEAD
ARG ALPINE="3.16"
FROM alpine:${ALPINE}
=======
FROM alpine:3.18
>>>>>>> 669abdf6

ARG TARGETOS TARGETARCH
RUN apk add -U --no-cache ca-certificates
ENV GODEBUG=netdns=go
ENV WOODPECKER_DATABASE_DATASOURCE=/var/lib/woodpecker/woodpecker.sqlite
ENV WOODPECKER_DATABASE_DRIVER=sqlite3
ENV XDG_CACHE_HOME=/var/lib/woodpecker
ENV XDG_DATA_HOME=/var/lib/woodpecker
EXPOSE 8000 9000 80 443

COPY dist/server/${TARGETOS}/${TARGETARCH}/woodpecker-server /bin/

ENTRYPOINT ["/bin/woodpecker-server"]<|MERGE_RESOLUTION|>--- conflicted
+++ resolved
@@ -1,9 +1,5 @@
-<<<<<<< HEAD
-ARG ALPINE="3.16"
+ARG ALPINE="3.18"
 FROM alpine:${ALPINE}
-=======
-FROM alpine:3.18
->>>>>>> 669abdf6
 
 ARG TARGETOS TARGETARCH
 RUN apk add -U --no-cache ca-certificates
