--- conflicted
+++ resolved
@@ -1,8 +1,4 @@
-<<<<<<< HEAD
-FROM --platform=$BUILDPLATFORM docker.io/golang:1.18 AS build
-=======
-FROM --platform=$BUILDPLATFORM golang:1.20 AS build
->>>>>>> 46452fbd
+FROM --platform=$BUILDPLATFORM docker.io/golang:1.20 AS build
 
 WORKDIR /src
 COPY . .
