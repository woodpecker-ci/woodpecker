--- conflicted
+++ resolved
@@ -1,5 +1,5 @@
 ARG GO="latest"
-ARG ALPINE="3.16"
+ARG ALPINE="3.18"
 FROM --platform=$BUILDPLATFORM golang:${GO} AS build
 
 WORKDIR /src
@@ -9,11 +9,7 @@
     --mount=type=cache,target=/go/pkg \
     make build-cli
 
-<<<<<<< HEAD
 FROM alpine:${ALPINE}
-=======
-FROM alpine:3.18
->>>>>>> 669abdf6
 RUN apk add -U --no-cache ca-certificates
 ENV GODEBUG=netdns=go
 
