--- conflicted
+++ resolved
@@ -7,15 +7,10 @@
     --mount=type=cache,target=/go/pkg \
     make build-cli
 
-<<<<<<< HEAD
-FROM alpine:3.18
+FROM docker.io/alpine:3.18
 # renovate: datasource=repology depName=alpine_3_18/ca-certificates versioning=loose
 ENV CA_CERTIFICATES_VERSION="20230506-r0"
 RUN apk add -U --no-cache ca-certificates=${CA_CERTIFICATES_VERSION}
-=======
-FROM docker.io/alpine:3.18
-RUN apk add -U --no-cache ca-certificates
->>>>>>> abb2f280
 ENV GODEBUG=netdns=go
 
 COPY --from=build /src/dist/woodpecker-cli /bin/
