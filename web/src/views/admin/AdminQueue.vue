<template>
  <Settings :title="$t('admin.settings.queue.queue')" :description="$t('admin.settings.queue.desc')">
    <template #headerActions>
      <div v-if="queueInfo">
        <div class="flex items-center gap-2">
          <Button
            v-if="queueInfo.paused"
            :text="$t('admin.settings.queue.resume')"
            start-icon="play"
            @click="resumeQueue"
          />
          <Button v-else :text="$t('admin.settings.queue.pause')" start-icon="pause" @click="pauseQueue" />
          <Icon
            :name="queueInfo.paused ? 'pause' : 'play'"
            class="h-6 w-6"
            :class="{
              'text-wp-error-100': queueInfo.paused,
              'text-wp-text-100': !queueInfo.paused,
            }"
          />
        </div>
      </div>
    </template>

    <div class="flex flex-col">
      <AdminQueueStats :stats="queueInfo?.stats" />

      <div v-if="tasks.length > 0" class="flex flex-col">
        <p class="mb-2 mt-6 text-xl">{{ $t('admin.settings.queue.tasks') }}</p>
        <ListItem
          v-for="task in tasks"
          :key="task.id"
<<<<<<< HEAD
          class="items-center !bg-wp-background-200 dark:!bg-wp-background-100 mb-2"
=======
          class="!bg-wp-background-200 !dark:bg-wp-background-100 mb-2 items-center"
>>>>>>> cccd1e79
        >
          <div
            class="flex items-center"
            :title="
              task.status === 'pending'
                ? $t('admin.settings.queue.task_pending')
                : task.status === 'running'
                  ? $t('admin.settings.queue.task_running')
                  : $t('admin.settings.queue.task_waiting_on_deps')
            "
          >
            <Icon
              :name="
                task.status === 'pending'
                  ? 'status-pending'
                  : task.status === 'running'
                    ? 'status-running'
                    : 'status-declined'
              "
              :class="{
                'text-wp-error-100': task.status === 'waiting_on_deps',
                'text-wp-state-info-100': task.status === 'running',
                'text-wp-state-neutral-100': task.status === 'pending',
              }"
            />
          </div>
          <span class="ml-2">{{ task.id }}</span>
          <span class="ml-auto flex gap-2">
            <Badge v-if="task.agent_id !== 0" :label="$t('admin.settings.queue.agent')" :value="task.agent_id" />
            <template v-for="(value, label) in task.labels">
              <Badge v-if="value" :key="label" :label="label.toString()" :value="value" />
            </template>
            <Badge
              v-if="task.dependencies"
              :label="$t('admin.settings.queue.waiting_for')"
              :value="task.dependencies.join(', ')"
            />
          </span>
        </ListItem>
      </div>
    </div>
  </Settings>
</template>

<script lang="ts" setup>
import { computed, onBeforeUnmount, onMounted, ref } from 'vue';
import { useI18n } from 'vue-i18n';

import AdminQueueStats from '~/components/admin/settings/queue/AdminQueueStats.vue';
import Badge from '~/components/atomic/Badge.vue';
import Button from '~/components/atomic/Button.vue';
import Icon from '~/components/atomic/Icon.vue';
import ListItem from '~/components/atomic/ListItem.vue';
import Settings from '~/components/layout/Settings.vue';
import useApiClient from '~/compositions/useApiClient';
import useNotifications from '~/compositions/useNotifications';
import type { QueueInfo } from '~/lib/api/types';

const apiClient = useApiClient();
const notifications = useNotifications();
const { t } = useI18n();

const queueInfo = ref<QueueInfo>();

const tasks = computed(() => {
  const _tasks = [];

  if (queueInfo.value?.running) {
    _tasks.push(...queueInfo.value.running.map((task) => ({ ...task, status: 'running' })));
  }

  if (queueInfo.value?.pending) {
    _tasks.push(...queueInfo.value.pending.map((task) => ({ ...task, status: 'pending' })));
  }

  if (queueInfo.value?.waiting_on_deps) {
    _tasks.push(...queueInfo.value.waiting_on_deps.map((task) => ({ ...task, status: 'waiting_on_deps' })));
  }

  return _tasks
    .map((task) => ({
      ...task,
      labels: Object.fromEntries(Object.entries(task.labels).filter(([key]) => key !== 'org-id')),
    }))
    .toSorted((a, b) => a.id - b.id);
});

async function loadQueueInfo() {
  queueInfo.value = await apiClient.getQueueInfo();
}

async function pauseQueue() {
  await apiClient.pauseQueue();
  await loadQueueInfo();
  notifications.notify({
    title: t('admin.settings.queue.paused'),
    type: 'success',
  });
}

async function resumeQueue() {
  await apiClient.resumeQueue();
  await loadQueueInfo();
  notifications.notify({
    title: t('admin.settings.queue.resumed'),
    type: 'success',
  });
}

const reloadInterval = ref<number>();
onMounted(async () => {
  await loadQueueInfo();
  reloadInterval.value = window.setInterval(async () => {
    await loadQueueInfo();
  }, 5000);
});

onBeforeUnmount(() => {
  if (reloadInterval.value) {
    window.clearInterval(reloadInterval.value);
  }
});
</script><|MERGE_RESOLUTION|>--- conflicted
+++ resolved
@@ -30,11 +30,7 @@
         <ListItem
           v-for="task in tasks"
           :key="task.id"
-<<<<<<< HEAD
           class="items-center !bg-wp-background-200 dark:!bg-wp-background-100 mb-2"
-=======
-          class="!bg-wp-background-200 !dark:bg-wp-background-100 mb-2 items-center"
->>>>>>> cccd1e79
         >
           <div
             class="flex items-center"
