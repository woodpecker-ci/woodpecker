<template>
  <Settings :title="$t('admin.settings.queue.queue')" :description="$t('admin.settings.queue.desc')">
    <template #headerActions>
      <div v-if="queueInfo">
        <div class="flex items-center gap-2">
          <Button
            v-if="queueInfo.paused"
            :text="$t('admin.settings.queue.resume')"
            start-icon="play"
            @click="resumeQueue"
          />
          <Button v-else :text="$t('admin.settings.queue.pause')" start-icon="pause" @click="pauseQueue" />
          <Icon
            :name="queueInfo.paused ? 'pause' : 'play'"
            class="w-6 h-6"
            :class="{
<<<<<<< HEAD
              'text-wp-state-error-100': queueInfo.paused,
              'text-wp-text-100': !queueInfo.paused,
=======
              'text-wp-error-100': queueInfo.paused,
              'text-wp-state-ok-100': !queueInfo.paused,
>>>>>>> 423a1cb2
            }"
          />
        </div>
      </div>
    </template>

    <div class="flex flex-col">
      <AdminQueueStats :stats="queueInfo?.stats" />

      <div v-if="tasks.length > 0" class="flex flex-col">
        <p class="mt-6 mb-2 text-xl">{{ $t('admin.settings.queue.tasks') }}</p>
        <ListItem
          v-for="task in tasks"
          :key="task.id"
          class="items-center !bg-wp-background-200 !dark:bg-wp-background-100 mb-2"
        >
          <div
            class="flex items-center"
            :title="
              task.status === 'pending'
                ? $t('admin.settings.queue.task_pending')
                : task.status === 'running'
                  ? $t('admin.settings.queue.task_running')
                  : $t('admin.settings.queue.task_waiting_on_deps')
            "
          >
            <Icon
              :name="
                task.status === 'pending'
                  ? 'status-pending'
                  : task.status === 'running'
                    ? 'status-running'
                    : 'status-declined'
              "
              :class="{
                'text-wp-error-100': task.status === 'waiting_on_deps',
                'text-wp-state-info-100': task.status === 'running',
                'text-wp-state-neutral-100': task.status === 'pending',
              }"
            />
          </div>
          <span class="ml-2">{{ task.id }}</span>
          <span class="flex gap-2 ml-auto">
            <Badge v-if="task.agent_id !== 0" :label="$t('admin.settings.queue.agent')" :value="task.agent_id" />
            <template v-for="(value, label) in task.labels">
              <Badge v-if="value" :key="label" :label="label.toString()" :value="value" />
            </template>
            <Badge
              v-if="task.dependencies"
              :label="$t('admin.settings.queue.waiting_for')"
              :value="task.dependencies.join(', ')"
            />
          </span>
        </ListItem>
      </div>
    </div>
  </Settings>
</template>

<script lang="ts" setup>
import { computed, onBeforeUnmount, onMounted, ref } from 'vue';
import { useI18n } from 'vue-i18n';

import AdminQueueStats from '~/components/admin/settings/queue/AdminQueueStats.vue';
import Badge from '~/components/atomic/Badge.vue';
import Button from '~/components/atomic/Button.vue';
import Icon from '~/components/atomic/Icon.vue';
import ListItem from '~/components/atomic/ListItem.vue';
import Settings from '~/components/layout/Settings.vue';
import useApiClient from '~/compositions/useApiClient';
import useNotifications from '~/compositions/useNotifications';
import type { QueueInfo } from '~/lib/api/types';

const apiClient = useApiClient();
const notifications = useNotifications();
const { t } = useI18n();

const queueInfo = ref<QueueInfo>();

const tasks = computed(() => {
  const _tasks = [];

  if (queueInfo.value?.running) {
    _tasks.push(...queueInfo.value.running.map((task) => ({ ...task, status: 'running' })));
  }

  if (queueInfo.value?.pending) {
    _tasks.push(...queueInfo.value.pending.map((task) => ({ ...task, status: 'pending' })));
  }

  if (queueInfo.value?.waiting_on_deps) {
    _tasks.push(...queueInfo.value.waiting_on_deps.map((task) => ({ ...task, status: 'waiting_on_deps' })));
  }

  return _tasks
    .map((task) => ({
      ...task,
      labels: Object.fromEntries(Object.entries(task.labels).filter(([key]) => key !== 'org-id')),
    }))
    .toSorted((a, b) => a.id - b.id);
});

async function loadQueueInfo() {
  queueInfo.value = await apiClient.getQueueInfo();
}

async function pauseQueue() {
  await apiClient.pauseQueue();
  await loadQueueInfo();
  notifications.notify({
    title: t('admin.settings.queue.paused'),
    type: 'success',
  });
}

async function resumeQueue() {
  await apiClient.resumeQueue();
  await loadQueueInfo();
  notifications.notify({
    title: t('admin.settings.queue.resumed'),
    type: 'success',
  });
}

const reloadInterval = ref<number>();
onMounted(async () => {
  await loadQueueInfo();
  reloadInterval.value = window.setInterval(async () => {
    await loadQueueInfo();
  }, 5000);
});

onBeforeUnmount(() => {
  if (reloadInterval.value) {
    window.clearInterval(reloadInterval.value);
  }
});
</script><|MERGE_RESOLUTION|>--- conflicted
+++ resolved
@@ -14,13 +14,8 @@
             :name="queueInfo.paused ? 'pause' : 'play'"
             class="w-6 h-6"
             :class="{
-<<<<<<< HEAD
-              'text-wp-state-error-100': queueInfo.paused,
+              'text-wp-error-100': queueInfo.paused,
               'text-wp-text-100': !queueInfo.paused,
-=======
-              'text-wp-error-100': queueInfo.paused,
-              'text-wp-state-ok-100': !queueInfo.paused,
->>>>>>> 423a1cb2
             }"
           />
         </div>
