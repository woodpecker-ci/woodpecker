--- conflicted
+++ resolved
@@ -1,21 +1,4 @@
 <template>
-<<<<<<< HEAD
-  <FluidContainer>
-    <div class="flex border-b items-center pb-4 mb-4 dark:border-gray-600">
-      <IconButton icon="back" @click="goBack" />
-      <h1 class="text-xl ml-2 text-color">{{ $t('admin.settings.settings') }}</h1>
-    </div>
-
-    <Tabs>
-      <Tab id="secrets" :title="$t('admin.settings.secrets.secrets')">
-        <AdminSecretsTab />
-      </Tab>
-      <Tab id="agents" :title="$t('admin.settings.agents.agents')">
-        <AdminAgentsTab />
-      </Tab>
-    </Tabs>
-  </FluidContainer>
-=======
   <Scaffold enable-tabs>
     <template #title>
       {{ $t('repo.settings.settings') }}
@@ -23,8 +6,10 @@
     <Tab id="secrets" :title="$t('admin.settings.secrets.secrets')">
       <AdminSecretsTab />
     </Tab>
+    <Tab id="agents" :title="$t('admin.settings.agents.agents')">
+      <AdminAgentsTab />
+    </Tab>
   </Scaffold>
->>>>>>> f2a37ce8
 </template>
 
 <script lang="ts" setup>
@@ -39,7 +24,6 @@
 import useAuthentication from '~/compositions/useAuthentication';
 import useNotifications from '~/compositions/useNotifications';
 
-<<<<<<< HEAD
 const notifications = useNotifications();
 const router = useRouter();
 const i18n = useI18n();
@@ -50,31 +34,10 @@
     notifications.notify({ type: 'error', title: i18n.t('admin.settings.not_allowed') });
     await router.replace({ name: 'home' });
   }
-=======
-export default defineComponent({
-  name: 'AdminSettings',
 
-  components: {
-    Tab,
-    AdminSecretsTab,
-    Scaffold,
-  },
-
-  setup() {
-    const notifications = useNotifications();
-    const router = useRouter();
-    const i18n = useI18n();
-    const { user } = useAuthentication();
-
-    onMounted(async () => {
-      if (!user?.admin) {
-        notifications.notify({ type: 'error', title: i18n.t('admin.settings.not_allowed') });
-        await router.replace({ name: 'home' });
-      }
-    });
-  },
->>>>>>> f2a37ce8
+  if (!user?.admin) {
+    notifications.notify({ type: 'error', title: i18n.t('admin.settings.not_allowed') });
+    await router.replace({ name: 'home' });
+  }
 });
-
-const goBack = useRouteBackOrDefault({ name: 'home' });
 </script>