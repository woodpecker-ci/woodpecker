--- conflicted
+++ resolved
@@ -4,11 +4,7 @@
       <ListItem
         v-for="org in orgs"
         :key="org.id"
-<<<<<<< HEAD
         class="items-center gap-2 !bg-wp-background-200 dark:!bg-wp-background-100 admin-orgs"
-=======
-        class="!bg-wp-background-200 !dark:bg-wp-background-100 items-center gap-2"
->>>>>>> cccd1e79
       >
         <span>{{ org.name }}</span>
         <IconButton
