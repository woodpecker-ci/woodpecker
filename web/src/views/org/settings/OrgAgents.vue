<template>
  <AgentManager
    :description="$t('org.settings.agents.desc')"
    :load-agents="loadAgents"
    :create-agent="createAgent"
    :update-agent="updateAgent"
    :delete-agent="deleteAgent"
  />
</template>

<script lang="ts" setup>
<<<<<<< HEAD
import { computed } from 'vue';
import { useI18n } from 'vue-i18n';

import AgentManager from '~/components/agent/AgentManager.vue';
import useApiClient from '~/compositions/useApiClient';
import { requiredInject } from '~/compositions/useInjectProvide';
import { useWPTitle } from '~/compositions/useWPTitle';
=======
import AgentManager from '~/components/agent/AgentManager.vue';
import useApiClient from '~/compositions/useApiClient';
import { requiredInject } from '~/compositions/useInjectProvide';
>>>>>>> f2c12e0e
import type { Agent } from '~/lib/api/types';

const apiClient = useApiClient();
const org = requiredInject('org');

const loadAgents = (page: number) => apiClient.getOrgAgents(org.value.id, { page });
const createAgent = (agent: Partial<Agent>) => apiClient.createOrgAgent(org.value.id, agent);
const updateAgent = (agent: Agent) => apiClient.updateOrgAgent(org.value.id, agent.id, agent);
const deleteAgent = (agent: Agent) => apiClient.deleteOrgAgent(org.value.id, agent.id);

const { t } = useI18n();
useWPTitle(computed(() => [t('admin.settings.agents.agents'), org.value.name]));
</script><|MERGE_RESOLUTION|>--- conflicted
+++ resolved
@@ -9,7 +9,6 @@
 </template>
 
 <script lang="ts" setup>
-<<<<<<< HEAD
 import { computed } from 'vue';
 import { useI18n } from 'vue-i18n';
 
@@ -17,14 +16,10 @@
 import useApiClient from '~/compositions/useApiClient';
 import { requiredInject } from '~/compositions/useInjectProvide';
 import { useWPTitle } from '~/compositions/useWPTitle';
-=======
-import AgentManager from '~/components/agent/AgentManager.vue';
-import useApiClient from '~/compositions/useApiClient';
-import { requiredInject } from '~/compositions/useInjectProvide';
->>>>>>> f2c12e0e
 import type { Agent } from '~/lib/api/types';
 
 const apiClient = useApiClient();
+const org = requiredInject('org');
 const org = requiredInject('org');
 
 const loadAgents = (page: number) => apiClient.getOrgAgents(org.value.id, { page });
