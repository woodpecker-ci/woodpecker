<template>
  <PipelineList :pipelines="pipelines" :repo="repo" />
</template>

<script lang="ts" setup>
<<<<<<< HEAD
import { computed, inject } from 'vue';
import type { Ref } from 'vue';
import { useI18n } from 'vue-i18n';

import PipelineList from '~/components/repo/pipeline/PipelineList.vue';
import { useWPTitle } from '~/compositions/useWPTitle';
import type { Pipeline, Repo, RepoPermissions } from '~/lib/api/types';

const repo = inject<Ref<Repo>>('repo');
const repoPermissions = inject<Ref<RepoPermissions>>('repo-permissions');
if (!repo || !repoPermissions) {
  throw new Error('Unexpected: "repo" & "repoPermissions" should be provided at this place');
}

const pipelines = inject<Ref<Pipeline[]>>('pipelines');

const { t } = useI18n()
useWPTitle(computed(() => [t('repo.activity'), repo.value.name]));
=======
import PipelineList from '~/components/repo/pipeline/PipelineList.vue';
import { requiredInject } from '~/compositions/useInjectProvide';

const repo = requiredInject('repo');
const pipelines = requiredInject('pipelines');
>>>>>>> e340a275
</script><|MERGE_RESOLUTION|>--- conflicted
+++ resolved
@@ -3,30 +3,17 @@
 </template>
 
 <script lang="ts" setup>
-<<<<<<< HEAD
 import { computed, inject } from 'vue';
 import type { Ref } from 'vue';
 import { useI18n } from 'vue-i18n';
 
 import PipelineList from '~/components/repo/pipeline/PipelineList.vue';
 import { useWPTitle } from '~/compositions/useWPTitle';
-import type { Pipeline, Repo, RepoPermissions } from '~/lib/api/types';
-
-const repo = inject<Ref<Repo>>('repo');
-const repoPermissions = inject<Ref<RepoPermissions>>('repo-permissions');
-if (!repo || !repoPermissions) {
-  throw new Error('Unexpected: "repo" & "repoPermissions" should be provided at this place');
-}
-
-const pipelines = inject<Ref<Pipeline[]>>('pipelines');
-
-const { t } = useI18n()
-useWPTitle(computed(() => [t('repo.activity'), repo.value.name]));
-=======
-import PipelineList from '~/components/repo/pipeline/PipelineList.vue';
 import { requiredInject } from '~/compositions/useInjectProvide';
 
 const repo = requiredInject('repo');
 const pipelines = requiredInject('pipelines');
->>>>>>> e340a275
+
+const { t } = useI18n()
+useWPTitle(computed(() => [t('repo.activity'), repo.value.name]));
 </script>