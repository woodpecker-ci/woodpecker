--- conflicted
+++ resolved
@@ -31,27 +31,10 @@
     throw new Error('Unexpected: "repo" should be provided at this place');
   }
 
-  return apiClient.getRepoBranches(repo.value.owner, repo.value.name, page);
+  return apiClient.getRepoBranches(repo.value.id, page);
 }
 
 const { resetPage, data: branches } = usePagination(loadBranches);
 
-<<<<<<< HEAD
-      branches.value = await apiClient.getRepoBranches(repo.value.id);
-    }
-
-    onMounted(() => {
-      loadBranches();
-    });
-
-    watch(repo, () => {
-      loadBranches();
-    });
-
-    return { branches };
-  },
-});
-=======
 watch(repo, resetPage);
->>>>>>> 9a08ff3f
 </script>