--- conflicted
+++ resolved
@@ -4,15 +4,9 @@
       <BuildProcList v-model:selected-proc-id="selectedProcId" :build="build" />
 
       <div class="flex flex-grow relative">
-<<<<<<< HEAD
         <div v-if="error" class="flex flex-col p-4">
-          <span class="text-red-400 font-bold text-xl mb-2">Execution error</span>
+          <span class="text-red-400 font-bold text-xl mb-2">{{ $t('repo.build.execution_error') }}</span>
           <span class="text-red-400">{{ error }}</span>
-=======
-        <div v-if="build.error" class="flex flex-col p-4">
-          <span class="text-red-400 font-bold text-xl mb-2">{{ $t('repo.build.execution_error') }}</span>
-          <span class="text-red-400">{{ build.error }}</span>
->>>>>>> 48b91f99
         </div>
 
         <div v-else-if="build.status === 'blocked'" class="flex flex-col flex-grow justify-center items-center">
