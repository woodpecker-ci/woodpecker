--- conflicted
+++ resolved
@@ -31,11 +31,8 @@
       <div class="flex flex-wrap gap-y-2 items-center justify-between">
         <Tabs v-model="activeTab" disable-hash-mode>
           <Tab id="tasks" title="Tasks" />
-<<<<<<< HEAD
+          <Tab id="config" title="Config" />
           <Tab id="changed-files" :title="`Changed files (${build.changed_files?.length || 0})`" />
-=======
-          <Tab id="config" title="Config" />
->>>>>>> 37c82b90
         </Tabs>
 
         <div class="flex justify-between gap-x-4 text-gray-500 flex-shrink-0 ml-auto">
@@ -197,13 +194,12 @@
 
     const activeTab = computed({
       get() {
-<<<<<<< HEAD
         if (route.name === 'repo-build-changed-files') {
           return 'changed-files';
-=======
+        }
+
         if (route.name === 'repo-build-config') {
           return 'config';
->>>>>>> 37c82b90
         }
 
         return 'tasks';
@@ -213,13 +209,12 @@
           router.replace({ name: 'repo-build' });
         }
 
-<<<<<<< HEAD
         if (tab === 'changed-files') {
           router.replace({ name: 'repo-build-changed-files' });
-=======
+        }
+
         if (tab === 'config') {
           router.replace({ name: 'repo-build-config' });
->>>>>>> 37c82b90
         }
       },
     });
