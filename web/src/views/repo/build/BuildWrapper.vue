--- conflicted
+++ resolved
@@ -51,14 +51,10 @@
         <div class="flex justify-between gap-x-4 text-gray-500 flex-shrink-0 pb-2 md:p-0 mx-auto md:mr-0">
           <div class="flex space-x-1 items-center flex-shrink-0">
             <Icon name="since" />
-<<<<<<< HEAD
             <Tooltip>
               <span>{{ since }}</span>
-              <template #popper><span class="font-bold">Started</span> {{ started }}</template>
+              <template #popper><span class="font-bold">Created</span> {{ created }}</template>
             </Tooltip>
-=======
-            <span v-tooltip="'Created at ' + created">{{ since }}</span>
->>>>>>> 3b52afab
           </div>
           <div class="flex space-x-1 items-center flex-shrink-0">
             <Icon name="duration" />
@@ -162,11 +158,7 @@
     }
 
     const build = buildStore.getBuild(repoOwner, repoName, buildId);
-<<<<<<< HEAD
-    const { since, duration, started } = useBuild(build);
-=======
     const { since, duration, created } = useBuild(build);
->>>>>>> 3b52afab
     provide('build', build);
 
     const { message } = useBuild(build);
@@ -258,11 +250,7 @@
       cancelBuild,
       restartBuild,
       goBack: useRouteBackOrDefault({ name: 'repo' }),
-<<<<<<< HEAD
-      started,
-=======
       created,
->>>>>>> 3b52afab
     };
   },
 });
