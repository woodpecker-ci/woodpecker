<template>
  <Panel>
    <div class="flex flex-col gap-y-4">
      <template v-for="(error, _index) in pipeline!.errors" :key="_index">
        <div>
          <div class="grid grid-cols-[minmax(10rem,auto),3fr]">
            <span class="flex items-center gap-x-2">
              <Icon
<<<<<<< HEAD
                name="attention"
                class="my-1 flex-shrink-0"
=======
                name="alert"
                class="flex-shrink-0 my-1"
>>>>>>> c9b80cf2
                :class="{
                  'text-wp-state-warn-100': error.is_warning,
                  'text-wp-error-100': !error.is_warning,
                }"
              />
              <!-- eslint-disable-next-line @intlify/vue-i18n/no-raw-text -->
              <span>
                <code>{{ error.type }}</code>
              </span>
            </span>
            <span
              v-if="isLinterError(error) || isDeprecationError(error) || isBadHabitError(error)"
              class="flex items-center gap-x-2 whitespace-nowrap"
            >
              <span>
                <!-- eslint-disable-next-line @intlify/vue-i18n/no-raw-text -->
                <span v-if="error.data?.file" class="font-bold">{{ error.data?.file }}: </span>
                <span>{{ error.data?.field }}</span>
              </span>
              <DocsLink
                v-if="isDeprecationError(error) || isBadHabitError(error)"
                :topic="error.data?.field || ''"
                :url="error.data?.docs || ''"
              />
            </span>
            <span v-else />
          </div>
          <div class="col-start-2 grid grid-cols-[minmax(10rem,auto),4fr]">
            <span />
            <span>
              <RenderMarkdown :content="error.message" />
            </span>
          </div>
        </div>
      </template>
    </div>
  </Panel>
</template>

<script lang="ts" setup>
import { inject, type Ref } from 'vue';

import DocsLink from '~/components/atomic/DocsLink.vue';
import Icon from '~/components/atomic/Icon.vue';
import RenderMarkdown from '~/components/atomic/RenderMarkdown.vue';
import Panel from '~/components/layout/Panel.vue';
import type { Pipeline, PipelineError } from '~/lib/api/types';

const pipeline = inject<Ref<Pipeline>>('pipeline');
if (!pipeline) {
  throw new Error('Unexpected: "pipeline" should be provided at this place');
}

function isLinterError(error: PipelineError): error is PipelineError<{ file?: string; field: string }> {
  return error.type === 'linter';
}

function isDeprecationError(
  error: PipelineError,
): error is PipelineError<{ file: string; field: string; docs: string }> {
  return error.type === 'deprecation';
}

function isBadHabitError(error: PipelineError): error is PipelineError<{ file?: string; field: string; docs: string }> {
  return error.type === 'bad_habit';
}
</script><|MERGE_RESOLUTION|>--- conflicted
+++ resolved
@@ -6,13 +6,8 @@
           <div class="grid grid-cols-[minmax(10rem,auto),3fr]">
             <span class="flex items-center gap-x-2">
               <Icon
-<<<<<<< HEAD
-                name="attention"
-                class="my-1 flex-shrink-0"
-=======
                 name="alert"
                 class="flex-shrink-0 my-1"
->>>>>>> c9b80cf2
                 :class="{
                   'text-wp-state-warn-100': error.is_warning,
                   'text-wp-error-100': !error.is_warning,
