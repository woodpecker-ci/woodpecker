--- conflicted
+++ resolved
@@ -26,13 +26,9 @@
           <span class="flex-shrink-0 text-center">{{ $t('repo.pipeline.pipeline', { pipelineId }) }}</span>
           <!-- eslint-disable-next-line @intlify/vue-i18n/no-raw-text -->
           <span class="hidden md:inline-block">-</span>
-<<<<<<< HEAD
-          <span class="min-w-0 whitespace-nowrap overflow-hidden overflow-ellipsis" :title="message">{{ shortMessage }}</span>
-=======
           <span class="min-w-0 whitespace-nowrap overflow-hidden overflow-ellipsis" :title="message">{{
             shortMessage
           }}</span>
->>>>>>> cff393d6
         </div>
 
         <template v-if="repoPermissions!.push && pipeline.status !== 'declined' && pipeline.status !== 'blocked'">
