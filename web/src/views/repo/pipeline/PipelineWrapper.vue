<template>
<<<<<<< HEAD
  <template v-if="pipeline && repo">
    <Scaffold
      v-model:activeTab="activeTab"
      enable-tabs
      disable-hash-mode
      :go-back="goBack"
      :fluid-content="activeTab === 'tasks'"
      full-width-header
    >
      <template #title>
        <span>
          <router-link :to="{ name: 'org', params: { orgId: repo.org_id } }" class="hover:underline">
            {{ repo.owner }}
          </router-link>
          /
          <router-link :to="{ name: 'repo' }" class="hover:underline">
            {{ repo.name }}
          </router-link>
        </span>
      </template>

      <template #titleActions>
        <div class="flex md:items-center flex-col gap-2 md:flex-row md:justify-between min-w-0">
          <div class="flex content-start gap-2 min-w-0">
            <PipelineStatusIcon :status="pipeline.status" class="flex flex-shrink-0" />
            <span class="flex-shrink-0 text-center">{{ $t('repo.pipeline.pipeline', { pipelineId }) }}</span>
            <span class="hidden md:inline-block">-</span>
            <span class="min-w-0 whitespace-nowrap overflow-hidden overflow-ellipsis" :title="message">{{
              title
            }}</span>
          </div>

          <template v-if="repoPermissions.push && pipeline.status !== 'declined' && pipeline.status !== 'blocked'">
            <div class="flex content-start gap-x-2">
              <Button
                v-if="pipeline.status === 'pending' || pipeline.status === 'running'"
                class="flex-shrink-0"
                :text="$t('repo.pipeline.actions.cancel')"
                :is-loading="isCancelingPipeline"
                @click="cancelPipeline"
              />
              <Button
                class="flex-shrink-0"
                :text="$t('repo.pipeline.actions.restart')"
                :is-loading="isRestartingPipeline"
                @click="restartPipeline"
              />
              <Button
                v-if="pipeline.status === 'success'"
                class="flex-shrink-0"
                :text="$t('repo.pipeline.actions.deploy')"
                @click="showDeployPipelinePopup = true"
              />
              <DeployPipelinePopup
                :pipeline-number="pipelineId"
                :open="showDeployPipelinePopup"
                @close="showDeployPipelinePopup = false"
              />
            </div>
          </template>
=======
  <Scaffold
    v-if="pipeline && repo"
    v-model:activeTab="activeTab"
    enable-tabs
    disable-tab-url-hash-mode
    :go-back="goBack"
    :fluid-content="activeTab === 'tasks'"
    full-width-header
  >
    <template #title>{{ repo.full_name }}</template>

    <template #titleActions>
      <div class="flex md:items-center flex-col gap-2 md:flex-row md:justify-between min-w-0">
        <div class="flex content-start gap-2 min-w-0">
          <PipelineStatusIcon :status="pipeline.status" class="flex flex-shrink-0" />
          <span class="flex-shrink-0 text-center">{{ $t('repo.pipeline.pipeline', { pipelineId }) }}</span>
          <span class="hidden md:inline-block">-</span>
          <span class="min-w-0 whitespace-nowrap overflow-hidden overflow-ellipsis" :title="message">{{ title }}</span>
>>>>>>> fe489287
        </div>

        <template v-if="repoPermissions.push && pipeline.status !== 'declined' && pipeline.status !== 'blocked'">
          <div class="flex content-start gap-x-2">
            <Button
              v-if="pipeline.status === 'pending' || pipeline.status === 'running'"
              class="flex-shrink-0"
              :text="$t('repo.pipeline.actions.cancel')"
              :is-loading="isCancelingPipeline"
              @click="cancelPipeline"
            />
            <Button
              class="flex-shrink-0"
              :text="$t('repo.pipeline.actions.restart')"
              :is-loading="isRestartingPipeline"
              @click="restartPipeline"
            />
            <Button
              v-if="pipeline.status === 'success'"
              class="flex-shrink-0"
              :text="$t('repo.pipeline.actions.deploy')"
              @click="showDeployPipelinePopup = true"
            />
            <DeployPipelinePopup
              :pipeline-number="pipelineId"
              :open="showDeployPipelinePopup"
              @close="showDeployPipelinePopup = false"
            />
          </div>
        </template>
      </div>
    </template>

    <template #tabActions>
      <div class="flex gap-x-4">
        <div class="flex space-x-1 items-center flex-shrink-0" :title="created">
          <Icon name="since" />
          <span>{{ since }}</span>
        </div>
        <div class="flex space-x-1 items-center flex-shrink-0">
          <Icon name="duration" />
          <span>{{ duration }}</span>
        </div>
      </div>
    </template>

    <Tab id="tasks" :title="$t('repo.pipeline.tasks')" />
    <Tab
      v-if="pipeline.errors && pipeline.errors.length > 0"
      id="errors"
      :title="
        pipeline.errors.some((e) => !e.is_warning)
          ? '❌ ' +
            $t('repo.pipeline.errors', {
              count: pipeline.errors?.length,
            })
          : '⚠️ ' +
            $t('repo.pipeline.warnings', {
              count: pipeline.errors?.length,
            })
      "
    />
    <Tab id="config" :title="$t('repo.pipeline.config')" />
    <Tab
      v-if="
        (pipeline.event === 'push' || pipeline.event === 'pull_request') &&
        pipeline.changed_files &&
        pipeline.changed_files.length > 0
      "
      id="changed-files"
      :title="$t('repo.pipeline.files', { files: pipeline.changed_files?.length })"
    />

    <router-view />
  </Scaffold>
</template>

<script lang="ts" setup>
import { computed, inject, onBeforeUnmount, onMounted, provide, Ref, ref, toRef, watch } from 'vue';
import { useI18n } from 'vue-i18n';
import { useRoute, useRouter } from 'vue-router';

import Button from '~/components/atomic/Button.vue';
import DeployPipelinePopup from '~/components/layout/popups/DeployPipelinePopup.vue';
import Scaffold from '~/components/layout/scaffold/Scaffold.vue';
import Tab from '~/components/layout/scaffold/Tab.vue';
import PipelineStatusIcon from '~/components/repo/pipeline/PipelineStatusIcon.vue';
import useApiClient from '~/compositions/useApiClient';
import { useAsyncAction } from '~/compositions/useAsyncAction';
import { useFavicon } from '~/compositions/useFavicon';
import useNotifications from '~/compositions/useNotifications';
import usePipeline from '~/compositions/usePipeline';
import { useRouteBack } from '~/compositions/useRouteBack';
import { Repo, RepoPermissions } from '~/lib/api/types';
import { usePipelineStore } from '~/store/pipelines';

const props = defineProps<{
  repoId: string;
  pipelineId: string;
}>();

const apiClient = useApiClient();
const route = useRoute();
const router = useRouter();
const notifications = useNotifications();
const favicon = useFavicon();
const i18n = useI18n();

const pipelineStore = usePipelineStore();
const pipelineId = toRef(props, 'pipelineId');
const _repoId = toRef(props, 'repoId');
const repositoryId = computed(() => parseInt(_repoId.value, 10));
const repo = inject<Ref<Repo>>('repo');
const repoPermissions = inject<Ref<RepoPermissions>>('repo-permissions');
if (!repo || !repoPermissions) {
  throw new Error('Unexpected: "repo" & "repoPermissions" should be provided at this place');
}

const pipeline = pipelineStore.getPipeline(repositoryId, pipelineId);
const { since, duration, created, message, title } = usePipeline(pipeline);
provide('pipeline', pipeline);

watch(
  pipeline,
  () => {
    favicon.updateStatus(pipeline.value?.status);
  },
  { immediate: true },
);

const showDeployPipelinePopup = ref(false);

async function loadPipeline(): Promise<void> {
  if (!repo) {
    throw new Error('Unexpected: Repo is undefined');
  }

  await pipelineStore.loadPipeline(repo.value.id, parseInt(pipelineId.value, 10));
}

const { doSubmit: cancelPipeline, isLoading: isCancelingPipeline } = useAsyncAction(async () => {
  if (!repo) {
    throw new Error('Unexpected: Repo is undefined');
  }

  if (!pipeline.value?.number) {
    throw new Error('Unexpected: Pipeline number not found');
  }

  await apiClient.cancelPipeline(repo.value.id, pipeline.value.number);
  notifications.notify({ title: i18n.t('repo.pipeline.actions.cancel_success'), type: 'success' });
});

const { doSubmit: restartPipeline, isLoading: isRestartingPipeline } = useAsyncAction(async () => {
  if (!repo) {
    throw new Error('Unexpected: Repo is undefined');
  }

  const newPipeline = await apiClient.restartPipeline(repo.value.id, pipelineId.value, {
    fork: true,
  });
  notifications.notify({ title: i18n.t('repo.pipeline.actions.restart_success'), type: 'success' });
  await router.push({
    name: 'repo-pipeline',
    params: { pipelineId: newPipeline.number },
  });
});

onMounted(loadPipeline);
watch([repositoryId, pipelineId], loadPipeline);
onBeforeUnmount(() => {
  favicon.updateStatus('default');
});

const activeTab = computed({
  get() {
    if (route.name === 'repo-pipeline-changed-files') {
      return 'changed-files';
    }

    if (route.name === 'repo-pipeline-config') {
      return 'config';
    }

    if (route.name === 'repo-pipeline-errors') {
      return 'errors';
    }

    return 'tasks';
  },
  set(tab: string) {
    if (tab === 'tasks') {
      router.replace({ name: 'repo-pipeline' });
    }

    if (tab === 'changed-files') {
      router.replace({ name: 'repo-pipeline-changed-files' });
    }

    if (tab === 'config') {
      router.replace({ name: 'repo-pipeline-config' });
    }

    if (tab === 'errors') {
      router.replace({ name: 'repo-pipeline-errors' });
    }
  },
});

const goBack = useRouteBack({ name: 'repo' });
</script><|MERGE_RESOLUTION|>--- conflicted
+++ resolved
@@ -1,66 +1,4 @@
 <template>
-<<<<<<< HEAD
-  <template v-if="pipeline && repo">
-    <Scaffold
-      v-model:activeTab="activeTab"
-      enable-tabs
-      disable-hash-mode
-      :go-back="goBack"
-      :fluid-content="activeTab === 'tasks'"
-      full-width-header
-    >
-      <template #title>
-        <span>
-          <router-link :to="{ name: 'org', params: { orgId: repo.org_id } }" class="hover:underline">
-            {{ repo.owner }}
-          </router-link>
-          /
-          <router-link :to="{ name: 'repo' }" class="hover:underline">
-            {{ repo.name }}
-          </router-link>
-        </span>
-      </template>
-
-      <template #titleActions>
-        <div class="flex md:items-center flex-col gap-2 md:flex-row md:justify-between min-w-0">
-          <div class="flex content-start gap-2 min-w-0">
-            <PipelineStatusIcon :status="pipeline.status" class="flex flex-shrink-0" />
-            <span class="flex-shrink-0 text-center">{{ $t('repo.pipeline.pipeline', { pipelineId }) }}</span>
-            <span class="hidden md:inline-block">-</span>
-            <span class="min-w-0 whitespace-nowrap overflow-hidden overflow-ellipsis" :title="message">{{
-              title
-            }}</span>
-          </div>
-
-          <template v-if="repoPermissions.push && pipeline.status !== 'declined' && pipeline.status !== 'blocked'">
-            <div class="flex content-start gap-x-2">
-              <Button
-                v-if="pipeline.status === 'pending' || pipeline.status === 'running'"
-                class="flex-shrink-0"
-                :text="$t('repo.pipeline.actions.cancel')"
-                :is-loading="isCancelingPipeline"
-                @click="cancelPipeline"
-              />
-              <Button
-                class="flex-shrink-0"
-                :text="$t('repo.pipeline.actions.restart')"
-                :is-loading="isRestartingPipeline"
-                @click="restartPipeline"
-              />
-              <Button
-                v-if="pipeline.status === 'success'"
-                class="flex-shrink-0"
-                :text="$t('repo.pipeline.actions.deploy')"
-                @click="showDeployPipelinePopup = true"
-              />
-              <DeployPipelinePopup
-                :pipeline-number="pipelineId"
-                :open="showDeployPipelinePopup"
-                @close="showDeployPipelinePopup = false"
-              />
-            </div>
-          </template>
-=======
   <Scaffold
     v-if="pipeline && repo"
     v-model:activeTab="activeTab"
@@ -70,7 +8,17 @@
     :fluid-content="activeTab === 'tasks'"
     full-width-header
   >
-    <template #title>{{ repo.full_name }}</template>
+    <template #title>
+      <span>
+        <router-link :to="{ name: 'org', params: { orgId: repo.org_id } }" class="hover:underline">
+          {{ repo.owner }}
+        </router-link>
+        /
+        <router-link :to="{ name: 'repo' }" class="hover:underline">
+          {{ repo.name }}
+        </router-link>
+      </span>
+    </template>
 
     <template #titleActions>
       <div class="flex md:items-center flex-col gap-2 md:flex-row md:justify-between min-w-0">
@@ -79,7 +27,6 @@
           <span class="flex-shrink-0 text-center">{{ $t('repo.pipeline.pipeline', { pipelineId }) }}</span>
           <span class="hidden md:inline-block">-</span>
           <span class="min-w-0 whitespace-nowrap overflow-hidden overflow-ellipsis" :title="message">{{ title }}</span>
->>>>>>> fe489287
         </div>
 
         <template v-if="repoPermissions.push && pipeline.status !== 'declined' && pipeline.status !== 'blocked'">
