<template>
  <template v-if="pipeline && repo">
    <Scaffold
      v-model:activeTab="activeTab"
      enable-tabs
      disable-hash-mode
      :go-back="goBack"
      :fluid-content="activeTab !== 'tasks'"
    >
      <template #title>
        <span class="flex-shrink-0 text-center">{{ $t('repo.pipeline.pipeline', { pipelineId }) }}</span>
        <span class="<md:hidden">-</span>
        <span class="text-center truncate">{{ message }}</span>
      </template>

      <template #titleActions>
        <PipelineStatusIcon :status="pipeline.status" class="flex flex-shrink-0" />

        <template v-if="repoPermissions.push">
          <Button
            v-if="pipeline.status === 'pending' || pipeline.status === 'running'"
            class="flex-shrink-0"
            :text="$t('repo.pipeline.actions.cancel')"
            :is-loading="isCancelingPipeline"
            @click="cancelPipeline"
          />
          <Button
            v-else-if="pipeline.status !== 'blocked' && pipeline.status !== 'declined'"
            class="flex-shrink-0"
            :text="$t('repo.pipeline.actions.restart')"
            :is-loading="isRestartingPipeline"
            @click="restartPipeline"
          />
          <Button
            v-if="pipeline.status === 'success'"
            class="flex-shrink-0"
            :text="$t('repo.pipeline.actions.deploy')"
            @click="showDeployPipelinePopup = true"
          />
          <DeployPipelinePopup
            :pipeline-number="pipelineId"
            :open="showDeployPipelinePopup"
            @close="showDeployPipelinePopup = false"
          />
        </template>
      </template>

      <template #tabActions>
        <div class="flex justify-between gap-x-4 text-color flex-shrink-0 pb-2 md:p-0 mx-auto md:mr-0">
          <div class="flex space-x-1 items-center flex-shrink-0">
            <Icon name="since" />
            <Tooltip>
              <span>{{ since }}</span>
              <template #popper
                ><span class="font-bold">{{ $t('repo.pipeline.created') }}</span> {{ created }}</template
              >
            </Tooltip>
          </div>
          <div class="flex space-x-1 items-center flex-shrink-0">
            <Icon name="duration" />
            <span>{{ duration }}</span>
          </div>
        </div>
      </template>

      <Tab id="tasks" :title="$t('repo.pipeline.tasks')" />
      <Tab id="config" :title="$t('repo.pipeline.config')" />
      <Tab
        v-if="pipeline.event === 'push' || pipeline.event === 'pull_request'"
        id="changed-files"
        :title="$t('repo.pipeline.files', { files: pipeline.changed_files?.length || 0 })"
      />
      <router-view />
    </Scaffold>
  </template>
</template>

<script lang="ts" setup>
import { Tooltip } from 'floating-vue';
import { computed, inject, onBeforeUnmount, onMounted, provide, Ref, ref, toRef, watch } from 'vue';
import { useI18n } from 'vue-i18n';
import { useRoute, useRouter } from 'vue-router';

import Button from '~/components/atomic/Button.vue';
import DeployPipelinePopup from '~/components/layout/popups/DeployPipelinePopup.vue';
import Scaffold from '~/components/layout/scaffold/Scaffold.vue';
import Tab from '~/components/layout/scaffold/Tab.vue';
import PipelineStatusIcon from '~/components/repo/pipeline/PipelineStatusIcon.vue';
import useApiClient from '~/compositions/useApiClient';
import { useAsyncAction } from '~/compositions/useAsyncAction';
import { useFavicon } from '~/compositions/useFavicon';
import useNotifications from '~/compositions/useNotifications';
import usePipeline from '~/compositions/usePipeline';
import { useRouteBackOrDefault } from '~/compositions/useRouteBackOrDefault';
import { Repo, RepoPermissions } from '~/lib/api/types';
import { usePipelineStore } from '~/store/pipelines';

const props = defineProps<{
  repoId: string;
  pipelineId: string;
}>();

const apiClient = useApiClient();
const route = useRoute();
const router = useRouter();
const notifications = useNotifications();
const favicon = useFavicon();
const i18n = useI18n();

const pipelineStore = usePipelineStore();
const pipelineId = toRef(props, 'pipelineId');
const _repoId = toRef(props, 'repoId');
const repoId = computed(() => parseInt(_repoId.value, 10));
const repo = inject<Ref<Repo>>('repo');
const repoPermissions = inject<Ref<RepoPermissions>>('repo-permissions');
if (!repo || !repoPermissions) {
  throw new Error('Unexpected: "repo" & "repoPermissions" should be provided at this place');
}

const pipeline = pipelineStore.getPipeline(repoId, pipelineId);
const { since, duration, created } = usePipeline(pipeline);
provide('pipeline', pipeline);

const { message } = usePipeline(pipeline);

const showDeployPipelinePopup = ref(false);

async function loadPipeline(): Promise<void> {
  if (!repo) {
    throw new Error('Unexpected: Repo is undefined');
  }

  await pipelineStore.loadPipeline(repo.value.id, parseInt(pipelineId.value, 10));

  favicon.updateStatus(pipeline.value?.status);
}

const { doSubmit: cancelPipeline, isLoading: isCancelingPipeline } = useAsyncAction(async () => {
  if (!repo) {
    throw new Error('Unexpected: Repo is undefined');
  }

  if (!pipeline.value?.steps) {
    throw new Error('Unexpected: Pipeline steps not loaded');
  }

  // TODO: is selectedStepId right?
  // const step = findStep(pipeline.value.steps, selectedStepId.value || 2);

  // if (!step) {
  //   throw new Error('Unexpected: Step not found');
  // }

  await apiClient.cancelPipeline(repo.value.id, parseInt(pipelineId.value, 10));
  notifications.notify({ title: i18n.t('repo.pipeline.actions.cancel_success'), type: 'success' });
});

const { doSubmit: restartPipeline, isLoading: isRestartingPipeline } = useAsyncAction(async () => {
  if (!repo) {
    throw new Error('Unexpected: Repo is undefined');
  }

<<<<<<< HEAD
  await apiClient.restartPipeline(repo.value.id, pipelineId.value, { fork: true });
  notifications.notify({ title: i18n.t('repo.pipeline.actions.restart_success'), type: 'success' });
  // TODO: directly send to newest pipeline?
  await router.push({ name: 'repo', params: { repoId: repo.value.id } });
=======
  const newPipeline = await apiClient.restartPipeline(repo.value.owner, repo.value.name, pipelineId.value, {
    fork: true,
  });
  notifications.notify({ title: i18n.t('repo.pipeline.actions.restart_success'), type: 'success' });
  await router.push({
    name: 'repo-pipeline',
    params: { pipelineId: newPipeline.number },
  });
>>>>>>> 90371ff5
});

onMounted(loadPipeline);
watch([repoId, pipelineId], loadPipeline);
onBeforeUnmount(() => {
  favicon.updateStatus('default');
});

const activeTab = computed({
  get() {
    if (route.name === 'repo-pipeline-changed-files') {
      return 'changed-files';
    }

    if (route.name === 'repo-pipeline-config') {
      return 'config';
    }

    return 'tasks';
  },
  set(tab: string) {
    if (tab === 'tasks') {
      router.replace({ name: 'repo-pipeline' });
    }

    if (tab === 'changed-files') {
      router.replace({ name: 'repo-pipeline-changed-files' });
    }

    if (tab === 'config') {
      router.replace({ name: 'repo-pipeline-config' });
    }
  },
});

const goBack = useRouteBackOrDefault({ name: 'repo' });
</script><|MERGE_RESOLUTION|>--- conflicted
+++ resolved
@@ -160,12 +160,6 @@
     throw new Error('Unexpected: Repo is undefined');
   }
 
-<<<<<<< HEAD
-  await apiClient.restartPipeline(repo.value.id, pipelineId.value, { fork: true });
-  notifications.notify({ title: i18n.t('repo.pipeline.actions.restart_success'), type: 'success' });
-  // TODO: directly send to newest pipeline?
-  await router.push({ name: 'repo', params: { repoId: repo.value.id } });
-=======
   const newPipeline = await apiClient.restartPipeline(repo.value.owner, repo.value.name, pipelineId.value, {
     fork: true,
   });
@@ -174,7 +168,6 @@
     name: 'repo-pipeline',
     params: { pipelineId: newPipeline.number },
   });
->>>>>>> 90371ff5
 });
 
 onMounted(loadPipeline);
