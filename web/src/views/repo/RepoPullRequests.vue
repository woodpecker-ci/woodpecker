<template>
  <div v-if="pullRequests" class="space-y-4">
    <ListItem
      v-for="pullRequest in pullRequests"
      :key="pullRequest.index"
      class="text-color"
      :to="{ name: 'repo-pull-request', params: { pullRequest: pullRequest.index } }"
    >
      <span class="text-color-alt <md:hidden">#{{ pullRequest.index }}</span>
      <span class="text-color-alt <md:hidden mx-2">-</span>
      <span class="text-color <md:underline whitespace-nowrap overflow-hidden overflow-ellipsis">{{
        pullRequest.title
      }}</span>
    </ListItem>
  </div>
</template>

<script lang="ts" setup>
import { inject, Ref, watch } from 'vue';

import ListItem from '~/components/atomic/ListItem.vue';
import useApiClient from '~/compositions/useApiClient';
import { usePagination } from '~/compositions/usePaginate';
import { PullRequest, Repo } from '~/lib/api/types';

const apiClient = useApiClient();

const repo = inject<Ref<Repo>>('repo');
if (!repo) {
  throw new Error('Unexpected: "repo" should be provided at this place');
}

async function loadPullRequests(page: number): Promise<PullRequest[]> {
  if (!repo) {
    throw new Error('Unexpected: "repo" should be provided at this place');
  }

<<<<<<< HEAD
  pullRequests.value = await apiClient.getRepoPullRequests(repo.value.id);
=======
  return apiClient.getRepoPullRequests(repo.value.owner, repo.value.name, page);
>>>>>>> 9a08ff3f
}

const { resetPage, data: pullRequests } = usePagination(loadPullRequests);

watch(repo, resetPage);
</script><|MERGE_RESOLUTION|>--- conflicted
+++ resolved
@@ -35,11 +35,7 @@
     throw new Error('Unexpected: "repo" should be provided at this place');
   }
 
-<<<<<<< HEAD
-  pullRequests.value = await apiClient.getRepoPullRequests(repo.value.id);
-=======
-  return apiClient.getRepoPullRequests(repo.value.owner, repo.value.name, page);
->>>>>>> 9a08ff3f
+  return apiClient.getRepoPullRequests(repo.value.id, page);
 }
 
 const { resetPage, data: pullRequests } = usePagination(loadPullRequests);
