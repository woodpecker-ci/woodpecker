--- conflicted
+++ resolved
@@ -15,14 +15,10 @@
       <Tab :title="$t('repo.settings.registries.registries')">
         <RegistriesTab />
       </Tab>
-<<<<<<< HEAD
-      <Tab title="Extensions">
+      <Tab :title="$t('repo.settings.extensions.extensions')">
         <ExtensionsTab />
       </Tab>
-      <Tab title="Badge">
-=======
       <Tab :title="$t('repo.settings.badge.badge')">
->>>>>>> 4136df75
         <BadgeTab />
       </Tab>
       <Tab :title="$t('repo.settings.actions.actions')">
