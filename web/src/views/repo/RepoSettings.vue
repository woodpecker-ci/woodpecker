--- conflicted
+++ resolved
@@ -14,29 +14,6 @@
       </span>
     </template>
 
-<<<<<<< HEAD
-    <Tabs>
-      <Tab id="general" :title="$t('repo.settings.general.general')">
-        <GeneralTab />
-      </Tab>
-      <Tab id="secrets" :title="$t('repo.settings.secrets.secrets')">
-        <SecretsTab />
-      </Tab>
-      <Tab id="registries" :title="$t('repo.settings.registries.registries')">
-        <RegistriesTab />
-      </Tab>
-      <Tab id="extensions" :title="$t('repo.settings.extensions.extensions')">
-        <ExtensionsTab />
-      </Tab>
-      <Tab id="badge" :title="$t('repo.settings.badge.badge')">
-        <BadgeTab />
-      </Tab>
-      <Tab id="actions" :title="$t('repo.settings.actions.actions')">
-        <ActionsTab />
-      </Tab>
-    </Tabs>
-  </FluidContainer>
-=======
     <Tab id="general" :title="$t('repo.settings.general.general')">
       <GeneralTab />
     </Tab>
@@ -52,11 +29,13 @@
     <Tab id="badge" :title="$t('repo.settings.badge.badge')">
       <BadgeTab />
     </Tab>
+    <Tab id="extensions" :title="$t('repo.settings.extensions.extensions')">
+      <ExtensionsTab />
+    </Tab>
     <Tab id="actions" :title="$t('repo.settings.actions.actions')">
       <ActionsTab />
     </Tab>
   </Scaffold>
->>>>>>> 82e1ce93
 </template>
 
 <script lang="ts" setup>
@@ -68,11 +47,8 @@
 import Tab from '~/components/layout/scaffold/Tab.vue';
 import ActionsTab from '~/components/repo/settings/ActionsTab.vue';
 import BadgeTab from '~/components/repo/settings/BadgeTab.vue';
-<<<<<<< HEAD
+import CronTab from '~/components/repo/settings/CronTab.vue';
 import ExtensionsTab from '~/components/repo/settings/ExtensionsTab.vue';
-=======
-import CronTab from '~/components/repo/settings/CronTab.vue';
->>>>>>> 82e1ce93
 import GeneralTab from '~/components/repo/settings/GeneralTab.vue';
 import RegistriesTab from '~/components/repo/settings/RegistriesTab.vue';
 import SecretsTab from '~/components/repo/settings/SecretsTab.vue';
@@ -83,14 +59,6 @@
 const notifications = useNotifications();
 const router = useRouter();
 const i18n = useI18n();
-<<<<<<< HEAD
-
-const repoPermissions = inject<Ref<RepoPermissions>>('repo-permissions');
-if (!repoPermissions) {
-  throw new Error('Unexpected: "repoPermissions" should be provided at this place');
-}
-
-=======
 
 const repoPermissions = inject<Ref<RepoPermissions>>('repo-permissions');
 if (!repoPermissions) {
@@ -102,7 +70,6 @@
   throw new Error('Unexpected: "repo" should be provided at this place');
 }
 
->>>>>>> 82e1ce93
 onMounted(async () => {
   if (!repoPermissions.value.admin) {
     notifications.notify({ type: 'error', title: i18n.t('repo.settings.not_allowed') });
@@ -110,9 +77,5 @@
   }
 });
 
-<<<<<<< HEAD
-const goBack = useRouteBackOrDefault({ name: 'repo' });
-=======
 const goBack = useRouteBack({ name: 'repo' });
->>>>>>> 82e1ce93
 </script>