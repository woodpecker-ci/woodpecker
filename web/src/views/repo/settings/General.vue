<template>
  <Settings :title="$t('repo.settings.general.project')">
    <form v-if="repoSettings" class="flex flex-col" @submit.prevent="saveRepoSettings">
      <InputField
        docs-url="docs/usage/project-settings#project-settings-1"
        :label="$t('repo.settings.general.general')"
      >
        <Checkbox
          v-model="repoSettings.allow_pr"
          :label="$t('repo.settings.general.allow_pr.allow')"
          :description="$t('repo.settings.general.allow_pr.desc')"
        />
        <Checkbox
          v-model="repoSettings.allow_deploy"
          :label="$t('repo.settings.general.allow_deploy.allow')"
          :description="$t('repo.settings.general.allow_deploy.desc')"
        />
      </InputField>

      <InputField
        :label="$t('repo.settings.general.netrc_only_trusted.netrc_only_trusted')"
        docs-url="docs/usage/project-settings#custom-trusted-clone-plugins"
      >
        <template #default="{ id }">
          <div class="flex flex-col gap-2">
            <div v-for="image in repoSettings.netrc_trusted" :key="image" class="flex gap-2">
              <TextField :id="id" :model-value="image" disabled />
              <Button type="button" color="gray" start-icon="trash" @click="removeImage(image)" />
            </div>
            <div class="flex gap-2">
              <TextField :id="id" v-model="newImage" @keydown.enter.prevent="addNewImage" />
              <Button type="button" color="gray" start-icon="plus" @click="addNewImage" />
            </div>
          </div>
        </template>
        <template #description>
<<<<<<< HEAD
          <p class="text-sm">
            {{ $t('repo.settings.general.netrc_only_trusted.desc') }}
          </p>
=======
          {{ $t('repo.settings.general.netrc_only_trusted.desc') }}
>>>>>>> 475c5193
        </template>
      </InputField>

      <InputField
        v-if="user?.admin"
        docs-url="docs/usage/project-settings#project-settings-1"
        :label="$t('repo.settings.general.trusted.trusted')"
      >
        <Checkbox
          v-model="repoSettings.trusted.network"
          :label="$t('repo.settings.general.trusted.network.network')"
          :description="$t('repo.settings.general.trusted.network.desc')"
        />
        <Checkbox
          v-model="repoSettings.trusted.volumes"
          :label="$t('repo.settings.general.trusted.volumes.volumes')"
          :description="$t('repo.settings.general.trusted.volumes.desc')"
        />
        <Checkbox
          v-model="repoSettings.trusted.security"
          :label="$t('repo.settings.general.trusted.security.security')"
          :description="$t('repo.settings.general.trusted.security.desc')"
        />
      </InputField>

      <InputField :label="$t('require_approval.require_approval_for')">
        <RadioField
          v-model="repoSettings.require_approval"
          :options="[
            {
              value: RepoRequireApproval.None,
              text: $t('require_approval.none'),
              description: $t('require_approval.none_desc'),
            },
            {
              value: RepoRequireApproval.Forks,
              text: $t('require_approval.forks'),
            },
            {
              value: RepoRequireApproval.PullRequests,
              text: $t('require_approval.pull_requests'),
            },
            {
              value: RepoRequireApproval.AllEvents,
              text: $t('require_approval.all_events'),
            },
          ]"
        />
        <template #description>
          {{ $t('require_approval.desc') }}
        </template>
      </InputField>

      <InputField
        v-if="repoSettings.require_approval !== RepoRequireApproval.None"
        :label="$t('require_approval.allowed_users.allowed_users')"
      >
        <template #default="{ id }">
          <div class="flex flex-col gap-2">
            <div v-for="user in repoSettings.approval_allowed_users" :key="user" class="flex gap-2">
              <TextField :id="id" :model-value="user" disabled />
              <Button type="button" color="gray" start-icon="trash" @click="removeUser(user)" />
            </div>
            <div class="flex gap-2">
              <TextField :id="id" v-model="newUser" @keydown.enter.prevent="addNewUser" />
              <Button type="button" color="gray" start-icon="plus" @click="addNewUser" />
            </div>
          </div>
        </template>
        <template #description>
          <p class="text-sm">
            {{ $t('require_approval.allowed_users.desc') }}
          </p>
        </template>
      </InputField>

      <InputField docs-url="docs/usage/project-settings#project-visibility" :label="$t('repo.visibility.visibility')">
        <RadioField v-model="repoSettings.visibility" :options="projectVisibilityOptions" />
      </InputField>

      <InputField
        v-slot="{ id }"
        docs-url="docs/usage/project-settings#timeout"
        :label="$t('repo.settings.general.timeout.timeout')"
      >
        <div class="flex items-center">
          <NumberField :id="id" v-model="repoSettings.timeout" class="w-24" />
          <span class="ml-4 text-wp-text-alt-100">{{ $t('repo.settings.general.timeout.minutes') }}</span>
        </div>
      </InputField>

      <InputField
        docs-url="docs/usage/project-settings#pipeline-path"
        :label="$t('repo.settings.general.pipeline_path.path')"
      >
        <template #default="{ id }">
          <TextField
            :id="id"
            v-model="repoSettings.config_file"
            :placeholder="$t('repo.settings.general.pipeline_path.default')"
          />
        </template>

        <!-- eslint-disable @intlify/vue-i18n/no-raw-text -->
        <template #description>
          <i18n-t keypath="repo.settings.general.pipeline_path.desc">
            <span class="code-box-inline">{{ $t('repo.settings.general.pipeline_path.desc_path_example') }}</span>
            <span class="code-box-inline">/</span>
          </i18n-t>
        </template>
        <!-- eslint-enable @intlify/vue-i18n/no-raw-text -->
      </InputField>

      <InputField
        docs-url="docs/usage/project-settings#cancel-previous-pipelines"
        :label="$t('repo.settings.general.cancel_prev.cancel')"
      >
        <CheckboxesField
          v-model="repoSettings.cancel_previous_pipeline_events"
          :options="cancelPreviousPipelineEventsOptions"
        />
        <template #description>
          {{ $t('repo.settings.general.cancel_prev.desc') }}
        </template>
      </InputField>

      <Button
        type="submit"
        class="mr-auto"
        color="green"
        :is-loading="isSaving"
        :text="$t('repo.settings.general.save')"
      />
    </form>
  </Settings>
</template>

<script lang="ts" setup>
import { inject, onMounted, ref } from 'vue';
import type { Ref } from 'vue';
import { useI18n } from 'vue-i18n';

import Button from '~/components/atomic/Button.vue';
import Checkbox from '~/components/form/Checkbox.vue';
import CheckboxesField from '~/components/form/CheckboxesField.vue';
import type { CheckboxOption, RadioOption } from '~/components/form/form.types';
import InputField from '~/components/form/InputField.vue';
import NumberField from '~/components/form/NumberField.vue';
import RadioField from '~/components/form/RadioField.vue';
import TextField from '~/components/form/TextField.vue';
import Settings from '~/components/layout/Settings.vue';
import useApiClient from '~/compositions/useApiClient';
import { useAsyncAction } from '~/compositions/useAsyncAction';
import useAuthentication from '~/compositions/useAuthentication';
import useNotifications from '~/compositions/useNotifications';
import { RepoRequireApproval, RepoVisibility, WebhookEvents } from '~/lib/api/types';
import type { Repo, RepoSettings } from '~/lib/api/types';
import { useRepoStore } from '~/store/repos';

const apiClient = useApiClient();
const notifications = useNotifications();
const { user } = useAuthentication();
const repoStore = useRepoStore();
const i18n = useI18n();

const repo = inject<Ref<Repo>>('repo');
const repoSettings = ref<RepoSettings>();

function loadRepoSettings() {
  if (!repo) {
    throw new Error('Unexpected: Repo should be set');
  }

  repoSettings.value = {
    config_file: repo.value.config_file,
    timeout: repo.value.timeout,
    visibility: repo.value.visibility,
    require_approval: repo.value.require_approval,
    trusted: repo.value.trusted,
    approval_allowed_users: repo.value.approval_allowed_users || [],
    allow_pr: repo.value.allow_pr,
    allow_deploy: repo.value.allow_deploy,
    cancel_previous_pipeline_events: repo.value.cancel_previous_pipeline_events || [],
    netrc_trusted: repo.value.netrc_trusted || [],
  };
}

async function loadRepo() {
  if (!repo) {
    throw new Error('Unexpected: Repo should be set');
  }

  await repoStore.loadRepo(repo.value.id);
  loadRepoSettings();
}

const { doSubmit: saveRepoSettings, isLoading: isSaving } = useAsyncAction(async () => {
  if (!repo) {
    throw new Error('Unexpected: Repo should be set');
  }

  if (!repoSettings.value) {
    throw new Error('Unexpected: Repo-Settings should be set');
  }

  await apiClient.updateRepo(repo.value.id, repoSettings.value);
  await loadRepo();
  notifications.notify({ title: i18n.t('repo.settings.general.success'), type: 'success' });
});

onMounted(() => {
  loadRepoSettings();
});

const projectVisibilityOptions: RadioOption[] = [
  {
    value: RepoVisibility.Public,
    text: i18n.t('repo.visibility.public.public'),
    description: i18n.t('repo.visibility.public.desc'),
  },
  {
    value: RepoVisibility.Internal,
    text: i18n.t('repo.visibility.internal.internal'),
    description: i18n.t('repo.visibility.internal.desc'),
  },
  {
    value: RepoVisibility.Private,
    text: i18n.t('repo.visibility.private.private'),
    description: i18n.t('repo.visibility.private.desc'),
  },
];

const cancelPreviousPipelineEventsOptions: CheckboxOption[] = [
  { value: WebhookEvents.Push, text: i18n.t('repo.pipeline.event.push') },
  { value: WebhookEvents.Tag, text: i18n.t('repo.pipeline.event.tag') },
  {
    value: WebhookEvents.PullRequest,
    text: i18n.t('repo.pipeline.event.pr'),
  },
  { value: WebhookEvents.Deploy, text: i18n.t('repo.pipeline.event.deploy') },
];

const newImage = ref('');
function addNewImage() {
  if (!newImage.value) {
    return;
  }
  repoSettings.value?.netrc_trusted.push(newImage.value);
  newImage.value = '';
}
function removeImage(image: string) {
  if (!repoSettings.value) {
    throw new Error('Unexpected: repoSettings should be set');
  }

  repoSettings.value.netrc_trusted = repoSettings.value.netrc_trusted.filter((i) => i !== image);
}

const newUser = ref('');
function addNewUser() {
  if (!newUser.value) {
    return;
  }
  repoSettings.value?.approval_allowed_users.push(newUser.value);
  newUser.value = '';
}
function removeUser(user: string) {
  if (!repoSettings.value) {
    throw new Error('Unexpected: repoSettings should be set');
  }

  repoSettings.value.approval_allowed_users = repoSettings.value.approval_allowed_users.filter((i) => i !== user);
}
</script><|MERGE_RESOLUTION|>--- conflicted
+++ resolved
@@ -34,13 +34,7 @@
           </div>
         </template>
         <template #description>
-<<<<<<< HEAD
-          <p class="text-sm">
-            {{ $t('repo.settings.general.netrc_only_trusted.desc') }}
-          </p>
-=======
           {{ $t('repo.settings.general.netrc_only_trusted.desc') }}
->>>>>>> 475c5193
         </template>
       </InputField>
 
@@ -111,9 +105,7 @@
           </div>
         </template>
         <template #description>
-          <p class="text-sm">
-            {{ $t('require_approval.allowed_users.desc') }}
-          </p>
+          {{ $t('require_approval.allowed_users.desc') }}
         </template>
       </InputField>
 
