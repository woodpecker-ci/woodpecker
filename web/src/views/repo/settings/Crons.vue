<template>
  <Settings
    :title="$t('repo.settings.crons.crons')"
    :description="$t('repo.settings.crons.desc')"
    docs-url="docs/usage/cron"
  >
    <template #headerActions>
      <Button
        v-if="selectedCron"
        start-icon="back"
        :text="$t('repo.settings.crons.show')"
        @click="selectedCron = undefined"
      />
      <Button v-else start-icon="plus" :text="$t('repo.settings.crons.add')" @click="selectedCron = {}" />
    </template>

    <div v-if="!selectedCron" class="text-wp-text-100 space-y-4">
      <ListItem
        v-for="cron in crons"
        :key="cron.id"
        class="!bg-wp-background-200 !dark:bg-wp-background-100 items-center"
      >
        <span class="grid w-full grid-cols-3">
          <span>{{ cron.name }}</span>
          <span v-if="cron.next_exec && cron.next_exec > 0" class="<md:hidden col-span-2">
            <!-- eslint-disable-next-line @intlify/vue-i18n/no-raw-text -->
            {{ $t('repo.settings.crons.next_exec') }}: {{ date.toLocaleString(new Date(cron.next_exec * 1000)) }}
          </span>
          <span v-else class="<md:hidden col-span-2">{{ $t('repo.settings.crons.not_executed_yet') }}</span>
        </span>
<<<<<<< HEAD
        <IconButton icon="play" class="ml-auto h-8 w-8" :title="$t('repo.settings.crons.run')" @click="runCron(cron)" />
        <IconButton icon="edit" class="h-8 w-8" :title="$t('repo.settings.crons.edit')" @click="selectedCron = cron" />
=======
        <IconButton
          icon="play-outline"
          class="ml-auto w-8 h-8"
          :title="$t('repo.settings.crons.run')"
          @click="runCron(cron)"
        />
        <IconButton icon="edit" class="w-8 h-8" :title="$t('repo.settings.crons.edit')" @click="selectedCron = cron" />
>>>>>>> c9b80cf2
        <IconButton
          icon="trash"
          class="hover:text-wp-error-100 h-8 w-8"
          :is-loading="isDeleting"
          :title="$t('repo.settings.crons.delete')"
          @click="deleteCron(cron)"
        />
      </ListItem>

      <div v-if="crons?.length === 0" class="ml-2">{{ $t('repo.settings.crons.none') }}</div>
    </div>

    <div v-else class="space-y-4">
      <form @submit.prevent="createCron">
        <InputField v-slot="{ id }" :label="$t('repo.settings.crons.name.name')">
          <TextField
            :id="id"
            v-model="selectedCron.name"
            :placeholder="$t('repo.settings.crons.name.placeholder')"
            required
          />
        </InputField>

        <InputField v-slot="{ id }" :label="$t('repo.settings.crons.branch.title')">
          <TextField
            :id="id"
            v-model="selectedCron.branch"
            :placeholder="$t('repo.settings.crons.branch.placeholder')"
          />
        </InputField>

        <InputField
          v-slot="{ id }"
          :label="$t('repo.settings.crons.schedule.title')"
          docs-url="https://pkg.go.dev/github.com/gdgvda/cron#hdr-CRON_Expression_Format"
        >
          <TextField
            :id="id"
            v-model="selectedCron.schedule"
            :placeholder="$t('repo.settings.crons.schedule.placeholder')"
            required
          />
        </InputField>

        <div v-if="isEditingCron" class="mb-4 ml-auto">
          <span v-if="selectedCron.next_exec && selectedCron.next_exec > 0" class="text-wp-text-100">
            <!-- eslint-disable-next-line @intlify/vue-i18n/no-raw-text -->
            {{ $t('repo.settings.crons.next_exec') }}:
            {{ date.toLocaleString(new Date(selectedCron.next_exec * 1000)) }}
          </span>
          <span v-else class="text-wp-text-100">{{ $t('repo.settings.crons.not_executed_yet') }}</span>
        </div>

        <div class="flex gap-2">
          <Button type="button" color="gray" :text="$t('cancel')" @click="selectedCron = undefined" />
          <Button
            type="submit"
            color="green"
            :is-loading="isSaving"
            :text="isEditingCron ? $t('repo.settings.crons.save') : $t('repo.settings.crons.add')"
          />
        </div>
      </form>
    </div>
  </Settings>
</template>

<script lang="ts" setup>
import { computed, inject, ref, type Ref } from 'vue';
import { useI18n } from 'vue-i18n';

import Button from '~/components/atomic/Button.vue';
import IconButton from '~/components/atomic/IconButton.vue';
import ListItem from '~/components/atomic/ListItem.vue';
import InputField from '~/components/form/InputField.vue';
import TextField from '~/components/form/TextField.vue';
import Settings from '~/components/layout/Settings.vue';
import useApiClient from '~/compositions/useApiClient';
import { useAsyncAction } from '~/compositions/useAsyncAction';
import { useDate } from '~/compositions/useDate';
import useNotifications from '~/compositions/useNotifications';
import { usePagination } from '~/compositions/usePaginate';
import type { Cron, Repo } from '~/lib/api/types';
import router from '~/router';

const apiClient = useApiClient();
const notifications = useNotifications();
const i18n = useI18n();

const repo = inject<Ref<Repo>>('repo');
const selectedCron = ref<Partial<Cron>>();
const isEditingCron = computed(() => !!selectedCron.value?.id);
const date = useDate();

async function loadCrons(page: number): Promise<Cron[] | null> {
  if (!repo?.value) {
    throw new Error("Unexpected: Can't load repo");
  }

  return apiClient.getCronList(repo.value.id, { page });
}

const { resetPage, data: crons } = usePagination(loadCrons, () => !selectedCron.value);

const { doSubmit: createCron, isLoading: isSaving } = useAsyncAction(async () => {
  if (!repo?.value) {
    throw new Error("Unexpected: Can't load repo");
  }

  if (!selectedCron.value) {
    throw new Error("Unexpected: Can't get cron");
  }

  if (isEditingCron.value) {
    await apiClient.updateCron(repo.value.id, selectedCron.value);
  } else {
    await apiClient.createCron(repo.value.id, selectedCron.value);
  }
  notifications.notify({
    title: isEditingCron.value ? i18n.t('repo.settings.crons.saved') : i18n.t('repo.settings.crons.created'),
    type: 'success',
  });
  selectedCron.value = undefined;
  resetPage();
});

const { doSubmit: deleteCron, isLoading: isDeleting } = useAsyncAction(async (_cron: Cron) => {
  if (!repo?.value) {
    throw new Error("Unexpected: Can't load repo");
  }

  await apiClient.deleteCron(repo.value.id, _cron.id);
  notifications.notify({ title: i18n.t('repo.settings.crons.deleted'), type: 'success' });
  resetPage();
});

const { doSubmit: runCron } = useAsyncAction(async (_cron: Cron) => {
  if (!repo?.value) {
    throw new Error("Unexpected: Can't load repo");
  }

  const pipeline = await apiClient.runCron(repo.value.id, _cron.id);
  await router.push({
    name: 'repo-pipeline',
    params: {
      pipelineId: pipeline.number,
    },
  });
});
</script><|MERGE_RESOLUTION|>--- conflicted
+++ resolved
@@ -28,10 +28,6 @@
           </span>
           <span v-else class="<md:hidden col-span-2">{{ $t('repo.settings.crons.not_executed_yet') }}</span>
         </span>
-<<<<<<< HEAD
-        <IconButton icon="play" class="ml-auto h-8 w-8" :title="$t('repo.settings.crons.run')" @click="runCron(cron)" />
-        <IconButton icon="edit" class="h-8 w-8" :title="$t('repo.settings.crons.edit')" @click="selectedCron = cron" />
-=======
         <IconButton
           icon="play-outline"
           class="ml-auto w-8 h-8"
@@ -39,7 +35,6 @@
           @click="runCron(cron)"
         />
         <IconButton icon="edit" class="w-8 h-8" :title="$t('repo.settings.crons.edit')" @click="selectedCron = cron" />
->>>>>>> c9b80cf2
         <IconButton
           icon="trash"
           class="hover:text-wp-error-100 h-8 w-8"
