--- conflicted
+++ resolved
@@ -1,68 +1,4 @@
 <template>
-<<<<<<< HEAD
-  <FluidContainer class="space-y-4 flex flex-col my-0">
-    <Button class="ml-auto" :text="$t('logout')" :to="`${address}/logout`" />
-
-    <div>
-      <h2 class="text-lg text-color">{{ $t('user.token') }}</h2>
-      <CodeBox>{{ token }}</CodeBox>
-    </div>
-
-    <div>
-      <h2 class="text-lg text-color">{{ $t('user.shell_setup') }}</h2>
-      <CodeBox>{{ usageWithShell }}</CodeBox>
-    </div>
-
-    <div>
-      <h2 class="text-lg text-color">{{ $t('user.api_usage') }}</h2>
-      <CodeBox>{{ usageWithCurl }}</CodeBox>
-    </div>
-
-    <div>
-      <div class="flex items-center">
-        <h2 class="text-lg text-color">{{ $t('user.cli_usage') }}</h2>
-        <a :href="cliDownload" target="_blank" class="ml-4 text-link">{{ $t('user.dl_cli') }}</a>
-      </div>
-      <CodeBox>{{ usageWithCli }}</CodeBox>
-    </div>
-  </FluidContainer>
-</template>
-
-<script lang="ts" setup>
-import { computed, onMounted, ref } from 'vue';
-import { useI18n } from 'vue-i18n';
-
-import Button from '~/components/atomic/Button.vue';
-import CodeBox from '~/components/layout/CodeBox.vue';
-import FluidContainer from '~/components/layout/FluidContainer.vue';
-import useApiClient from '~/compositions/useApiClient';
-
-const apiClient = useApiClient();
-const token = ref<string | undefined>();
-
-onMounted(async () => {
-  token.value = await apiClient.getToken();
-});
-
-// eslint-disable-next-line no-restricted-globals
-const address = `${location.protocol}//${location.host}`;
-
-const usageWithShell = computed(() => {
-  let usage = `export WOODPECKER_SERVER="${address}"\n`;
-  usage += `export WOODPECKER_TOKEN="${token.value}"\n`;
-  return usage;
-});
-
-const usageWithCurl =
-  // eslint-disable-next-line no-template-curly-in-string
-  `# ${useI18n().t(
-    'user.shell_setup_before',
-  )}\ncurl -i \${WOODPECKER_SERVER}/api/user -H "Authorization: Bearer \${WOODPECKER_TOKEN}"`;
-
-const usageWithCli = `# ${useI18n().t('user.shell_setup_before')}\nwoodpecker info`;
-
-const cliDownload = 'https://github.com/woodpecker-ci/woodpecker/releases';
-=======
   <Scaffold enable-tabs>
     <template #title>{{ $t('user.settings.settings') }}</template>
     <template #titleActions><Button :text="$t('logout')" :to="`${address}/logout`" /></template>
@@ -87,5 +23,4 @@
 import useConfig from '~/compositions/useConfig';
 
 const address = `${window.location.protocol}//${window.location.host}${useConfig().rootPath}`; // port is included in location.host
->>>>>>> 82e1ce93
 </script>