--- conflicted
+++ resolved
@@ -13,61 +13,11 @@
 
 <script lang="ts" setup>
 import Scaffold from '~/components/layout/scaffold/Scaffold.vue';
-<<<<<<< HEAD
-import useApiClient from '~/compositions/useApiClient';
-import useConfig from '~/compositions/useConfig';
-import { setI18nLanguage } from '~/compositions/useI18n';
-
-const { t, locale } = useI18n();
-const { enableSwagger } = useConfig();
-
-const apiClient = useApiClient();
-const token = ref<string | undefined>();
-
-onMounted(async () => {
-  token.value = await apiClient.getToken();
-});
-
-const address = `${window.location.protocol}//${window.location.host}${useConfig().rootPath}`; // port is included in location.host
-
-const usageWithShell = computed(() => {
-  let usage = `export WOODPECKER_SERVER="${address}"\n`;
-  usage += `export WOODPECKER_TOKEN="${token.value}"\n`;
-  return usage;
-});
-
-const usageWithCurl = `# ${t(
-  'user.shell_setup_before',
-)}\ncurl -i \${WOODPECKER_SERVER}/api/user -H "Authorization: Bearer \${WOODPECKER_TOKEN}"`;
-
-const usageWithCli = `# ${t('user.shell_setup_before')}\nwoodpecker info`;
-
-const cliDownload = 'https://github.com/woodpecker-ci/woodpecker/releases';
-
-const localeOptions = computed(() =>
-  SUPPORTED_LOCALES.map((supportedLocale) => ({
-    value: supportedLocale,
-    text: new Intl.DisplayNames(supportedLocale, { type: 'language' }).of(supportedLocale) || supportedLocale,
-  })),
-);
-
-const storedLocale = useLocalStorage('woodpecker:locale', locale.value);
-const selectedLocale = computed<string>({
-  async set(_selectedLocale) {
-    await setI18nLanguage(_selectedLocale);
-    storedLocale.value = _selectedLocale;
-    dayjs.locale(_selectedLocale);
-    TimeAgo.setDefaultLocale(_selectedLocale);
-  },
-  get() {
-    return storedLocale.value;
-  },
-});
-=======
 import Tab from '~/components/layout/scaffold/Tab.vue';
 import UserAPITab from '~/components/user/UserAPITab.vue';
 import UserGeneralTab from '~/components/user/UserGeneralTab.vue';
->>>>>>> d09c4189
 
-const address = `${window.location.protocol}//${window.location.host}`; // port is included in location.host
+import useConfig from '~/compositions/useConfig';
+
+const address = `${window.location.protocol}//${window.location.host}${useConfig().rootPath}`; // port is included in location.host
 </script>