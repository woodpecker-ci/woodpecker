--- conflicted
+++ resolved
@@ -1,8 +1,5 @@
 <template>
   <main class="flex flex-col w-full h-full justify-center items-center">
-<<<<<<< HEAD
-    <Error v-if="errorMessage" text-only :text="errorMessage" class="w-full md:w-3xl" />
-=======
     <Error v-if="errorMessage" class="w-full md:w-3xl">
       <span class="whitespace-pre">{{ errorMessage }}</span>
       <span v-if="errorDescription" class="whitespace-pre mt-1">{{ errorDescription }}</span>
@@ -15,7 +12,6 @@
         <span>{{ errorUri }}</span>
       </a>
     </Error>
->>>>>>> a5ee5061
 
     <div
       class="flex flex-col w-full overflow-hidden bg-wp-background-100 shadow border border-wp-background-400 dark:bg-wp-background-200 md:m-8 md:rounded-md md:flex-row md:w-3xl md:h-sm"
@@ -70,11 +66,7 @@
 
   if (route.query.error) {
     const error = route.query.error as keyof typeof authErrorMessages;
-<<<<<<< HEAD
-    errorMessage.value = authErrorMessages[error] ?? i18n.t('unknown_auth_error', { error });
-=======
     errorMessage.value = authErrorMessages[error] ?? error;
->>>>>>> a5ee5061
   }
 });
 </script>