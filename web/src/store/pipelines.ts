import { defineStore } from 'pinia';
import { computed, reactive, Ref, ref } from 'vue';

import useApiClient from '~/compositions/useApiClient';
<<<<<<< HEAD
import { Pipeline, PipelineFeed, PipelineStep } from '~/lib/api/types';
import { comparePipelines, comparePipelinesWithStatus, isPipelineActive, repoSlug } from '~/utils/helpers';

const apiClient = useApiClient();

export default defineStore({
  id: 'pipelines',

  state: () => ({
    pipelines: {} as Record<string, Record<number, Pipeline>>,
    pipelineFeed: [] as PipelineFeed[],
  }),

  getters: {
    sortedPipelineFeed(state) {
      return state.pipelineFeed.sort(comparePipelines);
    },
    activePipelines(state) {
      return state.pipelineFeed.filter(isPipelineActive);
    },
  },

  actions: {
    // setters
    setPipeline(owner: string, repo: string, pipeline: Pipeline) {
      // eslint-disable-next-line @typescript-eslint/naming-convention
      const _repoSlug = repoSlug(owner, repo);
      if (!this.pipelines[_repoSlug]) {
        this.pipelines[_repoSlug] = {};
      }

      const repoPipelines = this.pipelines[_repoSlug];

      // merge with available data
      repoPipelines[pipeline.number] = { ...(repoPipelines[pipeline.number] || {}), ...pipeline };

      this.pipelines = {
        ...this.pipelines,
        [_repoSlug]: repoPipelines,
      };
    },
    setStep(owner: string, repo: string, pipelineNumber: number, step: PipelineStep) {
      const pipeline = this.getPipeline(ref(owner), ref(repo), ref(pipelineNumber.toString())).value;
      if (!pipeline) {
        throw new Error("Can't find pipeline");
      }

      if (!pipeline.steps) {
        pipeline.steps = [];
      }

      pipeline.steps = [...pipeline.steps.filter((p) => p.pid !== step.pid), step];
      this.setPipeline(owner, repo, pipeline);
    },
    setPipelineFeedItem(pipeline: PipelineFeed) {
      const pipelineFeed = this.pipelineFeed.filter((b) => b.id !== pipeline.id);
      this.pipelineFeed = [...pipelineFeed, pipeline];
    },

    // getters
    getPipelines(owner: Ref<string>, repo: Ref<string>) {
      return computed(() => {
        const slug = repoSlug(owner.value, repo.value);
        return toRef(this.pipelines, slug).value;
      });
    },
    getSortedPipelines(owner: Ref<string>, repo: Ref<string>) {
      return computed(() => Object.values(this.getPipelines(owner, repo).value || []).sort(comparePipelines).sort(comparePipelinesWithStatus));
    },
    getActivePipelines(owner: Ref<string>, repo: Ref<string>) {
      const pipelines = this.getPipelines(owner, repo);
      return computed(() => Object.values(pipelines.value).filter(isPipelineActive));
    },
    getPipeline(owner: Ref<string>, repo: Ref<string>, pipelineNumber: Ref<string>) {
      const pipelines = this.getPipelines(owner, repo);
      return computed(() => (pipelines.value || {})[parseInt(pipelineNumber.value, 10)]);
    },

    // loading
    async loadPipelines(owner: string, repo: string) {
      const pipelines = await apiClient.getPipelineList(owner, repo);
      pipelines.forEach((pipeline) => {
        this.setPipeline(owner, repo, pipeline);
      });
    },
    async loadPipeline(owner: string, repo: string, pipelinesNumber: number) {
      const pipelines = await apiClient.getPipeline(owner, repo, pipelinesNumber);
      this.setPipeline(owner, repo, pipelines);
    },
    async loadPipelineFeed() {
      const pipelines = await apiClient.getPipelineFeed();
      this.pipelineFeed = pipelines;
    },
  },
=======
import { Pipeline, PipelineFeed, PipelineWorkflow } from '~/lib/api/types';
import { useRepoStore } from '~/store/repos';
import { comparePipelines, isPipelineActive } from '~/utils/helpers';

export const usePipelineStore = defineStore('pipelines', () => {
  const apiClient = useApiClient();
  const repoStore = useRepoStore();

  const pipelines: Map<number, Map<number, Pipeline>> = reactive(new Map());

  function setPipeline(repoId: number, pipeline: Pipeline) {
    const repoPipelines = pipelines.get(repoId) || new Map();
    repoPipelines.set(pipeline.number, {
      ...(repoPipelines.get(pipeline.number) || {}),
      ...pipeline,
    });
    pipelines.set(repoId, repoPipelines);
  }

  function getRepoPipelines(repoId: Ref<number>) {
    return computed(() => Array.from(pipelines.get(repoId.value)?.values() || []).sort(comparePipelines));
  }

  function getPipeline(repoId: Ref<number>, _pipelineNumber: Ref<string>) {
    return computed(() => {
      const pipelineNumber = parseInt(_pipelineNumber.value, 10);
      return pipelines.get(repoId.value)?.get(pipelineNumber);
    });
  }

  function setWorkflow(repoId: number, pipelineNumber: number, workflow: PipelineWorkflow) {
    const pipeline = getPipeline(ref(repoId), ref(pipelineNumber.toString())).value;
    if (!pipeline) {
      throw new Error("Can't find pipeline");
    }

    if (!pipeline.workflows) {
      pipeline.workflows = [];
    }

    pipeline.workflows = [...pipeline.workflows.filter((p) => p.pid !== workflow.pid), workflow];
    setPipeline(repoId, pipeline);
  }

  async function loadRepoPipelines(repoId: number) {
    const _pipelines = await apiClient.getPipelineList(repoId);
    _pipelines.forEach((pipeline) => {
      setPipeline(repoId, pipeline);
    });
  }

  async function loadPipeline(repoId: number, pipelinesNumber: number) {
    const pipeline = await apiClient.getPipeline(repoId, pipelinesNumber);
    setPipeline(repoId, pipeline);
  }

  const pipelineFeed = computed(() =>
    Array.from(pipelines.entries())
      .reduce<PipelineFeed[]>((acc, [_repoId, repoPipelines]) => {
        const repoPipelinesArray = Array.from(repoPipelines.entries()).map(
          ([_pipelineNumber, pipeline]) =>
            <PipelineFeed>{
              ...pipeline,
              repo_id: _repoId,
              number: _pipelineNumber,
            },
        );
        return [...acc, ...repoPipelinesArray];
      }, [])
      .sort(comparePipelines)
      .filter((pipeline) => repoStore.ownedRepoIds.includes(pipeline.repo_id)),
  );

  const activePipelines = computed(() => pipelineFeed.value.filter(isPipelineActive));

  async function loadPipelineFeed() {
    await repoStore.loadRepos();

    const _pipelines = await apiClient.getPipelineFeed();
    _pipelines.forEach((pipeline) => {
      setPipeline(pipeline.repo_id, pipeline);
    });
  }

  return {
    pipelines,
    setPipeline,
    setWorkflow,
    getRepoPipelines,
    getPipeline,
    loadRepoPipelines,
    loadPipeline,
    activePipelines,
    pipelineFeed,
    loadPipelineFeed,
  };
>>>>>>> dca01e68
});<|MERGE_RESOLUTION|>--- conflicted
+++ resolved
@@ -2,105 +2,9 @@
 import { computed, reactive, Ref, ref } from 'vue';
 
 import useApiClient from '~/compositions/useApiClient';
-<<<<<<< HEAD
-import { Pipeline, PipelineFeed, PipelineStep } from '~/lib/api/types';
-import { comparePipelines, comparePipelinesWithStatus, isPipelineActive, repoSlug } from '~/utils/helpers';
-
-const apiClient = useApiClient();
-
-export default defineStore({
-  id: 'pipelines',
-
-  state: () => ({
-    pipelines: {} as Record<string, Record<number, Pipeline>>,
-    pipelineFeed: [] as PipelineFeed[],
-  }),
-
-  getters: {
-    sortedPipelineFeed(state) {
-      return state.pipelineFeed.sort(comparePipelines);
-    },
-    activePipelines(state) {
-      return state.pipelineFeed.filter(isPipelineActive);
-    },
-  },
-
-  actions: {
-    // setters
-    setPipeline(owner: string, repo: string, pipeline: Pipeline) {
-      // eslint-disable-next-line @typescript-eslint/naming-convention
-      const _repoSlug = repoSlug(owner, repo);
-      if (!this.pipelines[_repoSlug]) {
-        this.pipelines[_repoSlug] = {};
-      }
-
-      const repoPipelines = this.pipelines[_repoSlug];
-
-      // merge with available data
-      repoPipelines[pipeline.number] = { ...(repoPipelines[pipeline.number] || {}), ...pipeline };
-
-      this.pipelines = {
-        ...this.pipelines,
-        [_repoSlug]: repoPipelines,
-      };
-    },
-    setStep(owner: string, repo: string, pipelineNumber: number, step: PipelineStep) {
-      const pipeline = this.getPipeline(ref(owner), ref(repo), ref(pipelineNumber.toString())).value;
-      if (!pipeline) {
-        throw new Error("Can't find pipeline");
-      }
-
-      if (!pipeline.steps) {
-        pipeline.steps = [];
-      }
-
-      pipeline.steps = [...pipeline.steps.filter((p) => p.pid !== step.pid), step];
-      this.setPipeline(owner, repo, pipeline);
-    },
-    setPipelineFeedItem(pipeline: PipelineFeed) {
-      const pipelineFeed = this.pipelineFeed.filter((b) => b.id !== pipeline.id);
-      this.pipelineFeed = [...pipelineFeed, pipeline];
-    },
-
-    // getters
-    getPipelines(owner: Ref<string>, repo: Ref<string>) {
-      return computed(() => {
-        const slug = repoSlug(owner.value, repo.value);
-        return toRef(this.pipelines, slug).value;
-      });
-    },
-    getSortedPipelines(owner: Ref<string>, repo: Ref<string>) {
-      return computed(() => Object.values(this.getPipelines(owner, repo).value || []).sort(comparePipelines).sort(comparePipelinesWithStatus));
-    },
-    getActivePipelines(owner: Ref<string>, repo: Ref<string>) {
-      const pipelines = this.getPipelines(owner, repo);
-      return computed(() => Object.values(pipelines.value).filter(isPipelineActive));
-    },
-    getPipeline(owner: Ref<string>, repo: Ref<string>, pipelineNumber: Ref<string>) {
-      const pipelines = this.getPipelines(owner, repo);
-      return computed(() => (pipelines.value || {})[parseInt(pipelineNumber.value, 10)]);
-    },
-
-    // loading
-    async loadPipelines(owner: string, repo: string) {
-      const pipelines = await apiClient.getPipelineList(owner, repo);
-      pipelines.forEach((pipeline) => {
-        this.setPipeline(owner, repo, pipeline);
-      });
-    },
-    async loadPipeline(owner: string, repo: string, pipelinesNumber: number) {
-      const pipelines = await apiClient.getPipeline(owner, repo, pipelinesNumber);
-      this.setPipeline(owner, repo, pipelines);
-    },
-    async loadPipelineFeed() {
-      const pipelines = await apiClient.getPipelineFeed();
-      this.pipelineFeed = pipelines;
-    },
-  },
-=======
 import { Pipeline, PipelineFeed, PipelineWorkflow } from '~/lib/api/types';
 import { useRepoStore } from '~/store/repos';
-import { comparePipelines, isPipelineActive } from '~/utils/helpers';
+import { comparePipelines, comparePipelinesWithStatus, isPipelineActive } from '~/utils/helpers';
 
 export const usePipelineStore = defineStore('pipelines', () => {
   const apiClient = useApiClient();
@@ -167,7 +71,7 @@
         );
         return [...acc, ...repoPipelinesArray];
       }, [])
-      .sort(comparePipelines)
+      .sort(comparePipelinesWithStatus)
       .filter((pipeline) => repoStore.ownedRepoIds.includes(pipeline.repo_id)),
   );
 
@@ -194,5 +98,4 @@
     pipelineFeed,
     loadPipelineFeed,
   };
->>>>>>> dca01e68
 });