import { defineStore } from 'pinia';
import { computed, reactive, Ref, ref } from 'vue';

import useApiClient from '~/compositions/useApiClient';
import { Pipeline, PipelineFeed, PipelineWorkflow } from '~/lib/api/types';
import { useRepoStore } from '~/store/repos';
import { comparePipelines, isPipelineActive } from '~/utils/helpers';

export const usePipelineStore = defineStore('pipelines', () => {
  const apiClient = useApiClient();
  const repoStore = useRepoStore();

  const pipelines: Map<number, Map<number, Pipeline>> = reactive(new Map());

  function setPipeline(repoId: number, pipeline: Pipeline) {
    const repoPipelines = pipelines.get(repoId) || new Map();
    repoPipelines.set(pipeline.number, {
      ...(repoPipelines.get(pipeline.number) || {}),
      ...pipeline,
    });
    pipelines.set(repoId, repoPipelines);
  }

  function getRepoPipelines(repoId: Ref<number>) {
    return computed(() => Array.from(pipelines.get(repoId.value)?.values() || []).sort(comparePipelines));
  }

  function getPipeline(repoId: Ref<number>, _pipelineNumber: Ref<string>) {
    return computed(() => {
      const pipelineNumber = parseInt(_pipelineNumber.value, 10);
      return pipelines.get(repoId.value)?.get(pipelineNumber);
    });
  }

<<<<<<< HEAD
  function setWorkflow(owner: string, repo: string, pipelineNumber: number, workflow: PipelineWorkflow) {
    const pipeline = getPipeline(ref(owner), ref(repo), ref(pipelineNumber.toString())).value;
=======
  function setStep(repoId: number, pipelineNumber: number, step: PipelineStep) {
    const pipeline = getPipeline(ref(repoId), ref(pipelineNumber.toString())).value;
>>>>>>> 6ab9f802
    if (!pipeline) {
      throw new Error("Can't find pipeline");
    }

    if (!pipeline.workflows) {
      pipeline.workflows = [];
    }

<<<<<<< HEAD
    pipeline.workflows = [...pipeline.workflows.filter((p) => p.pid !== workflow.pid), workflow];
    setPipeline(owner, repo, pipeline);
=======
    pipeline.steps = [...pipeline.steps.filter((p) => p.pid !== step.pid), step];
    setPipeline(repoId, pipeline);
>>>>>>> 6ab9f802
  }

  async function loadRepoPipelines(repoId: number) {
    const _pipelines = await apiClient.getPipelineList(repoId);
    _pipelines.forEach((pipeline) => {
      setPipeline(repoId, pipeline);
    });
  }

  async function loadPipeline(repoId: number, pipelinesNumber: number) {
    const pipeline = await apiClient.getPipeline(repoId, pipelinesNumber);
    setPipeline(repoId, pipeline);
  }

  const pipelineFeed = computed(() =>
    Array.from(pipelines.entries())
      .reduce<PipelineFeed[]>((acc, [_repoId, repoPipelines]) => {
        const repoPipelinesArray = Array.from(repoPipelines.entries()).map(
          ([_pipelineNumber, pipeline]) =>
            <PipelineFeed>{
              ...pipeline,
              repo_id: _repoId,
              number: _pipelineNumber,
            },
        );
        return [...acc, ...repoPipelinesArray];
      }, [])
      .sort(comparePipelines)
      .filter((pipeline) => repoStore.ownedRepoIds.includes(pipeline.repo_id)),
  );

  const activePipelines = computed(() => pipelineFeed.value.filter(isPipelineActive));

  async function loadPipelineFeed() {
    await repoStore.loadRepos();

    const _pipelines = await apiClient.getPipelineFeed();
    _pipelines.forEach((pipeline) => {
      setPipeline(pipeline.repo_id, pipeline);
    });
  }

  return {
    pipelines,
    setPipeline,
    setWorkflow,
    getRepoPipelines,
    getPipeline,
    loadRepoPipelines,
    loadPipeline,
    activePipelines,
    pipelineFeed,
    loadPipelineFeed,
  };
});<|MERGE_RESOLUTION|>--- conflicted
+++ resolved
@@ -32,13 +32,8 @@
     });
   }
 
-<<<<<<< HEAD
-  function setWorkflow(owner: string, repo: string, pipelineNumber: number, workflow: PipelineWorkflow) {
-    const pipeline = getPipeline(ref(owner), ref(repo), ref(pipelineNumber.toString())).value;
-=======
-  function setStep(repoId: number, pipelineNumber: number, step: PipelineStep) {
+  function setWorkflow(repoId: number, pipelineNumber: number, workflow: PipelineWorkflow) {
     const pipeline = getPipeline(ref(repoId), ref(pipelineNumber.toString())).value;
->>>>>>> 6ab9f802
     if (!pipeline) {
       throw new Error("Can't find pipeline");
     }
@@ -47,13 +42,8 @@
       pipeline.workflows = [];
     }
 
-<<<<<<< HEAD
     pipeline.workflows = [...pipeline.workflows.filter((p) => p.pid !== workflow.pid), workflow];
-    setPipeline(owner, repo, pipeline);
-=======
-    pipeline.steps = [...pipeline.steps.filter((p) => p.pid !== step.pid), step];
     setPipeline(repoId, pipeline);
->>>>>>> 6ab9f802
   }
 
   async function loadRepoPipelines(repoId: number) {
