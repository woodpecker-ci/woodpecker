import { defineStore } from 'pinia';
import { computed, reactive, Ref, ref } from 'vue';

import useApiClient from '~/compositions/useApiClient';
import { Pipeline, PipelineFeed, PipelineStep } from '~/lib/api/types';
import { useRepoStore } from '~/store/repos';
import { comparePipelines, isPipelineActive, repoSlug } from '~/utils/helpers';

export const usePipelineStore = defineStore('pipelines', () => {
  const apiClient = useApiClient();
  const repoStore = useRepoStore();

  const pipelines: Map<string, Map<number, Pipeline>> = reactive(new Map());

  function setPipeline(owner: string, repo: string, pipeline: Pipeline) {
    const _repoSlug = repoSlug(owner, repo);
    const repoPipelines = pipelines.get(_repoSlug) || new Map();
<<<<<<< HEAD
    repoPipelines.set(pipeline.number, {
      ...repoPipelines.get(pipeline.number),
      ...pipeline,
    });
=======
    repoPipelines.set(pipeline.number, { ...(repoPipelines.get(pipeline.number) || {}), ...pipeline });
>>>>>>> 277a8391
    pipelines.set(_repoSlug, repoPipelines);
  }

  function getRepoPipelines(owner: Ref<string>, repo: Ref<string>) {
    return computed(() => {
      const slug = repoSlug(owner.value, repo.value);
      return Array.from(pipelines.get(slug)?.values() || []).sort(comparePipelines);
    });
  }

  function getPipeline(owner: Ref<string>, repo: Ref<string>, _pipelineNumber: Ref<string>) {
    return computed(() => {
      const slug = repoSlug(owner.value, repo.value);
      const pipelineNumber = parseInt(_pipelineNumber.value, 10);
      return pipelines.get(slug)?.get(pipelineNumber);
    });
  }

  function setStep(owner: string, repo: string, pipelineNumber: number, step: PipelineStep) {
    const pipeline = getPipeline(ref(owner), ref(repo), ref(pipelineNumber.toString())).value;
    if (!pipeline) {
      throw new Error("Can't find pipeline");
    }

    if (!pipeline.steps) {
      pipeline.steps = [];
    }

    pipeline.steps = [...pipeline.steps.filter((p) => p.pid !== step.pid), step];
    setPipeline(owner, repo, pipeline);
  }

  async function loadRepoPipelines(owner: string, repo: string) {
    const _pipelines = await apiClient.getPipelineList(owner, repo);
    _pipelines.forEach((pipeline) => {
      setPipeline(owner, repo, pipeline);
    });
  }

  async function loadPipeline(owner: string, repo: string, pipelinesNumber: number) {
    const pipeline = await apiClient.getPipeline(owner, repo, pipelinesNumber);
    setPipeline(owner, repo, pipeline);
  }

  const pipelineFeed = computed(() =>
    Array.from(pipelines.entries())
      .reduce<PipelineFeed[]>((acc, [_repoSlug, repoPipelines]) => {
        const repoPipelinesArray = Array.from(repoPipelines.entries()).map(
          ([_pipelineNumber, pipeline]) =>
            <PipelineFeed>{
              ...pipeline,
              full_name: _repoSlug,
              owner: _repoSlug.split('/')[0],
              name: _repoSlug.split('/')[1],
              number: _pipelineNumber,
            },
        );
        return [...acc, ...repoPipelinesArray];
      }, [])
      .sort(comparePipelines)
      .filter((pipeline) => repoStore.ownedRepoSlugs.includes(pipeline.full_name)),
  );

  const activePipelines = computed(() => pipelineFeed.value.filter(isPipelineActive));

  async function loadPipelineFeed() {
    await repoStore.loadRepos();

    const _pipelines = await apiClient.getPipelineFeed();
    _pipelines.forEach((pipeline) => {
      setPipeline(pipeline.owner, pipeline.name, pipeline);
    });
  }

  return {
    pipelines,
    setPipeline,
    setStep,
    getRepoPipelines,
    getPipeline,
    loadRepoPipelines,
    loadPipeline,
    activePipelines,
    pipelineFeed,
    loadPipelineFeed,
  };
});<|MERGE_RESOLUTION|>--- conflicted
+++ resolved
@@ -15,14 +15,10 @@
   function setPipeline(owner: string, repo: string, pipeline: Pipeline) {
     const _repoSlug = repoSlug(owner, repo);
     const repoPipelines = pipelines.get(_repoSlug) || new Map();
-<<<<<<< HEAD
     repoPipelines.set(pipeline.number, {
-      ...repoPipelines.get(pipeline.number),
+      ...(repoPipelines.get(pipeline.number) || {}),
       ...pipeline,
     });
-=======
-    repoPipelines.set(pipeline.number, { ...(repoPipelines.get(pipeline.number) || {}), ...pipeline });
->>>>>>> 277a8391
     pipelines.set(_repoSlug, repoPipelines);
   }
 
