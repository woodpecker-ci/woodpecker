--- conflicted
+++ resolved
@@ -25,13 +25,9 @@
 
 const accountRepos = () => <Title render="Repositories | woodpecker" />;
 
-<<<<<<< HEAD
-const accountGlobalSecrets = () => <Title render="Global Secrets | drone" />;
+const accountGlobalSecrets = () => <Title render="Global Secrets | woodpecker" />;
 
-const loginTitle = () => <Title render="Login | drone" />;
-=======
 const loginTitle = () => <Title render="Login | woodpecker" />;
->>>>>>> 0aa66ce7
 
 const repoTitle = ({ match }) => (
   <Title render={`${match.params.owner}/${match.params.repo} | woodpecker`} />
