import { User } from '~/lib/api/types';

declare global {
  interface Window {
    WOODPECKER_USER: User | undefined;
    WOODPECKER_DOCS: string | undefined;
    WOODPECKER_VERSION: string | undefined;
    WOODPECKER_CSRF: string | undefined;
    WOODPECKER_FORGE: string | undefined;
<<<<<<< HEAD
    WOODPECKER_ROOT_PATH: string | undefined;
=======
    WOODPECKER_ROOT_URL: string | undefined;
    WOODPECKER_ENABLE_SWAGGER: boolean | undefined;
>>>>>>> cbbf5a0c
  }
}

export default () => ({
  user: window.WOODPECKER_USER || null,
  docs: window.WOODPECKER_DOCS || null,
  version: window.WOODPECKER_VERSION,
  csrf: window.WOODPECKER_CSRF || null,
  forge: window.WOODPECKER_FORGE || null,
<<<<<<< HEAD
  rootPath: window.WOODPECKER_ROOT_PATH || '',
=======
  rootURL: window.WOODPECKER_ROOT_URL || null,
  enableSwagger: window.WOODPECKER_ENABLE_SWAGGER || false,
>>>>>>> cbbf5a0c
});<|MERGE_RESOLUTION|>--- conflicted
+++ resolved
@@ -7,12 +7,8 @@
     WOODPECKER_VERSION: string | undefined;
     WOODPECKER_CSRF: string | undefined;
     WOODPECKER_FORGE: string | undefined;
-<<<<<<< HEAD
     WOODPECKER_ROOT_PATH: string | undefined;
-=======
-    WOODPECKER_ROOT_URL: string | undefined;
     WOODPECKER_ENABLE_SWAGGER: boolean | undefined;
->>>>>>> cbbf5a0c
   }
 }
 
@@ -22,10 +18,6 @@
   version: window.WOODPECKER_VERSION,
   csrf: window.WOODPECKER_CSRF || null,
   forge: window.WOODPECKER_FORGE || null,
-<<<<<<< HEAD
   rootPath: window.WOODPECKER_ROOT_PATH || '',
-=======
-  rootURL: window.WOODPECKER_ROOT_URL || null,
   enableSwagger: window.WOODPECKER_ENABLE_SWAGGER || false,
->>>>>>> cbbf5a0c
 });