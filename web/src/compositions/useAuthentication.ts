import useConfig from '~/compositions/useConfig';
import useUserConfig from '~/compositions/useUserConfig';

export default () =>
  ({
    isAuthenticated: !!useConfig().user,

    user: useConfig().user,

    authenticate(url?: string, forgeId?: number) {
      if (url !== undefined) {
        const config = useUserConfig();
        config.setUserConfig('redirectUrl', url);
      }
<<<<<<< HEAD
      window.location.href = `${useConfig().rootPath}/login?forge_id=${forgeId}`;
=======
      window.location.href = `${useConfig().rootPath}/authorize`;
>>>>>>> 894f2ee4
    },
  }) as const;<|MERGE_RESOLUTION|>--- conflicted
+++ resolved
@@ -12,10 +12,6 @@
         const config = useUserConfig();
         config.setUserConfig('redirectUrl', url);
       }
-<<<<<<< HEAD
-      window.location.href = `${useConfig().rootPath}/login?forge_id=${forgeId}`;
-=======
-      window.location.href = `${useConfig().rootPath}/authorize`;
->>>>>>> 894f2ee4
+      window.location.href = `${useConfig().rootPath}/authorize?forge_id=${forgeId}`;
     },
   }) as const;