--- conflicted
+++ resolved
@@ -7,13 +7,8 @@
 
     user: useConfig().user,
 
-<<<<<<< HEAD
     authenticate(url?: string, forgeId?: number) {
-      if (url) {
-=======
-    authenticate(url?: string) {
       if (url !== undefined) {
->>>>>>> cb20ce80
         const config = useUserConfig();
         config.setUserConfig('redirectUrl', url);
       }
