--- conflicted
+++ resolved
@@ -100,26 +100,15 @@
     return build.value?.ref;
   });
 
-<<<<<<< HEAD
-  const started = computed(() => {
-=======
   const created = computed(() => {
->>>>>>> 3b52afab
     if (!build.value) {
       return undefined;
     }
 
     const start = build.value.created_at || 0;
 
-<<<<<<< HEAD
     return toLocaleString(new Date(start * 1000));
   });
 
-  return { since, duration, message, prettyRef, started };
-=======
-    // sv-SE is in format YYYY-MM-DD HH:m:s
-    return new Date(start * 1000).toLocaleString('sv-SE');
-  });
   return { since, duration, message, prettyRef, created };
->>>>>>> 3b52afab
 };