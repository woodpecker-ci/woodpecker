--- conflicted
+++ resolved
@@ -74,27 +74,10 @@
     return prettyDuration(durationElapsed.value);
   });
 
-  const message = computed(() => {
-    if (!pipeline.value) {
-      return '';
-    }
+  const message = computed(() => convertEmojis(pipeline.value?.message ?? ''));
+  const shortMessage = computed(() => message.value.split('\n')[0]);
 
-    return convertEmojis(pipeline.value.message);
-  });
-
-<<<<<<< HEAD
-  const title = computed(() => {
-    if (!pipeline.value) {
-      return '';
-    }
-    if (pipeline.value.title !== '') {
-      return convertEmojis(pipeline.value.title);
-    }
-    return message.value.split('\n')[0];
-  });
-=======
-  const shortMessage = computed(() => message.value.split('\n')[0]);
->>>>>>> 36cf5af6
+  const title = computed(() => convertEmojis(pipeline.value?.title ?? ''));
 
   const prettyRef = computed(() => {
     if (pipeline.value?.event === 'push' || pipeline.value?.event === 'deployment') {
@@ -130,5 +113,5 @@
     return toLocaleString(new Date(start * 1000));
   });
 
-  return { since, duration, message, shortMessage, prettyRef, created };
+  return { since, duration, message, shortMessage, title, prettyRef, created };
 };