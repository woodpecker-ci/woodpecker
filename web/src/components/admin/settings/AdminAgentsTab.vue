<template>
<<<<<<< HEAD
  <Settings :title="$t('admin.settings.agents.agents')" :desc="$t('admin.settings.agents.desc')">
    <template #titleActions>
      <Button
        v-if="selectedAgent"
        :text="$t('admin.settings.agents.show')"
        start-icon="back"
        @click="selectedAgent = undefined"
      />
      <Button v-else :text="$t('admin.settings.agents.add')" start-icon="plus" @click="showAddAgent" />
    </template>

    <div v-if="!selectedAgent" class="space-y-4 text-wp-text-100">
      <ListItem
        v-for="agent in agents"
        :key="agent.id"
        class="items-center !bg-wp-background-200 !dark:bg-wp-background-100"
      >
        <span>{{ agent.name || `Agent ${agent.id}` }}</span>
        <span class="ml-auto">
          <span class="hidden md:inline-block space-x-2">
            <Badge v-if="agent.platform" :label="$t('admin.settings.agents.platform.badge')" :value="agent.platform" />
            <Badge v-if="agent.backend" :label="$t('admin.settings.agents.backend.badge')" :value="agent.backend" />
            <Badge v-if="agent.capacity" :label="$t('admin.settings.agents.capacity.badge')" :value="agent.capacity" />
          </span>
          <span class="ml-2">{{
            agent.last_contact ? date.timeAgo(agent.last_contact * 1000) : $t('admin.settings.agents.never')
          }}</span>
        </span>
        <IconButton
          icon="edit"
          :title="$t('admin.settings.agents.edit_agent')"
          class="ml-2 w-8 h-8"
          @click="editAgent(agent)"
        />
        <IconButton
          icon="trash"
          :title="$t('admin.settings.agents.delete_agent')"
          class="ml-2 w-8 h-8 hover:text-wp-control-error-100"
          :is-loading="isDeleting"
          @click="deleteAgent(agent)"
        />
      </ListItem>

      <div v-if="agents?.length === 0" class="ml-2">{{ $t('admin.settings.agents.none') }}</div>
    </div>
    <div v-else>
      <form @submit.prevent="saveAgent">
        <InputField v-slot="{ id }" :label="$t('admin.settings.agents.name.name')">
          <TextField
            :id="id"
            v-model="selectedAgent.name"
            :placeholder="$t('admin.settings.agents.name.placeholder')"
            required
          />
        </InputField>

        <InputField :label="$t('admin.settings.agents.no_schedule.name')">
          <Checkbox
            :model-value="selectedAgent.no_schedule || false"
            :label="$t('admin.settings.agents.no_schedule.placeholder')"
            @update:model-value="selectedAgent!.no_schedule = $event"
          />
        </InputField>

        <template v-if="isEditingAgent">
          <InputField v-slot="{ id }" :label="$t('admin.settings.agents.token')">
            <TextField
              :id="id"
              v-model="selectedAgent.token"
              :placeholder="$t('admin.settings.agents.token')"
              disabled
            />
          </InputField>

          <InputField v-slot="{ id }" :label="$t('admin.settings.agents.id')">
            <TextField :id="id" :model-value="selectedAgent.id?.toString()" disabled />
          </InputField>

          <InputField
            v-slot="{ id }"
            :label="$t('admin.settings.agents.backend.backend')"
            docs-url="docs/next/administration/backends/docker"
          >
            <TextField :id="id" v-model="selectedAgent.backend" disabled />
          </InputField>

          <InputField v-slot="{ id }" :label="$t('admin.settings.agents.platform.platform')">
            <TextField :id="id" v-model="selectedAgent.platform" disabled />
          </InputField>

          <InputField
            v-if="selectedAgent.custom_labels && Object.keys(selectedAgent.custom_labels).length > 0"
            v-slot="{ id }"
            :label="$t('admin.settings.agents.custom_labels.custom_labels')"
          >
            <span class="text-wp-text-alt-100">{{ $t('admin.settings.agents.custom_labels.desc') }}</span>
            <TextField :id="id" :model-value="formatCustomLabels(selectedAgent.custom_labels)" disabled />
          </InputField>

          <InputField
            v-slot="{ id }"
            :label="$t('admin.settings.agents.capacity.capacity')"
            docs-url="docs/next/administration/agent-config#woodpecker_max_workflows"
          >
            <span class="text-wp-text-alt-100">{{ $t('admin.settings.agents.capacity.desc') }}</span>
            <TextField :id="id" :model-value="selectedAgent.capacity?.toString()" disabled />
          </InputField>

          <InputField v-slot="{ id }" :label="$t('admin.settings.agents.version')">
            <TextField :id="id" :model-value="selectedAgent.version" disabled />
          </InputField>

          <InputField v-slot="{ id }" :label="$t('admin.settings.agents.last_contact')">
            <TextField
              :id="id"
              :model-value="
                selectedAgent.last_contact
                  ? date.timeAgo(selectedAgent.last_contact * 1000)
                  : $t('admin.settings.agents.never')
              "
              disabled
            />
          </InputField>
        </template>

        <div class="flex gap-2">
          <Button type="button" color="gray" :text="$t('cancel')" @click="selectedAgent = undefined" />
          <Button
            :is-loading="isSaving"
            type="submit"
            color="green"
            :text="isEditingAgent ? $t('admin.settings.agents.save') : $t('admin.settings.agents.add')"
          />
        </div>
      </form>
    </div>
  </Settings>
=======
  <AgentManager
    :desc="$t('admin.settings.agents.desc')"
    :load-agents="loadAgents"
    :create-agent="createAgent"
    :update-agent="updateAgent"
    :delete-agent="deleteAgent"
    :is-admin="true"
  />
>>>>>>> a5448360
</template>

<script lang="ts" setup>
import AgentManager from '~/components/agent/AgentManager.vue';
import useApiClient from '~/compositions/useApiClient';
import type { Agent } from '~/lib/api/types';

const apiClient = useApiClient();
<<<<<<< HEAD
const notifications = useNotifications();
const date = useDate();
const { t } = useI18n();

const selectedAgent = ref<Partial<Agent>>();
const isEditingAgent = computed(() => !!selectedAgent.value?.id);

async function loadAgents(page: number): Promise<Agent[] | null> {
  return apiClient.getAgents({ page });
}

const { resetPage, data: agents } = usePagination(loadAgents, () => !selectedAgent.value);

const { doSubmit: saveAgent, isLoading: isSaving } = useAsyncAction(async () => {
  if (!selectedAgent.value) {
    throw new Error("Unexpected: Can't get agent");
  }

  if (isEditingAgent.value) {
    await apiClient.updateAgent(selectedAgent.value);
    selectedAgent.value = undefined;
  } else {
    selectedAgent.value = await apiClient.createAgent(selectedAgent.value);
  }
  notifications.notify({
    title: isEditingAgent.value ? t('admin.settings.agents.saved') : t('admin.settings.agents.created'),
    type: 'success',
  });
  resetPage();
});

const { doSubmit: deleteAgent, isLoading: isDeleting } = useAsyncAction(async (_agent: Agent) => {
  // eslint-disable-next-line no-alert
  if (!confirm(t('admin.settings.agents.delete_confirm'))) {
    return;
  }

  await apiClient.deleteAgent(_agent);
  notifications.notify({ title: t('admin.settings.agents.deleted'), type: 'success' });
  resetPage();
});

function formatCustomLabels(labels: Record<string, string>): string {
  return Object.entries(labels)
    .map(([key, value]) => `${key}=${value}`)
    .join(', ');
}

function editAgent(agent: Agent) {
  selectedAgent.value = cloneDeep(agent);
}
=======
>>>>>>> a5448360

const loadAgents = (page: number) => apiClient.getAgents({ page });
const createAgent = (agent: Partial<Agent>) => apiClient.createAgent(agent);
const updateAgent = (agent: Agent) => apiClient.updateAgent(agent);
const deleteAgent = (agent: Agent) => apiClient.deleteAgent(agent);
</script><|MERGE_RESOLUTION|>--- conflicted
+++ resolved
@@ -1,143 +1,4 @@
 <template>
-<<<<<<< HEAD
-  <Settings :title="$t('admin.settings.agents.agents')" :desc="$t('admin.settings.agents.desc')">
-    <template #titleActions>
-      <Button
-        v-if="selectedAgent"
-        :text="$t('admin.settings.agents.show')"
-        start-icon="back"
-        @click="selectedAgent = undefined"
-      />
-      <Button v-else :text="$t('admin.settings.agents.add')" start-icon="plus" @click="showAddAgent" />
-    </template>
-
-    <div v-if="!selectedAgent" class="space-y-4 text-wp-text-100">
-      <ListItem
-        v-for="agent in agents"
-        :key="agent.id"
-        class="items-center !bg-wp-background-200 !dark:bg-wp-background-100"
-      >
-        <span>{{ agent.name || `Agent ${agent.id}` }}</span>
-        <span class="ml-auto">
-          <span class="hidden md:inline-block space-x-2">
-            <Badge v-if="agent.platform" :label="$t('admin.settings.agents.platform.badge')" :value="agent.platform" />
-            <Badge v-if="agent.backend" :label="$t('admin.settings.agents.backend.badge')" :value="agent.backend" />
-            <Badge v-if="agent.capacity" :label="$t('admin.settings.agents.capacity.badge')" :value="agent.capacity" />
-          </span>
-          <span class="ml-2">{{
-            agent.last_contact ? date.timeAgo(agent.last_contact * 1000) : $t('admin.settings.agents.never')
-          }}</span>
-        </span>
-        <IconButton
-          icon="edit"
-          :title="$t('admin.settings.agents.edit_agent')"
-          class="ml-2 w-8 h-8"
-          @click="editAgent(agent)"
-        />
-        <IconButton
-          icon="trash"
-          :title="$t('admin.settings.agents.delete_agent')"
-          class="ml-2 w-8 h-8 hover:text-wp-control-error-100"
-          :is-loading="isDeleting"
-          @click="deleteAgent(agent)"
-        />
-      </ListItem>
-
-      <div v-if="agents?.length === 0" class="ml-2">{{ $t('admin.settings.agents.none') }}</div>
-    </div>
-    <div v-else>
-      <form @submit.prevent="saveAgent">
-        <InputField v-slot="{ id }" :label="$t('admin.settings.agents.name.name')">
-          <TextField
-            :id="id"
-            v-model="selectedAgent.name"
-            :placeholder="$t('admin.settings.agents.name.placeholder')"
-            required
-          />
-        </InputField>
-
-        <InputField :label="$t('admin.settings.agents.no_schedule.name')">
-          <Checkbox
-            :model-value="selectedAgent.no_schedule || false"
-            :label="$t('admin.settings.agents.no_schedule.placeholder')"
-            @update:model-value="selectedAgent!.no_schedule = $event"
-          />
-        </InputField>
-
-        <template v-if="isEditingAgent">
-          <InputField v-slot="{ id }" :label="$t('admin.settings.agents.token')">
-            <TextField
-              :id="id"
-              v-model="selectedAgent.token"
-              :placeholder="$t('admin.settings.agents.token')"
-              disabled
-            />
-          </InputField>
-
-          <InputField v-slot="{ id }" :label="$t('admin.settings.agents.id')">
-            <TextField :id="id" :model-value="selectedAgent.id?.toString()" disabled />
-          </InputField>
-
-          <InputField
-            v-slot="{ id }"
-            :label="$t('admin.settings.agents.backend.backend')"
-            docs-url="docs/next/administration/backends/docker"
-          >
-            <TextField :id="id" v-model="selectedAgent.backend" disabled />
-          </InputField>
-
-          <InputField v-slot="{ id }" :label="$t('admin.settings.agents.platform.platform')">
-            <TextField :id="id" v-model="selectedAgent.platform" disabled />
-          </InputField>
-
-          <InputField
-            v-if="selectedAgent.custom_labels && Object.keys(selectedAgent.custom_labels).length > 0"
-            v-slot="{ id }"
-            :label="$t('admin.settings.agents.custom_labels.custom_labels')"
-          >
-            <span class="text-wp-text-alt-100">{{ $t('admin.settings.agents.custom_labels.desc') }}</span>
-            <TextField :id="id" :model-value="formatCustomLabels(selectedAgent.custom_labels)" disabled />
-          </InputField>
-
-          <InputField
-            v-slot="{ id }"
-            :label="$t('admin.settings.agents.capacity.capacity')"
-            docs-url="docs/next/administration/agent-config#woodpecker_max_workflows"
-          >
-            <span class="text-wp-text-alt-100">{{ $t('admin.settings.agents.capacity.desc') }}</span>
-            <TextField :id="id" :model-value="selectedAgent.capacity?.toString()" disabled />
-          </InputField>
-
-          <InputField v-slot="{ id }" :label="$t('admin.settings.agents.version')">
-            <TextField :id="id" :model-value="selectedAgent.version" disabled />
-          </InputField>
-
-          <InputField v-slot="{ id }" :label="$t('admin.settings.agents.last_contact')">
-            <TextField
-              :id="id"
-              :model-value="
-                selectedAgent.last_contact
-                  ? date.timeAgo(selectedAgent.last_contact * 1000)
-                  : $t('admin.settings.agents.never')
-              "
-              disabled
-            />
-          </InputField>
-        </template>
-
-        <div class="flex gap-2">
-          <Button type="button" color="gray" :text="$t('cancel')" @click="selectedAgent = undefined" />
-          <Button
-            :is-loading="isSaving"
-            type="submit"
-            color="green"
-            :text="isEditingAgent ? $t('admin.settings.agents.save') : $t('admin.settings.agents.add')"
-          />
-        </div>
-      </form>
-    </div>
-  </Settings>
-=======
   <AgentManager
     :desc="$t('admin.settings.agents.desc')"
     :load-agents="loadAgents"
@@ -146,7 +7,6 @@
     :delete-agent="deleteAgent"
     :is-admin="true"
   />
->>>>>>> a5448360
 </template>
 
 <script lang="ts" setup>
@@ -155,60 +15,6 @@
 import type { Agent } from '~/lib/api/types';
 
 const apiClient = useApiClient();
-<<<<<<< HEAD
-const notifications = useNotifications();
-const date = useDate();
-const { t } = useI18n();
-
-const selectedAgent = ref<Partial<Agent>>();
-const isEditingAgent = computed(() => !!selectedAgent.value?.id);
-
-async function loadAgents(page: number): Promise<Agent[] | null> {
-  return apiClient.getAgents({ page });
-}
-
-const { resetPage, data: agents } = usePagination(loadAgents, () => !selectedAgent.value);
-
-const { doSubmit: saveAgent, isLoading: isSaving } = useAsyncAction(async () => {
-  if (!selectedAgent.value) {
-    throw new Error("Unexpected: Can't get agent");
-  }
-
-  if (isEditingAgent.value) {
-    await apiClient.updateAgent(selectedAgent.value);
-    selectedAgent.value = undefined;
-  } else {
-    selectedAgent.value = await apiClient.createAgent(selectedAgent.value);
-  }
-  notifications.notify({
-    title: isEditingAgent.value ? t('admin.settings.agents.saved') : t('admin.settings.agents.created'),
-    type: 'success',
-  });
-  resetPage();
-});
-
-const { doSubmit: deleteAgent, isLoading: isDeleting } = useAsyncAction(async (_agent: Agent) => {
-  // eslint-disable-next-line no-alert
-  if (!confirm(t('admin.settings.agents.delete_confirm'))) {
-    return;
-  }
-
-  await apiClient.deleteAgent(_agent);
-  notifications.notify({ title: t('admin.settings.agents.deleted'), type: 'success' });
-  resetPage();
-});
-
-function formatCustomLabels(labels: Record<string, string>): string {
-  return Object.entries(labels)
-    .map(([key, value]) => `${key}=${value}`)
-    .join(', ');
-}
-
-function editAgent(agent: Agent) {
-  selectedAgent.value = cloneDeep(agent);
-}
-=======
->>>>>>> a5448360
 
 const loadAgents = (page: number) => apiClient.getAgents({ page });
 const createAgent = (agent: Partial<Agent>) => apiClient.createAgent(agent);
