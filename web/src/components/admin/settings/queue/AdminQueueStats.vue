<template>
  <div v-if="stats" class="flex justify-center">
    <div
<<<<<<< HEAD
      class="bg-wp-background-200 border-wp-background-300 dark:bg-wp-background-100 text-wp-text-100 w-full rounded-md border px-5 py-5"
    >
      <div class="flex w-full">
        <h3 class="flex-1 text-lg font-semibold uppercase leading-tight">
=======
      class="border-wp-background-300 bg-wp-background-200 dark:bg-wp-background-100 px-5 py-5 border rounded-md w-full text-wp-text-100"
    >
      <div class="flex w-full">
        <h3 class="flex-1 font-semibold text-lg uppercase leading-tight">
>>>>>>> 423a1cb2
          {{ $t('admin.settings.queue.stats.completed_count') }}
        </h3>
      </div>
      <div class="relative transition-all duration-500 overflow-hidden">
        <div>
          <div class="pb-4 lg:pb-6">
<<<<<<< HEAD
            <h4 class="inline-block text-2xl font-semibold leading-tight lg:text-3xl">
=======
            <h4 class="inline-block font-semibold text-2xl lg:text-3xl leading-tight">
>>>>>>> 423a1cb2
              {{ stats.completed_count }}
            </h4>
          </div>
          <div v-if="total > 0" class="pb-4 lg:pb-6">
<<<<<<< HEAD
            <div class="flex h-3 overflow-hidden rounded-full transition-all duration-500">
=======
            <div class="flex rounded-full h-3 transition-all duration-500 overflow-hidden">
>>>>>>> 423a1cb2
              <div
                v-for="item in data"
                :key="item.key"
                class="h-full"
                :class="`${item.color}`"
                :style="{ width: `${item.percentage}%` }"
              >
                &nbsp;
              </div>
            </div>
          </div>
<<<<<<< HEAD
          <div class="-mx-4 flex sm:flex-wrap">
=======
          <div class="flex sm:flex-wrap -mx-4">
>>>>>>> 423a1cb2
            <div
              v-for="(item, index) in data"
              :key="item.key"
              class="px-4 sm:w-full md:w-1/4"
<<<<<<< HEAD
              :class="{ 'border-gray-300 md:border-l dark:border-gray-600': index !== 0 }"
            >
              <div class="overflow-hidden text-ellipsis whitespace-nowrap text-sm">
                <span class="mr-1 inline-block h-2 w-2 rounded-full align-middle" :class="`${item.color}`">&nbsp;</span>
=======
              :class="{ 'md:border-l border-gray-300 dark:border-gray-600': index !== 0 }"
            >
              <div class="text-ellipsis text-sm whitespace-nowrap overflow-hidden">
                <span class="inline-block mr-1 rounded-full w-2 h-2 align-middle" :class="`${item.color}`">&nbsp;</span>
>>>>>>> 423a1cb2
                <span class="align-middle">{{ item.label }}</span>
              </div>
              <div class="text-lg font-medium">
                {{ item.value }}
              </div>
            </div>
          </div>
        </div>
      </div>
    </div>
  </div>
</template>

<script lang="ts" setup>
import { computed } from 'vue';
import { useI18n } from 'vue-i18n';

import type { QueueStats } from '~/lib/api/types/queue';

const props = defineProps<{
  stats?: QueueStats;
}>();

const { t } = useI18n();

const total = computed(() => {
  if (!props.stats) {
    return 0;
  }

  return (
    props.stats.worker_count + props.stats.running_count + props.stats.pending_count + props.stats.waiting_on_deps_count
  );
});

const data = computed(() => {
  if (!props.stats) {
    return [];
  }

  return [
    {
      key: 'worker_count',
      label: t('admin.settings.queue.stats.worker_count'),
      value: props.stats.worker_count,
      percentage: total.value > 0 ? (props.stats.worker_count / total.value) * 100 : 0,
      color: 'bg-wp-state-ok-100',
    },
    {
      key: 'running_count',
      label: t('admin.settings.queue.stats.running_count'),
      value: props.stats.running_count,
      percentage: total.value > 0 ? (props.stats.running_count / total.value) * 100 : 100,
      color: 'bg-wp-state-info-100',
    },
    {
      key: 'pending_count',
      label: t('admin.settings.queue.stats.pending_count'),
      value: props.stats.pending_count,
      percentage: total.value > 0 ? (props.stats.pending_count / total.value) * 100 : 0,
      color: 'bg-wp-state-neutral-100',
    },
    {
      key: 'waiting_on_deps_count',
      label: t('admin.settings.queue.stats.waiting_on_deps_count'),
      value: props.stats.waiting_on_deps_count,
      percentage: total.value > 0 ? (props.stats.waiting_on_deps_count / total.value) * 100 : 0,
      color: 'bg-wp-error-100 dark:bg-wp-error-200',
    },
  ];
});
</script><|MERGE_RESOLUTION|>--- conflicted
+++ resolved
@@ -1,37 +1,22 @@
 <template>
   <div v-if="stats" class="flex justify-center">
     <div
-<<<<<<< HEAD
-      class="bg-wp-background-200 border-wp-background-300 dark:bg-wp-background-100 text-wp-text-100 w-full rounded-md border px-5 py-5"
-    >
-      <div class="flex w-full">
-        <h3 class="flex-1 text-lg font-semibold uppercase leading-tight">
-=======
       class="border-wp-background-300 bg-wp-background-200 dark:bg-wp-background-100 px-5 py-5 border rounded-md w-full text-wp-text-100"
     >
       <div class="flex w-full">
         <h3 class="flex-1 font-semibold text-lg uppercase leading-tight">
->>>>>>> 423a1cb2
           {{ $t('admin.settings.queue.stats.completed_count') }}
         </h3>
       </div>
       <div class="relative transition-all duration-500 overflow-hidden">
         <div>
           <div class="pb-4 lg:pb-6">
-<<<<<<< HEAD
-            <h4 class="inline-block text-2xl font-semibold leading-tight lg:text-3xl">
-=======
             <h4 class="inline-block font-semibold text-2xl lg:text-3xl leading-tight">
->>>>>>> 423a1cb2
               {{ stats.completed_count }}
             </h4>
           </div>
           <div v-if="total > 0" class="pb-4 lg:pb-6">
-<<<<<<< HEAD
-            <div class="flex h-3 overflow-hidden rounded-full transition-all duration-500">
-=======
             <div class="flex rounded-full h-3 transition-all duration-500 overflow-hidden">
->>>>>>> 423a1cb2
               <div
                 v-for="item in data"
                 :key="item.key"
@@ -43,30 +28,32 @@
               </div>
             </div>
           </div>
-<<<<<<< HEAD
-          <div class="-mx-4 flex sm:flex-wrap">
-=======
+          <<<<<<< HEAD
           <div class="flex sm:flex-wrap -mx-4">
->>>>>>> 423a1cb2
-            <div
-              v-for="(item, index) in data"
-              :key="item.key"
-              class="px-4 sm:w-full md:w-1/4"
-<<<<<<< HEAD
-              :class="{ 'border-gray-300 md:border-l dark:border-gray-600': index !== 0 }"
-            >
-              <div class="overflow-hidden text-ellipsis whitespace-nowrap text-sm">
-                <span class="mr-1 inline-block h-2 w-2 rounded-full align-middle" :class="`${item.color}`">&nbsp;</span>
-=======
-              :class="{ 'md:border-l border-gray-300 dark:border-gray-600': index !== 0 }"
-            >
-              <div class="text-ellipsis text-sm whitespace-nowrap overflow-hidden">
-                <span class="inline-block mr-1 rounded-full w-2 h-2 align-middle" :class="`${item.color}`">&nbsp;</span>
->>>>>>> 423a1cb2
-                <span class="align-middle">{{ item.label }}</span>
-              </div>
-              <div class="text-lg font-medium">
-                {{ item.value }}
+            =======
+            <div class="flex sm:flex-wrap -mx-4">
+              >>>>>>> main
+              <div
+                v-for="(item, index) in data"
+                :key="item.key"
+                class="px-4 sm:w-full md:w-1/4"
+                <<<<<<< HEAD
+                :class="{ 'border-gray-300 md:border-l dark:border-gray-600': index !== 0 }"
+              >
+                <div class="text-ellipsis text-sm whitespace-nowrap overflow-hidden">
+                  <span class="inline-block mr-1 rounded-full w-2 h-2 align-middle" :class="`${item.color}`">&nbsp;</span>
+                  =======
+                  :class="{ 'md:border-l border-gray-300 dark:border-gray-600': index !== 0 }"
+                  >
+                  <div class="text-ellipsis text-sm whitespace-nowrap overflow-hidden">
+                    <span class="inline-block mr-1 rounded-full w-2 h-2 align-middle" :class="`${item.color}`">&nbsp;</span>
+                    >>>>>>> main
+                    <span class="align-middle">{{ item.label }}</span>
+                  </div>
+                  <div class="font-medium text-lg">
+                    {{ item.value }}
+                  </div>
+                </div>
               </div>
             </div>
           </div>
