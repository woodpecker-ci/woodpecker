--- conflicted
+++ resolved
@@ -1,32 +1,19 @@
 <template>
   <div
-<<<<<<< HEAD
     class="border-wp-background-400 bg-wp-background-100 dark:bg-wp-background-200 shadow border rounded-md w-full overflow-hidden"
-=======
-    class="bg-wp-background-100 dark:bg-wp-background-200 border-wp-background-400 w-full overflow-hidden rounded-md border shadow"
->>>>>>> 5b0d7887
   >
     <component
       :is="collapsable ? 'button' : 'div'"
       v-if="title"
       type="button"
-<<<<<<< HEAD
       class="flex gap-2 bg-wp-background-400 px-4 py-2 w-full font-bold text-wp-text-100"
-=======
-      class="text-wp-text-100 bg-wp-background-300 flex w-full gap-2 px-4 py-2 font-bold"
->>>>>>> 5b0d7887
       @click="_collapsed = !_collapsed"
     >
       <Icon
         v-if="collapsable"
         name="chevron-right"
-<<<<<<< HEAD
         class="min-w-6 h-6 transition-transform duration-150"
         :class="{ 'transform rotate-90': !collapsed }"
-=======
-        class="h-6 min-w-6 transition-transform duration-150"
-        :class="{ 'rotate-90 transform': !collapsed }"
->>>>>>> 5b0d7887
       />
       {{ title }}
     </component>
@@ -37,12 +24,13 @@
       }"
       class="transition-height overflow-hidden duration-150"
     >
-<<<<<<< HEAD
+      <<<<<<< HEAD
       <div class="p-4 w-full text-wp-text-100">
-=======
-      <div class="text-wp-text-100 w-full p-4">
->>>>>>> 5b0d7887
-        <slot />
+        =======
+        <div class="text-wp-text-100 w-full p-4">
+          >>>>>>> main
+          <slot />
+        </div>
       </div>
     </div>
   </div>
