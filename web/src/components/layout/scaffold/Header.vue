--- conflicted
+++ resolved
@@ -1,18 +1,10 @@
 <template>
   <header
-<<<<<<< HEAD
     class="border-wp-background-400 dark:border-wp-background-100 bg-wp-background-100 dark:bg-wp-background-300 border-b text-wp-text-100"
     :class="{ 'md:px-4': fullWidth }"
   >
     <Container :full-width="fullWidth" class="!py-0">
       <div class="flex md:flex-row flex-col md:justify-between md:items-center gap-2 md:gap-10 py-3 w-full">
-=======
-    class="border-wp-background-400 dark:border-wp-background-100 bg-wp-background-100 dark:bg-wp-background-300 border-b-1 text-wp-text-100"
-    :class="{ 'md:px-4': fullWidth }"
-  >
-    <Container :full-width="fullWidth" class="!py-0">
-      <div class="flex w-full flex-col gap-2 py-3 md:flex-row md:items-center md:justify-between md:gap-10">
->>>>>>> cccd1e79
         <div
           class="flex min-h-10 content-start items-center"
           :class="{
@@ -26,11 +18,7 @@
             class="<md:hidden mr-2 h-8 w-8 flex-shrink-0 md:justify-between"
             @click="goBack"
           />
-<<<<<<< HEAD
           <h1 class="flex items-center gap-x-2 min-w-0 text-wp-text-100 text-xl">
-=======
-          <h1 class="text-wp-text-100 flex min-w-0 items-center gap-x-2 text-xl">
->>>>>>> cccd1e79
             <slot name="title" />
           </h1>
         </div>
@@ -44,11 +32,7 @@
         />
         <div
           v-if="$slots.headerActions"
-<<<<<<< HEAD
           class="flex md:justify-end items-center gap-x-2 min-w-0"
-=======
-          class="flex min-w-0 items-center gap-x-2 md:justify-end"
->>>>>>> cccd1e79
           :class="{
             'md:flex-1': searchBoxPresent,
           }"
@@ -57,11 +41,7 @@
         </div>
       </div>
 
-<<<<<<< HEAD
       <div v-if="enableTabs" class="flex md:flex-row flex-col md:justify-between md:items-center py-2 md:py-0">
-=======
-      <div v-if="enableTabs" class="flex flex-col py-2 md:flex-row md:items-center md:justify-between md:py-0">
->>>>>>> cccd1e79
         <Tabs class="<md:order-2" />
         <div v-if="$slots.headerActions" class="flex md:justify-end content-start">
           <slot name="tabActions" />
