<template>
  <!-- Navbar -->
  <div class="flex shadow-lg dark:shadow-sm bg-lime-600 text-neutral-content p-4 dark:bg-dark-gray-900">
    <!-- Left Links Box -->
    <div class="flex text-white dark:text-gray-400 items-center space-x-2">
      <!-- Logo -->
      <router-link :to="{ name: 'home' }" class="flex flex-col -my-2 px-2">
        <img class="w-8 h-8" src="../../../assets/logo.svg?url" />
        <span class="text-xs">{{ version }}</span>
      </router-link>
      <!-- Repo Link -->
      <router-link v-if="user" :to="{ name: 'repos' }" class="navbar-link">
        <span class="flex md:hidden">{{ $t('repos') }}</span>
        <span class="hidden md:flex">{{ $t('repositories') }}</span>
      </router-link>
      <!-- Docs Link -->
      <a :href="docsUrl" target="_blank" class="navbar-link hidden md:flex">{{ $t('docs') }}</a>
    </div>
    <!-- Right Icons Box -->
    <div class="flex ml-auto items-center space-x-3 text-white dark:text-gray-400">
      <!-- Dark Mode Toggle -->
      <IconButton
        :icon="darkMode ? 'dark' : 'light'"
        class="!text-white !dark:text-gray-500 navbar-icon"
        :title="darkMode ? $t('color_scheme_dark') : $t('color_scheme_light')"
        @click="darkMode = !darkMode"
      />
      <!-- Admin Settings -->
      <IconButton
        v-if="user?.admin"
        icon="settings"
        class="!text-white !dark:text-gray-500 navbar-icon"
        :title="$t('admin.settings.settings')"
        :to="{ name: 'admin-settings' }"
      />
      <!-- Active Builds Indicator -->
      <ActiveBuilds v-if="user" />
      <!-- User Avatar -->
      <router-link v-if="user" :to="{ name: 'user' }" class="rounded-full overflow-hidden">
        <img v-if="user && user.avatar_url" class="navbar-icon" :src="`${user.avatar_url}`" />
      </router-link>
      <!-- Login Button -->
      <Button v-else :text="$t('login')" @click="doLogin" />
<<<<<<< HEAD
      <ActivePipelines v-if="user" />
=======
>>>>>>> f9dd6518
    </div>
  </div>
</template>

<script lang="ts">
import { defineComponent } from 'vue';
import { useRoute } from 'vue-router';

import Button from '~/components/atomic/Button.vue';
import IconButton from '~/components/atomic/IconButton.vue';
import useAuthentication from '~/compositions/useAuthentication';
import useConfig from '~/compositions/useConfig';
import { useDarkMode } from '~/compositions/useDarkMode';

import ActivePipelines from './ActivePipelines.vue';

export default defineComponent({
  name: 'Navbar',

  components: { Button, ActivePipelines, IconButton },

  setup() {
    const config = useConfig();
    const route = useRoute();
    const authentication = useAuthentication();
    const { darkMode } = useDarkMode();
    const docsUrl = window.WOODPECKER_DOCS;

    function doLogin() {
      authentication.authenticate(route.fullPath);
    }

    const version = config.version?.startsWith('next') ? 'next' : config.version;

    return { darkMode, user: authentication.user, doLogin, docsUrl, version };
  },
});
</script>

<style scoped>
.navbar-link {
  @apply hover:bg-black hover:bg-opacity-10 transition-colors duration-100 px-3 py-2 -my-1 rounded-md;
}

.navbar-icon {
  @apply w-8 h-8;
}
</style><|MERGE_RESOLUTION|>--- conflicted
+++ resolved
@@ -34,17 +34,13 @@
         :to="{ name: 'admin-settings' }"
       />
       <!-- Active Builds Indicator -->
-      <ActiveBuilds v-if="user" />
+      <ActivePipelines v-if="user" />
       <!-- User Avatar -->
       <router-link v-if="user" :to="{ name: 'user' }" class="rounded-full overflow-hidden">
         <img v-if="user && user.avatar_url" class="navbar-icon" :src="`${user.avatar_url}`" />
       </router-link>
       <!-- Login Button -->
       <Button v-else :text="$t('login')" @click="doLogin" />
-<<<<<<< HEAD
-      <ActivePipelines v-if="user" />
-=======
->>>>>>> f9dd6518
     </div>
   </div>
 </template>
