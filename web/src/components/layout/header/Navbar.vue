<template>
  <nav
<<<<<<< HEAD
    class="flex border-wp-background-200 bg-wp-primary-200 dark:bg-wp-primary-300 p-4 border-b font-bold text-neutral-content text-wp-primary-text-100"
=======
    class="flex border-wp-background-100 bg-wp-primary-200 dark:bg-wp-primary-300 p-4 border-b font-bold text-neutral-content text-wp-primary-text-100"
>>>>>>> 887e5d98
  >
    <div class="flex items-center space-x-2">
      <router-link :to="{ name: 'home' }" class="flex flex-col -my-2 px-2">
        <WoodpeckerLogo class="w-8 h-8" />
        <span class="text-xs" :title="version?.current">{{ version?.currentShort }}</span>
      </router-link>
      <router-link v-if="user" :to="{ name: 'repos' }" class="navbar-clickable navbar-link">
        <span class="flex md:hidden">{{ $t('repos') }}</span>
        <span class="md:flex hidden">{{ $t('repositories') }}</span>
      </router-link>
      <a href="https://woodpecker-ci.org/" target="_blank" class="md:flex hidden navbar-clickable navbar-link">{{
        $t('docs')
      }}</a>
      <a v-if="enableSwagger" :href="apiUrl" target="_blank" class="md:flex hidden navbar-clickable navbar-link">{{
        $t('api')
      }}</a>
    </div>
    <div class="flex items-center space-x-2 -m-1.5 ml-auto">
      <IconButton
        v-if="user?.admin"
        class="relative navbar-icon"
        :title="$t('settings')"
        :to="{ name: 'admin-settings' }"
      >
        <Icon name="settings" />
        <div
          v-if="version?.needsUpdate"
          class="top-2 right-2 absolute bg-int-wp-state-error-100 rounded-full w-3 h-3"
        />
      </IconButton>

<<<<<<< HEAD
      <ActivePipelines v-if="user" class="navbar-icon" />
=======
      <ActivePipelines v-if="user" class="!p-1.5 navbar-icon" />
>>>>>>> 887e5d98
      <IconButton v-if="user" :to="{ name: 'user' }" :title="$t('user.settings.settings')" class="!p-1.5 navbar-icon">
        <img v-if="user && user.avatar_url" class="rounded-md" :src="`${user.avatar_url}`" />
      </IconButton>
      <Button v-else :text="$t('login')" :to="`/login?url=${route.fullPath}`" />
    </div>
  </nav>
</template>

<script lang="ts" setup>
import { useRoute } from 'vue-router';

import WoodpeckerLogo from '~/assets/logo.svg?component';
import Button from '~/components/atomic/Button.vue';
import Icon from '~/components/atomic/Icon.vue';
import IconButton from '~/components/atomic/IconButton.vue';
import useAuthentication from '~/compositions/useAuthentication';
import useConfig from '~/compositions/useConfig';
import { useVersion } from '~/compositions/useVersion';

import ActivePipelines from './ActivePipelines.vue';

const version = useVersion();
const config = useConfig();
const route = useRoute();
const authentication = useAuthentication();
const { user } = authentication;
const apiUrl = `${config.rootPath ?? ''}/swagger/index.html`;

const { enableSwagger } = config;
</script>

<style scoped>
.navbar-icon {
  @apply p-2.5 rounded-md w-11 h-11;
}

.navbar-icon :deep(svg) {
  @apply w-full h-full;
}

.navbar-link {
  @apply -my-1 px-3 py-2 rounded-md hover-effect;
}
</style><|MERGE_RESOLUTION|>--- conflicted
+++ resolved
@@ -1,10 +1,6 @@
 <template>
   <nav
-<<<<<<< HEAD
     class="flex border-wp-background-200 bg-wp-primary-200 dark:bg-wp-primary-300 p-4 border-b font-bold text-neutral-content text-wp-primary-text-100"
-=======
-    class="flex border-wp-background-100 bg-wp-primary-200 dark:bg-wp-primary-300 p-4 border-b font-bold text-neutral-content text-wp-primary-text-100"
->>>>>>> 887e5d98
   >
     <div class="flex items-center space-x-2">
       <router-link :to="{ name: 'home' }" class="flex flex-col -my-2 px-2">
@@ -36,11 +32,7 @@
         />
       </IconButton>
 
-<<<<<<< HEAD
-      <ActivePipelines v-if="user" class="navbar-icon" />
-=======
       <ActivePipelines v-if="user" class="!p-1.5 navbar-icon" />
->>>>>>> 887e5d98
       <IconButton v-if="user" :to="{ name: 'user' }" :title="$t('user.settings.settings')" class="!p-1.5 navbar-icon">
         <img v-if="user && user.avatar_url" class="rounded-md" :src="`${user.avatar_url}`" />
       </IconButton>
