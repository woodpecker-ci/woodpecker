<template>
  <nav
    class="border-wp-background-100 bg-wp-primary-200 dark:bg-wp-primary-300 text-neutral-content text-wp-primary-text-100 flex border-b p-4 font-bold"
  >
    <div class="flex items-center space-x-2">
      <router-link :to="{ name: 'home' }" class="-my-2 flex flex-col px-2">
        <WoodpeckerLogo class="h-8 w-8" />
        <span class="text-xs" :title="version?.current">{{ version?.currentShort }}</span>
      </router-link>
      <router-link v-if="user" :to="{ name: 'repos' }" class="navbar-clickable navbar-link">
        <span class="flex md:hidden">{{ $t('repos') }}</span>
        <span class="hidden md:flex">{{ $t('repositories') }}</span>
      </router-link>
      <a href="https://woodpecker-ci.org/" target="_blank" class="navbar-clickable navbar-link hidden md:flex">{{
        $t('docs')
      }}</a>
      <a v-if="enableSwagger" :href="apiUrl" target="_blank" class="navbar-clickable navbar-link hidden md:flex">{{
        $t('api')
      }}</a>
    </div>
    <div class="-m-1.5 ml-auto flex items-center space-x-2">
      <IconButton
        v-if="user?.admin"
        class="navbar-icon relative"
        :title="$t('settings')"
        :to="{ name: 'admin-settings' }"
      >
        <Icon name="settings" />
<<<<<<< HEAD
        <div
          v-if="version?.needsUpdate"
          class="bg-int-wp-state-error-100 absolute right-2 top-2 h-3 w-3 rounded-full"
        />
=======
        <div v-if="version?.needsUpdate" class="top-2 right-2 absolute bg-int-wp-error-100 rounded-full w-3 h-3" />
>>>>>>> 423a1cb2
      </IconButton>

      <ActivePipelines v-if="user" class="navbar-icon !p-1.5" />
      <IconButton v-if="user" :to="{ name: 'user' }" :title="$t('user.settings.settings')" class="navbar-icon !p-1.5">
        <img v-if="user && user.avatar_url" class="rounded-md" :src="`${user.avatar_url}`" />
      </IconButton>
      <Button v-else :text="$t('login')" :to="`/login?url=${route.fullPath}`" />
    </div>
  </nav>
</template>

<script lang="ts" setup>
import { useRoute } from 'vue-router';

import WoodpeckerLogo from '~/assets/logo.svg?component';
import Button from '~/components/atomic/Button.vue';
import Icon from '~/components/atomic/Icon.vue';
import IconButton from '~/components/atomic/IconButton.vue';
import useAuthentication from '~/compositions/useAuthentication';
import useConfig from '~/compositions/useConfig';
import { useVersion } from '~/compositions/useVersion';

import ActivePipelines from './ActivePipelines.vue';

const version = useVersion();
const config = useConfig();
const route = useRoute();
const authentication = useAuthentication();
const { user } = authentication;
const apiUrl = `${config.rootPath ?? ''}/swagger/index.html`;

const { enableSwagger } = config;
</script>

<style scoped>
.navbar-icon {
  @apply h-11 w-11 rounded-md p-2.5;
}

.navbar-icon :deep(svg) {
  @apply h-full w-full;
}

.navbar-link {
  @apply hover-effect -my-1 rounded-md px-3 py-2;
}
</style><|MERGE_RESOLUTION|>--- conflicted
+++ resolved
@@ -1,43 +1,36 @@
 <template>
   <nav
-    class="border-wp-background-100 bg-wp-primary-200 dark:bg-wp-primary-300 text-neutral-content text-wp-primary-text-100 flex border-b p-4 font-bold"
+    class="flex border-wp-background-100 bg-wp-primary-200 dark:bg-wp-primary-300 p-4 border-b font-bold text-neutral-content text-wp-primary-text-100"
   >
     <div class="flex items-center space-x-2">
-      <router-link :to="{ name: 'home' }" class="-my-2 flex flex-col px-2">
-        <WoodpeckerLogo class="h-8 w-8" />
+      <router-link :to="{ name: 'home' }" class="flex flex-col -my-2 px-2">
+        <WoodpeckerLogo class="w-8 h-8" />
         <span class="text-xs" :title="version?.current">{{ version?.currentShort }}</span>
       </router-link>
       <router-link v-if="user" :to="{ name: 'repos' }" class="navbar-clickable navbar-link">
         <span class="flex md:hidden">{{ $t('repos') }}</span>
-        <span class="hidden md:flex">{{ $t('repositories') }}</span>
+        <span class="md:flex hidden">{{ $t('repositories') }}</span>
       </router-link>
-      <a href="https://woodpecker-ci.org/" target="_blank" class="navbar-clickable navbar-link hidden md:flex">{{
+      <a href="https://woodpecker-ci.org/" target="_blank" class="md:flex hidden navbar-clickable navbar-link">{{
         $t('docs')
       }}</a>
-      <a v-if="enableSwagger" :href="apiUrl" target="_blank" class="navbar-clickable navbar-link hidden md:flex">{{
+      <a v-if="enableSwagger" :href="apiUrl" target="_blank" class="md:flex hidden navbar-clickable navbar-link">{{
         $t('api')
       }}</a>
     </div>
-    <div class="-m-1.5 ml-auto flex items-center space-x-2">
+    <div class="flex items-center space-x-2 -m-1.5 ml-auto">
       <IconButton
         v-if="user?.admin"
-        class="navbar-icon relative"
+        class="relative navbar-icon"
         :title="$t('settings')"
         :to="{ name: 'admin-settings' }"
       >
         <Icon name="settings" />
-<<<<<<< HEAD
-        <div
-          v-if="version?.needsUpdate"
-          class="bg-int-wp-state-error-100 absolute right-2 top-2 h-3 w-3 rounded-full"
-        />
-=======
         <div v-if="version?.needsUpdate" class="top-2 right-2 absolute bg-int-wp-error-100 rounded-full w-3 h-3" />
->>>>>>> 423a1cb2
       </IconButton>
 
-      <ActivePipelines v-if="user" class="navbar-icon !p-1.5" />
-      <IconButton v-if="user" :to="{ name: 'user' }" :title="$t('user.settings.settings')" class="navbar-icon !p-1.5">
+      <ActivePipelines v-if="user" class="!p-1.5 navbar-icon" />
+      <IconButton v-if="user" :to="{ name: 'user' }" :title="$t('user.settings.settings')" class="!p-1.5 navbar-icon">
         <img v-if="user && user.avatar_url" class="rounded-md" :src="`${user.avatar_url}`" />
       </IconButton>
       <Button v-else :text="$t('login')" :to="`/login?url=${route.fullPath}`" />
@@ -70,14 +63,14 @@
 
 <style scoped>
 .navbar-icon {
-  @apply h-11 w-11 rounded-md p-2.5;
+  @apply p-2.5 rounded-md w-11 h-11;
 }
 
 .navbar-icon :deep(svg) {
-  @apply h-full w-full;
+  @apply w-full h-full;
 }
 
 .navbar-link {
-  @apply hover-effect -my-1 rounded-md px-3 py-2;
+  @apply -my-1 px-3 py-2 rounded-md hover-effect;
 }
 </style>