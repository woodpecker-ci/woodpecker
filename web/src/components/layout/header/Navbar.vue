<template>
  <nav
    class="flex bg-wp-primary-200 dark:bg-wp-primary-300 text-neutral-content p-4 border-b border-wp-background-100 font-bold text-wp-primary-text-100"
  >
    <div class="flex items-center space-x-2">
      <router-link :to="{ name: 'home' }" class="flex flex-col -my-2 px-2">
        <WoodpeckerLogo class="w-8 h-8" />
        <span class="text-xs" :title="version?.current">{{ version?.currentShort }}</span>
      </router-link>
      <router-link v-if="user" :to="{ name: 'repos' }" class="navbar-link navbar-clickable">
        <span class="flex md:hidden">{{ $t('repos') }}</span>
        <span class="hidden md:flex">{{ $t('repositories') }}</span>
      </router-link>
      <a href="https://woodpecker-ci.org/" target="_blank" class="navbar-link navbar-clickable hidden md:flex">{{
        $t('docs')
      }}</a>
      <a v-if="enableSwagger" :href="apiUrl" target="_blank" class="navbar-link navbar-clickable hidden md:flex">{{
        $t('api')
      }}</a>
    </div>
    <div class="flex ml-auto -m-1.5 items-center space-x-2">
<<<<<<< HEAD
      <div v-if="user?.admin" class="relative">
        <IconButton class="navbar-icon" :title="$t('settings')" :to="{ name: 'admin-settings-info' }" icon="settings" />
=======
      <IconButton
        v-if="user?.admin"
        class="navbar-icon relative"
        :title="$t('settings')"
        :to="{ name: 'admin-settings' }"
      >
        <Icon name="settings" />
>>>>>>> b5915f60
        <div
          v-if="version?.needsUpdate"
          class="absolute top-2 right-2 bg-int-wp-state-error-100 rounded-full w-3 h-3"
        />
      </IconButton>

      <ActivePipelines v-if="user" class="navbar-icon" />
      <IconButton
        v-if="user"
        :to="{ name: 'user-general' }"
        :title="$t('user.settings.settings')"
        class="navbar-icon !p-1.5"
      >
        <img v-if="user && user.avatar_url" class="rounded-md" :src="`${user.avatar_url}`" />
      </IconButton>
      <Button v-else :text="$t('login')" :to="`/login?url=${route.fullPath}`" />
    </div>
  </nav>
</template>

<script lang="ts" setup>
import { useRoute } from 'vue-router';

import WoodpeckerLogo from '~/assets/logo.svg?component';
import Button from '~/components/atomic/Button.vue';
import Icon from '~/components/atomic/Icon.vue';
import IconButton from '~/components/atomic/IconButton.vue';
import useAuthentication from '~/compositions/useAuthentication';
import useConfig from '~/compositions/useConfig';
import { useVersion } from '~/compositions/useVersion';

import ActivePipelines from './ActivePipelines.vue';

const version = useVersion();
const config = useConfig();
const route = useRoute();
const authentication = useAuthentication();
const { user } = authentication;
const apiUrl = `${config.rootPath ?? ''}/swagger/index.html`;

const { enableSwagger } = config;
</script>

<style scoped>
.navbar-icon {
  @apply w-11 h-11 rounded-md p-2.5;
}

.navbar-icon :deep(svg) {
  @apply w-full h-full;
}

.navbar-link {
  @apply px-3 py-2 -my-1 rounded-md hover-effect;
}
</style><|MERGE_RESOLUTION|>--- conflicted
+++ resolved
@@ -19,18 +19,13 @@
       }}</a>
     </div>
     <div class="flex ml-auto -m-1.5 items-center space-x-2">
-<<<<<<< HEAD
-      <div v-if="user?.admin" class="relative">
-        <IconButton class="navbar-icon" :title="$t('settings')" :to="{ name: 'admin-settings-info' }" icon="settings" />
-=======
       <IconButton
         v-if="user?.admin"
         class="navbar-icon relative"
         :title="$t('settings')"
-        :to="{ name: 'admin-settings' }"
+        :to="{ name: 'admin-settings-info' }"
       >
         <Icon name="settings" />
->>>>>>> b5915f60
         <div
           v-if="version?.needsUpdate"
           class="absolute top-2 right-2 bg-int-wp-state-error-100 rounded-full w-3 h-3"
