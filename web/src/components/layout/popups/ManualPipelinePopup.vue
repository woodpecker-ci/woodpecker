--- conflicted
+++ resolved
@@ -1,31 +1,10 @@
 <template>
   <Popup :open="open" @close="$emit('close')">
     <Panel v-if="!loading">
-<<<<<<< HEAD
-      <span class="text-xl text-color">{{ $t('repo.manual_pipeline.title') }}</span>
-      <InputField :label="$t('repo.manual_pipeline.select_branch')">
-        <SelectField v-model="payload.branch" :options="branches" required />
-      </InputField>
-      <InputField :label="$t('repo.manual_pipeline.variables.title')">
-        <span class="text-sm text-color-alt mb-2">{{ $t('repo.manual_pipeline.variables.desc') }}</span>
-        <div class="flex flex-col gap-2">
-          <div v-for="(value, name) in payload.variables" :key="name" class="flex gap-4">
-            <TextField :model-value="name" disabled />
-            <TextField :model-value="value" disabled />
-            <div class="w-34 flex-shrink-0">
-              <Button type="submit" class="ml-auto" @click="deleteVar(name)">
-                <i-la-times />
-              </Button>
-=======
       <form @submit.prevent="triggerManualPipeline">
         <span class="text-xl text-color">{{ $t('repo.manual_pipeline.title') }}</span>
         <InputField :label="$t('repo.manual_pipeline.select_branch')">
-          <SelectField
-            v-model="payload.branch"
-            :options="branches"
-            required
-            class="dark:bg-dark-gray-700 bg-transparent text-color border-gray-200 dark:border-dark-400"
-          />
+          <SelectField v-model="payload.branch" :options="branches" required />
         </InputField>
         <InputField :label="$t('repo.manual_pipeline.variables.title')">
           <span class="text-sm text-color-alt mb-2">{{ $t('repo.manual_pipeline.variables.desc') }}</span>
@@ -38,7 +17,6 @@
                   <i-la-times />
                 </Button>
               </div>
->>>>>>> 27585d42
             </div>
             <form class="flex gap-4" @submit.prevent="addPipelineVariable">
               <TextField
