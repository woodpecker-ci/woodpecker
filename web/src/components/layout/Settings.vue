<template>
  <Panel>
<<<<<<< HEAD
    <div class="flex flex-row border-b mb-4 pb-4 items-center dark:border-wp-background-100">
      <div class="ml-2">
        <h1 class="text-xl text-wp-text-100 flex items-center gap-1">
          {{ title }}
          <DocsLink v-if="docsUrl" :topic="title" :url="docsUrl" />
        </h1>
        <p v-if="desc" class="text-sm text-wp-text-alt-100">{{ desc }}</p>
        <Warning v-if="warning" class="text-sm mt-1" :text="warning" />
      </div>
=======
    <h1 class="text-xl text-wp-text-100">{{ title }}</h1>
    <div class="flex flex-col gap-4 border-b mb-4 pb-4">
      <div class="flex flex-col sm:flex-row gap-4 sm:gap-12 md:justify-between dark:border-wp-background-100">
        <div v-if="desc" class="flex items-center gap-x-2 text-sm text-wp-text-alt-100">
          <span class="flex flex-grow-0">{{ desc }}</span>
          <DocsLink v-if="docsUrl" class="flex flex-grow-0" :topic="title" :url="docsUrl" />
        </div>
>>>>>>> 2a445a66

        <div>
          <slot v-if="$slots.titleActions" name="titleActions" />
        </div>
      </div>
      <Warning v-if="warning" class="text-sm mt-1" :text="warning" />
    </div>

    <slot />
  </Panel>
</template>

<script setup lang="ts">
import DocsLink from '~/components/atomic/DocsLink.vue';
import Warning from '~/components/atomic/Warning.vue';
import Panel from '~/components/layout/Panel.vue';

defineProps<{
  title: string;
  desc?: string;
  docsUrl?: string;
  warning?: string;
}>();
</script><|MERGE_RESOLUTION|>--- conflicted
+++ resolved
@@ -1,30 +1,19 @@
 <template>
   <Panel>
-<<<<<<< HEAD
-    <div class="flex flex-row border-b mb-4 pb-4 items-center dark:border-wp-background-100">
-      <div class="ml-2">
-        <h1 class="text-xl text-wp-text-100 flex items-center gap-1">
-          {{ title }}
-          <DocsLink v-if="docsUrl" :topic="title" :url="docsUrl" />
-        </h1>
+    <div class="flex flex-col border-b mb-4 pb-4 justify-center dark:border-wp-background-100">
+      <h1 class="text-xl text-wp-text-100 flex items-center gap-1">
+        {{ title }}
+        <DocsLink v-if="docsUrl" :topic="title" :url="docsUrl" />
+      </h1>
+
+      <div class="flex flex-wrap gap-x-4 gap-y-2 items-center justify-between">
         <p v-if="desc" class="text-sm text-wp-text-alt-100">{{ desc }}</p>
-        <Warning v-if="warning" class="text-sm mt-1" :text="warning" />
-      </div>
-=======
-    <h1 class="text-xl text-wp-text-100">{{ title }}</h1>
-    <div class="flex flex-col gap-4 border-b mb-4 pb-4">
-      <div class="flex flex-col sm:flex-row gap-4 sm:gap-12 md:justify-between dark:border-wp-background-100">
-        <div v-if="desc" class="flex items-center gap-x-2 text-sm text-wp-text-alt-100">
-          <span class="flex flex-grow-0">{{ desc }}</span>
-          <DocsLink v-if="docsUrl" class="flex flex-grow-0" :topic="title" :url="docsUrl" />
-        </div>
->>>>>>> 2a445a66
-
-        <div>
-          <slot v-if="$slots.titleActions" name="titleActions" />
+        <div v-if="$slots.titleActions">
+          <slot name="titleActions" />
         </div>
       </div>
-      <Warning v-if="warning" class="text-sm mt-1" :text="warning" />
+
+      <Warning v-if="warning" class="text-sm mt-4" :text="warning" />
     </div>
 
     <slot />
