--- conflicted
+++ resolved
@@ -6,13 +6,8 @@
       class="items-center !bg-wp-background-200 !dark:bg-wp-background-100"
     >
       <span>{{ secret.name }}</span>
-<<<<<<< HEAD
-      <div class="ml-auto space-x-2">
+      <div class="ml-auto space-x-2 <md:hidden">
         <Badge v-for="event in secret.events" :key="event" :label="event" />
-=======
-      <div class="ml-auto space-x-2 <md:hidden">
-        <Badge v-for="event in secret.event" :key="event" :label="event" />
->>>>>>> 69917c1a
       </div>
       <IconButton
         icon="edit"
