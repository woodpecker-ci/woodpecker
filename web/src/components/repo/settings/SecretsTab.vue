<template>
  <Panel>
    <div class="flex flex-row border-b mb-4 pb-4 items-center dark:border-gray-600">
      <div class="ml-2">
        <h1 class="text-xl text-color">{{ $t('repo.settings.secrets.secrets') }}</h1>
        <p class="text-sm text-color-alt">
          {{ $t('repo.settings.secrets.desc') }}
          <DocsLink :topic="$t('repo.settings.secrets.secrets')" url="docs/usage/secrets" />
        </p>
      </div>
      <Button
        v-if="selectedSecret"
        class="ml-auto"
        :text="$t('repo.settings.secrets.show')"
        start-icon="back"
        @click="selectedSecret = undefined"
      />
      <Button v-else class="ml-auto" :text="$t('repo.settings.secrets.add')" start-icon="plus" @click="showAddSecret" />
    </div>

    <SecretList
      v-if="!selectedSecret"
      v-model="secrets"
      i18n-prefix="repo.settings.secrets."
      :is-deleting="isDeleting"
      @edit="editSecret"
      @delete="deleteSecret"
    />

    <SecretEdit
      v-else
      v-model="selectedSecret"
      i18n-prefix="repo.settings.secrets."
      :is-saving="isSaving"
      @save="createSecret"
      @cancel="selectedSecret = undefined"
    />
  </Panel>
</template>

<script lang="ts">
import { cloneDeep } from 'lodash';
import { computed, defineComponent, inject, Ref, ref } from 'vue';
import { useI18n } from 'vue-i18n';

import Button from '~/components/atomic/Button.vue';
import DocsLink from '~/components/atomic/DocsLink.vue';
import Panel from '~/components/layout/Panel.vue';
import SecretEdit from '~/components/secrets/SecretEdit.vue';
import SecretList from '~/components/secrets/SecretList.vue';
import useApiClient from '~/compositions/useApiClient';
import { useAsyncAction } from '~/compositions/useAsyncAction';
import useNotifications from '~/compositions/useNotifications';
import { usePagination } from '~/compositions/usePaginate';
import { Repo, Secret, WebhookEvents } from '~/lib/api/types';

const emptySecret = {
  name: '',
  value: '',
  image: [],
  event: [WebhookEvents.Push],
};

export default defineComponent({
  name: 'SecretsTab',

  components: {
    Button,
    Panel,
    DocsLink,
    SecretList,
    SecretEdit,
  },

  setup() {
    const apiClient = useApiClient();
    const notifications = useNotifications();
    const i18n = useI18n();

    const repo = inject<Ref<Repo>>('repo');
    const selectedSecret = ref<Partial<Secret>>();
    const isEditingSecret = computed(() => !!selectedSecret.value?.id);

    async function loadSecrets(page: number): Promise<Secret[] | null> {
      if (!repo?.value) {
        throw new Error("Unexpected: Can't load repo");
      }

<<<<<<< HEAD
      secrets.value = await apiClient.getSecretList(repo.value.id);
=======
      return apiClient.getSecretList(repo.value.owner, repo.value.name, page);
>>>>>>> 9a08ff3f
    }

    const { resetPage, data: secrets } = usePagination(loadSecrets, () => !selectedSecret.value);

    const { doSubmit: createSecret, isLoading: isSaving } = useAsyncAction(async () => {
      if (!repo?.value) {
        throw new Error("Unexpected: Can't load repo");
      }

      if (!selectedSecret.value) {
        throw new Error("Unexpected: Can't get secret");
      }

      if (isEditingSecret.value) {
        await apiClient.updateSecret(repo.value.id, selectedSecret.value);
      } else {
        await apiClient.createSecret(repo.value.id, selectedSecret.value);
      }
      notifications.notify({
        title: i18n.t(isEditingSecret.value ? 'repo.settings.secrets.saved' : 'repo.settings.secrets.created'),
        type: 'success',
      });
      selectedSecret.value = undefined;
      resetPage();
    });

    const { doSubmit: deleteSecret, isLoading: isDeleting } = useAsyncAction(async (_secret: Secret) => {
      if (!repo?.value) {
        throw new Error("Unexpected: Can't load repo");
      }

      await apiClient.deleteSecret(repo.value.id, _secret.name);
      notifications.notify({ title: i18n.t('repo.settings.secrets.deleted'), type: 'success' });
      resetPage();
    });

    function editSecret(secret: Secret) {
      selectedSecret.value = cloneDeep(secret);
    }

    function showAddSecret() {
      selectedSecret.value = cloneDeep(emptySecret);
    }

    return {
      selectedSecret,
      secrets,
      isDeleting,
      isSaving,
      showAddSecret,
      createSecret,
      editSecret,
      deleteSecret,
    };
  },
});
</script><|MERGE_RESOLUTION|>--- conflicted
+++ resolved
@@ -86,11 +86,7 @@
         throw new Error("Unexpected: Can't load repo");
       }
 
-<<<<<<< HEAD
-      secrets.value = await apiClient.getSecretList(repo.value.id);
-=======
-      return apiClient.getSecretList(repo.value.owner, repo.value.name, page);
->>>>>>> 9a08ff3f
+      return apiClient.getSecretList(repo.value.id, page);
     }
 
     const { resetPage, data: secrets } = usePagination(loadSecrets, () => !selectedSecret.value);
