--- conflicted
+++ resolved
@@ -105,25 +105,6 @@
   event: [WebhookEvents.Push],
 };
 
-<<<<<<< HEAD
-const secretEventsOptions: CheckboxOption[] = [
-  { value: WebhookEvents.Push, text: 'Push' },
-  { value: WebhookEvents.Tag, text: 'Tag' },
-  {
-    value: WebhookEvents.PullRequest,
-    text: 'Pull Request',
-    description:
-      'Please be careful with this option as a bad actor can submit a malicious pull request that exposes your secrets.',
-  },
-  {
-    value: WebhookEvents.Release,
-    text: 'Release',
-  },
-  { value: WebhookEvents.Deploy, text: 'Deploy' },
-];
-
-=======
->>>>>>> 7d7d75d7
 export default defineComponent({
   name: 'SecretsTab',
 
@@ -218,6 +199,7 @@
         description: i18n.t('repo.settings.secrets.events.pr_warning'),
       },
       { value: WebhookEvents.Deploy, text: i18n.t('repo.build.event.deploy') },
+      { value: WebhookEvents.Release, text: i18n.t('repo.build.event.release') },
     ];
 
     return {
