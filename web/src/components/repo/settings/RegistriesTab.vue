--- conflicted
+++ resolved
@@ -124,11 +124,7 @@
         throw new Error("Unexpected: Can't load repo");
       }
 
-<<<<<<< HEAD
-      registries.value = await apiClient.getRegistryList(repo.value.id);
-=======
-      return apiClient.getRegistryList(repo.value.owner, repo.value.name, page);
->>>>>>> 9a08ff3f
+      return apiClient.getRegistryList(repo.value.id, page);
     }
 
     const { resetPage, data: registries } = usePagination(loadRegistries, () => !selectedRegistry.value);
