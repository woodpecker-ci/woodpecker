--- conflicted
+++ resolved
@@ -75,11 +75,7 @@
         throw new Error('Unexpected: "repo" should be provided at this place');
       }
 
-<<<<<<< HEAD
-      branches.value = (await apiClient.getRepoBranches(repo.value.id))
-=======
-      branches.value = (await usePaginate((page) => apiClient.getRepoBranches(repo.value.owner, repo.value.name, page)))
->>>>>>> 9a08ff3f
+      branches.value = (await usePaginate((page) => apiClient.getRepoBranches(repo.value.id, page)))
         .map((b) => ({
           value: b,
           text: b,
