--- conflicted
+++ resolved
@@ -42,7 +42,6 @@
       <span>{{ $t('repo.pipeline.no_pipeline_steps') }}</span>
     </div>
 
-<<<<<<< HEAD
     <div class="flex flex-grow flex-col relative min-h-0 overflow-y-auto gap-2">
       <div
         v-for="step in pipeline.steps"
@@ -96,10 +95,9 @@
             </button>
           </div>
         </div>
-=======
+
     <div class="flex-grow min-h-0 w-full relative">
       <div class="absolute top-0 left-0 -right-3 h-full flex flex-col overflow-y-scroll gap-y-2">
->>>>>>> 1786c055
         <div
           v-for="workflow in pipeline.steps"
           :key="workflow.id"
