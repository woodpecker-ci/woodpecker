--- conflicted
+++ resolved
@@ -119,24 +119,16 @@
 </template>
 
 <script lang="ts" setup>
-<<<<<<< HEAD
-import { computed, inject, Ref, ref, toRef } from 'vue';
-
-=======
->>>>>>> 5be3a7cb
 import Badge from '~/components/atomic/Badge.vue';
 import Icon from '~/components/atomic/Icon.vue';
 import Panel from '~/components/layout/Panel.vue';
 import PipelineStatusIcon from '~/components/repo/pipeline/PipelineStatusIcon.vue';
 import PipelineStepDuration from '~/components/repo/pipeline/PipelineStepDuration.vue';
 import usePipeline from '~/compositions/usePipeline';
-<<<<<<< HEAD
-import { Pipeline, PipelineConfig, PipelineStep, StepType } from '~/lib/api/types';
-=======
-import type { Pipeline, PipelineStep } from '~/lib/api/types';
+import type { Pipeline, PipelineConfig, PipelineStep } from '~/lib/api/types';
 import { StepType } from '~/lib/api/types';
-import { ref, toRef } from 'vue';
->>>>>>> 5be3a7cb
+import type { Ref } from 'vue';
+import { computed, inject, ref, toRef } from 'vue';
 
 const props = defineProps<{
   pipeline: Pipeline;
