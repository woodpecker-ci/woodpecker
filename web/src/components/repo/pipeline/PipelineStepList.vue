<template>
  <div class="md:min-w-xs flex w-full flex-col gap-2 pb-2 text-wp-text-100 md:w-3/12 md:max-w-md">
    <div
      class="flex flex-shrink-0 flex-wrap justify-between gap-1 rounded-md border border-wp-background-400 bg-wp-background-100 p-4 dark:bg-wp-background-200"
    >
      <div class="flex flex-shrink-0 items-center space-x-1">
        <div class="flex items-center">
          <Icon v-if="pipeline.event === 'cron'" name="stopwatch" />
          <img v-else class="w-6 rounded-md" :src="pipeline.author_avatar" />
        </div>
        <span>{{ pipeline.event === 'cron' ? pipeline.cron : pipeline.author }}</span>
      </div>
      <a
<<<<<<< HEAD
        v-if="pipeline.event === 'pull_request' || pipeline.event === 'pull_request_closed' || pipeline.event === 'tag' || pipeline.event === 'release'"
        class="text-wp-link-100 hover:text-wp-link-200 flex min-w-0 items-center space-x-1"
=======
        v-if="pipeline.event === 'pull_request' || pipeline.event === 'pull_request_closed'"
        class="flex min-w-0 items-center space-x-1 text-wp-link-100 hover:text-wp-link-200"
>>>>>>> 1f53da1a
        :href="pipeline.forge_url"
      >
        <Icon v-if="pipeline.event === 'pull_request' || pipeline.event === 'pull_request_closed'" name="pull-request" />
        <Icon v-if="pipeline.event === 'tag' || pipeline.event === 'release'" name="tag" />
        <span class="truncate">{{ prettyRef }}</span>
      </a>
      <router-link
<<<<<<< HEAD
        v-else-if="pipeline.event === 'push' || pipeline.event === 'manual' || pipeline.event === 'deployment' || pipeline.event === 'cron'"
        class="text-wp-link-100 hover:text-wp-link-200 flex min-w-0 items-center space-x-1"
=======
        v-else-if="pipeline.event === 'push' || pipeline.event === 'manual' || pipeline.event === 'deployment'"
        class="flex min-w-0 items-center space-x-1 text-wp-link-100 hover:text-wp-link-200"
>>>>>>> 1f53da1a
        :to="{ name: 'repo-branch', params: { branch: prettyRef } }"
      >
        <Icon v-if="pipeline.event === 'manual'" name="manual-pipeline" />
        <Icon v-else-if="pipeline.event === 'push'" name="push" />
        <Icon v-else-if="pipeline.event === 'deployment'" name="deployment" />
        <Icon v-else-if="pipeline.event === 'cron'" name="stopwatch" />
        <span class="truncate">{{ prettyRef }}</span>
      </router-link>
      <div class="flex flex-shrink-0 items-center">
        <a
<<<<<<< HEAD
          class="text-wp-link-100 hover:text-wp-link-200 flex items-center"
          :href="pipeline.commit.forge_url"
=======
          v-else
          class="flex items-center text-wp-link-100 hover:text-wp-link-200"
          :href="pipeline.forge_url"
>>>>>>> 1f53da1a
          target="_blank"
        >
          <Icon name="commit" />
          <span>{{ pipeline.commit.sha.slice(0, 10) }}</span>
        </a>
      </div>
    </div>

    <Panel v-if="pipeline.workflows === undefined || pipeline.workflows.length === 0">
      <span>{{ $t('repo.pipeline.no_pipeline_steps') }}</span>
    </Panel>

    <div class="relative min-h-0 w-full flex-grow">
      <div class="absolute left-0 right-0 top-0 flex h-full flex-col gap-y-2 md:overflow-y-auto">
        <div
          v-for="workflow in pipeline.workflows"
          :key="workflow.id"
          class="rounded-md border border-wp-background-400 bg-wp-background-100 p-2 shadow dark:bg-wp-background-200"
        >
          <div class="flex flex-col gap-2">
            <div v-if="workflow.environ" class="flex flex-wrap justify-end gap-x-1 gap-y-2 pr-1 pt-1 text-xs">
              <div v-for="(value, key) in workflow.environ" :key="key">
                <Badge :label="key" :value="value" />
              </div>
            </div>
            <button
              v-if="!singleConfig"
              type="button"
              :title="workflow.name"
              class="hover-effect flex items-center gap-2 rounded-md px-1 py-2 hover:bg-wp-background-300 dark:hover:bg-wp-background-400"
              @click="workflowsCollapsed[workflow.id] = !workflowsCollapsed[workflow.id]"
            >
              <Icon
                name="chevron-right"
                class="h-6 min-w-6 transition-transform duration-150"
                :class="{ 'rotate-90 transform': !workflowsCollapsed[workflow.id] }"
              />
              <PipelineStatusIcon :status="workflow.state" class="!h-4 !w-4" />
              <span class="truncate">{{ workflow.name }}</span>
              <PipelineStepDuration
                v-if="workflow.started !== workflow.finished"
                :workflow="workflow"
                class="pr-2px mr-1"
              />
            </button>
          </div>
          <div
            class="overflow-hidden transition-height duration-150"
            :class="{ 'max-h-0': workflowsCollapsed[workflow.id], 'ml-[1.6rem]': !singleConfig }"
          >
            <button
              v-for="step in workflow.children"
              :key="step.pid"
              type="button"
              :title="step.name"
              class="hover-effect flex w-full items-center gap-2 rounded-md border-2 border-transparent p-2 hover:bg-wp-background-300 dark:hover:bg-wp-background-400"
              :class="{
                'bg-wp-background-300 dark:bg-wp-background-400': selectedStepId && selectedStepId === step.pid,
                'mt-1': !singleConfig || (workflow.children && step.pid !== workflow.children[0].pid),
              }"
              @click="$emit('update:selected-step-id', step.pid)"
            >
              <PipelineStatusIcon :service="step.type === StepType.Service" :status="step.state" class="!h-4 !w-4" />
              <span class="truncate">{{ step.name }}</span>
              <PipelineStepDuration :step="step" />
            </button>
          </div>
        </div>
      </div>
    </div>
  </div>
</template>

<script lang="ts" setup>
import { computed, inject, ref, toRef, type Ref } from 'vue';

import Badge from '~/components/atomic/Badge.vue';
import Icon from '~/components/atomic/Icon.vue';
import Panel from '~/components/layout/Panel.vue';
import PipelineStatusIcon from '~/components/repo/pipeline/PipelineStatusIcon.vue';
import PipelineStepDuration from '~/components/repo/pipeline/PipelineStepDuration.vue';
import usePipeline from '~/compositions/usePipeline';
import { StepType, type Pipeline, type PipelineConfig, type PipelineStep } from '~/lib/api/types';

const props = defineProps<{
  pipeline: Pipeline;
  selectedStepId?: number | null;
}>();

defineEmits<{
  (event: 'update:selected-step-id', selectedStepId: number): void;
}>();

const pipeline = toRef(props, 'pipeline');
const selectedStepId = toRef(props, 'selectedStepId');
const { prettyRef } = usePipeline(pipeline);
const pipelineConfigs = inject<Ref<PipelineConfig[]>>('pipeline-configs');

const workflowsCollapsed = ref<Record<PipelineStep['id'], boolean>>(
  pipeline.value.workflows && pipeline.value.workflows.length > 1
    ? (pipeline.value.workflows || []).reduce(
        (collapsed, workflow) => ({
          ...collapsed,
          [workflow.id]:
            ['success', 'skipped', 'blocked'].includes(workflow.state) &&
            !workflow.children.some((child) => child.pid === selectedStepId.value),
        }),
        {},
      )
    : {},
);

const singleConfig = computed(
  () => pipelineConfigs?.value?.length === 1 && pipeline.value.workflows && pipeline.value.workflows.length === 1,
);
</script><|MERGE_RESOLUTION|>--- conflicted
+++ resolved
@@ -11,27 +11,30 @@
         <span>{{ pipeline.event === 'cron' ? pipeline.cron : pipeline.author }}</span>
       </div>
       <a
-<<<<<<< HEAD
-        v-if="pipeline.event === 'pull_request' || pipeline.event === 'pull_request_closed' || pipeline.event === 'tag' || pipeline.event === 'release'"
-        class="text-wp-link-100 hover:text-wp-link-200 flex min-w-0 items-center space-x-1"
-=======
-        v-if="pipeline.event === 'pull_request' || pipeline.event === 'pull_request_closed'"
+        v-if="
+          pipeline.event === 'pull_request' ||
+          pipeline.event === 'pull_request_closed' ||
+          pipeline.event === 'tag' ||
+          pipeline.event === 'release'
+        "
         class="flex min-w-0 items-center space-x-1 text-wp-link-100 hover:text-wp-link-200"
->>>>>>> 1f53da1a
         :href="pipeline.forge_url"
       >
-        <Icon v-if="pipeline.event === 'pull_request' || pipeline.event === 'pull_request_closed'" name="pull-request" />
+        <Icon
+          v-if="pipeline.event === 'pull_request' || pipeline.event === 'pull_request_closed'"
+          name="pull-request"
+        />
         <Icon v-if="pipeline.event === 'tag' || pipeline.event === 'release'" name="tag" />
         <span class="truncate">{{ prettyRef }}</span>
       </a>
       <router-link
-<<<<<<< HEAD
-        v-else-if="pipeline.event === 'push' || pipeline.event === 'manual' || pipeline.event === 'deployment' || pipeline.event === 'cron'"
-        class="text-wp-link-100 hover:text-wp-link-200 flex min-w-0 items-center space-x-1"
-=======
-        v-else-if="pipeline.event === 'push' || pipeline.event === 'manual' || pipeline.event === 'deployment'"
-        class="flex min-w-0 items-center space-x-1 text-wp-link-100 hover:text-wp-link-200"
->>>>>>> 1f53da1a
+        v-else-if="
+          pipeline.event === 'push' ||
+          pipeline.event === 'manual' ||
+          pipeline.event === 'deployment' ||
+          pipeline.event === 'cron'
+        "
+        class="min-w-0 items-center space-x-1 text-wp-link-100 hover:text-wp-link-200"
         :to="{ name: 'repo-branch', params: { branch: prettyRef } }"
       >
         <Icon v-if="pipeline.event === 'manual'" name="manual-pipeline" />
@@ -42,14 +45,8 @@
       </router-link>
       <div class="flex flex-shrink-0 items-center">
         <a
-<<<<<<< HEAD
-          class="text-wp-link-100 hover:text-wp-link-200 flex items-center"
+          class="flex items-center text-wp-link-100 hover:text-wp-link-200"
           :href="pipeline.commit.forge_url"
-=======
-          v-else
-          class="flex items-center text-wp-link-100 hover:text-wp-link-200"
-          :href="pipeline.forge_url"
->>>>>>> 1f53da1a
           target="_blank"
         >
           <Icon name="commit" />
