--- conflicted
+++ resolved
@@ -1,13 +1,7 @@
 <template>
-<<<<<<< HEAD
   <div class="flex flex-col gap-2 pb-2 w-full md:w-3/12 md:min-w-xs md:max-w-md text-wp-text-100">
     <div
       class="flex flex-wrap flex-shrink-0 justify-between gap-1 border-wp-background-400 bg-wp-background-100 dark:bg-wp-background-200 p-4 border rounded-md"
-=======
-  <div class="md:min-w-xs text-wp-text-100 flex w-full flex-col gap-2 pb-2 md:w-3/12 md:max-w-md">
-    <div
-      class="border-wp-background-400 bg-wp-background-100 dark:bg-wp-background-200 flex flex-shrink-0 flex-wrap justify-between gap-1 rounded-md border p-4"
->>>>>>> 5b0d7887
     >
       <div class="flex flex-shrink-0 items-center space-x-1">
         <div class="flex items-center">
@@ -18,11 +12,7 @@
       </div>
       <a
         v-if="pipeline.event === 'pull_request' || pipeline.event === 'pull_request_closed'"
-<<<<<<< HEAD
         class="flex items-center space-x-1 min-w-0 text-wp-link-100 hover:text-wp-link-200"
-=======
-        class="text-wp-link-100 hover:text-wp-link-200 flex min-w-0 items-center space-x-1"
->>>>>>> 5b0d7887
         :href="pipeline.forge_url"
       >
         <Icon name="pull-request" />
@@ -30,11 +20,7 @@
       </a>
       <router-link
         v-else-if="pipeline.event === 'push' || pipeline.event === 'manual' || pipeline.event === 'deployment'"
-<<<<<<< HEAD
         class="flex items-center space-x-1 min-w-0 text-wp-link-100 hover:text-wp-link-200"
-=======
-        class="text-wp-link-100 hover:text-wp-link-200 flex min-w-0 items-center space-x-1"
->>>>>>> 5b0d7887
         :to="{ name: 'repo-branch', params: { branch: prettyRef } }"
       >
         <Icon v-if="pipeline.event === 'manual'" name="manual-pipeline" />
@@ -42,11 +28,7 @@
         <Icon v-else-if="pipeline.event === 'deployment'" name="deployment" />
         <span class="truncate">{{ prettyRef }}</span>
       </router-link>
-<<<<<<< HEAD
       <div v-else class="flex items-center space-x-1 min-w-0">
-=======
-      <div v-else class="flex min-w-0 items-center space-x-1">
->>>>>>> 5b0d7887
         <Icon v-if="pipeline.event === 'tag' || pipeline.event === 'release'" name="tag" />
 
         <span class="truncate">{{ prettyRef }}</span>
@@ -72,7 +54,6 @@
       <span>{{ $t('repo.pipeline.no_pipeline_steps') }}</span>
     </Panel>
 
-<<<<<<< HEAD
     <div class="relative flex-grow w-full min-h-0">
       <div class="top-0 right-0 left-0 absolute flex flex-col gap-y-2 h-full md:overflow-y-auto">
         <div
@@ -82,17 +63,6 @@
         >
           <div class="flex flex-col gap-2">
             <div v-if="workflow.environ" class="flex flex-wrap justify-end gap-x-1 gap-y-2 pt-1 pr-1 text-xs">
-=======
-    <div class="relative min-h-0 w-full flex-grow">
-      <div class="absolute left-0 right-0 top-0 flex h-full flex-col gap-y-2 md:overflow-y-auto">
-        <div
-          v-for="workflow in pipeline.workflows"
-          :key="workflow.id"
-          class="border-wp-background-400 bg-wp-background-100 dark:bg-wp-background-200 rounded-md border p-2 shadow"
-        >
-          <div class="flex flex-col gap-2">
-            <div v-if="workflow.environ" class="flex flex-wrap justify-end gap-x-1 gap-y-2 pr-1 pt-1 text-xs">
->>>>>>> 5b0d7887
               <div v-for="(value, key) in workflow.environ" :key="key">
                 <Badge :label="key" :value="value" />
               </div>
@@ -101,22 +71,13 @@
               v-if="!singleConfig"
               type="button"
               :title="workflow.name"
-<<<<<<< HEAD
               class="flex items-center gap-2 hover:bg-wp-background-300 dark:hover:bg-wp-background-400 px-1 py-2 rounded-md hover-effect"
-=======
-              class="hover:bg-wp-background-300 dark:hover:bg-wp-background-400 hover-effect flex items-center gap-2 rounded-md px-1 py-2"
->>>>>>> 5b0d7887
               @click="workflowsCollapsed[workflow.id] = !workflowsCollapsed[workflow.id]"
             >
               <Icon
                 name="chevron-right"
-<<<<<<< HEAD
                 class="min-w-6 h-6 transition-transform duration-150"
                 :class="{ 'transform rotate-90': !workflowsCollapsed[workflow.id] }"
-=======
-                class="h-6 min-w-6 transition-transform duration-150"
-                :class="{ 'rotate-90 transform': !workflowsCollapsed[workflow.id] }"
->>>>>>> 5b0d7887
               />
               <PipelineStatusIcon :status="workflow.state" class="!w-4 !h-4" />
               <span class="truncate">{{ workflow.name }}</span>
@@ -136,11 +97,7 @@
               :key="step.pid"
               type="button"
               :title="step.name"
-<<<<<<< HEAD
               class="flex items-center gap-2 border-2 hover:bg-wp-background-300 dark:hover:bg-wp-background-400 p-2 border-transparent rounded-md w-full hover-effect"
-=======
-              class="hover:bg-wp-background-300 dark:hover:bg-wp-background-400 hover-effect flex w-full items-center gap-2 rounded-md border-2 border-transparent p-2"
->>>>>>> 5b0d7887
               :class="{
                 'bg-wp-background-300 dark:bg-wp-background-400': selectedStepId && selectedStepId === step.pid,
                 'mt-1': !singleConfig || (workflow.children && step.pid !== workflow.children[0].pid),
