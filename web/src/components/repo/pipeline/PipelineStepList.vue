--- conflicted
+++ resolved
@@ -11,7 +11,7 @@
         <span>{{ pipeline.author }}</span>
       </div>
       <a
-        v-if="pipeline.event === 'pull_request'"
+        v-if="pipeline.event === 'pull_request' || pipeline.event === 'pull_request_closed'"
         class="flex items-center space-x-1 text-wp-link-100 hover:text-wp-link-200 min-w-0"
         :href="pipeline.link_url"
       >
@@ -24,23 +24,6 @@
         :to="{ name: 'repo-branch', params: { branch: prettyRef } }"
       >
         <Icon v-if="pipeline.event === 'manual'" name="manual-pipeline" />
-<<<<<<< HEAD
-        <Icon v-if="pipeline.event === 'push'" name="push" />
-        <Icon v-if="pipeline.event === 'deployment'" name="deployment" />
-        <Icon v-else-if="pipeline.event === 'tag'" name="tag" />
-        <a
-          v-else-if="pipeline.event === 'pull_request' || pipeline.event === 'pull_request_closed'"
-          class="flex items-center space-x-1 text-wp-link-100 hover:text-wp-link-200 min-w-0"
-          :href="pipeline.link_url"
-          target="_blank"
-        >
-          <Icon name="pull_request" />
-          <span class="truncate">{{ prettyRef }}</span>
-        </a>
-        <span v-if="pipeline.event !== 'pull_request' && pipeline.event !== 'pull_request_closed'" class="truncate">{{
-          pipeline.branch
-        }}</span>
-=======
         <Icon v-else-if="pipeline.event === 'push'" name="push" />
         <Icon v-else-if="pipeline.event === 'deployment'" name="deployment" />
         <span class="truncate">{{ prettyRef }}</span>
@@ -49,7 +32,6 @@
         <Icon v-if="pipeline.event === 'tag'" name="tag" />
 
         <span class="truncate">{{ prettyRef }}</span>
->>>>>>> 5742e869
       </div>
       <div class="flex items-center flex-shrink-0">
         <template v-if="pipeline.event === 'pull_request'">
