<template>
  <div class="flex flex-col w-full md:w-3/12 md:ml-2 text-gray-600 dark:text-gray-400 gap-2 pb-2">
    <div
      class="flex flex-wrap p-4 gap-1 justify-between flex-shrink-0 md:rounded-md bg-white shadow dark:bg-dark-gray-700"
    >
      <div class="flex space-x-1 items-center flex-shrink-0">
        <div class="flex items-center">
          <Icon v-if="pipeline.event === 'cron'" name="stopwatch" />
          <img v-else class="rounded-md w-6" :src="pipeline.author_avatar" />
        </div>
        <span>{{ pipeline.author }}</span>
      </div>
      <div class="flex space-x-1 items-center min-w-0">
        <Icon v-if="pipeline.event === 'manual'" name="manual-pipeline" />
        <Icon v-if="pipeline.event === 'push'" name="push" />
        <Icon v-if="pipeline.event === 'deployment'" name="deployment" />
        <Icon v-else-if="pipeline.event === 'tag'" name="tag" />
        <a
          v-else-if="pipeline.event === 'pull_request'"
          class="flex items-center space-x-1 text-link min-w-0"
          :href="pipeline.link_url"
          target="_blank"
        >
          <Icon name="pull_request" />
          <span class="truncate">{{ prettyRef }}</span>
        </a>
        <span v-if="pipeline.event !== 'pull_request'" class="truncate">{{ pipeline.branch }}</span>
      </div>
      <div class="flex items-center flex-shrink-0">
        <template v-if="pipeline.event === 'pull_request'">
          <Icon name="commit" />
          <span>{{ pipeline.commit.slice(0, 10) }}</span>
        </template>
        <a v-else class="text-blue-700 dark:text-link flex items-center" :href="pipeline.link_url" target="_blank">
          <Icon name="commit" />
          <span>{{ pipeline.commit.slice(0, 10) }}</span>
        </a>
      </div>
    </div>

    <div v-if="pipeline.steps === undefined || pipeline.steps.length === 0" class="m-auto mt-4">
      <span>{{ $t('repo.pipeline.no_pipeline_steps') }}</span>
    </div>

    <div class="flex-grow min-h-0 w-full relative">
      <div class="absolute top-0 left-0 right-0 h-full flex flex-col overflow-y-scroll gap-y-2">
        <div
          v-for="workflow in pipeline.steps"
          :key="workflow.id"
          class="p-2 md:rounded-md bg-white shadow dark:border-b-dark-gray-600 dark:bg-dark-gray-700"
        >
          <div class="flex flex-col gap-2">
            <div v-if="workflow.environ" class="flex flex-wrap gap-x-1 gap-y-2 text-xs justify-end pt-1 pr-1">
              <div v-for="(value, key) in workflow.environ" :key="key">
                <Badge :label="key" :value="value" />
              </div>
            </div>
            <button
              v-if="pipeline.steps && pipeline.steps.length > 1"
              type="button"
              :title="workflow.name"
              class="flex items-center gap-2 py-2 px-1 hover-effect rounded-md"
              @click="workflowsCollapsed[workflow.id] = !workflowsCollapsed[workflow.id]"
            >
              <Icon
                name="chevron-right"
                class="transition-transform duration-150 min-w-6 h-6"
                :class="{ 'transform rotate-90': !workflowsCollapsed[workflow.id] }"
              />
              <PipelineStatusIcon :status="workflow.state" class="!h-4 !w-4" />
              <span class="truncate">{{ workflow.name }}</span>
<<<<<<< HEAD
              <button
                v-if="pipeline.steps && pipeline.steps.length > 0 && ['pending'].includes(workflow.state)"
                title="skip"
                type="button"
                :is-loading="isSkippingWorkflow"
                class="flex justify-center items-center ml-auto gap-2 py-2 px-1 hover:bg-black hover:bg-opacity-10 dark:hover:bg-white dark:hover:bg-opacity-5 rounded-md"
                @click="skipWorkflow(workflow)"
              >
                <Icon name="status-skipped" class="!h-4 !w-4" />
              </button>
=======
              <PipelineStepDuration
                v-if="workflow.start_time !== workflow.end_time"
                :step="workflow"
                class="mr-1 pr-2px"
              />
>>>>>>> 9a08ff3f
            </button>
          </div>
          <div
            class="transition-height duration-150 overflow-hidden"
            :class="{
              'max-h-screen': !workflowsCollapsed[workflow.id],
              'max-h-0': workflowsCollapsed[workflow.id],
              'ml-6': pipeline.steps && pipeline.steps.length > 1,
            }"
          >
            <button
              v-for="step in workflow.children"
              :key="step.pid"
              type="button"
              :title="step.name"
              class="flex p-2 gap-2 border-2 border-transparent rounded-md items-center hover-effect w-full"
              :class="{
                'bg-black bg-opacity-10 dark:bg-white dark:bg-opacity-5': selectedStepId && selectedStepId === step.pid,
                'mt-1':
                  (pipeline.steps && pipeline.steps.length > 1) ||
                  (workflow.children && step.pid !== workflow.children[0].pid),
              }"
              @click="$emit('update:selected-step-id', step.pid)"
            >
              <PipelineStatusIcon :status="step.state" class="!h-4 !w-4" />
              <span class="truncate">{{ step.name }}</span>
              <PipelineStepDuration :step="step" />
            </button>
          </div>
        </div>
      </div>
    </div>
  </div>
</template>

<script lang="ts" setup>
import { inject, Ref, ref, toRef } from 'vue';

<<<<<<< HEAD
import { useI18n } from 'vue-i18n';
=======
import Badge from '~/components/atomic/Badge.vue';
>>>>>>> 9a08ff3f
import Icon from '~/components/atomic/Icon.vue';
import PipelineStatusIcon from '~/components/repo/pipeline/PipelineStatusIcon.vue';
import PipelineStepDuration from '~/components/repo/pipeline/PipelineStepDuration.vue';
import usePipeline from '~/compositions/usePipeline';
import useApiClient from '~/compositions/useApiClient';
import { useAsyncAction } from '~/compositions/useAsyncAction';
import { Pipeline, PipelineStep, Repo } from '~/lib/api/types';
import useNotifications from '~/compositions/useNotifications';

const props = defineProps<{
  pipeline: Pipeline;
  selectedStepId?: number | null;
}>();

defineEmits<{
  (event: 'update:selected-step-id', selectedStepId: number): void;
}>();

const i18n = useI18n();
const notifications = useNotifications();
const apiClient = useApiClient();
const pipeline = toRef(props, 'pipeline');
const { prettyRef } = usePipeline(pipeline);
const repo = inject<Ref<Repo>>('repo');

if (!repo) {
  throw new Error('Unexpected: "repo", "repoPermissions" & "pipeline" should be provided at this place');
}

const workflowsCollapsed = ref<Record<PipelineStep['id'], boolean>>(
  props.pipeline.steps && props.pipeline.steps.length > 1
    ? (props.pipeline.steps || []).reduce(
        (collapsed, workflow) => ({
          ...collapsed,
          [workflow.id]: ['success', 'skipped', 'blocked'].includes(workflow.state),
        }),
        {},
      )
    : {},
);

const { doSubmit: skipWorkflow, isLoading: isSkippingWorkflow } = useAsyncAction(async (workflow) => {
  await apiClient.skipPipelineWorkflow(repo.value.owner, repo.value.name, `${pipeline.value.number}`, `${workflow.pid}`);
  notifications.notify({ title: i18n.t('repo.pipeline.actions.skip_success'), type: 'success' });
});
</script><|MERGE_RESOLUTION|>--- conflicted
+++ resolved
@@ -69,24 +69,20 @@
               />
               <PipelineStatusIcon :status="workflow.state" class="!h-4 !w-4" />
               <span class="truncate">{{ workflow.name }}</span>
-<<<<<<< HEAD
+              <PipelineStepDuration
+                v-if="workflow.start_time !== workflow.end_time"
+                :step="workflow"
+                class="mr-1 pr-2px"
+              />
               <button
                 v-if="pipeline.steps && pipeline.steps.length > 0 && ['pending'].includes(workflow.state)"
-                title="skip"
+                :title="$t('repo.pipeline.actions.skip')"
                 type="button"
-                :is-loading="isSkippingWorkflow"
                 class="flex justify-center items-center ml-auto gap-2 py-2 px-1 hover:bg-black hover:bg-opacity-10 dark:hover:bg-white dark:hover:bg-opacity-5 rounded-md"
                 @click="skipWorkflow(workflow)"
               >
                 <Icon name="status-skipped" class="!h-4 !w-4" />
               </button>
-=======
-              <PipelineStepDuration
-                v-if="workflow.start_time !== workflow.end_time"
-                :step="workflow"
-                class="mr-1 pr-2px"
-              />
->>>>>>> 9a08ff3f
             </button>
           </div>
           <div
@@ -125,19 +121,16 @@
 <script lang="ts" setup>
 import { inject, Ref, ref, toRef } from 'vue';
 
-<<<<<<< HEAD
 import { useI18n } from 'vue-i18n';
-=======
 import Badge from '~/components/atomic/Badge.vue';
->>>>>>> 9a08ff3f
 import Icon from '~/components/atomic/Icon.vue';
 import PipelineStatusIcon from '~/components/repo/pipeline/PipelineStatusIcon.vue';
 import PipelineStepDuration from '~/components/repo/pipeline/PipelineStepDuration.vue';
 import usePipeline from '~/compositions/usePipeline';
 import useApiClient from '~/compositions/useApiClient';
-import { useAsyncAction } from '~/compositions/useAsyncAction';
 import { Pipeline, PipelineStep, Repo } from '~/lib/api/types';
 import useNotifications from '~/compositions/useNotifications';
+import Button from "~/components/atomic/Button.vue";
 
 const props = defineProps<{
   pipeline: Pipeline;
@@ -171,8 +164,9 @@
     : {},
 );
 
-const { doSubmit: skipWorkflow, isLoading: isSkippingWorkflow } = useAsyncAction(async (workflow) => {
-  await apiClient.skipPipelineWorkflow(repo.value.owner, repo.value.name, `${pipeline.value.number}`, `${workflow.pid}`);
+const skipWorkflow = async (workflow: PipelineStep) => {
+  await apiClient.skipPipelineWorkflow(repo.value.owner, repo.value.name, `${pipeline.value.number}`, workflow.pid);
   notifications.notify({ title: i18n.t('repo.pipeline.actions.skip_success'), type: 'success' });
-});
+}
+
 </script>