<template>
  <ListItem v-if="pipeline" class="w-full p-0!">
    <div class="flex w-11 items-center">
      <div
        class="h-full w-3"
        :class="{
          'bg-wp-state-warn-100': pipeline.status === 'pending',
          'bg-wp-error-100 dark:bg-wp-error-200': pipelineStatusColors[pipeline.status] === 'red',
          'bg-wp-state-neutral-100': pipelineStatusColors[pipeline.status] === 'gray',
          'bg-wp-state-ok-100': pipelineStatusColors[pipeline.status] === 'green',
          'bg-wp-state-info-100': pipelineStatusColors[pipeline.status] === 'blue',
        }"
      />
      <div class="flex h-full w-6 flex-wrap items-center justify-between">
        <PipelineRunningIcon v-if="pipeline.status === 'started' || pipeline.status === 'running'" />
        <PipelineStatusIcon v-else class="mx-2 md:mx-3" :status="pipeline.status" />
      </div>
    </div>

    <div class="flex min-w-0 grow flex-wrap px-4 py-2 md:flex-nowrap">
      <div class="hidden shrink-0 items-center md:flex">
        <Icon v-if="pipeline.event === 'cron'" name="stopwatch" class="text-wp-text-100" />
        <img v-else class="w-6 rounded-md" :src="pipeline.author_avatar" />
      </div>

<<<<<<< HEAD
      <div class="flex flex-col w-full min-w-0 md:mx-4 md:w-auto gap-y-2 py-2">
        <div>
          <!-- eslint-disable-next-line @intlify/vue-i18n/no-raw-text -->
          <span class="md:display-unset hidden text-wp-text-alt-100">#{{ pipeline.number }}</span>
          <!-- eslint-disable-next-line @intlify/vue-i18n/no-raw-text -->
          <span class="md:display-unset mx-2 hidden text-wp-text-alt-100">-</span>
          <span
            class="overflow-hidden overflow-ellipsis whitespace-nowrap text-wp-text-100 underline md:no-underline"
            :title="message"
          >
            {{ shortMessage }}
          </span>
        </div>

        <div
          v-if="context"
          class="flex items-center gap-x-2 overflow-hidden overflow-ellipsis whitespace-nowrap text-wp-text-100"
          :title="context"
=======
      <div class="flex w-full min-w-0 items-center md:mx-4 md:w-auto">
        <!-- eslint-disable-next-line @intlify/vue-i18n/no-raw-text -->
        <span class="md:display-unset text-wp-text-alt-100 hidden">#{{ pipeline.number }}</span>
        <!-- eslint-disable-next-line @intlify/vue-i18n/no-raw-text -->
        <span class="md:display-unset text-wp-text-alt-100 mx-2 hidden">-</span>
        <span
          class="text-wp-text-100 overflow-hidden text-ellipsis whitespace-nowrap underline md:no-underline"
          :title="message"
>>>>>>> f47165ff
        >
          <Icon v-if="pipeline.event === 'pull_request'" name="pull-request" />
          <Icon v-else-if="pipeline.event === 'pull_request_closed'" name="pull-request-closed" />
          <Icon v-else-if="pipeline.event === 'deployment'" name="deployment" />
          <Icon v-else-if="pipeline.event === 'release' || pipeline.event === 'tag'" name="tag" />

          {{ shortContext }}
        </div>
      </div>

      <div
        class="text-wp-text-100 grid w-full shrink-0 grid-flow-col grid-cols-2 grid-rows-2 gap-x-4 gap-y-2 py-2 md:ml-auto md:w-96"
      >
        <div class="flex min-w-0 items-center space-x-2">
          <span :title="pipelineEventTitle">
            <Icon v-if="pipeline.event === 'pull_request'" name="pull-request" />
            <Icon v-else-if="pipeline.event === 'pull_request_closed'" name="pull-request-closed" />
            <Icon v-else-if="pipeline.event === 'deployment'" name="deployment" />
            <Icon v-else-if="pipeline.event === 'tag' || pipeline.event === 'release'" name="tag" />
            <Icon v-else-if="pipeline.event === 'cron'" name="push" />
            <Icon v-else-if="pipeline.event === 'manual'" name="manual-pipeline" />
            <Icon v-else name="push" />
          </span>
          <span class="truncate">{{ prettyRef }}</span>
        </div>

        <div class="flex min-w-0 items-center space-x-2">
          <Icon name="commit" />
          <span class="truncate">{{ pipeline.commit.sha.slice(0, 10) }}</span>
        </div>

        <div class="flex min-w-0 items-center space-x-2" :title="$t('repo.pipeline.duration')">
          <Icon name="duration" />
          <span class="truncate">{{ duration }}</span>
        </div>

        <div class="flex min-w-0 items-center space-x-2" :title="$t('repo.pipeline.created', { created })">
          <Icon name="since" />
          <span class="truncate">{{ since }}</span>
        </div>
      </div>
    </div>
  </ListItem>
</template>

<script lang="ts" setup>
import { computed, toRef } from 'vue';
import { useI18n } from 'vue-i18n';

import Icon from '~/components/atomic/Icon.vue';
import ListItem from '~/components/atomic/ListItem.vue';
import { pipelineStatusColors } from '~/components/repo/pipeline/pipeline-status';
import PipelineRunningIcon from '~/components/repo/pipeline/PipelineRunningIcon.vue';
import PipelineStatusIcon from '~/components/repo/pipeline/PipelineStatusIcon.vue';
import usePipeline from '~/compositions/usePipeline';
import type { Pipeline } from '~/lib/api/types';

const props = defineProps<{
  pipeline: Pipeline;
}>();

const { t } = useI18n();

const pipeline = toRef(props, 'pipeline');
const { since, duration, message, shortMessage, context, shortContext, prettyRef, created } = usePipeline(pipeline);

const pipelineEventTitle = computed(() => {
  switch (pipeline.value.event) {
    case 'pull_request':
      return t('repo.pipeline.event.pr');
    case 'pull_request_closed':
      return t('repo.pipeline.event.pr_closed');
    case 'deployment':
      return t('repo.pipeline.event.deploy');
    case 'tag':
      return t('repo.pipeline.event.tag');
    case 'release':
      return t('repo.pipeline.event.release');
    case 'cron':
      return t('repo.pipeline.event.cron');
    case 'manual':
      return t('repo.pipeline.event.manual');
    default:
      return t('repo.pipeline.event.push');
  }
});
</script><|MERGE_RESOLUTION|>--- conflicted
+++ resolved
@@ -23,15 +23,14 @@
         <img v-else class="w-6 rounded-md" :src="pipeline.author_avatar" />
       </div>
 
-<<<<<<< HEAD
-      <div class="flex flex-col w-full min-w-0 md:mx-4 md:w-auto gap-y-2 py-2">
+      <div class="flex w-full min-w-0 flex-col gap-y-2 py-2 md:mx-4 md:w-auto">
         <div>
           <!-- eslint-disable-next-line @intlify/vue-i18n/no-raw-text -->
-          <span class="md:display-unset hidden text-wp-text-alt-100">#{{ pipeline.number }}</span>
+          <span class="md:display-unset text-wp-text-alt-100 hidden">#{{ pipeline.number }}</span>
           <!-- eslint-disable-next-line @intlify/vue-i18n/no-raw-text -->
-          <span class="md:display-unset mx-2 hidden text-wp-text-alt-100">-</span>
+          <span class="md:display-unset text-wp-text-alt-100 mx-2 hidden">-</span>
           <span
-            class="overflow-hidden overflow-ellipsis whitespace-nowrap text-wp-text-100 underline md:no-underline"
+            class="text-wp-text-100 overflow-hidden overflow-ellipsis whitespace-nowrap underline md:no-underline"
             :title="message"
           >
             {{ shortMessage }}
@@ -40,18 +39,8 @@
 
         <div
           v-if="context"
-          class="flex items-center gap-x-2 overflow-hidden overflow-ellipsis whitespace-nowrap text-wp-text-100"
+          class="text-wp-text-100 flex items-center gap-x-2 overflow-hidden overflow-ellipsis whitespace-nowrap"
           :title="context"
-=======
-      <div class="flex w-full min-w-0 items-center md:mx-4 md:w-auto">
-        <!-- eslint-disable-next-line @intlify/vue-i18n/no-raw-text -->
-        <span class="md:display-unset text-wp-text-alt-100 hidden">#{{ pipeline.number }}</span>
-        <!-- eslint-disable-next-line @intlify/vue-i18n/no-raw-text -->
-        <span class="md:display-unset text-wp-text-alt-100 mx-2 hidden">-</span>
-        <span
-          class="text-wp-text-100 overflow-hidden text-ellipsis whitespace-nowrap underline md:no-underline"
-          :title="message"
->>>>>>> f47165ff
         >
           <Icon v-if="pipeline.event === 'pull_request'" name="pull-request" />
           <Icon v-else-if="pipeline.event === 'pull_request_closed'" name="pull-request-closed" />
