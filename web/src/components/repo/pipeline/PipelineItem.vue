--- conflicted
+++ resolved
@@ -17,27 +17,20 @@
       </div>
     </div>
 
-<<<<<<< HEAD
-
-    <div class="<md:flex-wrap flex min-w-0 flex-grow px-4 py-2">
-      <div class="<md:hidden flex flex-shrink-0 items-center">
-=======
     <div class="flex min-w-0 flex-grow flex-wrap px-4 py-2 md:flex-nowrap">
       <div class="hidden flex-shrink-0 items-center md:flex">
->>>>>>> 1f53da1a
         <Icon v-if="pipeline.event === 'cron'" name="stopwatch" class="text-wp-text-100" />
         <img v-else class="w-6 rounded-md" :src="pipeline.author_avatar" />
       </div>
 
-<<<<<<< HEAD
-      <div class="grid grid-row-2 w-full min-w-0 items-center md:mx-4 md:w-auto">
+      <div class="grid-row-2 grid w-full min-w-0 items-center md:mx-4 md:w-auto">
         <div>
           <!-- eslint-disable-next-line @intlify/vue-i18n/no-raw-text -->
-          <span class="text-wp-text-alt-100 <md:hidden">#{{ pipeline.number }}</span>
+          <span class="md:display-unset hidden text-wp-text-alt-100">#{{ pipeline.number }}</span>
           <!-- eslint-disable-next-line @intlify/vue-i18n/no-raw-text -->
-          <span class="text-wp-text-alt-100 <md:hidden mx-2">-</span>
+          <span class="md:display-unset mx-2 hidden text-wp-text-alt-100">-</span>
           <span
-            class="text-wp-text-100 <md:underline overflow-hidden overflow-ellipsis whitespace-nowrap"
+            class="overflow-hidden overflow-ellipsis whitespace-nowrap text-wp-text-100 underline md:no-underline"
             :title="message"
           >
             {{ shortMessage }}
@@ -46,25 +39,15 @@
 
         <div
           v-if="context"
-          class="text-wp-text-100 flex gap-x-2 items-center <md:underline overflow-hidden overflow-ellipsis whitespace-nowrap"
+          class="flex items-center gap-x-2 overflow-hidden overflow-ellipsis whitespace-nowrap text-wp-text-100"
           :title="context"
-=======
-      <div class="flex w-full min-w-0 items-center md:mx-4 md:w-auto">
-        <!-- eslint-disable-next-line @intlify/vue-i18n/no-raw-text -->
-        <span class="md:display-unset hidden text-wp-text-alt-100">#{{ pipeline.number }}</span>
-        <!-- eslint-disable-next-line @intlify/vue-i18n/no-raw-text -->
-        <span class="md:display-unset mx-2 hidden text-wp-text-alt-100">-</span>
-        <span
-          class="overflow-hidden overflow-ellipsis whitespace-nowrap text-wp-text-100 underline md:no-underline"
-          :title="message"
->>>>>>> 1f53da1a
         >
-            <Icon v-if="pipeline.event === 'pull_request'" name="pull-request" />
-            <Icon v-else-if="pipeline.event === 'pull_request_closed'" name="pull-request-closed" />
-            <Icon v-else-if="pipeline.event === 'deployment'" name="deployment" />
-            <Icon v-else-if="pipeline.event === 'release'" name="tag" />
+          <Icon v-if="pipeline.event === 'pull_request'" name="pull-request" />
+          <Icon v-else-if="pipeline.event === 'pull_request_closed'" name="pull-request-closed" />
+          <Icon v-else-if="pipeline.event === 'deployment'" name="deployment" />
+          <Icon v-else-if="pipeline.event === 'release'" name="tag" />
 
-            {{ shortContext }}
+          {{ shortContext }}
         </div>
       </div>
 
