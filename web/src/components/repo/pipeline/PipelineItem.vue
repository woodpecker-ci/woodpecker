<template>
  <ListItem v-if="pipeline" class="p-0 w-full">
<<<<<<< HEAD
    <div class="flex items-center">
      <div
        class="h-full w-2"
=======
    <div class="flex items-center w-11">
      <div
        class="w-3 h-full"
>>>>>>> d8dc8eff
        :class="{
          'bg-wp-state-warn-100': pipeline.status === 'pending',
          'bg-wp-state-error-100': pipelineStatusColors[pipeline.status] === 'red',
          'bg-wp-state-neutral-100': pipelineStatusColors[pipeline.status] === 'gray',
          'bg-wp-state-ok-100': pipelineStatusColors[pipeline.status] === 'green',
          'bg-wp-state-info-100': pipelineStatusColors[pipeline.status] === 'blue',
        }"
      />
<<<<<<< HEAD
      <div class="w-12 flex justify-center items-center h-full">
=======
      <div class="flex flex-wrap justify-between items-center w-8 h-full">
>>>>>>> d8dc8eff
        <PipelineRunningIcon v-if="pipeline.status === 'started' || pipeline.status === 'running'" />
        <PipelineStatusIcon v-else :status="pipeline.status" />
      </div>
    </div>

<<<<<<< HEAD
    <div class="flex py-2 px-2 mr-2 flex-grow min-w-0 <md:flex-wrap">
      <div class="w-full md:w-auto flex flex-col items-center min-w-0 py-2 gap-2">
        <div class="w-full flex items-center">
          <span :title="pipelineEventTitle" class="text-wp-text-100">
=======
    <div class="flex py-2 px-4 flex-grow min-w-0 <md:flex-wrap">
      <div class="<md:hidden flex items-center flex-shrink-0">
        <Icon v-if="pipeline.event === 'cron'" name="stopwatch" class="text-wp-text-100" />
        <img v-else class="rounded-md w-6" :src="pipeline.author_avatar" />
      </div>

      <div class="flex items-center md:mx-4 w-full md:w-auto min-w-0">
        <!-- eslint-disable-next-line @intlify/vue-i18n/no-raw-text -->
        <span class="text-wp-text-alt-100 <md:hidden">#{{ pipeline.number }}</span>
        <!-- eslint-disable-next-line @intlify/vue-i18n/no-raw-text -->
        <span class="text-wp-text-alt-100 <md:hidden mx-2">-</span>
        <span
          class="text-wp-text-100 <md:underline whitespace-nowrap overflow-hidden overflow-ellipsis"
          :title="message"
        >
          {{ shortMessage }}
        </span>
      </div>

      <div
        class="flex-shrink-0 gap-x-4 gap-y-2 grid grid-cols-2 grid-rows-2 grid-flow-col md:ml-auto py-2 w-full md:w-96 text-wp-text-100"
      >
        <div class="flex items-center space-x-2 min-w-0">
          <span :title="pipelineEventTitle">
>>>>>>> d8dc8eff
            <Icon v-if="pipeline.event === 'pull_request'" name="pull-request" />
            <Icon v-else-if="pipeline.event === 'pull_request_closed'" name="pull-request-closed" />
            <Icon v-else-if="pipeline.event === 'deployment'" name="deployment" />
            <Icon v-else-if="pipeline.event === 'tag' || pipeline.event === 'release'" name="tag" />
            <Icon v-else-if="pipeline.event === 'cron'" name="push" />
            <Icon v-else-if="pipeline.event === 'manual'" name="manual-pipeline" />
            <Icon v-else name="push" />
          </span>
          <span class="text-wp-text-100 text-lg whitespace-nowrap overflow-hidden overflow-ellipsis" :title="message">
            {{ shortMessage }}
          </span>
        </div>

<<<<<<< HEAD
        <div class="flex <md:flex-col w-full gap-2 md:items-center">
          <div class="flex items-center min-w-0 text-wp-text-100">
            <Icon name="commit" />
            <span class="truncate">{{ pipeline.commit.slice(0, 7) }}</span>
          </div>

          <div class="flex items-center min-w-0 text-wp-text-100">
            <span class="truncate">
              {{ prettyRef }}
              <!-- eslint-disable @intlify/vue-i18n/no-raw-text-->
              <span
                v-if="pipeline.event === 'pull_request' || pipeline.event === 'pull_request_closed'"
                :title="prTitleWithDescription"
              >
                ({{ prTitle }})
              </span>
              <!-- eslint-enable @intlify/vue-i18n/no-raw-text-->
            </span>
          </div>
=======
        <div class="flex items-center space-x-2 min-w-0">
          <Icon name="commit" />
          <span class="truncate">{{ pipeline.commit.slice(0, 10) }}</span>
>>>>>>> d8dc8eff
        </div>
      </div>

<<<<<<< HEAD
      <div class="flex md:flex-col w-full md:ml-auto md:w-42 py-2 gap-x-4 gap-y-2 flex-shrink-0 text-wp-text-100">
        <div class="flex space-x-2 items-center min-w-0" :title="$t('pipeline_duration', { duration })">
=======
        <div class="flex items-center space-x-2 min-w-0" :title="$t('repo.pipeline.duration')">
>>>>>>> d8dc8eff
          <Icon name="duration" />
          <span class="truncate">{{ duration }}</span>
        </div>

<<<<<<< HEAD
        <div class="flex space-x-2 items-center min-w-0" :title="$t('pipeline_created', { created })">
=======
        <div class="flex items-center space-x-2 min-w-0" :title="$t('repo.pipeline.created', { created })">
>>>>>>> d8dc8eff
          <Icon name="since" />
          <span class="truncate">{{ since }}</span>
        </div>
      </div>

      <div class="<md:hidden flex items-center flex-shrink-0">
        <Icon v-if="pipeline.event === 'cron'" name="stopwatch" class="text-wp-text-100" />
        <img v-else class="rounded-md w-8" :src="pipeline.author_avatar" :title="pipeline.author" />
      </div>
    </div>
  </ListItem>
</template>

<script lang="ts" setup>
import { computed, toRef } from 'vue';
import { useI18n } from 'vue-i18n';

import Icon from '~/components/atomic/Icon.vue';
import ListItem from '~/components/atomic/ListItem.vue';
import { pipelineStatusColors } from '~/components/repo/pipeline/pipeline-status';
import PipelineRunningIcon from '~/components/repo/pipeline/PipelineRunningIcon.vue';
import PipelineStatusIcon from '~/components/repo/pipeline/PipelineStatusIcon.vue';
import usePipeline from '~/compositions/usePipeline';
import type { Pipeline } from '~/lib/api/types';

const props = defineProps<{
  pipeline: Pipeline;
}>();

const { t } = useI18n();

const pipeline = toRef(props, 'pipeline');
const { since, duration, message, shortMessage, prettyRef, created, prTitle, prTitleWithDescription } =
  usePipeline(pipeline);

const pipelineEventTitle = computed(() => {
  switch (pipeline.value.event) {
    case 'pull_request':
      return t('repo.pipeline.event.pr');
    case 'pull_request_closed':
      return t('repo.pipeline.event.pr_closed');
    case 'deployment':
      return t('repo.pipeline.event.deploy');
    case 'tag':
      return t('repo.pipeline.event.tag');
    case 'release':
      return t('repo.pipeline.event.release');
    case 'cron':
      return t('repo.pipeline.event.cron');
    case 'manual':
      return t('repo.pipeline.event.manual');
    default:
      return t('repo.pipeline.event.push');
  }
});
</script><|MERGE_RESOLUTION|>--- conflicted
+++ resolved
@@ -1,14 +1,8 @@
 <template>
   <ListItem v-if="pipeline" class="p-0 w-full">
-<<<<<<< HEAD
     <div class="flex items-center">
       <div
         class="h-full w-2"
-=======
-    <div class="flex items-center w-11">
-      <div
-        class="w-3 h-full"
->>>>>>> d8dc8eff
         :class="{
           'bg-wp-state-warn-100': pipeline.status === 'pending',
           'bg-wp-state-error-100': pipelineStatusColors[pipeline.status] === 'red',
@@ -17,47 +11,16 @@
           'bg-wp-state-info-100': pipelineStatusColors[pipeline.status] === 'blue',
         }"
       />
-<<<<<<< HEAD
       <div class="w-12 flex justify-center items-center h-full">
-=======
-      <div class="flex flex-wrap justify-between items-center w-8 h-full">
->>>>>>> d8dc8eff
         <PipelineRunningIcon v-if="pipeline.status === 'started' || pipeline.status === 'running'" />
         <PipelineStatusIcon v-else :status="pipeline.status" />
       </div>
     </div>
 
-<<<<<<< HEAD
     <div class="flex py-2 px-2 mr-2 flex-grow min-w-0 <md:flex-wrap">
       <div class="w-full md:w-auto flex flex-col items-center min-w-0 py-2 gap-2">
         <div class="w-full flex items-center">
           <span :title="pipelineEventTitle" class="text-wp-text-100">
-=======
-    <div class="flex py-2 px-4 flex-grow min-w-0 <md:flex-wrap">
-      <div class="<md:hidden flex items-center flex-shrink-0">
-        <Icon v-if="pipeline.event === 'cron'" name="stopwatch" class="text-wp-text-100" />
-        <img v-else class="rounded-md w-6" :src="pipeline.author_avatar" />
-      </div>
-
-      <div class="flex items-center md:mx-4 w-full md:w-auto min-w-0">
-        <!-- eslint-disable-next-line @intlify/vue-i18n/no-raw-text -->
-        <span class="text-wp-text-alt-100 <md:hidden">#{{ pipeline.number }}</span>
-        <!-- eslint-disable-next-line @intlify/vue-i18n/no-raw-text -->
-        <span class="text-wp-text-alt-100 <md:hidden mx-2">-</span>
-        <span
-          class="text-wp-text-100 <md:underline whitespace-nowrap overflow-hidden overflow-ellipsis"
-          :title="message"
-        >
-          {{ shortMessage }}
-        </span>
-      </div>
-
-      <div
-        class="flex-shrink-0 gap-x-4 gap-y-2 grid grid-cols-2 grid-rows-2 grid-flow-col md:ml-auto py-2 w-full md:w-96 text-wp-text-100"
-      >
-        <div class="flex items-center space-x-2 min-w-0">
-          <span :title="pipelineEventTitle">
->>>>>>> d8dc8eff
             <Icon v-if="pipeline.event === 'pull_request'" name="pull-request" />
             <Icon v-else-if="pipeline.event === 'pull_request_closed'" name="pull-request-closed" />
             <Icon v-else-if="pipeline.event === 'deployment'" name="deployment" />
@@ -71,7 +34,6 @@
           </span>
         </div>
 
-<<<<<<< HEAD
         <div class="flex <md:flex-col w-full gap-2 md:items-center">
           <div class="flex items-center min-w-0 text-wp-text-100">
             <Icon name="commit" />
@@ -91,29 +53,16 @@
               <!-- eslint-enable @intlify/vue-i18n/no-raw-text-->
             </span>
           </div>
-=======
-        <div class="flex items-center space-x-2 min-w-0">
-          <Icon name="commit" />
-          <span class="truncate">{{ pipeline.commit.slice(0, 10) }}</span>
->>>>>>> d8dc8eff
         </div>
       </div>
 
-<<<<<<< HEAD
       <div class="flex md:flex-col w-full md:ml-auto md:w-42 py-2 gap-x-4 gap-y-2 flex-shrink-0 text-wp-text-100">
-        <div class="flex space-x-2 items-center min-w-0" :title="$t('pipeline_duration', { duration })">
-=======
-        <div class="flex items-center space-x-2 min-w-0" :title="$t('repo.pipeline.duration')">
->>>>>>> d8dc8eff
+        <div class="flex space-x-2 items-center min-w-0" :title="$t('repo.pipeline_duration', { duration })">
           <Icon name="duration" />
           <span class="truncate">{{ duration }}</span>
         </div>
 
-<<<<<<< HEAD
-        <div class="flex space-x-2 items-center min-w-0" :title="$t('pipeline_created', { created })">
-=======
         <div class="flex items-center space-x-2 min-w-0" :title="$t('repo.pipeline.created', { created })">
->>>>>>> d8dc8eff
           <Icon name="since" />
           <span class="truncate">{{ since }}</span>
         </div>
