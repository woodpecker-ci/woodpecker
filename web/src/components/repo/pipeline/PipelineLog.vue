--- conflicted
+++ resolved
@@ -112,11 +112,7 @@
 import { AnsiUp } from 'ansi_up';
 import { decode } from 'js-base64';
 import { debounce } from 'lodash';
-<<<<<<< HEAD
-import { computed, inject, nextTick, onBeforeUnmount, onMounted, Ref, ref, toRef, watch } from 'vue';
-=======
-import { computed, inject, nextTick, onMounted, ref, toRef, watch, type Ref } from 'vue';
->>>>>>> 74dc26c0
+import { computed, inject, nextTick, onBeforeUnmount, onMounted, ref, toRef, watch, type Ref } from 'vue';
 import { useI18n } from 'vue-i18n';
 import { useRoute } from 'vue-router';
 
