<template>
  <div v-if="pipeline" class="flex flex-col pt-10 md:pt-0">
    <div
      class="flex flex-grow flex-col code-box shadow !p-0 !rounded-none md:mt-0 !md:rounded-md overflow-hidden"
      @mouseover="showActions = true"
      @mouseleave="showActions = false"
    >
      <div class="<md:fixed <md:top-0 <md:left-0 flex flex-row items-center w-full bg-wp-code-100 px-4 py-2">
        <span class="text-base font-bold text-wp-code-text-alt-100">
          <span class="<md:hidden">{{ $t('repo.pipeline.log_title') }}</span>
          <span class="md:hidden">{{ step?.name }}</span>
        </span>

        <div class="flex flex-row items-center ml-auto gap-x-2">
          <IconButton
<<<<<<< HEAD
            v-if="step?.finished !== undefined"
=======
            v-if="step?.end_time !== undefined && hasLogs"
>>>>>>> 08b44b95
            :is-loading="downloadInProgress"
            :title="$t('repo.pipeline.actions.log_download')"
            class="!hover:bg-white !hover:bg-opacity-10"
            icon="download"
            @click="download"
          />
          <IconButton
            v-if="step?.finished !== undefined && hasLogs && hasPushPermission"
            :title="$t('repo.pipeline.actions.log_delete')"
            class="!hover:bg-white !hover:bg-opacity-10"
            icon="trash"
            @click="deleteLogs"
          />
          <IconButton
            v-if="step?.finished === undefined"
            :title="
              autoScroll ? $t('repo.pipeline.actions.log_auto_scroll_off') : $t('repo.pipeline.actions.log_auto_scroll')
            "
            class="!hover:bg-white !hover:bg-opacity-10"
            :icon="autoScroll ? 'auto-scroll' : 'auto-scroll-off'"
            @click="autoScroll = !autoScroll"
          />
          <IconButton
            class="!hover:bg-white !hover:bg-opacity-10 !md:hidden"
            icon="close"
            @click="$emit('update:step-id', null)"
          />
        </div>
      </div>

      <div
        v-show="hasLogs && loadedLogs && (log?.length || 0) > 0"
        ref="consoleElement"
        class="w-full max-w-full grid grid-cols-[min-content,minmax(0,1fr),min-content] p-4 auto-rows-min flex-grow overflow-x-hidden overflow-y-auto text-xs md:text-sm"
      >
        <div v-for="line in log" :key="line.index" class="contents font-mono">
          <a
            :id="`L${line.number}`"
            :href="`#L${line.number}`"
            class="text-wp-code-text-alt-100 whitespace-nowrap select-none text-right pl-2 pr-6"
            :class="{
              'bg-opacity-40 dark:bg-opacity-50 bg-red-600 dark:bg-red-800': line.type === 'error',
              'bg-opacity-40 dark:bg-opacity-50 bg-yellow-600 dark:bg-yellow-800': line.type === 'warning',
              'bg-opacity-30 bg-blue-600': isSelected(line),
              underline: isSelected(line),
            }"
          >
            {{ line.number }}
          </a>
          <!-- eslint-disable vue/no-v-html -->
          <span
            class="align-top whitespace-pre-wrap break-words"
            :class="{
              'bg-opacity-40 dark:bg-opacity-50 bg-10.168.64.121-600 dark:bg-red-800': line.type === 'error',
              'bg-opacity-40 dark:bg-opacity-50 bg-yellow-600 dark:bg-yellow-800': line.type === 'warning',
              'bg-opacity-30 bg-blue-600': isSelected(line),
            }"
            v-html="line.text"
          />
          <!-- eslint-enable vue/no-v-html -->
          <span
            class="text-wp-code-text-alt-100 whitespace-nowrap select-none text-right pr-1"
            :class="{
              'bg-opacity-40 dark:bg-opacity-50 bg-red-600 dark:bg-red-800': line.type === 'error',
              'bg-opacity-40 dark:bg-opacity-50 bg-yellow-600 dark:bg-yellow-800': line.type === 'warning',
              'bg-opacity-30 bg-blue-600': isSelected(line),
            }"
          >
            {{ formatTime(line.time) }}
          </span>
        </div>
      </div>

      <div class="m-auto text-xl text-wp-text-alt-100">
<<<<<<< HEAD
        <span v-if="step?.error">{{ step.error }}</span>
        <span v-else-if="step?.state === 'skipped'">{{ $t('repo.pipeline.actions.canceled') }}</span>
        <span v-else-if="!step?.started">{{ $t('repo.pipeline.step_not_started') }}</span>
=======
        <span v-if="step?.state === 'skipped'">{{ $t('repo.pipeline.actions.canceled') }}</span>
        <span v-else-if="!step?.start_time">{{ $t('repo.pipeline.step_not_started') }}</span>
>>>>>>> 08b44b95
        <div v-else-if="!loadedLogs">{{ $t('repo.pipeline.loading') }}</div>
        <div v-else-if="log?.length === 0">{{ $t('repo.pipeline.no_logs') }}</div>
      </div>

      <div
        v-if="step?.finished !== undefined"
        class="flex items-center w-full bg-wp-code-100 text-md text-wp-code-text-alt-100 p-4 font-bold"
      >
        <PipelineStatusIcon :status="step.state" class="!h-4 !w-4" />
        <span v-if="step?.error" class="px-2">{{ step.error }}</span>
        <span v-else class="px-2">{{ $t('repo.pipeline.exit_code', { exitCode: step.exit_code }) }}</span>
      </div>
    </div>
  </div>
</template>

<script lang="ts" setup>
import '~/style/console.css';

import { useStorage } from '@vueuse/core';
import { AnsiUp } from 'ansi_up';
import { decode } from 'js-base64';
import { debounce } from 'lodash';
import { computed, inject, nextTick, onBeforeUnmount, onMounted, ref, toRef, watch, type Ref } from 'vue';
import { useI18n } from 'vue-i18n';
import { useRoute } from 'vue-router';

import IconButton from '~/components/atomic/IconButton.vue';
import PipelineStatusIcon from '~/components/repo/pipeline/PipelineStatusIcon.vue';
import useApiClient from '~/compositions/useApiClient';
import useNotifications from '~/compositions/useNotifications';
import type { Pipeline, Repo, RepoPermissions } from '~/lib/api/types';
import { findStep, isStepFinished, isStepRunning } from '~/utils/helpers';

interface LogLine {
  index: number;
  number: number;
  text?: string;
  time?: number;
  type: 'error' | 'warning' | null;
}

const props = defineProps<{
  pipeline: Pipeline;
  stepId: number;
}>();

defineEmits<{
  (event: 'update:step-id', stepId: number | null): true;
}>();

const notifications = useNotifications();
const i18n = useI18n();
const pipeline = toRef(props, 'pipeline');
const stepId = toRef(props, 'stepId');
const repo = inject<Ref<Repo>>('repo');
const repoPermissions = inject<Ref<RepoPermissions>>('repo-permissions');
const apiClient = useApiClient();
const route = useRoute();

const loadedStepSlug = ref<string>();
const stepSlug = computed(() => `${repo?.value.owner} - ${repo?.value.name} - ${pipeline.value.id} - ${stepId.value}`);
const step = computed(() => pipeline.value && findStep(pipeline.value.workflows || [], stepId.value));
const stream = ref<EventSource>();
const log = ref<LogLine[]>();
const consoleElement = ref<Element>();

const loadedLogs = computed(() => !!log.value);
const hasLogs = computed(
  () =>
    // we do not have logs for skipped steps
    repo?.value && pipeline.value && step.value && step.value.state !== 'skipped',
);
const autoScroll = useStorage('log-auto-scroll', false);
const showActions = ref(false);
const downloadInProgress = ref(false);
const ansiUp = ref(new AnsiUp());
ansiUp.value.use_classes = true;
const logBuffer = ref<LogLine[]>([]);

const maxLineCount = 5000; // TODO(2653): set back to 500 and implement lazy-loading support
const hasPushPermission = computed(() => repoPermissions?.value?.push);

function isSelected(line: LogLine): boolean {
  return route.hash === `#L${line.number}`;
}

function formatTime(time?: number): string {
  return time === undefined ? '' : `${time}s`;
}

function processText(text: string): string {
  const urlRegex = /https?:\/\/\S+/g;
  let txt = ansiUp.value.ansi_to_html(`${decode(text)}\n`);
  txt = txt.replace(
    urlRegex,
    (url) => `<a href="${url}" target="_blank" rel="noopener noreferrer" class="underline">${url}</a>`,
  );
  return txt;
}

function writeLog(line: Partial<LogLine>) {
  logBuffer.value.push({
    index: line.index ?? 0,
    number: (line.index ?? 0) + 1,
    text: processText(line.text ?? ''),
    time: line.time ?? 0,
    type: null, // TODO: implement way to detect errors and warnings
  });
}

function scrollDown() {
  nextTick(() => {
    if (!consoleElement.value) {
      return;
    }
    consoleElement.value.scrollTop = consoleElement.value.scrollHeight;
  });
}

const flushLogs = debounce((scroll: boolean) => {
  let buffer = logBuffer.value.slice(-maxLineCount);
  logBuffer.value = [];

  if (buffer.length === 0) {
    if (!log.value) {
      log.value = [];
    }
    return;
  }

  // append old logs lines
  if (buffer.length < maxLineCount && log.value) {
    buffer = [...log.value.slice(-(maxLineCount - buffer.length)), ...buffer];
  }

  // deduplicate repeating times
  buffer = buffer.reduce(
    (acc, line) => ({
      lastTime: line.time ?? 0,
      lines: [
        ...acc.lines,
        {
          ...line,
          time: acc.lastTime === line.time ? undefined : line.time,
        },
      ],
    }),
    { lastTime: -1, lines: [] as LogLine[] },
  ).lines;

  log.value = buffer;

  if (route.hash.length > 0) {
    nextTick(() => document.getElementById(route.hash.substring(1))?.scrollIntoView());
  } else if (scroll && autoScroll.value) {
    scrollDown();
  }
}, 500);

async function download() {
  if (!repo?.value || !pipeline.value || !step.value) {
    throw new Error('The repository, pipeline or step was undefined');
  }
  let logs;
  try {
    downloadInProgress.value = true;
    logs = await apiClient.getLogs(repo.value.id, pipeline.value.number, step.value.id);
  } catch (e) {
    notifications.notifyError(e as Error, i18n.t('repo.pipeline.log_download_error'));
    return;
  } finally {
    downloadInProgress.value = false;
  }
  const fileURL = window.URL.createObjectURL(
    new Blob([logs.map((line) => decode(line.data ?? '')).join('\n')], {
      type: 'text/plain',
    }),
  );
  const fileLink = document.createElement('a');

  fileLink.href = fileURL;
  fileLink.setAttribute(
    'download',
    `${repo.value.owner}-${repo.value.name}-${pipeline.value.number}-${step.value.name}.log`,
  );
  document.body.appendChild(fileLink);

  fileLink.click();
  document.body.removeChild(fileLink);
  window.URL.revokeObjectURL(fileURL);
}

async function loadLogs() {
  if (loadedStepSlug.value === stepSlug.value) {
    return;
  }

  if (!repo) {
    throw new Error('Unexpected: "repo" should be provided at this place');
  }

  log.value = undefined;
  logBuffer.value = [];
  ansiUp.value = new AnsiUp();
  ansiUp.value.use_classes = true;

  stream.value?.close();

  if (!hasLogs.value || !step.value) {
    return;
  }

  if (isStepFinished(step.value)) {
    loadedStepSlug.value = stepSlug.value;
    const logs = await apiClient.getLogs(repo.value.id, pipeline.value.number, step.value.id);
    logs?.forEach((line) => writeLog({ index: line.line, text: line.data, time: line.time }));
    flushLogs(false);
  } else if (step.value.state === 'pending' || isStepRunning(step.value)) {
    loadedStepSlug.value = stepSlug.value;
    stream.value = apiClient.streamLogs(repo.value.id, pipeline.value.number, step.value.id, (line) => {
      writeLog({ index: line.line, text: line.data, time: line.time });
      flushLogs(true);
    });
  }
}

async function deleteLogs() {
  if (!repo?.value || !pipeline.value || !step.value) {
    throw new Error('The repository, pipeline or step was undefined');
  }

  // TODO: use proper dialog (copy-pasted from web/src/components/secrets/SecretList.vue:deleteSecret)
  // eslint-disable-next-line no-alert
  if (!confirm(i18n.t('repo.pipeline.log_delete_confirm'))) {
    return;
  }

  try {
    await apiClient.deleteLogs(repo.value.id, pipeline.value.number, step.value.id);
    log.value = [];
  } catch (e) {
    notifications.notifyError(e as Error, i18n.t('repo.pipeline.log_delete_error'));
  }
}

onMounted(async () => {
  await loadLogs();
});

onBeforeUnmount(() => {
  stream.value?.close();
});

watch(stepSlug, async () => {
  await loadLogs();
});

watch(step, async (newStep, oldStep) => {
  if (oldStep?.name === newStep?.name) {
    if (oldStep?.finished !== newStep?.finished && autoScroll.value) {
      scrollDown();
    }

    if (oldStep?.state !== newStep?.state) {
      await loadLogs();
    }
  }
});
</script><|MERGE_RESOLUTION|>--- conflicted
+++ resolved
@@ -13,11 +13,7 @@
 
         <div class="flex flex-row items-center ml-auto gap-x-2">
           <IconButton
-<<<<<<< HEAD
-            v-if="step?.finished !== undefined"
-=======
-            v-if="step?.end_time !== undefined && hasLogs"
->>>>>>> 08b44b95
+            v-if="step?.finished !== undefined && hasLogs"
             :is-loading="downloadInProgress"
             :title="$t('repo.pipeline.actions.log_download')"
             class="!hover:bg-white !hover:bg-opacity-10"
@@ -92,14 +88,8 @@
       </div>
 
       <div class="m-auto text-xl text-wp-text-alt-100">
-<<<<<<< HEAD
-        <span v-if="step?.error">{{ step.error }}</span>
-        <span v-else-if="step?.state === 'skipped'">{{ $t('repo.pipeline.actions.canceled') }}</span>
+        <span v-if="step?.state === 'skipped'">{{ $t('repo.pipeline.actions.canceled') }}</span>
         <span v-else-if="!step?.started">{{ $t('repo.pipeline.step_not_started') }}</span>
-=======
-        <span v-if="step?.state === 'skipped'">{{ $t('repo.pipeline.actions.canceled') }}</span>
-        <span v-else-if="!step?.start_time">{{ $t('repo.pipeline.step_not_started') }}</span>
->>>>>>> 08b44b95
         <div v-else-if="!loadedLogs">{{ $t('repo.pipeline.loading') }}</div>
         <div v-else-if="log?.length === 0">{{ $t('repo.pipeline.no_logs') }}</div>
       </div>
