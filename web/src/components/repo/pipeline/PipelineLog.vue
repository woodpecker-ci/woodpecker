<template>
  <div v-if="pipeline" class="flex flex-col pt-10 md:pt-0">
    <div
      class="fixed top-0 left-0 w-full md:hidden flex px-4 py-2 bg-gray-600 dark:bg-dark-gray-800 text-gray-50"
      @click="$emit('update:step-id', null)"
    >
      <span>{{ step?.name }}</span>
      <Icon name="close" class="ml-auto" />
    </div>

    <div
      class="flex flex-grow flex-col bg-white shadow dark:bg-dark-gray-700 md:m-2 md:mt-0 md:rounded-md overflow-hidden"
      @mouseover="showActions = true"
      @mouseleave="showActions = false"
    >
      <div v-show="showActions" class="absolute top-0 right-0 z-40 mt-2 mr-4 hidden md:flex">
        <Button
          v-if="step?.end_time !== undefined"
          :is-loading="downloadInProgress"
          :title="$t('repo.pipeline.actions.log_download')"
          start-icon="download"
          @click="download"
        />
        <Button
          v-if="step?.end_time === undefined"
          :title="
            autoScroll ? $t('repo.pipeline.actions.log_auto_scroll_off') : $t('repo.pipeline.actions.log_auto_scroll')
          "
          :start-icon="autoScroll ? 'auto-scroll' : 'auto-scroll-off'"
          @click="autoScroll = !autoScroll"
        />
      </div>

      <div
        v-show="hasLogs && loadedLogs"
        ref="consoleElement"
        class="w-full max-w-full grid grid-cols-[min-content,1fr,min-content] auto-rows-min flex-grow p-2 gap-x-2 overflow-x-hidden overflow-y-auto"
      >
        <div v-for="line in log" :id="`L${line.index}`" :key="line.index" class="contents font-mono">
          <span class="text-gray-500 whitespace-nowrap select-none text-right">{{ line.index + 1 }}</span>
          <!-- eslint-disable-next-line vue/no-v-html -->
          <span class="align-top text-color whitespace-pre-wrap break-words" v-html="line.text" />
          <span class="text-gray-500 whitespace-nowrap select-none text-right">{{ formatTime(line.time) }}</span>
        </div>
      </div>

      <div class="m-auto text-xl text-color">
        <span v-if="step?.error" class="text-red-400">{{ step.error }}</span>
        <span v-else-if="step?.state === 'skipped'" class="text-red-400">{{
          $t('repo.pipeline.actions.canceled')
        }}</span>
        <span v-else-if="!step?.start_time">{{ $t('repo.pipeline.step_not_started') }}</span>
        <div v-else-if="!loadedLogs">{{ $t('repo.pipeline.loading') }}</div>
      </div>

      <div
        v-if="step?.end_time !== undefined"
        :class="step.exit_code == 0 ? 'dark:text-lime-400 text-lime-700' : 'dark:text-red-400 text-red-600'"
        class="w-full bg-gray-200 dark:bg-dark-gray-800 text-md p-4"
      >
        {{ $t('repo.pipeline.exit_code', { exitCode: step.exit_code }) }}
      </div>
    </div>
  </div>
</template>

<script lang="ts" setup>
import '~/style/console.css';

import { useStorage } from '@vueuse/core';
import AnsiUp from 'ansi_up';
import { debounce } from 'lodash';
import { computed, inject, nextTick, onMounted, Ref, ref, toRef, watch } from 'vue';
import { useI18n } from 'vue-i18n';

import Button from '~/components/atomic/Button.vue';
import Icon from '~/components/atomic/Icon.vue';
import useApiClient from '~/compositions/useApiClient';
import useNotifications from '~/compositions/useNotifications';
import { Pipeline, Repo } from '~/lib/api/types';
import { findStep, isStepFinished, isStepRunning } from '~/utils/helpers';

type LogLine = {
  index: number;
  text: string;
  time?: number;
};

<<<<<<< HEAD
export default defineComponent({
  name: 'PipelineLog',

  components: { Icon, Button },

  props: {
    pipeline: {
      type: Object as PropType<Pipeline>,
      required: true,
    },

    stepId: {
      type: Number,
      required: true,
    },
  },

  emits: {
    // eslint-disable-next-line @typescript-eslint/no-unused-vars
    'update:step-id': (stepId: number | null) => true,
  },

  setup(props) {
    const notifications = useNotifications();
    const i18n = useI18n();
    const pipeline = toRef(props, 'pipeline');
    const stepId = toRef(props, 'stepId');
    const repo = inject<Ref<Repo>>('repo');
    const apiClient = useApiClient();

    const loadedStepSlug = ref<string>();
    const stepSlug = computed(
      () => `${repo?.value.owner} - ${repo?.value.name} - ${pipeline.value.id} - ${stepId.value}`,
    );
    const step = computed(() => pipeline.value && findStep(pipeline.value.workflows || [], stepId.value));
    const stream = ref<EventSource>();
    const log = ref<LogLine[]>();
    const consoleElement = ref<Element>();

    const loadedLogs = computed(() => !!log.value);
    const hasLogs = computed(
      () =>
        // we do not have logs for skipped steps
        repo?.value && pipeline.value && step.value && step.value.state !== 'skipped' && step.value.state !== 'killed',
    );
    const autoScroll = useStorage('log-auto-scroll', false);
    const showActions = ref(false);
    const downloadInProgress = ref(false);
    const ansiUp = ref(new AnsiUp());
    ansiUp.value.use_classes = true;
    const logBuffer = ref<LogLine[]>([]);

    const maxLineCount = 500; // TODO: think about way to support lazy-loading more than last 300 logs (#776)

    function formatTime(time?: number): string {
      return time === undefined ? '' : `${time}s`;
=======
const props = defineProps<{
  pipeline: Pipeline;
  stepId: number;
}>();

defineEmits<{
  (event: 'update:step-id', stepId: number | null): true;
}>();

const notifications = useNotifications();
const i18n = useI18n();
const pipeline = toRef(props, 'pipeline');
const stepId = toRef(props, 'stepId');
const repo = inject<Ref<Repo>>('repo');
const apiClient = useApiClient();

const loadedStepSlug = ref<string>();
const stepSlug = computed(() => `${repo?.value.owner} - ${repo?.value.name} - ${pipeline.value.id} - ${stepId.value}`);
const step = computed(() => pipeline.value && findStep(pipeline.value.steps || [], stepId.value));
const stream = ref<EventSource>();
const log = ref<LogLine[]>();
const consoleElement = ref<Element>();

const loadedLogs = computed(() => !!log.value);
const hasLogs = computed(
  () =>
    // we do not have logs for skipped steps
    repo?.value && pipeline.value && step.value && step.value.state !== 'skipped' && step.value.state !== 'killed',
);
const autoScroll = useStorage('log-auto-scroll', false);
const showActions = ref(false);
const downloadInProgress = ref(false);
const ansiUp = ref(new AnsiUp());
ansiUp.value.use_classes = true;
const logBuffer = ref<LogLine[]>([]);

const maxLineCount = 500; // TODO: think about way to support lazy-loading more than last 300 logs (#776)

function formatTime(time?: number): string {
  return time === undefined ? '' : `${time}s`;
}

function writeLog(line: LogLine) {
  logBuffer.value.push({
    index: line.index ?? 0,
    text: ansiUp.value.ansi_to_html(line.text),
    time: line.time ?? 0,
  });
}

function scrollDown() {
  nextTick(() => {
    if (!consoleElement.value) {
      return;
>>>>>>> 556607b5
    }
    consoleElement.value.scrollTop = consoleElement.value.scrollHeight;
  });
}

const flushLogs = debounce((scroll: boolean) => {
  let buffer = logBuffer.value.slice(-maxLineCount);
  logBuffer.value = [];

  if (buffer.length === 0) {
    if (!log.value) {
      log.value = [];
    }
    return;
  }

  // append old logs lines
  if (buffer.length < maxLineCount && log.value) {
    buffer = [...log.value.slice(-(maxLineCount - buffer.length)), ...buffer];
  }

  // deduplicate repeating times
  buffer = buffer.reduce(
    (acc, line) => ({
      lastTime: line.time ?? 0,
      lines: [
        ...acc.lines,
        {
          ...line,
          time: acc.lastTime === line.time ? undefined : line.time,
        },
      ],
    }),
    { lastTime: -1, lines: [] as LogLine[] },
  ).lines;

  log.value = buffer;

  if (scroll && autoScroll.value) {
    scrollDown();
  }
}, 500);

async function download() {
  if (!repo?.value || !pipeline.value || !step.value) {
    throw new Error('The repository, pipeline or step was undefined');
  }
  let logs;
  try {
    downloadInProgress.value = true;
    logs = await apiClient.getLogs(repo.value.owner, repo.value.name, pipeline.value.number, step.value.id);
  } catch (e) {
    notifications.notifyError(e, i18n.t('repo.pipeline.log_download_error'));
    return;
  } finally {
    downloadInProgress.value = false;
  }
  const fileURL = window.URL.createObjectURL(
    new Blob([logs.map((line) => atob(line.data)).join('')], {
      type: 'text/plain',
    }),
  );
  const fileLink = document.createElement('a');

  fileLink.href = fileURL;
  fileLink.setAttribute(
    'download',
    `${repo.value.owner}-${repo.value.name}-${pipeline.value.number}-${step.value.name}.log`,
  );
  document.body.appendChild(fileLink);

  fileLink.click();
  document.body.removeChild(fileLink);
  window.URL.revokeObjectURL(fileURL);
}

async function loadLogs() {
  if (loadedStepSlug.value === stepSlug.value) {
    return;
  }
  loadedStepSlug.value = stepSlug.value;
  log.value = undefined;
  logBuffer.value = [];
  ansiUp.value = new AnsiUp();
  ansiUp.value.use_classes = true;

  if (!repo) {
    throw new Error('Unexpected: "repo" should be provided at this place');
  }

  if (stream.value) {
    stream.value.close();
  }

  if (!hasLogs.value || !step.value) {
    return;
  }

  if (isStepFinished(step.value)) {
    const logs = await apiClient.getLogs(repo.value.owner, repo.value.name, pipeline.value.number, step.value.id);
    logs?.forEach((line) => writeLog({ index: line.line, text: atob(line.data), time: line.time }));
    flushLogs(false);
  }

  if (isStepRunning(step.value)) {
    stream.value = apiClient.streamLogs(
      repo.value.owner,
      repo.value.name,
      pipeline.value.number,
      step.value.id,
      (line) => {
        writeLog({ index: line.line, text: atob(line.data), time: line.time });
        flushLogs(true);
      },
    );
  }
}

onMounted(async () => {
  loadLogs();
});

watch(stepSlug, () => {
  loadLogs();
});

watch(step, (oldStep, newStep) => {
  if (oldStep && oldStep.name === newStep?.name && oldStep?.end_time !== newStep?.end_time) {
    if (autoScroll.value) {
      scrollDown();
    }
  }
});
</script><|MERGE_RESOLUTION|>--- conflicted
+++ resolved
@@ -86,64 +86,6 @@
   time?: number;
 };
 
-<<<<<<< HEAD
-export default defineComponent({
-  name: 'PipelineLog',
-
-  components: { Icon, Button },
-
-  props: {
-    pipeline: {
-      type: Object as PropType<Pipeline>,
-      required: true,
-    },
-
-    stepId: {
-      type: Number,
-      required: true,
-    },
-  },
-
-  emits: {
-    // eslint-disable-next-line @typescript-eslint/no-unused-vars
-    'update:step-id': (stepId: number | null) => true,
-  },
-
-  setup(props) {
-    const notifications = useNotifications();
-    const i18n = useI18n();
-    const pipeline = toRef(props, 'pipeline');
-    const stepId = toRef(props, 'stepId');
-    const repo = inject<Ref<Repo>>('repo');
-    const apiClient = useApiClient();
-
-    const loadedStepSlug = ref<string>();
-    const stepSlug = computed(
-      () => `${repo?.value.owner} - ${repo?.value.name} - ${pipeline.value.id} - ${stepId.value}`,
-    );
-    const step = computed(() => pipeline.value && findStep(pipeline.value.workflows || [], stepId.value));
-    const stream = ref<EventSource>();
-    const log = ref<LogLine[]>();
-    const consoleElement = ref<Element>();
-
-    const loadedLogs = computed(() => !!log.value);
-    const hasLogs = computed(
-      () =>
-        // we do not have logs for skipped steps
-        repo?.value && pipeline.value && step.value && step.value.state !== 'skipped' && step.value.state !== 'killed',
-    );
-    const autoScroll = useStorage('log-auto-scroll', false);
-    const showActions = ref(false);
-    const downloadInProgress = ref(false);
-    const ansiUp = ref(new AnsiUp());
-    ansiUp.value.use_classes = true;
-    const logBuffer = ref<LogLine[]>([]);
-
-    const maxLineCount = 500; // TODO: think about way to support lazy-loading more than last 300 logs (#776)
-
-    function formatTime(time?: number): string {
-      return time === undefined ? '' : `${time}s`;
-=======
 const props = defineProps<{
   pipeline: Pipeline;
   stepId: number;
@@ -162,7 +104,7 @@
 
 const loadedStepSlug = ref<string>();
 const stepSlug = computed(() => `${repo?.value.owner} - ${repo?.value.name} - ${pipeline.value.id} - ${stepId.value}`);
-const step = computed(() => pipeline.value && findStep(pipeline.value.steps || [], stepId.value));
+const step = computed(() => pipeline.value && findStep(pipeline.value.workflows || [], stepId.value));
 const stream = ref<EventSource>();
 const log = ref<LogLine[]>();
 const consoleElement = ref<Element>();
@@ -198,7 +140,6 @@
   nextTick(() => {
     if (!consoleElement.value) {
       return;
->>>>>>> 556607b5
     }
     consoleElement.value.scrollTop = consoleElement.value.scrollHeight;
   });
