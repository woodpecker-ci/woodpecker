<template>
  <div v-if="pipeline" class="flex flex-col pt-10 md:pt-0">
    <div
      class="fixed top-0 left-0 w-full md:hidden flex px-4 py-2 bg-gray-600 dark:bg-dark-gray-800 text-gray-50"
      @click="$emit('update:step-id', null)"
    >
      <span>{{ step?.name }}</span>
      <Icon name="close" class="ml-auto" />
    </div>

    <div
      class="flex flex-grow flex-col bg-white shadow dark:bg-dark-gray-700 md:m-2 md:mt-0 md:rounded-md overflow-hidden"
      @mouseover="showActions = true"
      @mouseleave="showActions = false"
    >
      <div v-show="showActions" class="absolute top-0 right-0 z-40 mt-2 mr-4 hidden md:flex">
        <Button
          v-if="step?.end_time !== undefined"
          :is-loading="downloadInProgress"
          :title="$t('repo.pipeline.actions.log_download')"
          start-icon="download"
          @click="download"
        />
        <Button
          v-if="step?.end_time === undefined"
          :title="
            autoScroll ? $t('repo.pipeline.actions.log_auto_scroll_off') : $t('repo.pipeline.actions.log_auto_scroll')
          "
          :start-icon="autoScroll ? 'auto-scroll' : 'auto-scroll-off'"
          @click="autoScroll = !autoScroll"
        />
      </div>

      <div
        v-show="hasLogs && loadedLogs"
        ref="consoleElement"
        class="w-full max-w-full grid grid-cols-[min-content,1fr,min-content] auto-rows-min flex-grow p-2 gap-x-2 overflow-x-hidden overflow-y-auto"
      >
        <div v-for="line in log" :id="`L${line.index}`" :key="line.index" class="contents font-mono">
          <span class="text-gray-500 whitespace-nowrap select-none text-right">{{ line.index + 1 }}</span>
          <!-- eslint-disable-next-line vue/no-v-html -->
          <span class="align-top text-color whitespace-pre-wrap break-words" v-html="line.text" />
          <span class="text-gray-500 whitespace-nowrap select-none text-right">{{ formatTime(line.time) }}</span>
        </div>
      </div>

      <div class="m-auto text-xl text-color">
        <span v-if="step?.error" class="text-red-400">{{ step.error }}</span>
        <span v-else-if="step?.state === 'skipped'" class="text-red-400">{{
          $t('repo.pipeline.actions.canceled')
        }}</span>
        <span v-else-if="!step?.start_time">{{ $t('repo.pipeline.step_not_started') }}</span>
        <div v-else-if="!loadedLogs">{{ $t('repo.pipeline.loading') }}</div>
      </div>

      <div
        v-if="step?.end_time !== undefined"
        :class="step.exit_code == 0 ? 'dark:text-lime-400 text-lime-700' : 'dark:text-red-400 text-red-600'"
        class="w-full bg-gray-200 dark:bg-dark-gray-800 text-md p-4"
      >
        {{ $t('repo.pipeline.exit_code', { exitCode: step.exit_code }) }}
      </div>
    </div>
  </div>
</template>

<script lang="ts" setup>
import '~/style/console.css';

import { useStorage } from '@vueuse/core';
import AnsiUp from 'ansi_up';
import { debounce } from 'lodash';
import { computed, inject, nextTick, onMounted, Ref, ref, toRef, watch } from 'vue';
import { useI18n } from 'vue-i18n';

import Button from '~/components/atomic/Button.vue';
import Icon from '~/components/atomic/Icon.vue';
import useApiClient from '~/compositions/useApiClient';
import useNotifications from '~/compositions/useNotifications';
import { Pipeline, Repo } from '~/lib/api/types';
import { findStep, isStepFinished, isStepRunning } from '~/utils/helpers';

type LogLine = {
  index: number;
  text: string;
  time?: number;
};

const props = defineProps<{
  pipeline: Pipeline;
  stepId: number;
}>();

defineEmits<{
  (event: 'update:step-id', stepId: number | null): true;
}>();

const notifications = useNotifications();
const i18n = useI18n();
const pipeline = toRef(props, 'pipeline');
const stepId = toRef(props, 'stepId');
const repo = inject<Ref<Repo>>('repo');
const apiClient = useApiClient();

const loadedStepSlug = ref<string>();
const stepSlug = computed(() => `${repo?.value.owner} - ${repo?.value.name} - ${pipeline.value.id} - ${stepId.value}`);
const step = computed(() => pipeline.value && findStep(pipeline.value.steps || [], stepId.value));
const stream = ref<EventSource>();
const log = ref<LogLine[]>();
const consoleElement = ref<Element>();

const loadedLogs = computed(() => !!log.value);
const hasLogs = computed(
  () =>
    // we do not have logs for skipped steps
    repo?.value && pipeline.value && step.value && step.value.state !== 'skipped' && step.value.state !== 'killed',
);
const autoScroll = useStorage('log-auto-scroll', false);
const showActions = ref(false);
const downloadInProgress = ref(false);
const ansiUp = ref(new AnsiUp());
ansiUp.value.use_classes = true;
const logBuffer = ref<LogLine[]>([]);

const maxLineCount = 500; // TODO: think about way to support lazy-loading more than last 300 logs (#776)

function formatTime(time?: number): string {
  return time === undefined ? '' : `${time}s`;
}

function writeLog(line: LogLine) {
  logBuffer.value.push({
    index: line.index ?? 0,
    text: ansiUp.value.ansi_to_html(line.text),
    time: line.time ?? 0,
  });
}

function scrollDown() {
  nextTick(() => {
    if (!consoleElement.value) {
      return;
    }
    consoleElement.value.scrollTop = consoleElement.value.scrollHeight;
  });
}

const flushLogs = debounce((scroll: boolean) => {
  let buffer = logBuffer.value.slice(-maxLineCount);
  logBuffer.value = [];

  if (buffer.length === 0) {
    if (!log.value) {
      log.value = [];
    }
    return;
  }

  // append old logs lines
  if (buffer.length < maxLineCount && log.value) {
    buffer = [...log.value.slice(-(maxLineCount - buffer.length)), ...buffer];
  }

  // deduplicate repeating times
  buffer = buffer.reduce(
    (acc, line) => ({
      lastTime: line.time ?? 0,
      lines: [
        ...acc.lines,
        {
          ...line,
          time: acc.lastTime === line.time ? undefined : line.time,
        },
      ],
    }),
    { lastTime: -1, lines: [] as LogLine[] },
  ).lines;

  log.value = buffer;

  if (scroll && autoScroll.value) {
    scrollDown();
  }
}, 500);

async function download() {
  if (!repo?.value || !pipeline.value || !step.value) {
    throw new Error('The repository, pipeline or step was undefined');
  }
  let logs;
  try {
    downloadInProgress.value = true;
    logs = await apiClient.getLogs(repo.value.owner, repo.value.name, pipeline.value.number, step.value.id);
  } catch (e) {
    notifications.notifyError(e, i18n.t('repo.pipeline.log_download_error'));
    return;
  } finally {
    downloadInProgress.value = false;
  }
  const fileURL = window.URL.createObjectURL(
    new Blob([logs.map((line) => atob(line.data)).join('')], {
      type: 'text/plain',
    }),
  );
  const fileLink = document.createElement('a');

  fileLink.href = fileURL;
  fileLink.setAttribute(
    'download',
    `${repo.value.owner}-${repo.value.name}-${pipeline.value.number}-${step.value.name}.log`,
  );
  document.body.appendChild(fileLink);

  fileLink.click();
  document.body.removeChild(fileLink);
  window.URL.revokeObjectURL(fileURL);
}

async function loadLogs() {
  if (loadedStepSlug.value === stepSlug.value) {
    return;
  }
  loadedStepSlug.value = stepSlug.value;
  log.value = undefined;
  logBuffer.value = [];
  ansiUp.value = new AnsiUp();
  ansiUp.value.use_classes = true;

  if (!repo) {
    throw new Error('Unexpected: "repo" should be provided at this place');
  }

  if (stream.value) {
    stream.value.close();
  }

  if (!hasLogs.value || !step.value) {
    return;
  }

  if (isStepFinished(step.value)) {
    const logs = await apiClient.getLogs(repo.value.owner, repo.value.name, pipeline.value.number, step.value.id);
    logs?.forEach((line) => writeLog({ index: line.line, text: atob(line.data), time: line.time }));
    flushLogs(false);
  }

  if (isStepRunning(step.value)) {
    stream.value = apiClient.streamLogs(
      repo.value.owner,
      repo.value.name,
      pipeline.value.number,
      step.value.id,
      (line) => {
        writeLog({ index: line.line, text: atob(line.data), time: line.time });
        flushLogs(true);
      },
    );
  }
}

<<<<<<< HEAD
    const flushLogs = debounce((scroll: boolean) => {
      let buffer = logBuffer.value.slice(-maxLineCount);
      logBuffer.value = [];

      if (buffer.length === 0) {
        if (!log.value) {
          log.value = [];
        }
        return;
      }

      // append old logs lines
      if (buffer.length < maxLineCount && log.value) {
        buffer = [...log.value.slice(-(maxLineCount - buffer.length)), ...buffer];
      }

      // deduplicate repeating times
      buffer = buffer.reduce(
        (acc, line) => ({
          lastTime: line.time ?? 0,
          lines: [
            ...acc.lines,
            {
              ...line,
              time: acc.lastTime === line.time ? undefined : line.time,
            },
          ],
        }),
        { lastTime: -1, lines: [] as LogLine[] },
      ).lines;

      log.value = buffer;

      if (scroll && autoScroll.value) {
        scrollDown();
      }
    }, 500);

    async function download() {
      if (!repo?.value || !pipeline.value || !step.value) {
        throw new Error('The repository, pipeline or step was undefined');
      }
      let logs;
      try {
        downloadInProgress.value = true;
        logs = await apiClient.getLogs(repo.value.id, pipeline.value.number, step.value.pid);
      } catch (e) {
        notifications.notifyError(e, i18n.t('repo.pipeline.log_download_error'));
        return;
      } finally {
        downloadInProgress.value = false;
      }
      const fileURL = window.URL.createObjectURL(
        new Blob([logs.map((line) => line.out).join('')], {
          type: 'text/plain',
        }),
      );
      const fileLink = document.createElement('a');

      fileLink.href = fileURL;
      fileLink.setAttribute(
        'download',
        `${repo.value.owner}-${repo.value.name}-${pipeline.value.number}-${step.value.name}.log`,
      );
      document.body.appendChild(fileLink);

      fileLink.click();
      document.body.removeChild(fileLink);
      window.URL.revokeObjectURL(fileURL);
    }

    async function loadLogs() {
      if (loadedStepSlug.value === stepSlug.value) {
        return;
      }
      loadedStepSlug.value = stepSlug.value;
      log.value = undefined;
      logBuffer.value = [];
      ansiUp.value = new AnsiUp();
      ansiUp.value.use_classes = true;

      if (!repo) {
        throw new Error('Unexpected: "repo" should be provided at this place');
      }

      if (stream.value) {
        stream.value.close();
      }

      if (!hasLogs.value || !step.value) {
        return;
      }

      if (isStepFinished(step.value)) {
        const logs = await apiClient.getLogs(repo.value.id, pipeline.value.number, step.value.pid);
        logs?.forEach((line) => writeLog({ index: line.pos, text: line.out, time: line.time }));
        flushLogs(false);
      }

      if (isStepRunning(step.value)) {
        // load stream of parent process (which receives all child processes logs)
        // TODO: change stream to only send data of single child process
        stream.value = apiClient.streamLogs(repo.value.id, pipeline.value.number, step.value.ppid, (line) => {
          if (line?.step !== step.value?.name) {
            return;
          }
          writeLog({ index: line.pos, text: line.out, time: line.time });
          flushLogs(true);
        });
      }
    }
=======
onMounted(async () => {
  loadLogs();
});

watch(stepSlug, () => {
  loadLogs();
});
>>>>>>> 556607b5

watch(step, (oldStep, newStep) => {
  if (oldStep && oldStep.name === newStep?.name && oldStep?.end_time !== newStep?.end_time) {
    if (autoScroll.value) {
      scrollDown();
    }
  }
});
</script><|MERGE_RESOLUTION|>--- conflicted
+++ resolved
@@ -190,7 +190,7 @@
   let logs;
   try {
     downloadInProgress.value = true;
-    logs = await apiClient.getLogs(repo.value.owner, repo.value.name, pipeline.value.number, step.value.id);
+    logs = await apiClient.getLogs(repo.value.id, pipeline.value.number, step.value.id);
   } catch (e) {
     notifications.notifyError(e, i18n.t('repo.pipeline.log_download_error'));
     return;
@@ -239,7 +239,7 @@
   }
 
   if (isStepFinished(step.value)) {
-    const logs = await apiClient.getLogs(repo.value.owner, repo.value.name, pipeline.value.number, step.value.id);
+    const logs = await apiClient.getLogs(repo.value.id, pipeline.value.number, step.value.id);
     logs?.forEach((line) => writeLog({ index: line.line, text: atob(line.data), time: line.time }));
     flushLogs(false);
   }
@@ -258,119 +258,6 @@
   }
 }
 
-<<<<<<< HEAD
-    const flushLogs = debounce((scroll: boolean) => {
-      let buffer = logBuffer.value.slice(-maxLineCount);
-      logBuffer.value = [];
-
-      if (buffer.length === 0) {
-        if (!log.value) {
-          log.value = [];
-        }
-        return;
-      }
-
-      // append old logs lines
-      if (buffer.length < maxLineCount && log.value) {
-        buffer = [...log.value.slice(-(maxLineCount - buffer.length)), ...buffer];
-      }
-
-      // deduplicate repeating times
-      buffer = buffer.reduce(
-        (acc, line) => ({
-          lastTime: line.time ?? 0,
-          lines: [
-            ...acc.lines,
-            {
-              ...line,
-              time: acc.lastTime === line.time ? undefined : line.time,
-            },
-          ],
-        }),
-        { lastTime: -1, lines: [] as LogLine[] },
-      ).lines;
-
-      log.value = buffer;
-
-      if (scroll && autoScroll.value) {
-        scrollDown();
-      }
-    }, 500);
-
-    async function download() {
-      if (!repo?.value || !pipeline.value || !step.value) {
-        throw new Error('The repository, pipeline or step was undefined');
-      }
-      let logs;
-      try {
-        downloadInProgress.value = true;
-        logs = await apiClient.getLogs(repo.value.id, pipeline.value.number, step.value.pid);
-      } catch (e) {
-        notifications.notifyError(e, i18n.t('repo.pipeline.log_download_error'));
-        return;
-      } finally {
-        downloadInProgress.value = false;
-      }
-      const fileURL = window.URL.createObjectURL(
-        new Blob([logs.map((line) => line.out).join('')], {
-          type: 'text/plain',
-        }),
-      );
-      const fileLink = document.createElement('a');
-
-      fileLink.href = fileURL;
-      fileLink.setAttribute(
-        'download',
-        `${repo.value.owner}-${repo.value.name}-${pipeline.value.number}-${step.value.name}.log`,
-      );
-      document.body.appendChild(fileLink);
-
-      fileLink.click();
-      document.body.removeChild(fileLink);
-      window.URL.revokeObjectURL(fileURL);
-    }
-
-    async function loadLogs() {
-      if (loadedStepSlug.value === stepSlug.value) {
-        return;
-      }
-      loadedStepSlug.value = stepSlug.value;
-      log.value = undefined;
-      logBuffer.value = [];
-      ansiUp.value = new AnsiUp();
-      ansiUp.value.use_classes = true;
-
-      if (!repo) {
-        throw new Error('Unexpected: "repo" should be provided at this place');
-      }
-
-      if (stream.value) {
-        stream.value.close();
-      }
-
-      if (!hasLogs.value || !step.value) {
-        return;
-      }
-
-      if (isStepFinished(step.value)) {
-        const logs = await apiClient.getLogs(repo.value.id, pipeline.value.number, step.value.pid);
-        logs?.forEach((line) => writeLog({ index: line.pos, text: line.out, time: line.time }));
-        flushLogs(false);
-      }
-
-      if (isStepRunning(step.value)) {
-        // load stream of parent process (which receives all child processes logs)
-        // TODO: change stream to only send data of single child process
-        stream.value = apiClient.streamLogs(repo.value.id, pipeline.value.number, step.value.ppid, (line) => {
-          if (line?.step !== step.value?.name) {
-            return;
-          }
-          writeLog({ index: line.pos, text: line.out, time: line.time });
-          flushLogs(true);
-        });
-      }
-    }
-=======
 onMounted(async () => {
   loadLogs();
 });
@@ -378,7 +265,6 @@
 watch(stepSlug, () => {
   loadLogs();
 });
->>>>>>> 556607b5
 
 watch(step, (oldStep, newStep) => {
   if (oldStep && oldStep.name === newStep?.name && oldStep?.end_time !== newStep?.end_time) {
