<template>
  <div v-if="build" class="flex flex-col pt-10 md:pt-0">
    <div
      class="fixed top-0 left-0 w-full md:hidden flex px-4 py-2 bg-gray-600 dark:bg-dark-gray-800 text-gray-50"
      @click="$emit('update:proc-id', null)"
    >
      <span>{{ proc?.name }}</span>
      <Icon name="close" class="ml-auto" />
    </div>

<<<<<<< HEAD
    <div class="flex flex-grow flex-col bg-gray-300 dark:bg-dark-gray-700 md:m-2 md:mt-0 md:rounded-md overflow-hidden">
      <div v-show="loadedLogs" class="w-full flex-grow p-2">
        <div id="terminal" class="w-full h-full" />
      </div>

      <div class="m-auto text-xl text-gray-500 dark:text-gray-500">
        <span v-if="proc?.error" class="text-red-400">{{ proc.error }}</span>
        <span v-else-if="proc?.state === 'skipped'" class="text-red-400">This step has been skipped.</span>
        <span v-else-if="!proc?.start_time">This step hasn't started yet.</span>
        <div v-else-if="!loadedLogs">Loading ...</div>
      </div>

      <div
        v-if="proc?.end_time !== undefined"
        class="w-full bg-gray-400 dark:bg-dark-gray-800 text-gray-200 text-md p-4"
      >
        exit code {{ proc.exit_code }}
      </div>
=======
    <template v-if="!proc?.error">
      <div v-for="logLine in logLines" :key="logLine.pos" class="flex items-center">
        <div class="text-gray-500 text-sm w-4">{{ (logLine.pos || 0) + 1 }}</div>
        <!-- eslint-disable-next-line vue/no-v-html -->
        <div class="mx-4 text-gray-200 dark:text-gray-400" v-html="logLine.out" />
        <div class="ml-auto text-gray-500 text-sm">{{ logLine.time || 0 }}s</div>
      </div>
      <div v-if="proc?.end_time !== undefined" class="text-gray-500 text-sm mt-4 ml-8">
        exit code {{ proc.exit_code }}
      </div>
    </template>

    <div class="text-gray-300 mx-auto">
      <span v-if="proc?.error" class="text-red-500">{{ proc.error }}</span>
      <span v-else-if="proc?.state === 'skipped'" class="text-orange-300 dark:text-orange-800">
        >{{ $t('repo.build.actions.canceled') }}</span
      >
      <span v-else-if="!proc?.start_time" class="dark:text-gray-500">{{ $t('repo.build.step_not_started') }}</span>
>>>>>>> 48b91f99
    </div>
  </div>
</template>

<script lang="ts">
import 'xterm/css/xterm.css';

import {
  computed,
  defineComponent,
  inject,
  nextTick,
  onBeforeUnmount,
  onMounted,
  PropType,
  Ref,
  ref,
  toRef,
  watch,
} from 'vue';
import { Terminal } from 'xterm';
import { FitAddon } from 'xterm-addon-fit';
import { WebLinksAddon } from 'xterm-addon-web-links';

import Icon from '~/components/atomic/Icon.vue';
import useApiClient from '~/compositions/useApiClient';
import { useDarkMode } from '~/compositions/useDarkMode';
import { Build, Repo } from '~/lib/api/types';
import { findProc, isProcFinished, isProcRunning } from '~/utils/helpers';

export default defineComponent({
  name: 'BuildLog',

  components: { Icon },

  props: {
    build: {
      type: Object as PropType<Build>,
      required: true,
    },

    // used by toRef
    // eslint-disable-next-line vue/no-unused-properties
    procId: {
      type: Number,
      required: true,
    },
  },

  emits: {
    // eslint-disable-next-line @typescript-eslint/no-unused-vars
    'update:proc-id': (procId: number | null) => true,
  },

  setup(props) {
    const build = toRef(props, 'build');
    const procId = toRef(props, 'procId');
    const repo = inject<Ref<Repo>>('repo');
    const apiClient = useApiClient();

<<<<<<< HEAD
    const loadedProcSlug = ref<string>();
    const procSlug = computed(() => `${repo?.value.owner} - ${repo?.value.name} - ${build.value.id} - ${procId.value}`);
=======
    const ansiConvert = new AnsiConvert({ escapeXML: true });
    const logLines = computed(() => buildProc.logs.value?.map((l) => ({ ...l, out: ansiConvert.toHtml(l.out) })));
>>>>>>> 48b91f99
    const proc = computed(() => build.value && findProc(build.value.procs || [], procId.value));
    const stream = ref<EventSource>();
    const term = ref(
      new Terminal({
        convertEol: true,
        disableStdin: true,
        theme: {
          cursor: 'transparent',
        },
      }),
    );
    const fitAddon = ref(new FitAddon());
    const loadedLogs = ref(true);
    const autoScroll = ref(true); // TODO

    async function loadLogs() {
      if (loadedProcSlug.value === procSlug.value) {
        return;
      }
      loadedProcSlug.value = procSlug.value;
      loadedLogs.value = false;
      term.value.reset();
      term.value.write('\x1b[?25l');

      if (!repo) {
        throw new Error('Unexpected: "repo" should be provided at this place');
      }

      if (stream.value) {
        stream.value.close();
      }

      // we do not have logs for skipped jobs
      if (
        !repo.value ||
        !build.value ||
        !proc.value ||
        proc.value.state === 'skipped' ||
        proc.value.state === 'killed'
      ) {
        return;
      }

      if (isProcFinished(proc.value)) {
        const logs = await apiClient.getLogs(repo.value.owner, repo.value.name, build.value.number, proc.value.pid);
        term.value.write(
          logs
            .slice(Math.max(logs.length, 0) - 300, logs.length) // TODO: think about way to lazy-loading (#776)
            .map((l) => l.out)
            .join(''),
        );
        loadedLogs.value = true;
      }

      if (isProcRunning(proc.value)) {
        // load stream of parent process (which receives all child processes logs)
        // TODO: change stream to only send data of single child process
        stream.value = apiClient.streamLogs(
          repo.value.owner,
          repo.value.name,
          build.value.number,
          proc.value.ppid,
          (l) => {
            loadedLogs.value = true;
            term.value.write(l.out, () => {
              if (autoScroll.value) {
                term.value.scrollToBottom();
              }
            });
          },
        );
      }
    }

    function resize() {
      fitAddon.value.fit();
    }

    onMounted(async () => {
      term.value.loadAddon(fitAddon.value);
      term.value.loadAddon(new WebLinksAddon());

      await nextTick(() => {
        const element = document.getElementById('terminal');
        if (element === null) {
          throw new Error('Unexpected: "terminal" should be provided at this place');
        }
        term.value.open(element);
        fitAddon.value.fit();

        window.addEventListener('resize', resize);
      });

      loadLogs();
    });

    watch(procSlug, () => {
      loadLogs();
    });

    const { darkMode } = useDarkMode();
    watch(
      darkMode,
      () => {
        if (darkMode.value) {
          term.value.options = {
            theme: {
              background: '#303440', // dark-gray-700
              foreground: '#d3d3d3', // gray-...
            },
          };
        } else {
          term.value.options = {
            theme: {
              background: 'rgb(209,213,219)', // gray-300
              foreground: '#000',
              selection: '#000',
            },
          };
        }
      },
      { immediate: true },
    );

    onBeforeUnmount(() => {
      if (stream.value) {
        stream.value.close();
      }
      window.removeEventListener('resize', resize);
    });

    return { proc, loadedLogs };
  },
});
</script><|MERGE_RESOLUTION|>--- conflicted
+++ resolved
@@ -8,7 +8,6 @@
       <Icon name="close" class="ml-auto" />
     </div>
 
-<<<<<<< HEAD
     <div class="flex flex-grow flex-col bg-gray-300 dark:bg-dark-gray-700 md:m-2 md:mt-0 md:rounded-md overflow-hidden">
       <div v-show="loadedLogs" class="w-full flex-grow p-2">
         <div id="terminal" class="w-full h-full" />
@@ -16,8 +15,8 @@
 
       <div class="m-auto text-xl text-gray-500 dark:text-gray-500">
         <span v-if="proc?.error" class="text-red-400">{{ proc.error }}</span>
-        <span v-else-if="proc?.state === 'skipped'" class="text-red-400">This step has been skipped.</span>
-        <span v-else-if="!proc?.start_time">This step hasn't started yet.</span>
+        <span v-else-if="proc?.state === 'skipped'" class="text-red-400">{{ $t('repo.build.actions.canceled') }}</span>
+        <span v-else-if="!proc?.start_time">{{ $t('repo.build.step_not_started') }}</span>
         <div v-else-if="!loadedLogs">Loading ...</div>
       </div>
 
@@ -27,26 +26,6 @@
       >
         exit code {{ proc.exit_code }}
       </div>
-=======
-    <template v-if="!proc?.error">
-      <div v-for="logLine in logLines" :key="logLine.pos" class="flex items-center">
-        <div class="text-gray-500 text-sm w-4">{{ (logLine.pos || 0) + 1 }}</div>
-        <!-- eslint-disable-next-line vue/no-v-html -->
-        <div class="mx-4 text-gray-200 dark:text-gray-400" v-html="logLine.out" />
-        <div class="ml-auto text-gray-500 text-sm">{{ logLine.time || 0 }}s</div>
-      </div>
-      <div v-if="proc?.end_time !== undefined" class="text-gray-500 text-sm mt-4 ml-8">
-        exit code {{ proc.exit_code }}
-      </div>
-    </template>
-
-    <div class="text-gray-300 mx-auto">
-      <span v-if="proc?.error" class="text-red-500">{{ proc.error }}</span>
-      <span v-else-if="proc?.state === 'skipped'" class="text-orange-300 dark:text-orange-800">
-        >{{ $t('repo.build.actions.canceled') }}</span
-      >
-      <span v-else-if="!proc?.start_time" class="dark:text-gray-500">{{ $t('repo.build.step_not_started') }}</span>
->>>>>>> 48b91f99
     </div>
   </div>
 </template>
@@ -107,13 +86,8 @@
     const repo = inject<Ref<Repo>>('repo');
     const apiClient = useApiClient();
 
-<<<<<<< HEAD
     const loadedProcSlug = ref<string>();
     const procSlug = computed(() => `${repo?.value.owner} - ${repo?.value.name} - ${build.value.id} - ${procId.value}`);
-=======
-    const ansiConvert = new AnsiConvert({ escapeXML: true });
-    const logLines = computed(() => buildProc.logs.value?.map((l) => ({ ...l, out: ansiConvert.toHtml(l.out) })));
->>>>>>> 48b91f99
     const proc = computed(() => build.value && findProc(build.value.procs || [], procId.value));
     const stream = ref<EventSource>();
     const term = ref(
