--- conflicted
+++ resolved
@@ -1,17 +1,13 @@
 <template>
-  <div v-if="!props.loading" class="text-wp-text-100 space-y-4">
+  <div v-if="!props.loading" class="space-y-4 text-wp-text-100">
     <ListItem
       v-for="agent in props.agents"
       :key="agent.id"
-      class="!bg-wp-background-200 !dark:bg-wp-background-100 items-center"
+      class="items-center !bg-wp-background-200 !dark:bg-wp-background-100"
     >
       <span>{{ agent.name || `Agent ${agent.id}` }}</span>
       <span class="ml-auto">
-<<<<<<< HEAD
-        <span class="hidden space-x-2 md:inline-block">
-=======
         <span class="md:inline-block space-x-2 hidden">
->>>>>>> 423a1cb2
           <Badge
             v-if="props.isAdmin === true && agent.org_id !== -1"
             :label="$t('admin.settings.agents.org.badge')"
@@ -28,17 +24,13 @@
       <IconButton
         icon="edit"
         :title="$t('admin.settings.agents.edit_agent')"
-        class="ml-2 h-8 w-8"
+        class="ml-2 w-8 h-8"
         @click="$emit('edit', agent)"
       />
       <IconButton
         icon="trash"
         :title="$t('admin.settings.agents.delete_agent')"
-<<<<<<< HEAD
-        class="hover:text-wp-control-error-100 ml-2 h-8 w-8"
-=======
         class="ml-2 w-8 h-8 hover:text-wp-error-100"
->>>>>>> 423a1cb2
         :is-loading="props.isDeleting"
         @click="$emit('delete', agent)"
       />
