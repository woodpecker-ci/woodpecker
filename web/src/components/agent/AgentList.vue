<template>
  <div class="text-wp-text-100 space-y-4">
    <ListItem
      v-for="agent in agents"
      :key="agent.id"
      class="bg-wp-background-200! dark:bg-wp-background-100! items-center"
    >
      <span>{{ agent.name || `Agent ${agent.id}` }}</span>
      <span class="ml-auto">
        <span class="hidden space-x-2 md:inline-block">
          <Badge
            v-if="isAdmin === true && agent.org_id !== -1"
            :label="$t('admin.settings.agents.org.badge')"
            :value="agent.org_id"
          />
          <Badge v-if="agent.platform" :label="$t('admin.settings.agents.platform.badge')" :value="agent.platform" />
          <Badge v-if="agent.backend" :label="$t('admin.settings.agents.backend.badge')" :value="agent.backend" />
          <Badge v-if="agent.capacity" :label="$t('admin.settings.agents.capacity.badge')" :value="agent.capacity" />
        </span>
        <span class="ml-2">{{
          agent.last_contact ? date.timeAgo(agent.last_contact * 1000) : $t('admin.settings.agents.never')
        }}</span>
      </span>
      <IconButton
        icon="edit"
        :title="$t('admin.settings.agents.edit_agent')"
        class="ml-2 h-8 w-8"
        @click="$emit('edit', agent)"
      />
      <IconButton
        icon="trash"
        :title="$t('admin.settings.agents.delete_agent')"
        class="hover:text-wp-error-100 ml-2 h-8 w-8"
        :is-loading="isDeleting"
        @click="$emit('delete', agent)"
      />
    </ListItem>

<<<<<<< HEAD
    <div v-if="props.agents?.length === 0" class="ml-2">{{ $t('admin.settings.agents.none') }}</div>
  </div>
  <div v-else class="flex justify-center">
    <Icon name="spinner" class="animate-spin" />
=======
    <div v-if="loading" class="flex justify-center">
      <Icon name="spinner" class="animate-spin" />
    </div>
    <div v-else-if="agents?.length === 0" class="ml-2">{{ $t('admin.settings.agents.none') }}</div>
>>>>>>> b1e54c53
  </div>
</template>

<script lang="ts" setup>
import Badge from '~/components/atomic/Badge.vue';
import Icon from '~/components/atomic/Icon.vue';
import IconButton from '~/components/atomic/IconButton.vue';
import ListItem from '~/components/atomic/ListItem.vue';
import { useDate } from '~/compositions/useDate';
import type { Agent } from '~/lib/api/types';

defineProps<{
  agents: Agent[];
  isDeleting: boolean;
  loading: boolean;
  isAdmin?: boolean;
}>();

defineEmits<{
  (e: 'edit', agent: Agent): void;
  (e: 'delete', agent: Agent): void;
}>();

const date = useDate();
</script><|MERGE_RESOLUTION|>--- conflicted
+++ resolved
@@ -36,17 +36,10 @@
       />
     </ListItem>
 
-<<<<<<< HEAD
-    <div v-if="props.agents?.length === 0" class="ml-2">{{ $t('admin.settings.agents.none') }}</div>
-  </div>
-  <div v-else class="flex justify-center">
-    <Icon name="spinner" class="animate-spin" />
-=======
     <div v-if="loading" class="flex justify-center">
       <Icon name="spinner" class="animate-spin" />
     </div>
     <div v-else-if="agents?.length === 0" class="ml-2">{{ $t('admin.settings.agents.none') }}</div>
->>>>>>> b1e54c53
   </div>
 </template>
 
