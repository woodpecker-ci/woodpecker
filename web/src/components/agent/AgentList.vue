--- conflicted
+++ resolved
@@ -3,11 +3,7 @@
     <ListItem
       v-for="agent in props.agents"
       :key="agent.id"
-<<<<<<< HEAD
       class="items-center !bg-wp-background-200 dark:!bg-wp-background-100 admin-agents"
-=======
-      class="!bg-wp-background-200 !dark:bg-wp-background-100 items-center"
->>>>>>> cccd1e79
     >
       <span>{{ agent.name || `Agent ${agent.id}` }}</span>
       <span class="ml-auto">
