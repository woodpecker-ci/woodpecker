<!-- cSpell:ignore radiobox timelapse -->
<template>
  <SvgIcon v-if="name === 'duration'" :bg-circle="bgCircle" :path="mdiTimerOutline" size="1.3rem" />
  <SvgIcon v-else-if="name === 'since'" :bg-circle="bgCircle" :path="mdiClockTimeEightOutline" size="1.3rem" />
  <SvgIcon v-else-if="name === 'branch'" :bg-circle="bgCircle" :path="mdiSourceBranch" size="1.3rem" />
  <SvgIcon v-else-if="name === 'pull-request'" :bg-circle="bgCircle" :path="mdiSourcePull" size="1.3rem" />
  <SvgIcon v-else-if="name === 'pull-request-closed'" :bg-circle="bgCircle" :path="mdiSourceMerge" size="1.3rem" />
  <SvgIcon v-else-if="name === 'pull-request-metadata'" :bg-circle="bgCircle" :path="mdiPencilOutline" size="1.3rem" />
  <SvgIcon v-else-if="name === 'manual-pipeline'" :bg-circle="bgCircle" :path="mdiGestureTap" size="1.3rem" />
  <SvgIcon v-else-if="name === 'tag'" :bg-circle="bgCircle" :path="mdiTagOutline" size="1.3rem" />
  <SvgIcon v-else-if="name === 'deployment'" :bg-circle="bgCircle" :path="mdiPackageVariant" size="1.3rem" />
  <SvgIcon v-else-if="name === 'commit'" :bg-circle="bgCircle" :path="mdiSourceCommit" size="1.3rem" />
  <SvgIcon v-else-if="name === 'back'" :bg-circle="bgCircle" :path="mdiArrowLeft" size="1.3rem" />
  <SvgIcon v-else-if="name === 'github'" :bg-circle="bgCircle" :path="mdiGithub" size="1.3rem" />
  <SvgIcon v-else-if="name === 'repo'" :bg-circle="bgCircle" :path="mdiGit" size="1.3rem" />
  <SvgIcon v-else-if="name === 'settings'" :bg-circle="bgCircle" :path="mdiCog" size="1.3rem" />
  <SvgIcon v-else-if="name === 'settings-outline'" :bg-circle="bgCircle" :path="mdiCogOutline" size="1.3rem" />
  <SvgIcon v-else-if="name === 'trash'" :bg-circle="bgCircle" :path="mdiTrashCanOutline" size="1.3rem" />
  <SvgIcon v-else-if="name === 'status-blocked'" :bg-circle="bgCircle" :path="mdiPlayCircle" size="1.3rem" />
  <SvgIcon v-else-if="name === 'status-declined'" :bg-circle="bgCircle" :path="mdiStopCircle" size="1.3rem" />
  <SvgIcon v-else-if="name === 'list-group'" :bg-circle="bgCircle" :path="mdiFormatListGroup" size="1.3rem" />
  <SvgIcon v-else-if="name === 'secret'" :bg-circle="bgCircle" :path="mdiShieldKeyOutline" size="1.3rem" />
  <SvgIcon v-else-if="name === 'console'" :bg-circle="bgCircle" :path="mdiConsole" size="1.3rem" />
  <SvgIcon v-else-if="name === 'agent'" :bg-circle="bgCircle" :path="mdiPlayNetworkOutline" size="1.3rem" />
  <SvgIcon v-else-if="name === 'info'" :bg-circle="bgCircle" :path="mdiInformationSlabCircleOutline" size="1.3rem" />
  <SvgIcon v-else-if="name === 'user'" :bg-circle="bgCircle" :path="mdiAccountOutline" size="1.3rem" />
  <SvgIcon v-else-if="name === 'org'" :bg-circle="bgCircle" :path="mdiAccountGroupOutline" size="1.3rem" />
  <SvgIcon v-else-if="name === 'cron'" :bg-circle="bgCircle" :path="mdiCalendarClockOutline" size="1.3rem" />
  <SvgIcon v-else-if="name === 'toolbox'" :bg-circle="bgCircle" :path="mdiToolboxOutline" size="1.3rem" />
  <SvgIcon v-else-if="name === 'puzzle'" :bg-circle="bgCircle" :path="mdiPuzzleOutline" size="1.3rem" />
  <SvgIcon
    v-else-if="name === 'status-failure' || name === 'status-error' || name === 'status-killed'"
    type="mdi"
    :bg-circle="bgCircle"
    :path="mdiCloseCircle"
    size="1.3rem"
  />
  <SvgIcon
    v-else-if="name === 'status-pending' || name === 'status-created'"
    :bg-circle="bgCircle"
    :path="mdiRadioboxBlank"
    size="1.3rem"
  />
  <SvgIcon
    v-else-if="name === 'status-running' || name === 'status-started'"
    type="mdi"
    :bg-circle="bgCircle"
    :path="mdiRadioboxIndeterminateVariant"
    size="1.3rem"
  />
<<<<<<< HEAD
  <SvgIcon v-else-if="name === 'status-skipped'" :path="mdiMinusCircle" size="1.3rem" />
  <SvgIcon v-else-if="name === 'status-success'" :path="mdiCheckCircle" size="1.3rem" />
  <SvgIcon v-else-if="name === 'alert'" :path="mdiAlertCircle" size="1.3rem" />
  <SvgIcon v-else-if="name === 'question'" :path="mdiHelpCircle" size="1.3rem" />
  <SvgIcon v-else-if="name === 'plus'" :path="mdiPlus" size="1.3rem" />
  <SvgIcon v-else-if="name === 'refresh'" :path="mdiRefresh" size="1.3rem" />
  <SvgIcon v-else-if="name === 'list'" :path="mdiFormatListBulleted" size="1.3rem" />
  <SvgIcon v-else-if="name === 'heal'" :path="mdiWrenchCogOutline" size="1.3rem" />
  <SvgIcon v-else-if="name === 'turn-off'" :path="mdiPower" size="1.3rem" />
  <SvgIcon v-else-if="name === 'chevron-right'" :path="mdiChevronRight" size="1.3rem" />
  <SvgIcon v-else-if="name === 'close'" :path="mdiClose" size="1.3rem" />
  <SvgIcon v-else-if="name === 'edit'" :path="mdiPencilOutline" size="1.3rem" />
  <SvgIcon v-else-if="name === 'download'" :path="mdiDownloadOutline" size="1.3rem" />
  <SvgIcon v-else-if="name === 'stopwatch'" :path="mdiAlarm" size="1.3rem" />
  <SvgIcon v-else-if="name === 'auto-scroll'" :path="mdiEyeOutline" size="1.3rem" />
  <SvgIcon v-else-if="name === 'auto-scroll-off'" :path="mdiEyeOffOutline" size="1.3rem" />
  <SvgIcon v-else-if="name === 'pause'" :path="mdiPause" size="1.3rem" />
  <SvgIcon v-else-if="name === 'play'" :path="mdiPlay" size="1.3rem" />
  <SvgIcon v-else-if="name === 'play-outline'" :path="mdiPlayOutline" size="1.3rem" />
  <SvgIcon v-else-if="name === 'dots'" :path="mdiDotsVertical" size="1.3rem" />
  <SvgIcon v-else-if="name === 'tray-full'" :path="mdiTrayFull" size="1.3rem" />
  <SvgIcon v-else-if="name === 'file-cog-outline'" :path="mdiFileCogOutline" size="1.3rem" />
  <SvgIcon v-else-if="name === 'file-edit-outline'" :path="mdiFileEditOutline" size="1.3rem" />
  <SvgIcon v-else-if="name === 'folder'" :path="mdiFolderOutline" size="1.3rem" />
  <SvgIcon v-else-if="name === 'folder-open'" :path="mdiFolderOpenOutline" size="1.3rem" />
  <SvgIcon v-else-if="name === 'file'" :path="mdiFileOutline" size="1.3rem" />
  <SvgIcon v-else-if="name === 'bug-outline'" :path="mdiBugOutline" size="1.3rem" />
  <SvgIcon v-else-if="name === 'docker'" :path="mdiDocker" size="1.3rem" />
  <SvgIcon v-else-if="name === 'forge'" :path="mdiCodeBraces" size="1.3rem" />
  <SvgIcon v-else-if="name === 'fullscreen'" :path="mdiFullscreen" size="1.3rem" />
  <SvgIcon v-else-if="name === 'exit-fullscreen'" :path="mdiFullscreenExit" size="1.3rem" />
=======
  <SvgIcon v-else-if="name === 'status-skipped'" :bg-circle="bgCircle" :path="mdiMinusCircle" size="1.3rem" />
  <SvgIcon v-else-if="name === 'status-success'" :bg-circle="bgCircle" :path="mdiCheckCircle" size="1.3rem" />
  <SvgIcon v-else-if="name === 'alert'" :bg-circle="bgCircle" :path="mdiAlertCircle" size="1.3rem" />
  <SvgIcon v-else-if="name === 'question'" :bg-circle="bgCircle" :path="mdiHelpCircle" size="1.3rem" />
  <SvgIcon v-else-if="name === 'plus'" :bg-circle="bgCircle" :path="mdiPlus" size="1.3rem" />
  <SvgIcon v-else-if="name === 'list'" :bg-circle="bgCircle" :path="mdiFormatListBulleted" size="1.3rem" />
  <SvgIcon v-else-if="name === 'heal'" :bg-circle="bgCircle" :path="mdiWrenchCogOutline" size="1.3rem" />
  <SvgIcon v-else-if="name === 'turn-off'" :bg-circle="bgCircle" :path="mdiPower" size="1.3rem" />
  <SvgIcon v-else-if="name === 'chevron-right'" :bg-circle="bgCircle" :path="mdiChevronRight" size="1.3rem" />
  <SvgIcon v-else-if="name === 'close'" :bg-circle="bgCircle" :path="mdiClose" size="1.3rem" />
  <SvgIcon v-else-if="name === 'edit'" :bg-circle="bgCircle" :path="mdiPencilOutline" size="1.3rem" />
  <SvgIcon v-else-if="name === 'download'" :bg-circle="bgCircle" :path="mdiDownloadOutline" size="1.3rem" />
  <SvgIcon v-else-if="name === 'stopwatch'" :bg-circle="bgCircle" :path="mdiAlarm" size="1.3rem" />
  <SvgIcon v-else-if="name === 'auto-scroll'" :bg-circle="bgCircle" :path="mdiEyeOutline" size="1.3rem" />
  <SvgIcon v-else-if="name === 'auto-scroll-off'" :bg-circle="bgCircle" :path="mdiEyeOffOutline" size="1.3rem" />
  <SvgIcon v-else-if="name === 'pause'" :bg-circle="bgCircle" :path="mdiPause" size="1.3rem" />
  <SvgIcon v-else-if="name === 'play'" :bg-circle="bgCircle" :path="mdiPlay" size="1.3rem" />
  <SvgIcon v-else-if="name === 'play-outline'" :bg-circle="bgCircle" :path="mdiPlayOutline" size="1.3rem" />
  <SvgIcon v-else-if="name === 'dots'" :bg-circle="bgCircle" :path="mdiDotsVertical" size="1.3rem" />
  <SvgIcon v-else-if="name === 'tray-full'" :bg-circle="bgCircle" :path="mdiTrayFull" size="1.3rem" />
  <SvgIcon v-else-if="name === 'file-cog-outline'" :bg-circle="bgCircle" :path="mdiFileCogOutline" size="1.3rem" />
  <SvgIcon v-else-if="name === 'file-edit-outline'" :bg-circle="bgCircle" :path="mdiFileEditOutline" size="1.3rem" />
  <SvgIcon v-else-if="name === 'folder'" :bg-circle="bgCircle" :path="mdiFolderOutline" size="1.3rem" />
  <SvgIcon v-else-if="name === 'folder-open'" :bg-circle="bgCircle" :path="mdiFolderOpenOutline" size="1.3rem" />
  <SvgIcon v-else-if="name === 'file'" :bg-circle="bgCircle" :path="mdiFileOutline" size="1.3rem" />
  <SvgIcon v-else-if="name === 'bug-outline'" :bg-circle="bgCircle" :path="mdiBugOutline" size="1.3rem" />
  <SvgIcon v-else-if="name === 'docker'" :bg-circle="bgCircle" :path="mdiDocker" size="1.3rem" />
  <SvgIcon v-else-if="name === 'forge'" :bg-circle="bgCircle" :path="mdiCodeBraces" size="1.3rem" />
  <SvgIcon v-else-if="name === 'fullscreen'" :bg-circle="bgCircle" :path="mdiFullscreen" size="1.3rem" />
  <SvgIcon v-else-if="name === 'exit-fullscreen'" :bg-circle="bgCircle" :path="mdiFullscreenExit" size="1.3rem" />
>>>>>>> bf3f5824

  <SvgIcon v-else-if="name === 'visibility-private'" :bg-circle="bgCircle" :path="mdiLockOutline" size="1.3rem" />
  <SvgIcon v-else-if="name === 'visibility-internal'" :bg-circle="bgCircle" :path="mdiLockOpenOutline" size="1.3rem" />

  <SvgIcon v-else-if="name === 'forgejo'" :bg-circle="bgCircle" :path="siForgejo.path" size="1.3rem" />
  <SvgIcon v-else-if="name === 'gitea'" :bg-circle="bgCircle" :path="siGitea.path" size="1.3rem" />
  <SvgIcon v-else-if="name === 'gitlab'" :bg-circle="bgCircle" :path="mdiGitlab" size="1.3rem" />
  <SvgIcon
    v-else-if="name === 'bitbucket' || name === 'bitbucket-dc'"
    :bg-circle="bgCircle"
    :path="mdiBitbucket"
    size="1.3rem"
  />

  <svg v-else-if="name === 'spinner'" width="24" height="24" viewBox="0 0 24 24" xmlns="http://www.w3.org/2000/svg">
    <path
      fill="currentColor"
      d="M12,1A11,11,0,1,0,23,12,11,11,0,0,0,12,1Zm0,19a8,8,0,1,1,8-8A8,8,0,0,1,12,20Z"
      opacity=".25"
    />
    <path
      fill="currentColor"
      d="M12,4a8,8,0,0,1,7.89,6.7A1.53,1.53,0,0,0,21.38,12h0a1.5,1.5,0,0,0,1.48-1.75,11,11,0,0,0-21.72,0A1.5,1.5,0,0,0,2.62,12h0a1.53,1.53,0,0,0,1.49-1.3A8,8,0,0,1,12,4Z"
    >
      <animateTransform
        attributeName="transform"
        type="rotate"
        dur="0.75s"
        values="0 12 12;360 12 12"
        repeatCount="indefinite"
      />
    </path>
  </svg>

  <div v-else-if="name === 'blank'" class="h-6 w-6" />

  <div v-else>{{ throwNotFound() }}</div>
</template>

<script lang="ts" setup>
import {
  mdiAccountGroupOutline,
  mdiAccountOutline,
  mdiAlarm,
  mdiAlertCircle,
  mdiArrowLeft,
  mdiBitbucket,
  mdiBugOutline,
  mdiCalendarClockOutline,
  mdiCheckCircle,
  mdiChevronRight,
  mdiClockTimeEightOutline,
  mdiClose,
  mdiCloseCircle,
  mdiCodeBraces,
  mdiCog,
  mdiCogOutline,
  mdiConsole,
  mdiDocker,
  mdiDotsVertical,
  mdiDownloadOutline,
  mdiEyeOffOutline,
  mdiEyeOutline,
  mdiFileCogOutline,
  mdiFileEditOutline,
  mdiFileOutline,
  mdiFolderOpenOutline,
  mdiFolderOutline,
  mdiFormatListBulleted,
  mdiFormatListGroup,
  mdiFullscreen,
  mdiFullscreenExit,
  mdiGestureTap,
  mdiGit,
  mdiGithub,
  mdiGitlab,
  mdiHelpCircle,
  mdiInformationSlabCircleOutline,
  mdiLockOpenOutline,
  mdiLockOutline,
  mdiMinusCircle,
  mdiPackageVariant,
  mdiPause,
  mdiPencilOutline,
  mdiPlay,
  mdiPlayCircle,
  mdiPlayNetworkOutline,
  mdiPlayOutline,
  mdiPlus,
  mdiPower,
  mdiPuzzleOutline,
  mdiRadioboxBlank,
  mdiRadioboxIndeterminateVariant,
  mdiRefresh,
  mdiShieldKeyOutline,
  mdiSourceBranch,
  mdiSourceCommit,
  mdiSourceMerge,
  mdiSourcePull,
  mdiStopCircle,
  mdiTagOutline,
  mdiTimerOutline,
  mdiToolboxOutline,
  mdiTrashCanOutline,
  mdiTrayFull,
  mdiWrenchCogOutline,
} from '@mdi/js';
import { siForgejo, siGitea } from 'simple-icons';

import SvgIcon from './SvgIcon.vue';

export type IconNames =
  | 'duration'
  | 'since'
  | 'branch'
  | 'pull-request'
  | 'pull-request-closed'
  | 'pull-request-metadata'
  | 'manual-pipeline'
  | 'tag'
  | 'deployment'
  | 'commit'
  | 'back'
  | 'github'
  | 'repo'
  | 'settings'
  | 'settings-outline'
  | 'trash'
  | 'status-blocked'
  | 'status-declined'
  | 'status-error'
  | 'status-failure'
  | 'status-killed'
  | 'status-pending'
  | 'status-created'
  | 'status-running'
  | 'status-skipped'
  | 'status-started'
  | 'status-success'
  | 'gitea'
  | 'gitlab'
  | 'bitbucket'
  | 'bitbucket-dc'
  | 'forgejo'
  | 'question'
  | 'list'
  | 'plus'
  | 'refresh'
  | 'blank'
  | 'heal'
  | 'chevron-right'
  | 'turn-off'
  | 'close'
  | 'edit'
  | 'stopwatch'
  | 'download'
  | 'auto-scroll'
  | 'auto-scroll-off'
  | 'play'
  | 'play-outline'
  | 'pause'
  | 'alert'
  | 'spinner'
  | 'visibility-private'
  | 'visibility-internal'
  | 'dots'
  | 'tray-full'
  | 'file-cog-outline'
  | 'file-edit-outline'
  | 'bug-outline'
  | 'list-group'
  | 'secret'
  | 'docker'
  | 'console'
  | 'agent'
  | 'info'
  | 'repo'
  | 'user'
  | 'org'
  | 'cron'
  | 'toolbox'
  | 'puzzle'
  | 'forge'
  | 'fullscreen'
  | 'exit-fullscreen'
  | 'folder'
  | 'folder-open'
  | 'file';

const props = defineProps<{
  name: IconNames;
  bgCircle?: boolean;
}>();

function throwNotFound() {
  throw new Error(`Icon "${props.name}" not found`);
}
</script><|MERGE_RESOLUTION|>--- conflicted
+++ resolved
@@ -48,44 +48,12 @@
     :path="mdiRadioboxIndeterminateVariant"
     size="1.3rem"
   />
-<<<<<<< HEAD
-  <SvgIcon v-else-if="name === 'status-skipped'" :path="mdiMinusCircle" size="1.3rem" />
-  <SvgIcon v-else-if="name === 'status-success'" :path="mdiCheckCircle" size="1.3rem" />
-  <SvgIcon v-else-if="name === 'alert'" :path="mdiAlertCircle" size="1.3rem" />
-  <SvgIcon v-else-if="name === 'question'" :path="mdiHelpCircle" size="1.3rem" />
-  <SvgIcon v-else-if="name === 'plus'" :path="mdiPlus" size="1.3rem" />
-  <SvgIcon v-else-if="name === 'refresh'" :path="mdiRefresh" size="1.3rem" />
-  <SvgIcon v-else-if="name === 'list'" :path="mdiFormatListBulleted" size="1.3rem" />
-  <SvgIcon v-else-if="name === 'heal'" :path="mdiWrenchCogOutline" size="1.3rem" />
-  <SvgIcon v-else-if="name === 'turn-off'" :path="mdiPower" size="1.3rem" />
-  <SvgIcon v-else-if="name === 'chevron-right'" :path="mdiChevronRight" size="1.3rem" />
-  <SvgIcon v-else-if="name === 'close'" :path="mdiClose" size="1.3rem" />
-  <SvgIcon v-else-if="name === 'edit'" :path="mdiPencilOutline" size="1.3rem" />
-  <SvgIcon v-else-if="name === 'download'" :path="mdiDownloadOutline" size="1.3rem" />
-  <SvgIcon v-else-if="name === 'stopwatch'" :path="mdiAlarm" size="1.3rem" />
-  <SvgIcon v-else-if="name === 'auto-scroll'" :path="mdiEyeOutline" size="1.3rem" />
-  <SvgIcon v-else-if="name === 'auto-scroll-off'" :path="mdiEyeOffOutline" size="1.3rem" />
-  <SvgIcon v-else-if="name === 'pause'" :path="mdiPause" size="1.3rem" />
-  <SvgIcon v-else-if="name === 'play'" :path="mdiPlay" size="1.3rem" />
-  <SvgIcon v-else-if="name === 'play-outline'" :path="mdiPlayOutline" size="1.3rem" />
-  <SvgIcon v-else-if="name === 'dots'" :path="mdiDotsVertical" size="1.3rem" />
-  <SvgIcon v-else-if="name === 'tray-full'" :path="mdiTrayFull" size="1.3rem" />
-  <SvgIcon v-else-if="name === 'file-cog-outline'" :path="mdiFileCogOutline" size="1.3rem" />
-  <SvgIcon v-else-if="name === 'file-edit-outline'" :path="mdiFileEditOutline" size="1.3rem" />
-  <SvgIcon v-else-if="name === 'folder'" :path="mdiFolderOutline" size="1.3rem" />
-  <SvgIcon v-else-if="name === 'folder-open'" :path="mdiFolderOpenOutline" size="1.3rem" />
-  <SvgIcon v-else-if="name === 'file'" :path="mdiFileOutline" size="1.3rem" />
-  <SvgIcon v-else-if="name === 'bug-outline'" :path="mdiBugOutline" size="1.3rem" />
-  <SvgIcon v-else-if="name === 'docker'" :path="mdiDocker" size="1.3rem" />
-  <SvgIcon v-else-if="name === 'forge'" :path="mdiCodeBraces" size="1.3rem" />
-  <SvgIcon v-else-if="name === 'fullscreen'" :path="mdiFullscreen" size="1.3rem" />
-  <SvgIcon v-else-if="name === 'exit-fullscreen'" :path="mdiFullscreenExit" size="1.3rem" />
-=======
   <SvgIcon v-else-if="name === 'status-skipped'" :bg-circle="bgCircle" :path="mdiMinusCircle" size="1.3rem" />
   <SvgIcon v-else-if="name === 'status-success'" :bg-circle="bgCircle" :path="mdiCheckCircle" size="1.3rem" />
   <SvgIcon v-else-if="name === 'alert'" :bg-circle="bgCircle" :path="mdiAlertCircle" size="1.3rem" />
   <SvgIcon v-else-if="name === 'question'" :bg-circle="bgCircle" :path="mdiHelpCircle" size="1.3rem" />
   <SvgIcon v-else-if="name === 'plus'" :bg-circle="bgCircle" :path="mdiPlus" size="1.3rem" />
+  <SvgIcon v-else-if="name === 'refresh'" :bg-circle="bgCircle"  :path="mdiRefresh" size="1.3rem" />
   <SvgIcon v-else-if="name === 'list'" :bg-circle="bgCircle" :path="mdiFormatListBulleted" size="1.3rem" />
   <SvgIcon v-else-if="name === 'heal'" :bg-circle="bgCircle" :path="mdiWrenchCogOutline" size="1.3rem" />
   <SvgIcon v-else-if="name === 'turn-off'" :bg-circle="bgCircle" :path="mdiPower" size="1.3rem" />
@@ -111,7 +79,6 @@
   <SvgIcon v-else-if="name === 'forge'" :bg-circle="bgCircle" :path="mdiCodeBraces" size="1.3rem" />
   <SvgIcon v-else-if="name === 'fullscreen'" :bg-circle="bgCircle" :path="mdiFullscreen" size="1.3rem" />
   <SvgIcon v-else-if="name === 'exit-fullscreen'" :bg-circle="bgCircle" :path="mdiFullscreenExit" size="1.3rem" />
->>>>>>> bf3f5824
 
   <SvgIcon v-else-if="name === 'visibility-private'" :bg-circle="bgCircle" :path="mdiLockOutline" size="1.3rem" />
   <SvgIcon v-else-if="name === 'visibility-internal'" :bg-circle="bgCircle" :path="mdiLockOpenOutline" size="1.3rem" />
