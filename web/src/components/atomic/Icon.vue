<!-- cSpell:ignore radiobox timelapse -->
<template>
<<<<<<< HEAD
  <SvgIcon v-if="name === 'duration'" :path="mdiTimerOutline" size="20" />
  <SvgIcon v-else-if="name === 'since'" :path="mdiClockTimeEightOutline" size="20" />
  <SvgIcon v-else-if="name === 'push'" :path="mdiSourceBranch" size="20" />
  <SvgIcon v-else-if="name === 'pull-request'" :path="mdiSourcePull" size="20" />
  <SvgIcon v-else-if="name === 'pull-request-closed'" :path="mdiSourceMerge" size="20" />
  <SvgIcon v-else-if="name === 'manual-pipeline'" :path="mdiGestureTap" size="20" />
  <SvgIcon v-else-if="name === 'tag'" :path="mdiTagOutline" size="20" />
  <SvgIcon v-else-if="name === 'deployment'" :path="mdiPackageVariant" size="20" />
  <SvgIcon v-else-if="name === 'commit'" :path="mdiSourceCommit" size="20" />
  <SvgIcon v-else-if="name === 'back'" :path="mdiArrowLeft" size="20" />
  <SvgIcon v-else-if="name === 'repo'" :path="mdiGit" size="32" />
  <SvgIcon v-else-if="name === 'settings'" :path="mdiCogOutline" size="32" />
  <SvgIcon v-else-if="name === 'trash'" :path="mdiTrashCanOutline" size="20" />
  <SvgIcon v-else-if="name === 'status-blocked'" :path="mdiPlayCircleOutline" size="20" />
  <SvgIcon v-else-if="name === 'status-declined'" :path="mdiStopCircleOutline" size="20" />
=======
  <SvgIcon v-if="name === 'duration'" :path="mdiTimelapse" size="1.3rem" />
  <SvgIcon v-else-if="name === 'since'" :path="mdiClockTimeEightOutline" size="1.3rem" />
  <SvgIcon v-else-if="name === 'push'" :path="mdiSourceBranch" size="1.3rem" />
  <SvgIcon v-else-if="name === 'pull-request'" :path="mdiSourcePull" size="1.3rem" />
  <SvgIcon v-else-if="name === 'pull-request-closed'" :path="mdiSourceMerge" size="1.3rem" />
  <SvgIcon v-else-if="name === 'manual-pipeline'" :path="mdiGestureTap" size="1.3rem" />
  <SvgIcon v-else-if="name === 'tag'" :path="mdiTagOutline" size="1.3rem" />
  <SvgIcon v-else-if="name === 'deployment'" :path="mdiPackageVariant" size="1.3rem" />
  <SvgIcon v-else-if="name === 'commit'" :path="mdiSourceCommit" size="1.3rem" />
  <SvgIcon v-else-if="name === 'back'" :path="mdiArrowLeft" size="1.3rem" />
  <SvgIcon v-else-if="name === 'github'" :path="mdiGithub" size="32" />
  <SvgIcon v-else-if="name === 'repo'" :path="mdiGit" size="32" />
  <SvgIcon v-else-if="name === 'settings'" :path="mdiCog" size="32" />
  <SvgIcon v-else-if="name === 'trash'" :path="mdiTrashCanOutline" size="1.3rem" />
  <SvgIcon v-else-if="name === 'status-blocked'" :path="mdiPlayCircleOutline" size="1.3rem" />
  <SvgIcon v-else-if="name === 'status-declined'" :path="mdiStopCircleOutline" size="1.3rem" />
>>>>>>> 2edaad27
  <SvgIcon
    v-else-if="name === 'status-failure' || name === 'status-error' || name === 'status-killed'"
    type="mdi"
    :path="mdiCloseCircleOutline"
    size="1.3rem"
  />
  <SvgIcon v-else-if="name === 'status-pending'" :path="mdiRadioboxBlank" size="1.3rem" />
  <SvgIcon
    v-else-if="name === 'status-running' || name === 'status-started'"
    type="mdi"
    :path="mdiRadioboxIndeterminateVariant"
    size="1.3rem"
  />
<<<<<<< HEAD
  <SvgIcon v-else-if="name === 'status-skipped'" :path="mdiMinusCircleOutline" size="20" />
  <SvgIcon v-else-if="name === 'status-success'" :path="mdiCheckCircleOutline" size="20" />
  <SvgIcon v-else-if="name === 'attention'" :path="mdiAlertOctagonOutline" size="20" />
  <SvgIcon v-else-if="name === 'warning'" :path="mdiAlertOutline" size="20" />
  <SvgIcon v-else-if="name === 'error'" :path="mdiAlertCircle" size="20" />
  <SvgIcon v-else-if="name === 'bitbucket' || name === 'bitbucket-dc'" :path="mdiBitbucket" size="32" />
  <SvgIcon v-else-if="name === 'question'" :path="mdiHelpCircleOutline" size="20" />
  <SvgIcon v-else-if="name === 'plus'" :path="mdiPlus" size="20" />
  <SvgIcon v-else-if="name === 'list'" :path="mdiFormatListBulleted" size="20" />
  <SvgIcon v-else-if="name === 'heal'" :path="mdiBandage" size="20" />
  <SvgIcon v-else-if="name === 'turn-off'" :path="mdiPower" size="20" />
  <SvgIcon v-else-if="name === 'chevron-right'" :path="mdiChevronRight" size="20" />
  <SvgIcon v-else-if="name === 'close'" :path="mdiCloseCircleOutline" size="20" />
  <SvgIcon v-else-if="name === 'edit'" :path="mdiPencil" size="20" />
  <SvgIcon v-else-if="name === 'download'" :path="mdiDownloadCircleOutline" size="20" />
  <SvgIcon v-else-if="name === 'stopwatch'" :path="mdiAlarm" size="20" />
  <SvgIcon v-else-if="name === 'auto-scroll'" :path="mdiDownloadCircleOutline" size="20" />
  <SvgIcon v-else-if="name === 'auto-scroll-off'" :path="mdiDownloadOffOutline" size="20" />
  <SvgIcon v-else-if="name === 'pause'" :path="mdiPause" size="20" />
  <SvgIcon v-else-if="name === 'play'" :path="mdiPlay" size="20" />
  <SvgIcon v-else-if="name === 'remove'" :path="mdiClose" size="20" />
=======
  <SvgIcon v-else-if="name === 'status-skipped'" :path="mdiMinusCircleOutline" size="1.3rem" />
  <SvgIcon v-else-if="name === 'status-success'" :path="mdiCheckCircleOutline" size="1.3rem" />
  <SvgIcon v-else-if="name === 'attention'" :path="mdiAlert" size="1.3rem" />
  <SvgIcon v-else-if="name === 'warning'" :path="mdiAlertOutline" size="1.3rem" />
  <SvgIcon v-else-if="name === 'error'" :path="mdiAlertCircle" size="1.3rem" />
  <SvgIcon v-else-if="name === 'gitlab'" :path="mdiGitlab" size="32" />
  <SvgIcon v-else-if="name === 'bitbucket' || name === 'bitbucket-dc'" :path="mdiBitbucket" size="32" />
  <SvgIcon v-else-if="name === 'question'" :path="mdiHelpCircleOutline" size="1.3rem" />
  <SvgIcon v-else-if="name === 'plus'" :path="mdiPlus" size="1.3rem" />
  <SvgIcon v-else-if="name === 'list'" :path="mdiFormatListBulleted" size="1.3rem" />
  <SvgIcon v-else-if="name === 'heal'" :path="mdiBandage" size="1.3rem" />
  <SvgIcon v-else-if="name === 'turn-off'" :path="mdiPower" size="1.3rem" />
  <SvgIcon v-else-if="name === 'chevron-right'" :path="mdiChevronRight" size="1.3rem" />
  <SvgIcon v-else-if="name === 'close'" :path="mdiCloseCircleOutline" size="1.3rem" />
  <SvgIcon v-else-if="name === 'edit'" :path="mdiPencil" size="1.3rem" />
  <SvgIcon v-else-if="name === 'download'" :path="mdiDownloadCircle" size="1.3rem" />
  <SvgIcon v-else-if="name === 'stopwatch'" :path="mdiAlarm" size="1.3rem" />
  <SvgIcon v-else-if="name === 'auto-scroll'" :path="mdiDownload" size="1.3rem" />
  <SvgIcon v-else-if="name === 'auto-scroll-off'" :path="mdiDownloadOff" size="1.3rem" />
  <SvgIcon v-else-if="name === 'pause'" :path="mdiPause" size="1.3rem" />
  <SvgIcon v-else-if="name === 'play'" :path="mdiPlay" size="1.3rem" />
  <SvgIcon v-else-if="name === 'remove'" :path="mdiClose" size="1.3rem" />
>>>>>>> 2edaad27

  <SvgIcon v-else-if="name === 'visibility-private'" :path="mdiLockOutline" size="1.3rem" />
  <SvgIcon v-else-if="name === 'visibility-internal'" :path="mdiLockOpenOutline" size="1.3rem" />

  <SvgIcon v-else-if="name === 'forgejo'" :path="siForgejo.path" size="32" />
  <SvgIcon v-else-if="name === 'gitea'" :path="siGitea.path" size="32" />

  <svg v-else-if="name === 'spinner'" width="24" height="24" viewBox="0 0 24 24" xmlns="http://www.w3.org/2000/svg">
    <path
      fill="currentColor"
      d="M12,1A11,11,0,1,0,23,12,11,11,0,0,0,12,1Zm0,19a8,8,0,1,1,8-8A8,8,0,0,1,12,20Z"
      opacity=".25"
    />
    <path
      fill="currentColor"
      d="M12,4a8,8,0,0,1,7.89,6.7A1.53,1.53,0,0,0,21.38,12h0a1.5,1.5,0,0,0,1.48-1.75,11,11,0,0,0-21.72,0A1.5,1.5,0,0,0,2.62,12h0a1.53,1.53,0,0,0,1.49-1.3A8,8,0,0,1,12,4Z"
    >
      <animateTransform
        attributeName="transform"
        type="rotate"
        dur="0.75s"
        values="0 12 12;360 12 12"
        repeatCount="indefinite"
      />
    </path>
  </svg>

  <div v-else-if="name === 'blank'" class="w-6 h-6" />
</template>

<script lang="ts" setup>
import {
  mdiAlarm,
  mdiAlertCircle,
  mdiAlertOctagonOutline,
  mdiAlertOutline,
  mdiArrowLeft,
  mdiBandage,
  mdiBitbucket,
  mdiCheckCircleOutline,
  mdiChevronRight,
  mdiClockTimeEightOutline,
  mdiClose,
  mdiCloseCircleOutline,
  mdiCogOutline,
  mdiDownloadCircleOutline,
  mdiDownloadOffOutline,
  mdiFormatListBulleted,
  mdiGestureTap,
  mdiGit,
  mdiHelpCircleOutline,
  mdiLockOpenOutline,
  mdiLockOutline,
  mdiMinusCircleOutline,
  mdiPackageVariant,
  mdiPause,
  mdiPencil,
  mdiPlay,
  mdiPlayCircleOutline,
  mdiPlus,
  mdiPower,
  mdiRadioboxBlank,
  mdiRadioboxIndeterminateVariant,
  mdiSourceBranch,
  mdiSourceCommit,
  mdiSourceMerge,
  mdiSourcePull,
  mdiStopCircleOutline,
  mdiTagOutline,
  mdiTimerOutline,
  mdiTrashCanOutline,
} from '@mdi/js';
import { siForgejo, siGitea } from 'simple-icons';

import SvgIcon from './SvgIcon.vue';

export type IconNames =
  | 'duration'
  | 'since'
  | 'push'
  | 'pull-request'
  | 'pull-request-closed'
  | 'manual-pipeline'
  | 'tag'
  | 'deployment'
  | 'commit'
  | 'back'
  | 'github'
  | 'repo'
  | 'settings'
  | 'trash'
  | 'status-blocked'
  | 'status-declined'
  | 'status-error'
  | 'status-failure'
  | 'status-killed'
  | 'status-pending'
  | 'status-running'
  | 'status-skipped'
  | 'status-started'
  | 'status-success'
  | 'gitea'
  | 'gitlab'
  | 'bitbucket'
  | 'bitbucket-dc'
  | 'forgejo'
  | 'question'
  | 'list'
  | 'loading'
  | 'plus'
  | 'blank'
  | 'heal'
  | 'chevron-right'
  | 'turn-off'
  | 'close'
  | 'edit'
  | 'stopwatch'
  | 'download'
  | 'auto-scroll'
  | 'auto-scroll-off'
  | 'refresh'
  | 'play'
  | 'pause'
  | 'warning'
  | 'attention'
  | 'spinner'
  | 'error'
  | 'remove'
  | 'visibility-private'
  | 'visibility-internal';

defineProps<{
  name: IconNames;
}>();
</script><|MERGE_RESOLUTION|>--- conflicted
+++ resolved
@@ -1,23 +1,6 @@
 <!-- cSpell:ignore radiobox timelapse -->
 <template>
-<<<<<<< HEAD
-  <SvgIcon v-if="name === 'duration'" :path="mdiTimerOutline" size="20" />
-  <SvgIcon v-else-if="name === 'since'" :path="mdiClockTimeEightOutline" size="20" />
-  <SvgIcon v-else-if="name === 'push'" :path="mdiSourceBranch" size="20" />
-  <SvgIcon v-else-if="name === 'pull-request'" :path="mdiSourcePull" size="20" />
-  <SvgIcon v-else-if="name === 'pull-request-closed'" :path="mdiSourceMerge" size="20" />
-  <SvgIcon v-else-if="name === 'manual-pipeline'" :path="mdiGestureTap" size="20" />
-  <SvgIcon v-else-if="name === 'tag'" :path="mdiTagOutline" size="20" />
-  <SvgIcon v-else-if="name === 'deployment'" :path="mdiPackageVariant" size="20" />
-  <SvgIcon v-else-if="name === 'commit'" :path="mdiSourceCommit" size="20" />
-  <SvgIcon v-else-if="name === 'back'" :path="mdiArrowLeft" size="20" />
-  <SvgIcon v-else-if="name === 'repo'" :path="mdiGit" size="32" />
-  <SvgIcon v-else-if="name === 'settings'" :path="mdiCogOutline" size="32" />
-  <SvgIcon v-else-if="name === 'trash'" :path="mdiTrashCanOutline" size="20" />
-  <SvgIcon v-else-if="name === 'status-blocked'" :path="mdiPlayCircleOutline" size="20" />
-  <SvgIcon v-else-if="name === 'status-declined'" :path="mdiStopCircleOutline" size="20" />
-=======
-  <SvgIcon v-if="name === 'duration'" :path="mdiTimelapse" size="1.3rem" />
+  <SvgIcon v-if="name === 'duration'" :path="mdiTimerOutline" size="1.3rem" />
   <SvgIcon v-else-if="name === 'since'" :path="mdiClockTimeEightOutline" size="1.3rem" />
   <SvgIcon v-else-if="name === 'push'" :path="mdiSourceBranch" size="1.3rem" />
   <SvgIcon v-else-if="name === 'pull-request'" :path="mdiSourcePull" size="1.3rem" />
@@ -27,13 +10,12 @@
   <SvgIcon v-else-if="name === 'deployment'" :path="mdiPackageVariant" size="1.3rem" />
   <SvgIcon v-else-if="name === 'commit'" :path="mdiSourceCommit" size="1.3rem" />
   <SvgIcon v-else-if="name === 'back'" :path="mdiArrowLeft" size="1.3rem" />
-  <SvgIcon v-else-if="name === 'github'" :path="mdiGithub" size="32" />
+  <SvgIcon v-else-if="name === 'github'" :path="mdiGit" size="32" />
   <SvgIcon v-else-if="name === 'repo'" :path="mdiGit" size="32" />
-  <SvgIcon v-else-if="name === 'settings'" :path="mdiCog" size="32" />
+  <SvgIcon v-else-if="name === 'settings'" :path="mdiCogOutline" size="32" />
   <SvgIcon v-else-if="name === 'trash'" :path="mdiTrashCanOutline" size="1.3rem" />
   <SvgIcon v-else-if="name === 'status-blocked'" :path="mdiPlayCircleOutline" size="1.3rem" />
   <SvgIcon v-else-if="name === 'status-declined'" :path="mdiStopCircleOutline" size="1.3rem" />
->>>>>>> 2edaad27
   <SvgIcon
     v-else-if="name === 'status-failure' || name === 'status-error' || name === 'status-killed'"
     type="mdi"
@@ -47,35 +29,11 @@
     :path="mdiRadioboxIndeterminateVariant"
     size="1.3rem"
   />
-<<<<<<< HEAD
-  <SvgIcon v-else-if="name === 'status-skipped'" :path="mdiMinusCircleOutline" size="20" />
-  <SvgIcon v-else-if="name === 'status-success'" :path="mdiCheckCircleOutline" size="20" />
-  <SvgIcon v-else-if="name === 'attention'" :path="mdiAlertOctagonOutline" size="20" />
-  <SvgIcon v-else-if="name === 'warning'" :path="mdiAlertOutline" size="20" />
-  <SvgIcon v-else-if="name === 'error'" :path="mdiAlertCircle" size="20" />
-  <SvgIcon v-else-if="name === 'bitbucket' || name === 'bitbucket-dc'" :path="mdiBitbucket" size="32" />
-  <SvgIcon v-else-if="name === 'question'" :path="mdiHelpCircleOutline" size="20" />
-  <SvgIcon v-else-if="name === 'plus'" :path="mdiPlus" size="20" />
-  <SvgIcon v-else-if="name === 'list'" :path="mdiFormatListBulleted" size="20" />
-  <SvgIcon v-else-if="name === 'heal'" :path="mdiBandage" size="20" />
-  <SvgIcon v-else-if="name === 'turn-off'" :path="mdiPower" size="20" />
-  <SvgIcon v-else-if="name === 'chevron-right'" :path="mdiChevronRight" size="20" />
-  <SvgIcon v-else-if="name === 'close'" :path="mdiCloseCircleOutline" size="20" />
-  <SvgIcon v-else-if="name === 'edit'" :path="mdiPencil" size="20" />
-  <SvgIcon v-else-if="name === 'download'" :path="mdiDownloadCircleOutline" size="20" />
-  <SvgIcon v-else-if="name === 'stopwatch'" :path="mdiAlarm" size="20" />
-  <SvgIcon v-else-if="name === 'auto-scroll'" :path="mdiDownloadCircleOutline" size="20" />
-  <SvgIcon v-else-if="name === 'auto-scroll-off'" :path="mdiDownloadOffOutline" size="20" />
-  <SvgIcon v-else-if="name === 'pause'" :path="mdiPause" size="20" />
-  <SvgIcon v-else-if="name === 'play'" :path="mdiPlay" size="20" />
-  <SvgIcon v-else-if="name === 'remove'" :path="mdiClose" size="20" />
-=======
   <SvgIcon v-else-if="name === 'status-skipped'" :path="mdiMinusCircleOutline" size="1.3rem" />
   <SvgIcon v-else-if="name === 'status-success'" :path="mdiCheckCircleOutline" size="1.3rem" />
-  <SvgIcon v-else-if="name === 'attention'" :path="mdiAlert" size="1.3rem" />
+  <SvgIcon v-else-if="name === 'attention'" :path="mdiAlertCircleOutline" size="1.3rem" />
   <SvgIcon v-else-if="name === 'warning'" :path="mdiAlertOutline" size="1.3rem" />
-  <SvgIcon v-else-if="name === 'error'" :path="mdiAlertCircle" size="1.3rem" />
-  <SvgIcon v-else-if="name === 'gitlab'" :path="mdiGitlab" size="32" />
+  <SvgIcon v-else-if="name === 'error'" :path="mdiAlertOutline" size="1.3rem" />
   <SvgIcon v-else-if="name === 'bitbucket' || name === 'bitbucket-dc'" :path="mdiBitbucket" size="32" />
   <SvgIcon v-else-if="name === 'question'" :path="mdiHelpCircleOutline" size="1.3rem" />
   <SvgIcon v-else-if="name === 'plus'" :path="mdiPlus" size="1.3rem" />
@@ -85,14 +43,13 @@
   <SvgIcon v-else-if="name === 'chevron-right'" :path="mdiChevronRight" size="1.3rem" />
   <SvgIcon v-else-if="name === 'close'" :path="mdiCloseCircleOutline" size="1.3rem" />
   <SvgIcon v-else-if="name === 'edit'" :path="mdiPencil" size="1.3rem" />
-  <SvgIcon v-else-if="name === 'download'" :path="mdiDownloadCircle" size="1.3rem" />
+  <SvgIcon v-else-if="name === 'download'" :path="mdiDownloadCircleOutline" size="1.3rem" />
   <SvgIcon v-else-if="name === 'stopwatch'" :path="mdiAlarm" size="1.3rem" />
-  <SvgIcon v-else-if="name === 'auto-scroll'" :path="mdiDownload" size="1.3rem" />
-  <SvgIcon v-else-if="name === 'auto-scroll-off'" :path="mdiDownloadOff" size="1.3rem" />
+  <SvgIcon v-else-if="name === 'auto-scroll'" :path="mdiDownloadCircleOutline" size="1.3rem" />
+  <SvgIcon v-else-if="name === 'auto-scroll-off'" :path="mdiDownloadOffOutline" size="1.3rem" />
   <SvgIcon v-else-if="name === 'pause'" :path="mdiPause" size="1.3rem" />
   <SvgIcon v-else-if="name === 'play'" :path="mdiPlay" size="1.3rem" />
   <SvgIcon v-else-if="name === 'remove'" :path="mdiClose" size="1.3rem" />
->>>>>>> 2edaad27
 
   <SvgIcon v-else-if="name === 'visibility-private'" :path="mdiLockOutline" size="1.3rem" />
   <SvgIcon v-else-if="name === 'visibility-internal'" :path="mdiLockOpenOutline" size="1.3rem" />
@@ -126,8 +83,7 @@
 <script lang="ts" setup>
 import {
   mdiAlarm,
-  mdiAlertCircle,
-  mdiAlertOctagonOutline,
+  mdiAlertCircleOutline,
   mdiAlertOutline,
   mdiArrowLeft,
   mdiBandage,
