<template>
  <div
<<<<<<< HEAD
    class="bg-wp-control-error-100 border-l-6 border-wp-control-error-300 flex items-center gap-2 rounded-md border border-solid p-2 text-white"
=======
    class="flex items-center gap-2 border-wp-error-300 dark:border-wp-error-300 bg-wp-error-100 dark:bg-wp-error-200 p-2 border border-l-6 border-solid rounded-md text-white"
>>>>>>> 423a1cb2
  >
    <Icon v-if="!textOnly" name="error" />
    <slot>
      <span class="whitespace-pre">{{ text }}</span>
    </slot>
  </div>
</template>

<script lang="ts" setup>
import Icon from './Icon.vue';

defineProps<{
  textOnly?: boolean;
  text?: string;
}>();
</script><|MERGE_RESOLUTION|>--- conflicted
+++ resolved
@@ -1,10 +1,6 @@
 <template>
   <div
-<<<<<<< HEAD
-    class="bg-wp-control-error-100 border-l-6 border-wp-control-error-300 flex items-center gap-2 rounded-md border border-solid p-2 text-white"
-=======
     class="flex items-center gap-2 border-wp-error-300 dark:border-wp-error-300 bg-wp-error-100 dark:bg-wp-error-200 p-2 border border-l-6 border-solid rounded-md text-white"
->>>>>>> 423a1cb2
   >
     <Icon v-if="!textOnly" name="error" />
     <slot>
