:root,
:root[data-theme='light'] {
  --wp-background-100: theme('colors.white');
  --wp-background-200: theme('colors.gray.100');
  --wp-background-300: theme('colors.gray.200');
  --wp-background-400: theme('colors.gray.300');

  --wp-text-100: theme('colors.gray.600');
  --wp-text-200: theme('colors.gray.700');
  --wp-text-alt-100: theme('colors.gray.500');

  --wp-primary-100: theme('colors.int-wp-primary.300');
  --wp-primary-200: theme('colors.int-wp-primary.400');
  --wp-primary-300: theme('colors.int-wp-primary.500');
  --wp-primary-text-100: theme('colors.white');

  --wp-control-neutral-100: theme('colors.white');
  --wp-control-neutral-200: theme('colors.gray.300');
  --wp-control-neutral-300: theme('colors.gray.400');

  --wp-control-info-100: theme('colors.int-wp-control-info.100');
  --wp-control-info-200: theme('colors.int-wp-control-info.200');
  --wp-control-info-300: theme('colors.int-wp-control-info.300');

  --wp-control-ok-100: theme('colors.int-wp-control-ok.100');
  --wp-control-ok-200: theme('colors.int-wp-control-ok.200');
  --wp-control-ok-300: theme('colors.int-wp-control-ok.300');

  --wp-error-100: theme('colors.int-wp-error.100');
  --wp-error-200: theme('colors.int-wp-error.200');
  --wp-error-300: theme('colors.int-wp-error.300');

  --wp-state-neutral-100: theme('colors.int-wp-state-neutral.100');
  --wp-state-ok-100: theme('colors.int-wp-state-ok.100');
  --wp-state-info-100: theme('colors.int-wp-state-info.100');
  --wp-state-warn-100: theme('colors.int-wp-state-warn.100');

  --wp-hint-warn-100: theme('colors.int-wp-hint-warn.100');
  --wp-hint-warn-200: theme('colors.int-wp-hint-warn.200');

  --wp-code-inline-100: theme('colors.gray.200');
  --wp-code-inline-200: theme('colors.gray.200');

  --wp-code-inline-text-100: theme('colors.gray.600');

  --wp-code-100: theme('colors.int-wp-secondary.300');
  --wp-code-200: theme('colors.int-wp-secondary.600');
  --wp-code-300: theme('colors.int-wp-secondary.600');

  --wp-code-text-100: theme('colors.gray.200');
  --wp-code-text-alt-100: theme('colors.gray.300');

  --wp-link-100: theme('colors.blue.600');
  --wp-link-200: theme('colors.blue.700');
}

:root[data-theme='dark'] {
  --wp-background-100: theme('colors.int-wp-secondary.300');
  --wp-background-200: theme('colors.int-wp-secondary.400');
  --wp-background-300: theme('colors.int-wp-secondary.500');
  --wp-background-400: theme('colors.int-wp-secondary.600');

  --wp-text-100: theme('colors.gray.300');
  --wp-text-200: theme('colors.gray.200');
  --wp-text-alt-100: theme('colors.gray.400');

  --wp-primary-100: theme('colors.int-wp-secondary.300');
  --wp-primary-200: theme('colors.int-wp-secondary.400');
  --wp-primary-300: theme('colors.int-wp-secondary.600');
  --wp-primary-text-100: theme('colors.gray.300');

  --wp-control-neutral-100: theme('colors.int-wp-secondary.300');
  --wp-control-neutral-200: theme('colors.int-wp-secondary.600');
  --wp-control-neutral-300: theme('colors.int-wp-secondary.700');

  --wp-control-info-100: theme('colors.int-wp-control-info-dark.100');
  --wp-control-info-200: theme('colors.int-wp-control-info-dark.200');
  --wp-control-info-300: theme('colors.int-wp-control-info-dark.300');

  --wp-control-ok-100: theme('colors.int-wp-control-ok-dark.100');
  --wp-control-ok-200: theme('colors.int-wp-control-ok-dark.200');
  --wp-control-ok-300: theme('colors.int-wp-control-ok-dark.300');

  --wp-error-100: theme('colors.int-wp-error.100');
  --wp-error-200: theme('colors.int-wp-error.200');
  --wp-error-300: theme('colors.int-wp-error.300');

  --wp-state-neutral-100: theme('colors.int-wp-state-neutral.100');
  --wp-state-ok-100: theme('colors.int-wp-state-ok-dark.100');
  --wp-state-info-100: theme('colors.int-wp-state-info-dark.100');
  --wp-state-warn-100: theme('colors.int-wp-state-warn-dark.100');

  --wp-hint-warn-100: theme('colors.int-wp-hint-warn-dark.100');
  --wp-hint-warn-200: theme('colors.int-wp-hint-warn-dark.200');

  --wp-code-inline-100: theme('colors.int-wp-secondary.700');
  --wp-code-inline-200: theme('colors.int-wp-secondary.300');

  --wp-code-inline-text-100: theme('colors.gray.300');

  --wp-code-100: theme('colors.int-wp-secondary.700'); /* #222631 */
  --wp-code-200: theme('colors.int-wp-secondary.600'); /* #2a2e3a */
  --wp-code-300: theme('colors.int-wp-secondary.800'); /* #1B1F28 */

  --wp-code-text-100: theme('colors.gray.200');
  --wp-code-text-alt-100: theme('colors.gray.400');

  --wp-link-100: theme('colors.blue.400');
  --wp-link-200: theme('colors.blue.500');
}

html,
body,
#app {
  width: 100%;
  height: 100%;
}

.vue-notification {
  @apply border-l-6 rounded-md text-base;
}

.vue-notification .notification-title {
  @apply text-base font-normal;
}

.vue-notification.success {
  @apply !bg-wp-control-ok-100 !border-l-wp-control-ok-300;
}

.vue-notification.error {
  @apply !bg-wp-error-100 dark:!bg-wp-error-200 !border-l-wp-error-300;
}

*::-webkit-scrollbar {
<<<<<<< HEAD
  @apply bg-transparent w-3 h-3;
=======
  @apply w-12px h-12px bg-transparent;
>>>>>>> cccd1e79
}

* {
  scrollbar-width: thin;
}

*::-webkit-scrollbar-thumb {
  transition: background 0.2s ease-in-out;
  border: 3px solid transparent;
<<<<<<< HEAD
  @apply bg-clip-content bg-gray-200 dark:bg-wp-background-200 rounded-full;
=======
  @apply bg-cool-gray-200 dark:bg-dark-200 rounded-full bg-clip-content;
>>>>>>> cccd1e79
}

*::-webkit-scrollbar-thumb:hover {
  @apply bg-gray-300 dark:bg-wp-background-100;
}

*::-webkit-scrollbar-corner {
  @apply bg-transparent;
}

.code-box {
  @apply bg-wp-code-inline-100 text-wp-code-inline-text-100 break-words rounded-md p-4 text-sm;
  white-space: pre-wrap;
}

.code-box-inline,
code:not(pre > code) {
  @apply bg-wp-code-inline-100 text-wp-code-inline-text-100 rounded-md px-1.5 py-0.5;
}

.code-box-log {
  @apply bg-wp-code-300 text-wp-code-text-100 break-words rounded-md p-4 text-sm;
  white-space: pre-wrap;
}<|MERGE_RESOLUTION|>--- conflicted
+++ resolved
@@ -133,11 +133,7 @@
 }
 
 *::-webkit-scrollbar {
-<<<<<<< HEAD
   @apply bg-transparent w-3 h-3;
-=======
-  @apply w-12px h-12px bg-transparent;
->>>>>>> cccd1e79
 }
 
 * {
@@ -147,11 +143,7 @@
 *::-webkit-scrollbar-thumb {
   transition: background 0.2s ease-in-out;
   border: 3px solid transparent;
-<<<<<<< HEAD
   @apply bg-clip-content bg-gray-200 dark:bg-wp-background-200 rounded-full;
-=======
-  @apply bg-cool-gray-200 dark:bg-dark-200 rounded-full bg-clip-content;
->>>>>>> cccd1e79
 }
 
 *::-webkit-scrollbar-thumb:hover {
