--- conflicted
+++ resolved
@@ -155,24 +155,16 @@
 }
 
 .code-box {
-<<<<<<< HEAD
   @apply bg-wp-code-inline-100 text-wp-code-inline-text-100 p-4 rounded-md text-sm break-words;
-=======
-  @apply bg-wp-code-200 text-wp-code-text-100 break-words rounded-md p-4 text-sm;
->>>>>>> 5b0d7887
   white-space: pre-wrap;
 }
 
 .code-box-inline,
 code:not(pre > code) {
-<<<<<<< HEAD
   @apply bg-wp-code-inline-100 text-wp-code-inline-text-100 px-1.5 py-0.5 rounded-md;
 }
 
 .code-box-log {
   @apply bg-wp-code-300 p-4 rounded-md text-sm text-wp-code-text-100 break-words;
   white-space: pre-wrap;
-=======
-  @apply bg-wp-code-200 text-wp-code-text-100 rounded-md px-1 py-px;
->>>>>>> 5b0d7887
 }