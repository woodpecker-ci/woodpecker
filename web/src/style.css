:root,
:root[data-theme='light'] {
  --wp-background-100: theme('colors.white');
  --wp-background-200: theme('colors.gray.100');
  --wp-background-300: theme('colors.gray.200');
  --wp-background-400: theme('colors.gray.300');

  --wp-text-100: theme('colors.gray.600');
  --wp-text-200: theme('colors.gray.700');
  --wp-text-alt-100: theme('colors.gray.500');

  --wp-primary-100: theme('colors.int-wp-primary.300');
  --wp-primary-200: theme('colors.int-wp-primary.400');
  --wp-primary-300: theme('colors.int-wp-primary.500');
  --wp-primary-text-100: theme('colors.white');

  --wp-control-neutral-100: theme('colors.white');
  --wp-control-neutral-200: theme('colors.gray.300');
  --wp-control-neutral-300: theme('colors.gray.400');

  --wp-control-info-100: theme('colors.int-wp-control-info.100');
  --wp-control-info-200: theme('colors.int-wp-control-info.200');
  --wp-control-info-300: theme('colors.int-wp-control-info.300');

  --wp-control-ok-100: theme('colors.int-wp-control-ok.100');
  --wp-control-ok-200: theme('colors.int-wp-control-ok.200');
  --wp-control-ok-300: theme('colors.int-wp-control-ok.300');

  --wp-error-100: theme('colors.int-wp-error.100');
  --wp-error-200: theme('colors.int-wp-error.200');
  --wp-error-300: theme('colors.int-wp-error.300');

  --wp-state-neutral-100: theme('colors.int-wp-state-neutral.100');
  --wp-state-ok-100: theme('colors.int-wp-state-ok.100');
  --wp-state-info-100: theme('colors.int-wp-state-info.100');
  --wp-state-warn-100: theme('colors.int-wp-state-warn.100');

  --wp-hint-warn-100: theme('colors.int-wp-hint-warn.100');
  --wp-hint-warn-200: theme('colors.int-wp-hint-warn.200');

  --wp-code-100: theme('colors.int-wp-secondary.300');
  --wp-code-200: theme('colors.int-wp-secondary.600');
  --wp-code-text-100: theme('colors.gray.200');
  --wp-code-text-alt-100: theme('colors.gray.300');

  --wp-link-100: theme('colors.blue.600');
  --wp-link-200: theme('colors.blue.700');
}

:root[data-theme='dark'] {
  --wp-background-100: theme('colors.int-wp-secondary.300');
  --wp-background-200: theme('colors.int-wp-secondary.400');
  --wp-background-300: theme('colors.int-wp-secondary.500');
  --wp-background-400: theme('colors.int-wp-secondary.600');

  --wp-text-100: theme('colors.gray.300');
  --wp-text-200: theme('colors.gray.200');
  --wp-text-alt-100: theme('colors.gray.400');

  --wp-primary-100: theme('colors.int-wp-secondary.300');
  --wp-primary-200: theme('colors.int-wp-secondary.400');
  --wp-primary-300: theme('colors.int-wp-secondary.600');
  --wp-primary-text-100: theme('colors.gray.300');

  --wp-control-neutral-100: theme('colors.int-wp-secondary.300');
  --wp-control-neutral-200: theme('colors.int-wp-secondary.600');
  --wp-control-neutral-300: theme('colors.int-wp-secondary.700');

  --wp-control-info-100: theme('colors.int-wp-control-info-dark.100');
  --wp-control-info-200: theme('colors.int-wp-control-info-dark.200');
  --wp-control-info-300: theme('colors.int-wp-control-info-dark.300');

  --wp-control-ok-100: theme('colors.int-wp-control-ok-dark.100');
  --wp-control-ok-200: theme('colors.int-wp-control-ok-dark.200');
  --wp-control-ok-300: theme('colors.int-wp-control-ok-dark.300');

  --wp-error-100: theme('colors.int-wp-error.100');
  --wp-error-200: theme('colors.int-wp-error.200');
  --wp-error-300: theme('colors.int-wp-error.300');

  --wp-state-neutral-100: theme('colors.int-wp-state-neutral.100');
  --wp-state-ok-100: theme('colors.int-wp-state-ok-dark.100');
  --wp-state-info-100: theme('colors.int-wp-state-info-dark.100');
  --wp-state-warn-100: theme('colors.int-wp-state-warn-dark.100');

  --wp-hint-warn-100: theme('colors.int-wp-hint-warn-dark.100');
  --wp-hint-warn-200: theme('colors.int-wp-hint-warn-dark.200');

  --wp-code-100: theme('colors.int-wp-secondary.700');
  --wp-code-200: theme('colors.int-wp-secondary.800');
  --wp-code-text-100: theme('colors.gray.300');
  --wp-code-text-alt-100: theme('colors.gray.400');

  --wp-link-100: theme('colors.blue.400');
  --wp-link-200: theme('colors.blue.500');
}

html,
body,
#app {
  width: 100%;
  height: 100%;
}

.vue-notification {
  @apply border-l-6 rounded-md text-base;
}

.vue-notification .notification-title {
  @apply font-normal text-base;
}

.vue-notification.success {
  @apply !bg-wp-control-ok-100 !border-l-wp-control-ok-300;
}

.vue-notification.error {
  @apply !bg-wp-error-100 !dark:bg-wp-error-200 !border-l-wp-error-300;
}

*::-webkit-scrollbar {
  @apply bg-transparent w-[12px] h-[12px];
}

* {
  scrollbar-width: thin;
}

*::-webkit-scrollbar-thumb {
  transition: background 0.2s ease-in-out;
  border: 3px solid transparent;
<<<<<<< HEAD
  @apply bg-clip-content bg-gray-200 dark:bg-wp-background-200 rounded-full;
=======
  @apply bg-clip-content bg-cool-gray-200 dark:bg-dark-200 rounded-full;
>>>>>>> 3663993d
}

*::-webkit-scrollbar-thumb:hover {
  @apply bg-gray-300 dark:bg-wp-background-100;
}

*::-webkit-scrollbar-corner {
  @apply bg-transparent;
}

.code-box {
  @apply bg-wp-code-200 p-4 rounded-md text-sm text-wp-code-text-100 break-words;
  white-space: pre-wrap;
}

.code-box-inline,
code:not(pre > code) {
  @apply bg-wp-code-200 px-1 py-px rounded-md text-wp-code-text-100;
}<|MERGE_RESOLUTION|>--- conflicted
+++ resolved
@@ -129,11 +129,7 @@
 *::-webkit-scrollbar-thumb {
   transition: background 0.2s ease-in-out;
   border: 3px solid transparent;
-<<<<<<< HEAD
   @apply bg-clip-content bg-gray-200 dark:bg-wp-background-200 rounded-full;
-=======
-  @apply bg-clip-content bg-cool-gray-200 dark:bg-dark-200 rounded-full;
->>>>>>> 3663993d
 }
 
 *::-webkit-scrollbar-thumb:hover {
