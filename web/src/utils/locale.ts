--- conflicted
+++ resolved
@@ -12,9 +12,5 @@
     return text;
   }
 
-<<<<<<< HEAD
-  return text.slice(0, length) + '...';
-=======
   return `${text.slice(0, length)}...`;
->>>>>>> cff393d6
 }