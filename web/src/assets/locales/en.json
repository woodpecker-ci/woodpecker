--- conflicted
+++ resolved
@@ -511,7 +511,6 @@
   "internal_error": "Internal error occurred",
   "registration_closed": "The registration is closed",
   "access_denied": "You are not allowed to access this instance",
-<<<<<<< HEAD
   "invalid_state": "The OAuth state is invalid",
   "extensions": "Extensions",
   "extensions_description": "Extensions are HTTP services that can be called by Woodpecker instead of using the builtin ones.",
@@ -521,10 +520,8 @@
   "config_extension_endpoint": "Config extension endpoint",
   "extensions_signatures_public_key": "Public key for signatures",
   "extensions_signatures_public_key_description": "This public key should be used by your extensions to verify webhook calls from Woodpecker.",
-  "extensions_configuration_saved": "Extensions configuration saved"
-=======
+  "extensions_configuration_saved": "Extensions configuration saved",
   "org_access_denied": "You are not allowed to access this organization",
-  "invalid_state": "The OAuth state is invalid",
   "require_approval": {
     "desc": "Prevent malicious pipelines from exposing secrets or running harmful tasks by approving them before execution.",
     "require_approval_for": "Approval requirements",
@@ -564,7 +561,6 @@
   "git_password_desc": "Password or personal access token for the Git user.",
   "executable": "Executable",
   "executable_desc": "Path to the addon executable.",
-  "save": "Save",
   "add": "Add",
   "skip_verify": "Skip SSL verification",
   "skip_verify_desc": "Skip SSL verification for the API connection. This is not recommended for production use.",
@@ -585,5 +581,4 @@
   "forge_saved": "Forge saved",
   "fullscreen": "Fullscreen",
   "exit_fullscreen": "Exit fullscreen"
->>>>>>> 8bd07406
 }