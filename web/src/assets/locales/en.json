{
  "cancel": "Cancel",
  "login_with": "Login with {forge}",
  "login": "Login",
  "welcome": "Welcome to Woodpecker",
  "repos": "Repos",
  "repositories": "Repositories",
  "docs": "Docs",
  "api": "API",
  "logout": "Logout",
  "search": "Search…",
  "username": "Username",
  "password": "Password",
  "back": "Back",
  "unknown_error": "An unknown error occurred",
  "documentation_for": "Documentation for \"{topic}\"",
  "pipeline_feed": "Pipeline feed",
  "empty_list": "No {entity} found!",
  "not_found": {
    "not_found": "Whoa 404, either we broke something or you had a typing mishap :-/",
    "back_home": "Back to home"
  },
  "errors": {
    "not_found": "Server could not find requested object"
  },
  "time": {
    "template": "MMM D, YYYY, HH:mm z",
    "not_started": "not started yet"
  },
  "repo": {
    "manual_pipeline": {
      "title": "Trigger a manual pipeline run",
      "trigger": "Run pipeline",
      "select_branch": "Select branch",
      "variables": {
        "delete": "Delete variable",
        "title": "Additional pipeline variables",
        "desc": "Specify additional variables to use in your pipeline. Variables with the same name will be overwritten.",
        "name": "Variable name",
        "value": "Variable value"
      },
      "show_pipelines": "Show pipelines"
    },
    "deploy_pipeline": {
      "title": "Trigger deployment event for current pipeline #{pipelineId}",
      "enter_target": "Target deployment environment",
      "enter_task": "Deployment task",
      "trigger": "Deploy",
      "variables": {
        "delete": "Delete variable",
        "title": "Additional pipeline variables",
        "desc": "Specify additional variables to use in your pipeline. Variables with the same name will be overwritten.",
        "name": "Variable name",
        "value": "Variable value"
      }
    },
    "activity": "Activity",
    "branches": "Branches",
    "pull_requests": "Pull requests",
    "add": "Add repository",
    "user_none": "This organization / user does not have any projects yet.",
    "not_allowed": "You are not allowed to access this repository",
    "enable": {
      "enable": "Enable",
      "enabled": "Already enabled",
      "disabled": "Disabled",
      "success": "Repository enabled"
    },
    "open_in_forge": "Open repository in forge",
    "settings": {
      "not_allowed": "You are not allowed to access this repository's settings",
      "general": {
        "general": "General",
        "project": "Project settings",
        "save": "Save settings",
        "success": "Repository settings updated",
        "pipeline_path": {
          "path": "Pipeline path",
          "default": "By default: .woodpecker/*.{'{yaml,yml}'} -> .woodpecker.yaml -> .woodpecker.yml",
          "desc": "Path to your pipeline config (for example {0}). Folders should end with a {1}.",
          "desc_path_example": "my/path/"
        },
        "allow_pr": {
          "allow": "Allow Pull Requests",
          "desc": "Pipelines can run on pull requests."
        },
        "allow_deploy": {
          "allow": "Allow deployments",
          "desc": "Allow deployments from successful pipelines. Only use if you trust all users with push access."
        },
        "protected": {
          "protected": "Protected",
          "desc": "Every pipeline needs to be approved before being executed."
        },
        "netrc_only_trusted": {
          "netrc_only_trusted": "Only inject netrc credentials into trusted containers",
          "desc": "Only inject netrc credentials into trusted containers (recommended)."
        },
        "trusted": {
          "trusted": "Trusted",
          "desc": "Underlying pipeline containers get access to escalated capabilities (like mounting volumes)."
        },
        "visibility": {
          "visibility": "Project visibility",
          "public": {
            "public": "Public",
            "desc": "Every user can see your project without being logged in."
          },
          "private": {
            "private": "Private",
            "desc": "Only you and other owners of the repository can see this project."
          },
          "internal": {
            "internal": "Internal",
            "desc": "Only authenticated users of the Woodpecker instance can see this project."
          }
        },
        "timeout": {
          "timeout": "Timeout",
          "minutes": "minutes"
        },
        "cancel_prev": {
          "cancel": "Cancel previous pipelines",
          "desc": "Enable to cancel pending and running pipelines of the same event and context before starting the newly triggered one."
        }
      },
      "crons": {
        "crons": "Crons",
        "desc": "Cron jobs can be used to trigger pipelines on a regular basis.",
        "show": "Show crons",
        "add": "Add cron",
        "none": "There are no crons yet.",
        "save": "Save cron",
        "created": "Cron created",
        "saved": "Cron saved",
        "deleted": "Cron deleted",
        "next_exec": "Next execution",
        "not_executed_yet": "Not executed yet",
        "run": "Run now",
        "branch": {
          "title": "Branch",
          "placeholder": "Branch (uses default branch if empty)"
        },
        "name": {
          "name": "Name",
          "placeholder": "Name of the cron job"
        },
        "schedule": {
          "title": "Schedule (based on UTC)",
          "placeholder": "Schedule"
        },
        "edit": "Edit cron",
        "delete": "Delete cron"
      },
      "badge": {
        "badge": "Badge",
        "type": "Syntax",
        "type_url": "URL",
        "type_markdown": "Markdown",
        "type_html": "HTML",
        "branch": "Branch"
      },
      "actions": {
        "actions": "Actions",
        "repair": {
          "repair": "Repair repository",
          "success": "Repository repaired"
        },
        "disable": {
          "disable": "Disable repository",
          "success": "Repository disabled"
        },
        "enable": {
          "enable": "Enable repository",
          "success": "Repository enabled"
        },
        "delete": {
          "delete": "Delete repository",
          "confirm": "All data will be lost after this action!!!\n\nDo you really want to proceed?",
          "success": "Repository deleted"
        }
      }
    },
    "pipeline": {
      "tasks": "Tasks",
      "config": "Config",
      "files": "Changed files ({files})",
      "no_pipelines": "No pipelines have been started yet.",
      "no_pipeline_steps": "No pipeline steps available!",
      "step_not_started": "This step hasn't started yet.",
      "pipelines_for": "Pipelines for branch \"{branch}\"",
      "pipelines_for_pr": "Pipelines for pull request #{index}",
      "exit_code": "Exit Code {exitCode}",
      "loading": "Loading…",
      "no_logs": "No logs",
      "pipeline": "Pipeline #{pipelineId}",
      "log_title": "Step Logs",
      "log_download_error": "There was an error while downloading the log file",
      "log_delete_confirm": "Do you really want to delete logs of this step?",
      "log_delete_error": "There was an error while deleting the step logs",
      "actions": {
        "cancel": "Cancel",
        "restart": "Restart",
        "canceled": "This step has been canceled.",
        "cancel_success": "Pipeline canceled",
        "deploy": "Deploy",
        "restart_success": "Pipeline restarted",
        "log_download": "Download",
        "log_delete": "Delete",
        "log_auto_scroll": "Automatically scroll down",
        "log_auto_scroll_off": "Turn off automatic scrolling"
      },
      "protected": {
        "awaits": "This pipeline is awaiting approval by a maintainer!",
        "approve": "Approve",
        "decline": "Decline",
        "declined": "This pipeline has been declined!",
        "approve_success": "Pipeline approved",
        "decline_success": "Pipeline declined"
      },
      "event": {
        "push": "Push",
        "tag": "Tag",
        "pr": "Pull Request",
        "pr_closed": "Pull Request merged / closed",
        "deploy": "Deploy",
        "cron": "Cron",
        "manual": "Manual",
        "release": "Release"
      },
      "status": {
        "status": "Status: {status}",
        "blocked": "blocked",
        "pending": "pending",
        "running": "running",
        "started": "started",
        "skipped": "skipped",
        "success": "success",
        "declined": "declined",
        "error": "error",
        "failure": "failure",
        "killed": "killed"
      },
      "errors": "Errors ({count})",
      "warnings": "Warnings ({count})",
      "show_errors": "Show errors",
      "we_got_some_errors": "Oh no, we got some errors!",
      "duration": "Pipeline duration",
      "created": "Created: {created}",
      "debug": {
        "title": "Debug",
        "download_metadata": "Download metadata",
        "metadata_download_error": "Error downloading metadata",
        "metadata_download_successful": "Metadata downloaded successfully",
        "no_permission": "You don't have permission to access debug information.",
        "metadata_exec_title": "Rerun pipeline locally",
        "metadata_exec_desc": "Download this pipeline's metadata to run it locally. This allows you to troubleshoot issues and test changes before committing them."
      }
    }
  },
  "org": {
    "settings": {
      "not_allowed": "You are not allowed to access this organization's settings",
      "secrets": {
        "desc": "Organization secrets can be passed to all organization's repository's pipeline steps as environmental variables."
      },
      "registries": {
        "desc": "Organization registry credentials can be added to use private images for all pipelines of an organization."
      },
      "agents": {
        "desc": "Agents registered for this organization."
      }
    }
  },
  "admin": {
    "settings": {
      "not_allowed": "You are not allowed to access server settings.",
      "secrets": {
        "desc": "Global secrets can be passed to all repository's pipeline steps as environmental variables.",
        "warning": "These secrets will be available for all users."
      },
      "registries": {
        "desc": "Global registry credentials can be added to use private images for all pipelines.",
        "warning": "These registry credentials will be available for all users."
      },
      "agents": {
        "agents": "Agents",
        "desc": "Agents registered on this server.",
        "none": "There are no agents yet.",
        "id": "ID",
        "add": "Add agent",
        "save": "Save agent",
        "show": "Show agents",
        "created": "Agent created",
        "saved": "Agent saved",
        "deleted": "Agent deleted",
        "name": {
          "name": "Name",
          "placeholder": "Name of the agent"
        },
        "no_schedule": {
          "name": "Disable agent",
          "placeholder": "Stop agent from taking new tasks"
        },
        "token": "Token",
        "platform": {
          "platform": "Platform",
          "badge": "platform"
        },
        "backend": {
          "backend": "Backend",
          "badge": "backend"
        },
        "capacity": {
          "capacity": "Capacity",
          "desc": "The max amount of parallel pipelines executed by this agent.",
          "badge": "capacity"
        },
<<<<<<< HEAD
        "custom_labels": {
          "custom_labels": "Custom Labels",
          "desc": "The custom labels set by the agent admin on agent startup."
=======
        "org": {
          "badge": "org"
>>>>>>> a5448360
        },
        "version": "Version",
        "last_contact": "Last contact",
        "never": "Never",
        "delete_confirm": "Do you really want to delete this agent? It will not be able to connect to the server anymore.",
        "edit_agent": "Edit agent",
        "delete_agent": "Delete agent"
      },
      "queue": {
        "queue": "Queue",
        "desc": "Tasks waiting to be executed by agents",
        "pause": "Pause",
        "resume": "Resume",
        "paused": "Queue is paused",
        "resumed": "Queue is resumed",
        "tasks": "Tasks",
        "task_running": "Task is running",
        "task_pending": "Task is pending",
        "task_waiting_on_deps": "Task is waiting on dependencies",
        "agent": "agent",
        "waiting_for": "waiting for",
        "stats": {
          "completed_count": "Completed Tasks",
          "worker_count": "Free",
          "running_count": "Running",
          "pending_count": "Pending",
          "waiting_on_deps_count": "Waiting on dependencies"
        }
      },
      "users": {
        "users": "Users",
        "desc": "Users registered for this server",
        "login": "Login",
        "email": "Email",
        "avatar_url": "Avatar URL",
        "save": "Save user",
        "cancel": "Cancel",
        "show": "Show users",
        "add": "Add user",
        "none": "There are no users yet.",
        "delete_confirm": "Do you really want to delete this user? This will also delete all repositories owned by this user.",
        "deleted": "User deleted",
        "created": "User created",
        "saved": "User saved",
        "admin": {
          "admin": "Admin",
          "placeholder": "User is an admin"
        },
        "delete_user": "Delete user",
        "edit_user": "Edit user"
      },
      "orgs": {
        "orgs": "Organizations",
        "desc": "Organizations owning repositories on this server.",
        "none": "There are no organizations yet.",
        "org_settings": "Organization settings",
        "delete_org": "Delete organization",
        "deleted": "Organization deleted",
        "delete_confirm": "Do you really want to delete this organization? This will also delete all repositories owned by this organization.",
        "view": "View organization"
      },
      "repos": {
        "repos": "Repositories",
        "desc": "Repositories that are or have been enabled on this server.",
        "none": "There are no repositories yet.",
        "view": "View repository",
        "settings": "Repository settings",
        "disabled": "Disabled",
        "repair": {
          "repair": "Repair all",
          "success": "Repositories repaired"
        }
      }
    }
  },
  "user": {
    "settings": {
      "settings": "User Settings",
      "general": {
        "general": "General",
        "language": "Language",
        "theme": {
          "theme": "Theme",
          "light": "Light",
          "dark": "Dark",
          "auto": "Auto"
        }
      },
      "secrets": {
        "desc": "User secrets can be passed to personal pipeline steps as environmental variables."
      },
      "registries": {
        "desc": "User registry credentials can be added to use private images for all personal pipelines."
      },
      "cli_and_api": {
        "cli_and_api": "CLI & API",
        "desc": "Personal Access Token, CLI and API usage",
        "token": "Personal Access Token",
        "api_usage": "Example API Usage",
        "cli_usage": "Example CLI Usage",
        "download_cli": "Download CLI",
        "reset_token": "Reset token",
        "swagger_ui": "Swagger UI"
      },
      "agents": {
        "desc": "Agents registered to your account repos."
      }
    }
  },
  "secrets": {
    "secrets": "Secrets",
    "desc": "Secrets can be passed to individual pipeline steps as environmental variables.",
    "none": "There are no secrets yet.",
    "add": "Add secret",
    "save": "Save secret",
    "show": "Show secrets",
    "name": "Name",
    "value": "Value",
    "delete_confirm": "Do you really want to delete this secret?",
    "deleted": "Secret deleted",
    "created": "Secret created",
    "saved": "Secret saved",
    "plugins": {
      "images": "Available only for the following plugins",
      "desc": "List of plugin images where this secret is available. Leave empty to allow for all plugins and normal steps."
    },
    "events": {
      "events": "Available at the following events",
      "pr_warning": "Please be careful with this option: a bad actor can submit a malicious pull request that exposes your secrets."
    },
    "edit": "Edit secret",
    "delete": "Delete secret"
  },
  "registries": {
    "registries": "Registries",
    "credentials": "Registry credentials",
    "desc": "Registry credentials can be added to use private images for pipelines.",
    "none": "There are no registry credentials yet.",
    "address": {
      "address": "Address",
      "desc": "Registry Address (e.g. docker.io)"
    },
    "show": "Show registries",
    "save": "Save registry",
    "add": "Add registry",
    "view": "View registry",
    "edit": "Edit registry",
    "delete": "Delete registry",
    "delete_confirm": "Do you really want to delete this registry?",
    "created": "Registry credentials created",
    "saved": "Registry credentials saved",
    "deleted": "Registry credentials deleted"
  },
  "default": "default",
  "info": "Info",
  "running_version": "You are running Woodpecker {0}",
  "update_woodpecker": "Please update your Woodpecker instance to {0}",
  "global_level_secret": "global secret",
  "org_level_secret": "organization secret",
  "login_to_cli": "Login to CLI",
  "login_to_cli_description": "By continuing you will be logged into the CLI.",
  "abort": "Abort",
  "cli_login_success": "Login to CLI successful",
  "cli_login_failed": "Login to CLI failed",
  "cli_login_denied": "Login to CLI denied",
  "return_to_cli": "You can now close this tab and return to the CLI.",
  "settings": "Settings",
  "oauth_error": "Error while authenticating against OAuth provider",
  "internal_error": "Some internal error occurred",
  "registration_closed": "The registration is closed",
  "access_denied": "You are not allowed to access this instance",
  "invalid_state": "The OAuth state is invalid"
}<|MERGE_RESOLUTION|>--- conflicted
+++ resolved
@@ -316,14 +316,12 @@
           "desc": "The max amount of parallel pipelines executed by this agent.",
           "badge": "capacity"
         },
-<<<<<<< HEAD
         "custom_labels": {
           "custom_labels": "Custom Labels",
           "desc": "The custom labels set by the agent admin on agent startup."
-=======
+        },
         "org": {
           "badge": "org"
->>>>>>> a5448360
         },
         "version": "Version",
         "last_contact": "Last contact",
