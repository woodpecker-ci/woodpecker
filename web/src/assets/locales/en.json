{
  "cancel": "Cancel",
  "login": "Login",
  "welcome": "Welcome to Woodpecker",
  "repos": "Repos",
  "repositories": "Repositories",
  "docs": "Docs",
  "api": "API",
  "logout": "Logout",
  "search": "Search…",
  "username": "Username",
  "password": "Password",
  "url": "URL",
  "back": "Back",
  "unknown_error": "An unknown error occurred",
  "documentation_for": "Documentation for \"{topic}\"",
  "pipeline_feed": "Pipeline feed",
  "empty_list": "No {entity} found!",
  "not_found": {
    "not_found": "Whoa 404, either we broke something or you had a typing mishap :-/",
    "back_home": "Back to home"
  },
  "errors": {
    "not_found": "Server could not find requested object"
  },
  "time": {
    "template": "MMM D, YYYY, HH:mm z",
    "weeks_short": "w",
    "days_short": "d",
    "hours_short": "h",
    "min_short": "min",
    "sec_short": "sec",
    "not_started": "not started yet"
  },
  "repo": {
    "manual_pipeline": {
      "title": "Trigger a manual pipeline run",
      "trigger": "Run pipeline",
      "select_branch": "Select branch",
      "variables": {
        "delete": "Delete variable",
        "title": "Additional pipeline variables",
        "desc": "Specify additional variables to use in your pipeline. Variables with the same name will be overwritten.",
        "name": "Variable name",
        "value": "Variable value"
      }
    },
    "deploy_pipeline": {
      "title": "Trigger deployment event for current pipeline #{pipelineId}",
      "enter_target": "Target deployment environment",
      "trigger": "Deploy",
      "variables": {
        "delete": "Delete variable",
        "title": "Additional pipeline variables",
        "desc": "Specify additional variables to use in your pipeline. Variables with the same name will be overwritten.",
        "name": "Variable name",
        "value": "Variable value"
      }
    },
    "activity": "Activity",
    "branches": "Branches",
    "pull_requests": "Pull requests",
    "add": "Add repository",
    "user_none": "This organization / user does not have any projects yet.",
    "not_allowed": "You are not allowed to access this repository",
    "enable": {
      "reload": "Reload repositories",
      "enable": "Enable",
      "enabled": "Already enabled",
      "disabled": "Disabled",
      "success": "Repository enabled",
      "list_reloaded": "Repository list reloaded"
    },
    "open_in_forge": "Open Repository in Version Control System",
    "settings": {
      "settings": "Settings",
      "not_allowed": "You are not allowed to access this repository's settings",
      "general": {
        "general": "General",
        "project": "Project settings",
        "save": "Save settings",
        "success": "Repository settings updated",
        "pipeline_path": {
          "path": "Pipeline path",
          "default": "By default: .woodpecker/*.{'{yaml,yml}'} -> .woodpecker.yaml -> .woodpecker.yml",
          "desc": "Path to your pipeline config (for example {0}). Folders should end with a {1}.",
          "desc_path_example": "my/path/"
        },
        "allow_pr": {
          "allow": "Allow Pull Requests",
          "desc": "Pipelines can run on pull requests."
        },
        "allow_deploy": {
          "allow": "Allow deployments",
          "desc": "Allow deployments from successful pipelines. Only use if you trust all users with push access."
        },
        "protected": {
          "protected": "Protected",
          "desc": "Every pipeline needs to be approved before being executed."
        },
        "netrc_only_trusted": {
          "netrc_only_trusted": "Only inject netrc credentials into trusted containers",
          "desc": "Only inject netrc credentials into trusted containers (recommended)."
        },
        "trusted": {
          "trusted": "Trusted",
          "desc": "Underlying pipeline containers get access to escalated capabilities like mounting volumes."
        },
        "visibility": {
          "visibility": "Project visibility",
          "public": {
            "public": "Public",
            "desc": "Every user can see your project without being logged in."
          },
          "private": {
            "private": "Private",
            "desc": "Only you and other owners of the repository can see this project."
          },
          "internal": {
            "internal": "Internal",
            "desc": "Only authenticated users of the Woodpecker instance can see this project."
          }
        },
        "timeout": {
          "timeout": "Timeout",
          "minutes": "minutes"
        },
        "cancel_prev": {
          "cancel": "Cancel previous pipelines",
          "desc": "Enable to cancel pending and running pipelines of the same event and context before starting the newly triggered one."
        }
      },
      "secrets": {
        "secrets": "Secrets",
        "desc": "Secrets can be passed to individual pipeline steps at runtime as environmental variables.",
        "none": "There are no secrets yet.",
        "add": "Add secret",
        "save": "Save secret",
        "show": "Show secrets",
        "name": "Name",
        "value": "Value",
        "delete_confirm": "Do you really want to delete this secret?",
        "deleted": "Secret deleted",
        "created": "Secret created",
        "saved": "Secret saved",
        "images": {
          "images": "Available for following images",
          "desc": "List of images where this secret is available, leave empty to allow all images"
        },
        "events": {
          "events": "Available at following events",
          "pr_warning": "Please be careful with this option as a bad actor can submit a malicious pull request that exposes your secrets."
        },
        "plugins_only": "Only available for plugins",
        "edit": "Edit secret",
        "delete": "Delete secret"
      },
      "registries": {
        "registries": "Registries",
        "credentials": "Registry credentials",
        "desc": "Registries credentials can be added to use private images for your pipeline.",
        "show": "Show registries",
        "add": "Add registry",
        "none": "There are no registry credentials yet.",
        "save": "Save registry",
        "created": "Registry credentials created",
        "saved": "Registry credentials saved",
        "deleted": "Registry credentials deleted",
        "address": {
          "address": "Address",
          "placeholder": "Registry Address (e.g. docker.io)"
        },
        "edit": "Edit registry",
        "delete": "Delete registry"
      },
      "crons": {
        "crons": "Crons",
        "desc": "Cron jobs can be used to trigger pipelines on a regular basis.",
        "show": "Show crons",
        "add": "Add cron",
        "none": "There are no crons yet.",
        "save": "Save cron",
        "created": "Cron created",
        "saved": "Cron saved",
        "deleted": "Cron deleted",
        "next_exec": "Next execution",
        "not_executed_yet": "Not executed yet",
        "run": "Run now",
        "branch": {
          "title": "Branch",
          "placeholder": "Branch (uses default branch if empty)"
        },
        "name": {
          "name": "Name",
          "placeholder": "Name of the cron job"
        },
        "schedule": {
          "title": "Schedule (based on UTC)",
          "placeholder": "Schedule"
        },
        "edit": "Edit cron",
        "delete": "Delete cron"
      },
      "badge": {
        "badge": "Badge",
        "type": "Syntax",
        "type_url": "URL",
        "type_markdown": "Markdown",
        "type_html": "HTML",
        "branch": "Branch"
      },
      "actions": {
        "actions": "Actions",
        "repair": {
          "repair": "Repair repository",
          "success": "Repository repaired"
        },
        "disable": {
          "disable": "Disable repository",
          "success": "Repository disabled"
        },
        "enable": {
          "enable": "Enable repository",
          "success": "Repository enabled"
        },
        "delete": {
          "delete": "Delete repository",
          "confirm": "All data will be lost after this action!!!\n\nDo you really want to proceed?",
          "success": "Repository deleted"
        }
      }
    },
    "pipeline": {
      "tasks": "Tasks",
      "config": "Config",
      "files": "Changed files ({files})",
      "no_files": "No files have been changed.",
      "no_pipelines": "No pipelines have been started yet.",
      "no_pipeline_steps": "No pipeline steps available!",
      "step_not_started": "This step hasn't started yet.",
      "pipelines_for": "Pipelines for branch \"{branch}\"",
      "pipelines_for_pr": "Pipelines for pull request #{index}",
      "exit_code": "Exit Code {exitCode}",
      "loading": "Loading…",
      "pipeline": "Pipeline #{pipelineId}",
      "log_title": "Step Logs",
      "log_download_error": "There was an error while downloading the log file",
<<<<<<< HEAD
=======
      "log_delete_confirm": "Do you really want to delete logs of this step?",
>>>>>>> 00f0fcd4
      "log_delete_error": "There was an error while deleting the step logs",
      "actions": {
        "cancel": "Cancel",
        "restart": "Restart",
        "canceled": "This step has been canceled.",
        "cancel_success": "Pipeline canceled",
        "deploy": "Deploy",
        "restart_success": "Pipeline restarted",
        "log_download": "Download",
        "log_delete": "Delete",
        "log_auto_scroll": "Automatically scroll down",
        "log_auto_scroll_off": "Turn off automatic scrolling"
      },
      "protected": {
        "review": "Review changes",
        "awaits": "This pipeline is awaiting approval by a maintainer!",
        "approve": "Approve",
        "decline": "Decline",
        "declined": "This pipeline has been declined!",
        "approve_success": "Pipeline approved",
        "decline_success": "Pipeline declined"
      },
      "event": {
        "push": "Push",
        "tag": "Tag",
        "pr": "Pull Request",
        "deploy": "Deploy",
        "cron": "Cron",
        "manual": "Manual",
        "release": "Release"
      },
      "status": {
        "status": "Status: {status}",
        "blocked": "blocked",
        "pending": "pending",
        "running": "running",
        "started": "started",
        "skipped": "skipped",
        "success": "success",
        "declined": "declined",
        "error": "error",
        "failure": "failure",
        "killed": "killed"
      },
      "errors": "Errors ({count})",
      "warnings": "Warnings ({count})",
      "show_errors": "Show errors",
      "we_got_some_errors": "Oh no, we got some errors!"
    }
  },
  "org": {
    "settings": {
      "settings": "Settings",
      "not_allowed": "You are not allowed to access this organization's settings",
      "secrets": {
        "secrets": "Secrets",
        "desc": "Organization secrets can be passed to all organization's repository individual pipeline steps at runtime as environmental variables.",
        "none": "There are no organization secrets yet.",
        "add": "Add secret",
        "save": "Save secret",
        "show": "Show secrets",
        "name": "Name",
        "value": "Value",
        "deleted": "Organization secret deleted",
        "created": "Organization secret created",
        "saved": "Organization secret saved",
        "images": {
          "images": "Available for following images",
          "desc": "List of images where this secret is available, leave empty to allow all images"
        },
        "plugins_only": "Only available for plugins",
        "events": {
          "events": "Available at following events",
          "pr_warning": "Please be careful with this option as a bad actor can submit a malicious pull request that exposes your secrets."
        }
      }
    }
  },
  "admin": {
    "settings": {
      "settings": "Settings",
      "not_allowed": "You are not allowed to access server settings",
      "secrets": {
        "secrets": "Secrets",
        "desc": "Global secrets can be passed to all repositories individual pipeline steps at runtime as environmental variables.",
        "warning": "These secrets will be available for all server users.",
        "none": "There are no global secrets yet.",
        "add": "Add secret",
        "save": "Save secret",
        "show": "Show secrets",
        "name": "Name",
        "value": "Value",
        "deleted": "Global secret deleted",
        "created": "Global secret created",
        "saved": "Global secret saved",
        "images": {
          "images": "Available for following images",
          "desc": "List of images where this secret is available, leave empty to allow all images"
        },
        "plugins_only": "Only available for plugins",
        "events": {
          "events": "Available at following events",
          "pr_warning": "Please be careful with this option as a bad actor can submit a malicious pull request that exposes your secrets."
        }
      },
      "agents": {
        "agents": "Agents",
        "desc": "Agents registered for this server",
        "none": "There are no agents yet.",
        "id": "ID",
        "add": "Add agent",
        "save": "Save agent",
        "show": "Show agents",
        "created": "Agent created",
        "saved": "Agent saved",
        "deleted": "Agent deleted",
        "name": {
          "name": "Name",
          "placeholder": "Name of the agent"
        },
        "no_schedule": {
          "name": "Disable agent",
          "placeholder": "Stop agent from taking new tasks"
        },
        "token": "Token",
        "platform": {
          "platform": "Platform",
          "badge": "platform"
        },
        "backend": {
          "backend": "Backend",
          "badge": "backend"
        },
        "capacity": {
          "capacity": "Capacity",
          "desc": "The max amount of parallel pipelines executed by this agent.",
          "badge": "capacity"
        },
        "version": "Version",
        "last_contact": "Last contact",
        "never": "Never",
        "delete_confirm": "Do you really want to delete this agent? It wont be able to connected to the server anymore.",
        "edit_agent": "Edit agent",
        "delete_agent": "Delete agent"
      },
      "queue": {
        "queue": "Queue",
        "desc": "Tasks waiting to be executed by agents",
        "pause": "Pause",
        "resume": "Resume",
        "paused": "Queue is paused",
        "resumed": "Queue is resumed",
        "tasks": "Tasks",
        "task_running": "Task is running",
        "task_pending": "Task is pending",
        "task_waiting_on_deps": "Task is waiting on dependencies",
        "agent": "agent",
        "waiting_for": "waiting for",
        "stats": {
          "completed_count": "Completed Tasks",
          "worker_count": "Free",
          "running_count": "Running",
          "pending_count": "Pending",
          "waiting_on_deps_count": "Waiting on dependencies"
        }
      },
      "users": {
        "users": "Users",
        "desc": "Users registered for this server",
        "login": "Login",
        "email": "Email",
        "avatar_url": "Avatar URL",
        "save": "Save user",
        "cancel": "Cancel",
        "show": "Show users",
        "add": "Add user",
        "none": "There are no users yet.",
        "delete_confirm": "Do you really want to delete this user? This will also delete all repositories owned by this user.",
        "deleted": "User deleted",
        "created": "User created",
        "saved": "User saved",
        "admin": {
          "admin": "Admin",
          "placeholder": "User is an admin"
        },
        "delete_user": "Delete user",
        "edit_user": "Edit user"
      },
      "orgs": {
        "orgs": "Organizations",
        "desc": "Organizations owning repositories on this server",
        "none": "There are no organizations yet.",
        "org_settings": "Organization settings",
        "delete_org": "Delete organization",
        "deleted": "Organization deleted",
        "delete_confirm": "Do you really want to delete this organization? This will also delete all repositories owned by this organization.",
        "view": "View organization"
      },
      "repos": {
        "repos": "Repositories",
        "desc": "Repositories that are or were enabled on this server",
        "none": "There are no repositories yet.",
        "view": "View repository",
        "settings": "Repository settings",
        "disabled": "Disabled",
        "repair": {
          "repair": "Repair all",
          "success": "Repositories repaired"
        }
      }
    }
  },
  "user": {
    "settings": {
      "settings": "User Settings",
      "general": {
        "general": "General",
        "language": "Language",
        "theme": {
          "theme": "Theme",
          "light": "Light",
          "dark": "Dark",
          "auto": "Auto"
        }
      },
      "secrets": {
        "secrets": "Secrets",
        "desc": "User secrets can be passed to all user's repository individual pipeline steps at runtime as environmental variables.",
        "none": "There are no user secrets yet.",
        "add": "Add secret",
        "save": "Save secret",
        "show": "Show secrets",
        "name": "Name",
        "value": "Value",
        "deleted": "User secret deleted",
        "created": "User secret created",
        "saved": "User secret saved",
        "images": {
          "images": "Available for following images",
          "desc": "List of images where this secret is available, leave empty to allow all images"
        },
        "plugins_only": "Only available for plugins",
        "events": {
          "events": "Available at following events",
          "pr_warning": "Please be careful with this option as a bad actor can submit a malicious pull request that exposes your secrets."
        }
      },
      "cli_and_api": {
        "cli_and_api": "CLI & API",
        "desc": "Personal Access Token, CLI and API usage",
        "token": "Personal Access Token",
        "api_usage": "Example API Usage",
        "cli_usage": "Example CLI Usage",
        "download_cli": "Download CLI",
        "reset_token": "Reset token",
        "swagger_ui": "Swagger UI"
      }
    },
    "oauth_error": "Error while authenticating against OAuth provider",
    "internal_error": "Some internal error occurred",
    "access_denied": "You are not allowed to login"
  },
  "default": "default",
  "info": "Info",
  "running_version": "You are running Woodpecker {0}",
  "update_woodpecker": "Please update your Woodpecker instance to {0}",
  "global_level_secret": "global secret",
  "org_level_secret": "organization secret",
  "login_to_cli": "Login to CLI",
  "login_to_cli_description": "By continuing you will be logged in to the CLI.",
  "abort": "Abort",
  "cli_login_success": "Login to CLI successful",
  "cli_login_failed": "Login to CLI failed",
  "cli_login_denied": "Login to CLI denied",
  "return_to_cli": "You can now close this tab and return to the CLI."
}<|MERGE_RESOLUTION|>--- conflicted
+++ resolved
@@ -245,10 +245,7 @@
       "pipeline": "Pipeline #{pipelineId}",
       "log_title": "Step Logs",
       "log_download_error": "There was an error while downloading the log file",
-<<<<<<< HEAD
-=======
       "log_delete_confirm": "Do you really want to delete logs of this step?",
->>>>>>> 00f0fcd4
       "log_delete_error": "There was an error while deleting the step logs",
       "actions": {
         "cancel": "Cancel",
