--- conflicted
+++ resolved
@@ -473,13 +473,9 @@
   "closed": "closed",
   "deployed_to": "deployed to",
   "created": "created",
-<<<<<<< HEAD
-  "triggered": "triggered"
-=======
   "triggered": "triggered",
   "pipeline_duration": "Pipeline duration",
   "pipeline_since": "Pipeline was created {created} minutes ago",
   "pipeline_has_warnings": "The pipeline has warnings",
   "pipeline_has_errors": "The pipeline has errors"
->>>>>>> cff393d6
 }