--- conflicted
+++ resolved
@@ -255,12 +255,7 @@
       "errors": "Errors ({count})",
       "warnings": "Warnings ({count})",
       "show_errors": "Show errors",
-<<<<<<< HEAD
-      "we_got_some_errors": "Oh no, we got some errors!"
-=======
       "we_got_some_errors": "Oh no, we got some errors!",
-      "duration": "Pipeline duration",
-      "created": "Created: {created}",
       "debug": {
         "title": "Debug",
         "download_metadata": "Download metadata",
@@ -270,7 +265,6 @@
         "metadata_exec_title": "Rerun pipeline locally",
         "metadata_exec_desc": "Download this pipeline's metadata to run it locally. This allows you to troubleshoot issues and test changes before committing them."
       }
->>>>>>> c6967086
     }
   },
   "org": {
