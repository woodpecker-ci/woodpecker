{
    "login": "Login",
    "welcome": "Welcome to Woodpecker",
    "repos": "Repos",
    "repositories": "Repositories",
    "docs": "Docs",
    "logout": "Logout",
    "search": "Search…",
    "username": "Username",
    "password": "Password",
    "url": "URL",
    "unknown_error": "An unknown error occurred",
    "not_found": {
        "not_found": "Whoa 404, either we broke something or you had a typing mishap :-/",
        "back_home": "Back to home"
    },
    "time": {
        "tmpl": "MMM D, YYYY, HH:mm z",
        "weeks_short": "w",
        "days_short": "d",
        "hours_short": "h",
        "min_short": "min",
        "sec_short": "sec",
        "not_started": "not started yet"
    },
    "repo": {
        "manual": {
          "title": "Trigger a manual pipeline run",
          "trigger": "Run pipeline",
          "select_branch": "Select branch",
          "variables": {
            "add": "Add variable",
<<<<<<< HEAD
            "title": "Pipeline variables",
=======
            "title": "Additional Build variables",
>>>>>>> 738bf02a
            "desc": "Build variables can be used to inject environment variables",
            "name": "Variable name",
            "value": "Variable value"
          }
        },
        "activity": "Activity",
        "branches": "Branches",
        "add": "Add repository",
        "user_none": "This organization / user does not have any projects yet.",
        "not_allowed": "You are not allowed to access this repository",
        "enable": {
            "reload": "Reload repositories",
            "enable": "Enable",
            "enabled": "Already enabled",
            "success": "Repository enabled",
            "list_reloaded": "Repository list reloaded"
        },
        "settings": {
            "settings": "Settings",
            "not_allowed": "You are not allowed to access this repository's settings",
            "general": {
                "general": "General",
                "project": "Project settings",
                "save": "Save settings",
                "success": "Repository settings updated",
                "pipeline_path": {
                    "path": "Pipeline path",
                    "default": "By default: .woodpecker/*.yml -> .woodpecker.yml -> .drone.yml",
                    "desc": "Path to your pipeline config (for example <span class=\"bg-gray-300 dark:bg-dark-700 rounded-md px-1\">my/path/</span>). Folders should end with a <span class=\"bg-gray-300 dark:bg-dark-700 rounded-md px-1\">/</span>."
                },
                "allow_pr": {
                    "allow": "Allow Pull Requests",
                    "desc": "Pipelines can run on pull requests."
                },
                "protected": {
                    "protected": "Protected",
                    "desc": "Every pipeline needs to be approved before being executed."
                },
                "trusted": {
                    "trusted": "Trusted",
                    "desc": "Underlying pipeline containers get access to escalated capabilities like mounting volumes."
                },
                "visibility": {
                    "visibility": "Project visibility",
                    "public": {
                        "public": "Public",
                        "desc": "Every user can see your project without being logged in."
                    },
                    "private": {
                        "private": "Private",
                        "desc": "Only you and other owners of the repository can see this project."
                    },
                    "internal": {
                        "internal": "Internal",
                        "desc": "Only authenticated users of the Woodpecker instance can see this project."
                    }
                },
                "timeout": {
                    "timeout": "Timeout",
                    "minutes": "minutes"
                },
                "cancel_prev": {
                    "cancel": "Cancel previous pipelines",
                    "desc": "Enable to cancel pending and running pipelines of the same event and context before starting the newly triggered one."
                }
            },
            "secrets": {
                "secrets": "Secrets",
                "desc": "Secrets can be passed to individual pipeline steps at runtime as environmental variables.",
                "none": "There are no secrets yet.",
                "add": "Add secret",
                "save": "Save secret",
                "show": "Show secrets",
                "name": "Name",
                "value": "Value",
                "deleted": "Secret deleted",
                "created": "Secret created",
                "saved": "Secret saved",
                "images": {
                    "images": "Available for following images",
                    "desc": "Comma separated list of images where this secret is available, leave empty to allow all images"
                },
                "events": {
                    "events": "Available at following events",
                    "pr_warning": "Please be careful with this option as a bad actor can submit a malicious pull request that exposes your secrets."
                }
            },
            "registries": {
                "registries": "Registries",
                "creds": "Registry credentials",
                "desc": "Registries credentials can be added to use private images for your pipeline.",
                "show": "Show registries",
                "add": "Add registry",
                "none": "There are no registry credentials yet.",
                "save": "Save registry",
                "created": "Registry credentials created",
                "saved": "Registry credentials saved",
                "deleted": "Registry credentials deleted",
                "address": {
                    "address": "Address",
                    "placeholder": "Registry Address (e.g. docker.io)"
                }
            },
            "crons": {
                "crons": "Crons",
                "desc": "Cron jobs can be used to trigger pipelines on a regular basis.",
                "show": "Show crons",
                "add": "Add cron",
                "none": "There are no crons yet.",
                "save": "Save cron",
                "created": "Cron created",
                "saved": "Cron saved",
                "deleted": "Cron deleted",
                "next_exec": "Next execution",
                "not_executed_yet": "Not executed yet",
                "branch": {
                    "title": "Branch",
                    "placeholder": "Branch (uses default branch if empty)"
                },
                "name": {
                    "name": "Name",
                    "placeholder": "Name of the cron job"
                },
                "schedule": {
                    "title": "Schedule (based on UTC)",
                    "placeholder": "Schedule"
                }
            },
            "badge": {
                "badge": "Badge",
                "url_branch": "URL for specific branch",
                "markdown": "Markdown"
            },
            "actions": {
                "actions": "Actions",
                "repair": {
                    "repair": "Repair repository",
                    "success": "Repository repaired"
                },
                "disable": {
                    "disable": "Disable repository",
                    "success": "Repository disabled"
                },
                "delete": {
                    "delete": "Delete repository",
                    "confirm": "All data will be lost after this action!!!\n\nDo you really want to proceed?",
                    "success": "Repository deleted"
                }
            }
        },
        "build": {
            "created": "Created",
            "tasks": "Tasks",
            "config": "Config",
            "files": "Changed files ({files})",
            "no_files": "No files have been changed.",
            "execution_error": "Execution error",
            "no_pipelines": "No pipelines have been started yet.",
            "no_pipeline_steps": "No pipeline steps available!",
            "step_not_started": "This step hasn't started yet.",
            "pipelines_for": "Pipelines for branch \"{branch}\"",
            "exit_code": "exit code {exitCode}",
            "loading": "Loading…",
            "pipeline": "Pipeline #{buildId}",
            "log_download_error": "There was an error while downloading the log file",
            "actions": {
                "cancel": "Cancel",
                "restart": "Restart",
                "canceled": "This step has been canceled.",
                "cancel_success": "Pipeline canceled",
                "restart_success": "Pipeline restarted",
                "log_download": "Download",
                "log_auto_scroll": "Automatically scroll down",
                "log_auto_scroll_off": "Turn off automatic scrolling"
            },
            "protected": {
                "awaits": "This pipeline is awaiting approval by some maintainer!",
                "approve": "Approve",
                "decline": "Decline",
                "declined": "This pipeline has been declined!",
                "approve_success": "Pipeline approved",
                "decline_success": "Pipeline declined"
            },
            "event": {
                "push": "Push",
                "tag": "Tag",
                "pr": "Pull Request",
                "deploy": "Deploy",
                "cron": "Cron"
            }
        }
    },
    "org": {
        "settings": {
            "settings": "Settings",
            "not_allowed": "You are not allowed to access this organization's settings",
            "secrets": {
                "secrets": "Secrets",
                "desc": "Organization secrets can be passed to all organization's repository individual pipeline steps at runtime as environmental variables.",
                "none": "There are no organization secrets yet.",
                "add": "Add secret",
                "save": "Save secret",
                "show": "Show secrets",
                "name": "Name",
                "value": "Value",
                "deleted": "Organization secret deleted",
                "created": "Organization secret created",
                "saved": "Organization secret saved",
                "images": {
                    "images": "Available for following images",
                    "desc": "Comma separated list of images where this secret is available, leave empty to allow all images"
                },
                "events": {
                    "events": "Available at following events",
                    "pr_warning": "Please be careful with this option as a bad actor can submit a malicious pull request that exposes your secrets."
                }
            }
        }
    },
    "admin": {
        "settings": {
            "settings": "Settings",
            "not_allowed": "You are not allowed to access server settings",
            "secrets": {
                "secrets": "Secrets",
                "desc": "Global secrets can be passed to all repositories individual pipeline steps at runtime as environmental variables.",
                "warning": "These secrets will be available for all server users.",
                "none": "There are no global secrets yet.",
                "add": "Add secret",
                "save": "Save secret",
                "show": "Show secrets",
                "name": "Name",
                "value": "Value",
                "deleted": "Global secret deleted",
                "created": "Global secret created",
                "saved": "Global secret saved",
                "images": {
                    "images": "Available for following images",
                    "desc": "Comma separated list of images where this secret is available, leave empty to allow all images"
                },
                "events": {
                    "events": "Available at following events",
                    "pr_warning": "Please be careful with this option as a bad actor can submit a malicious pull request that exposes your secrets."
                }
            }
        }
    },
    "user": {
        "oauth_error": "Error while authenticating against OAuth provider",
        "internal_error": "Some internal error occurred",
        "access_denied": "You are not allowed to login",
        "token": "Your Personal Token",
        "shell_setup": "Shell setup",
        "api_usage": "Example API Usage",
        "cli_usage": "Example CLI Usage",
        "dl_cli": "Download CLI",
        "shell_setup_before": "do shell setup steps before"
    }
}<|MERGE_RESOLUTION|>--- conflicted
+++ resolved
@@ -30,12 +30,8 @@
           "select_branch": "Select branch",
           "variables": {
             "add": "Add variable",
-<<<<<<< HEAD
-            "title": "Pipeline variables",
-=======
-            "title": "Additional Build variables",
->>>>>>> 738bf02a
-            "desc": "Build variables can be used to inject environment variables",
+            "title": "Additional pipeline variables",
+            "desc": "Pipeline variables can be used to inject additional environment variables",
             "name": "Variable name",
             "value": "Variable value"
           }
