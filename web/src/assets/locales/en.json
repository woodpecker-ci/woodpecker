{
  "cancel": "Cancel",
  "login": "Login",
  "welcome": "Welcome to Woodpecker",
  "repos": "Repos",
  "repositories": "Repositories",
  "docs": "Docs",
  "api": "API",
  "logout": "Logout",
  "search": "Search…",
  "username": "Username",
  "password": "Password",
  "back": "Back",
  "unknown_error": "An unknown error occurred",
  "documentation_for": "Documentation for \"{topic}\"",
  "pipeline_feed": "Pipeline feed",
  "empty_list": "No {entity} found!",
  "not_found": {
    "not_found": "Whoa 404, either we broke something or you had a typing mishap :-/",
    "back_home": "Back to home"
  },
  "errors": {
    "not_found": "Server could not find requested object"
  },
  "time": {
    "template": "MMM D, YYYY, HH:mm z",
    "not_started": "not started yet"
  },
  "repo": {
    "manual_pipeline": {
      "title": "Trigger a manual pipeline run",
      "trigger": "Run pipeline",
      "select_branch": "Select branch",
      "variables": {
        "delete": "Delete variable",
        "title": "Additional pipeline variables",
        "desc": "Specify additional variables to use in your pipeline. Variables with the same name will be overwritten.",
        "name": "Variable name",
        "value": "Variable value"
      }
    },
    "deploy_pipeline": {
      "title": "Trigger deployment event for current pipeline #{pipelineId}",
      "enter_target": "Target deployment environment",
      "enter_task": "Deployment task",
      "trigger": "Deploy",
      "variables": {
        "delete": "Delete variable",
        "title": "Additional pipeline variables",
        "desc": "Specify additional variables to use in your pipeline. Variables with the same name will be overwritten.",
        "name": "Variable name",
        "value": "Variable value"
      }
    },
    "activity": "Activity",
    "branches": "Branches",
    "pull_requests": "Pull requests",
    "add": "Add repository",
    "user_none": "This organization / user does not have any projects yet.",
    "not_allowed": "You are not allowed to access this repository",
    "enable": {
      "enable": "Enable",
      "enabled": "Already enabled",
      "disabled": "Disabled",
      "success": "Repository enabled"
    },
    "open_in_forge": "Open repository in forge",
    "settings": {
      "not_allowed": "You are not allowed to access this repository's settings",
      "general": {
        "general": "General",
        "project": "Project settings",
        "save": "Save settings",
        "success": "Repository settings updated",
        "pipeline_path": {
          "path": "Pipeline path",
          "default": "By default: .woodpecker/*.{'{yaml,yml}'} -> .woodpecker.yaml -> .woodpecker.yml",
          "desc": "Path to your pipeline config (for example {0}). Folders should end with a {1}.",
          "desc_path_example": "my/path/"
        },
        "allow_pr": {
          "allow": "Allow Pull Requests",
          "desc": "Pipelines can run on pull requests."
        },
        "allow_deploy": {
          "allow": "Allow deployments",
          "desc": "Allow deployments from successful pipelines. Only use if you trust all users with push access."
        },
        "protected": {
          "protected": "Protected",
          "desc": "Every pipeline needs to be approved before being executed."
        },
        "netrc_only_trusted": {
          "netrc_only_trusted": "Only inject netrc credentials into trusted containers",
          "desc": "Only inject netrc credentials into trusted containers (recommended)."
        },
        "trusted": {
          "trusted": "Trusted",
          "desc": "Underlying pipeline containers get access to escalated capabilities like mounting volumes."
        },
        "visibility": {
          "visibility": "Project visibility",
          "public": {
            "public": "Public",
            "desc": "Every user can see your project without being logged in."
          },
          "private": {
            "private": "Private",
            "desc": "Only you and other owners of the repository can see this project."
          },
          "internal": {
            "internal": "Internal",
            "desc": "Only authenticated users of the Woodpecker instance can see this project."
          }
        },
        "timeout": {
          "timeout": "Timeout",
          "minutes": "minutes"
        },
        "cancel_prev": {
          "cancel": "Cancel previous pipelines",
          "desc": "Enable to cancel pending and running pipelines of the same event and context before starting the newly triggered one."
        }
      },
      "registries": {
        "registries": "Registries",
        "credentials": "Registry credentials",
        "desc": "Registries credentials can be added to use private images for your pipeline.",
        "show": "Show registries",
        "add": "Add registry",
        "none": "There are no registry credentials yet.",
        "save": "Save registry",
        "created": "Registry credentials created",
        "saved": "Registry credentials saved",
        "deleted": "Registry credentials deleted",
        "address": {
          "address": "Address",
          "placeholder": "Registry Address (e.g. docker.io)"
        },
        "edit": "Edit registry",
        "delete": "Delete registry"
      },
      "crons": {
        "crons": "Crons",
        "desc": "Cron jobs can be used to trigger pipelines on a regular basis.",
        "show": "Show crons",
        "add": "Add cron",
        "none": "There are no crons yet.",
        "save": "Save cron",
        "created": "Cron created",
        "saved": "Cron saved",
        "deleted": "Cron deleted",
        "next_exec": "Next execution",
        "not_executed_yet": "Not executed yet",
        "run": "Run now",
        "branch": {
          "title": "Branch",
          "placeholder": "Branch (uses default branch if empty)"
        },
        "name": {
          "name": "Name",
          "placeholder": "Name of the cron job"
        },
        "schedule": {
          "title": "Schedule (based on UTC)",
          "placeholder": "Schedule"
        },
        "edit": "Edit cron",
        "delete": "Delete cron"
      },
      "badge": {
        "badge": "Badge",
        "type": "Syntax",
        "type_url": "URL",
        "type_markdown": "Markdown",
        "type_html": "HTML",
        "branch": "Branch"
      },
      "actions": {
        "actions": "Actions",
        "repair": {
          "repair": "Repair repository",
          "success": "Repository repaired"
        },
        "disable": {
          "disable": "Disable repository",
          "success": "Repository disabled"
        },
        "enable": {
          "enable": "Enable repository",
          "success": "Repository enabled"
        },
        "delete": {
          "delete": "Delete repository",
          "confirm": "All data will be lost after this action!!!\n\nDo you really want to proceed?",
          "success": "Repository deleted"
        }
      }
    },
    "pipeline": {
      "tasks": "Tasks",
      "config": "Config",
      "files": "Changed files ({files})",
      "no_pipelines": "No pipelines have been started yet.",
      "no_pipeline_steps": "No pipeline steps available!",
      "step_not_started": "This step hasn't started yet.",
      "pipelines_for": "Pipelines for branch \"{branch}\"",
      "pipelines_for_pr": "Pipelines for pull request #{index}",
      "exit_code": "Exit Code {exitCode}",
      "loading": "Loading…",
      "pipeline": "Pipeline #{pipelineId}",
      "log_title": "Step Logs",
      "log_download_error": "There was an error while downloading the log file",
      "log_delete_confirm": "Do you really want to delete logs of this step?",
      "log_delete_error": "There was an error while deleting the step logs",
      "actions": {
        "cancel": "Cancel",
        "restart": "Restart",
        "canceled": "This step has been canceled.",
        "cancel_success": "Pipeline canceled",
        "deploy": "Deploy",
        "restart_success": "Pipeline restarted",
        "log_download": "Download",
        "log_delete": "Delete",
        "log_auto_scroll": "Automatically scroll down",
        "log_auto_scroll_off": "Turn off automatic scrolling"
      },
      "protected": {
        "awaits": "This pipeline is awaiting approval by a maintainer!",
        "approve": "Approve",
        "decline": "Decline",
        "declined": "This pipeline has been declined!",
        "approve_success": "Pipeline approved",
        "decline_success": "Pipeline declined"
      },
      "event": {
        "push": "Push",
        "tag": "Tag",
        "pr": "Pull Request",
        "deploy": "Deploy",
        "cron": "Cron",
        "manual": "Manual",
        "release": "Release"
      },
      "status": {
        "status": "Status: {status}",
        "blocked": "blocked",
        "pending": "pending",
        "running": "running",
        "started": "started",
        "skipped": "skipped",
        "success": "success",
        "declined": "declined",
        "error": "error",
        "failure": "failure",
        "killed": "killed"
      },
      "errors": "Errors ({count})",
      "warnings": "Warnings ({count})",
      "show_errors": "Show errors",
      "we_got_some_errors": "Oh no, we got some errors!"
    }
  },
  "org": {
    "settings": {
      "not_allowed": "You are not allowed to access this organization's settings",
      "secrets": {
        "desc": "Organization secrets can be passed to all organization's repository individual pipeline steps at runtime as environmental variables."
      }
    }
  },
  "admin": {
    "settings": {
      "not_allowed": "You are not allowed to access server settings",
      "secrets": {
        "desc": "Global secrets can be passed to all repositories individual pipeline steps at runtime as environmental variables.",
        "warning": "These secrets will be available for all server users."
      },
      "agents": {
        "agents": "Agents",
        "desc": "Agents registered for this server",
        "none": "There are no agents yet.",
        "id": "ID",
        "add": "Add agent",
        "save": "Save agent",
        "show": "Show agents",
        "created": "Agent created",
        "saved": "Agent saved",
        "deleted": "Agent deleted",
        "name": {
          "name": "Name",
          "placeholder": "Name of the agent"
        },
        "no_schedule": {
          "name": "Disable agent",
          "placeholder": "Stop agent from taking new tasks"
        },
        "token": "Token",
        "platform": {
          "platform": "Platform",
          "badge": "platform"
        },
        "backend": {
          "backend": "Backend",
          "badge": "backend"
        },
        "capacity": {
          "capacity": "Capacity",
          "desc": "The max amount of parallel pipelines executed by this agent.",
          "badge": "capacity"
        },
        "version": "Version",
        "last_contact": "Last contact",
        "never": "Never",
        "delete_confirm": "Do you really want to delete this agent? It wont be able to connected to the server anymore.",
        "edit_agent": "Edit agent",
        "delete_agent": "Delete agent"
      },
      "queue": {
        "queue": "Queue",
        "desc": "Tasks waiting to be executed by agents",
        "pause": "Pause",
        "resume": "Resume",
        "paused": "Queue is paused",
        "resumed": "Queue is resumed",
        "tasks": "Tasks",
        "task_running": "Task is running",
        "task_pending": "Task is pending",
        "task_waiting_on_deps": "Task is waiting on dependencies",
        "agent": "agent",
        "waiting_for": "waiting for",
        "stats": {
          "completed_count": "Completed Tasks",
          "worker_count": "Free",
          "running_count": "Running",
          "pending_count": "Pending",
          "waiting_on_deps_count": "Waiting on dependencies"
        }
      },
      "users": {
        "users": "Users",
        "desc": "Users registered for this server",
        "login": "Login",
        "email": "Email",
        "avatar_url": "Avatar URL",
        "save": "Save user",
        "cancel": "Cancel",
        "show": "Show users",
        "add": "Add user",
        "none": "There are no users yet.",
        "delete_confirm": "Do you really want to delete this user? This will also delete all repositories owned by this user.",
        "deleted": "User deleted",
        "created": "User created",
        "saved": "User saved",
        "admin": {
          "admin": "Admin",
          "placeholder": "User is an admin"
        },
        "delete_user": "Delete user",
        "edit_user": "Edit user"
      },
      "orgs": {
        "orgs": "Organizations",
        "desc": "Organizations owning repositories on this server",
        "none": "There are no organizations yet.",
        "org_settings": "Organization settings",
        "delete_org": "Delete organization",
        "deleted": "Organization deleted",
        "delete_confirm": "Do you really want to delete this organization? This will also delete all repositories owned by this organization.",
        "view": "View organization"
      },
      "repos": {
        "repos": "Repositories",
        "desc": "Repositories that are or were enabled on this server",
        "none": "There are no repositories yet.",
        "view": "View repository",
        "settings": "Repository settings",
        "disabled": "Disabled",
        "repair": {
          "repair": "Repair all",
          "success": "Repositories repaired"
        }
      }
    }
  },
  "user": {
    "settings": {
      "settings": "User Settings",
      "general": {
        "general": "General",
        "language": "Language",
        "theme": {
          "theme": "Theme",
          "light": "Light",
          "dark": "Dark",
          "auto": "Auto"
        }
      },
      "secrets": {
        "desc": "User secrets can be passed to all user's repository individual pipeline steps at runtime as environmental variables."
      },
      "cli_and_api": {
        "cli_and_api": "CLI & API",
        "desc": "Personal Access Token, CLI and API usage",
        "token": "Personal Access Token",
        "api_usage": "Example API Usage",
        "cli_usage": "Example CLI Usage",
        "download_cli": "Download CLI",
        "reset_token": "Reset token",
        "swagger_ui": "Swagger UI"
      }
    }
  },
  "secrets": {
    "secrets": "Secrets",
    "desc": "Secrets can be passed to individual pipeline steps at runtime as environmental variables.",
    "none": "There are no secrets yet.",
    "add": "Add secret",
    "save": "Save secret",
    "show": "Show secrets",
    "name": "Name",
    "value": "Value",
    "delete_confirm": "Do you really want to delete this secret?",
    "deleted": "Secret deleted",
    "created": "Secret created",
    "saved": "Secret saved",
    "images": {
      "images": "Available for following images",
      "desc": "List of images where this secret is available, leave empty to allow all images"
    },
    "events": {
      "events": "Available at following events",
      "pr_warning": "Please be careful with this option as a bad actor can submit a malicious pull request that exposes your secrets."
    },
    "edit": "Edit secret",
    "delete": "Delete secret"
  },
  "default": "default",
  "info": "Info",
  "running_version": "You are running Woodpecker {0}",
  "update_woodpecker": "Please update your Woodpecker instance to {0}",
  "global_level_secret": "global secret",
  "org_level_secret": "organization secret",
  "login_to_cli": "Login to CLI",
  "login_to_cli_description": "By continuing you will be logged in to the CLI.",
  "abort": "Abort",
  "cli_login_success": "Login to CLI successful",
  "cli_login_failed": "Login to CLI failed",
  "cli_login_denied": "Login to CLI denied",
  "return_to_cli": "You can now close this tab and return to the CLI.",
  "settings": "Settings",
<<<<<<< HEAD
  "unknown_auth_error": "An unknown authentication error occurred: {error}"
=======
  "oauth_error": "Error while authenticating against OAuth provider",
  "internal_error": "Some internal error occurred",
  "registration_closed": "The registration is closed",
  "access_denied": "You are not allowed to access this instance"
>>>>>>> a5ee5061
}<|MERGE_RESOLUTION|>--- conflicted
+++ resolved
@@ -449,12 +449,8 @@
   "cli_login_denied": "Login to CLI denied",
   "return_to_cli": "You can now close this tab and return to the CLI.",
   "settings": "Settings",
-<<<<<<< HEAD
-  "unknown_auth_error": "An unknown authentication error occurred: {error}"
-=======
   "oauth_error": "Error while authenticating against OAuth provider",
   "internal_error": "Some internal error occurred",
   "registration_closed": "The registration is closed",
   "access_denied": "You are not allowed to access this instance"
->>>>>>> a5ee5061
 }