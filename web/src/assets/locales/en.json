{
  "cancel": "Cancel",
  "login": "Login",
  "welcome": "Welcome to Woodpecker",
  "repos": "Repos",
  "repositories": "Repositories",
  "docs": "Docs",
  "api": "API",
  "logout": "Logout",
  "search": "Search…",
  "username": "Username",
  "password": "Password",
  "back": "Back",
  "unknown_error": "An unknown error occurred",
  "documentation_for": "Documentation for \"{topic}\"",
  "pipeline_feed": "Pipeline feed",
  "empty_list": "No {entity} found!",
  "not_found": {
    "not_found": "Whoa 404, either we broke something or you had a typing mishap :-/",
    "back_home": "Back to home"
  },
  "errors": {
    "not_found": "Server could not find requested object"
  },
  "time": {
    "template": "MMM D, YYYY, HH:mm z",
    "not_started": "not started yet"
  },
  "repo": {
    "manual_pipeline": {
      "title": "Trigger a manual pipeline run",
      "trigger": "Run pipeline",
      "select_branch": "Select branch",
      "variables": {
        "delete": "Delete variable",
        "title": "Additional pipeline variables",
        "desc": "Specify additional variables to use in your pipeline. Variables with the same name will be overwritten.",
        "name": "Variable name",
        "value": "Variable value"
      }
    },
    "deploy_pipeline": {
      "title": "Trigger deployment event for current pipeline #{pipelineId}",
      "enter_target": "Target deployment environment",
      "enter_task": "Deployment task",
      "trigger": "Deploy",
      "variables": {
        "delete": "Delete variable",
        "title": "Additional pipeline variables",
        "desc": "Specify additional variables to use in your pipeline. Variables with the same name will be overwritten.",
        "name": "Variable name",
        "value": "Variable value"
      }
    },
    "activity": "Activity",
    "branches": "Branches",
    "pull_requests": "Pull requests",
    "add": "Add repository",
    "user_none": "This organization / user does not have any projects yet.",
    "not_allowed": "You are not allowed to access this repository",
    "enable": {
      "enable": "Enable",
      "enabled": "Already enabled",
      "disabled": "Disabled",
      "success": "Repository enabled"
    },
    "open_in_forge": "Open repository in forge",
    "settings": {
      "not_allowed": "You are not allowed to access this repository's settings",
      "general": {
        "general": "General",
        "project": "Project settings",
        "save": "Save settings",
        "success": "Repository settings updated",
        "pipeline_path": {
          "path": "Pipeline path",
          "default": "By default: .woodpecker/*.{'{yaml,yml}'} -> .woodpecker.yaml -> .woodpecker.yml",
          "desc": "Path to your pipeline config (for example {0}). Folders should end with a {1}.",
          "desc_path_example": "my/path/"
        },
        "allow_pr": {
          "allow": "Allow Pull Requests",
          "desc": "Pipelines can run on pull requests."
        },
        "allow_deploy": {
          "allow": "Allow deployments",
          "desc": "Allow deployments from successful pipelines. Only use if you trust all users with push access."
        },
        "protected": {
          "protected": "Protected",
          "desc": "Every pipeline needs to be approved before being executed."
        },
        "netrc_only_trusted": {
          "netrc_only_trusted": "Only inject netrc credentials into trusted containers",
          "desc": "Only inject netrc credentials into trusted containers (recommended)."
        },
        "trusted": {
          "trusted": "Trusted",
          "desc": "Underlying pipeline containers get access to escalated capabilities like mounting volumes."
        },
        "visibility": {
          "visibility": "Project visibility",
          "public": {
            "public": "Public",
            "desc": "Every user can see your project without being logged in."
          },
          "private": {
            "private": "Private",
            "desc": "Only you and other owners of the repository can see this project."
          },
          "internal": {
            "internal": "Internal",
            "desc": "Only authenticated users of the Woodpecker instance can see this project."
          }
        },
        "timeout": {
          "timeout": "Timeout",
          "minutes": "minutes"
        },
        "cancel_prev": {
          "cancel": "Cancel previous pipelines",
          "desc": "Enable to cancel pending and running pipelines of the same event and context before starting the newly triggered one."
        }
      },
      "registries": {
        "registries": "Registries",
        "credentials": "Registry credentials",
        "desc": "Registries credentials can be added to use private images for your pipeline.",
        "show": "Show registries",
        "add": "Add registry",
        "none": "There are no registry credentials yet.",
        "save": "Save registry",
        "created": "Registry credentials created",
        "saved": "Registry credentials saved",
        "deleted": "Registry credentials deleted",
        "address": {
          "address": "Address",
          "placeholder": "Registry Address (e.g. docker.io)"
        },
        "edit": "Edit registry",
        "delete": "Delete registry"
      },
      "crons": {
        "crons": "Crons",
        "desc": "Cron jobs can be used to trigger pipelines on a regular basis.",
        "show": "Show crons",
        "add": "Add cron",
        "none": "There are no crons yet.",
        "save": "Save cron",
        "created": "Cron created",
        "saved": "Cron saved",
        "deleted": "Cron deleted",
        "next_exec": "Next execution",
        "not_executed_yet": "Not executed yet",
        "run": "Run now",
        "branch": {
          "title": "Branch",
          "placeholder": "Branch (uses default branch if empty)"
        },
        "name": {
          "name": "Name",
          "placeholder": "Name of the cron job"
        },
        "schedule": {
          "title": "Schedule (based on UTC)",
          "placeholder": "Schedule"
        },
        "edit": "Edit cron",
        "delete": "Delete cron"
      },
      "badge": {
        "badge": "Badge",
        "type": "Syntax",
        "type_url": "URL",
        "type_markdown": "Markdown",
        "type_html": "HTML",
        "branch": "Branch"
      },
      "actions": {
        "actions": "Actions",
        "repair": {
          "repair": "Repair repository",
          "success": "Repository repaired"
        },
        "disable": {
          "disable": "Disable repository",
          "success": "Repository disabled"
        },
        "enable": {
          "enable": "Enable repository",
          "success": "Repository enabled"
        },
        "delete": {
          "delete": "Delete repository",
          "confirm": "All data will be lost after this action!!!\n\nDo you really want to proceed?",
          "success": "Repository deleted"
        }
      }
    },
    "pipeline": {
      "tasks": "Tasks",
      "config": "Config",
      "files": "Changed files ({files})",
      "no_pipelines": "No pipelines have been started yet.",
      "no_pipeline_steps": "No pipeline steps available!",
      "step_not_started": "This step hasn't started yet.",
      "pipelines_for": "Pipelines for branch \"{branch}\"",
      "pipelines_for_pr": "Pipelines for pull request #{index}",
      "exit_code": "Exit Code {exitCode}",
      "loading": "Loading…",
      "pipeline": "Pipeline #{pipelineId}",
      "log_title": "Step Logs",
      "log_download_error": "There was an error while downloading the log file",
      "log_delete_confirm": "Do you really want to delete logs of this step?",
      "log_delete_error": "There was an error while deleting the step logs",
      "actions": {
        "cancel": "Cancel",
        "restart": "Restart",
        "canceled": "This step has been canceled.",
        "cancel_success": "Pipeline canceled",
        "deploy": "Deploy",
        "restart_success": "Pipeline restarted",
        "log_download": "Download",
        "log_delete": "Delete",
        "log_auto_scroll": "Automatically scroll down",
        "log_auto_scroll_off": "Turn off automatic scrolling"
      },
      "protected": {
        "awaits": "This pipeline is awaiting approval by a maintainer!",
        "approve": "Approve",
        "decline": "Decline",
        "declined": "This pipeline has been declined!",
        "approve_success": "Pipeline approved",
        "decline_success": "Pipeline declined"
      },
      "event": {
        "push": "Push",
        "tag": "Tag",
        "pr": "Pull Request",
        "deploy": "Deploy",
        "cron": "Cron",
        "manual": "Manual",
        "release": "Release"
      },
      "status": {
        "status": "Status: {status}",
        "blocked": "blocked",
        "pending": "pending",
        "running": "running",
        "started": "started",
        "skipped": "skipped",
        "success": "success",
        "declined": "declined",
        "error": "error",
        "failure": "failure",
        "killed": "killed"
      },
      "errors": "Errors ({count})",
      "warnings": "Warnings ({count})",
      "show_errors": "Show errors",
      "we_got_some_errors": "Oh no, we got some errors!"
    }
  },
  "org": {
    "settings": {
      "not_allowed": "You are not allowed to access this organization's settings",
      "secrets": {
        "desc": "Organization secrets can be passed to all organization's repository individual pipeline steps at runtime as environmental variables."
      }
    }
  },
  "admin": {
    "settings": {
      "not_allowed": "You are not allowed to access server settings",
      "secrets": {
        "desc": "Global secrets can be passed to all repositories individual pipeline steps at runtime as environmental variables.",
        "warning": "These secrets will be available for all server users."
      },
      "agents": {
        "agents": "Agents",
        "desc": "Agents registered for this server",
        "none": "There are no agents yet.",
        "id": "ID",
        "add": "Add agent",
        "save": "Save agent",
        "show": "Show agents",
        "created": "Agent created",
        "saved": "Agent saved",
        "deleted": "Agent deleted",
        "name": {
          "name": "Name",
          "placeholder": "Name of the agent"
        },
        "no_schedule": {
          "name": "Disable agent",
          "placeholder": "Stop agent from taking new tasks"
        },
        "token": "Token",
        "platform": {
          "platform": "Platform",
          "badge": "platform"
        },
        "backend": {
          "backend": "Backend",
          "badge": "backend"
        },
        "capacity": {
          "capacity": "Capacity",
          "desc": "The max amount of parallel pipelines executed by this agent.",
          "badge": "capacity"
        },
        "version": "Version",
        "last_contact": "Last contact",
        "never": "Never",
        "delete_confirm": "Do you really want to delete this agent? It wont be able to connected to the server anymore.",
        "edit_agent": "Edit agent",
        "delete_agent": "Delete agent"
      },
      "queue": {
        "queue": "Queue",
        "desc": "Tasks waiting to be executed by agents",
        "pause": "Pause",
        "resume": "Resume",
        "paused": "Queue is paused",
        "resumed": "Queue is resumed",
        "tasks": "Tasks",
        "task_running": "Task is running",
        "task_pending": "Task is pending",
        "task_waiting_on_deps": "Task is waiting on dependencies",
        "agent": "agent",
        "waiting_for": "waiting for",
        "stats": {
          "completed_count": "Completed Tasks",
          "worker_count": "Free",
          "running_count": "Running",
          "pending_count": "Pending",
          "waiting_on_deps_count": "Waiting on dependencies"
        }
      },
      "users": {
        "users": "Users",
        "desc": "Users registered for this server",
        "login": "Login",
        "email": "Email",
        "avatar_url": "Avatar URL",
        "save": "Save user",
        "cancel": "Cancel",
        "show": "Show users",
        "add": "Add user",
        "none": "There are no users yet.",
        "delete_confirm": "Do you really want to delete this user? This will also delete all repositories owned by this user.",
        "deleted": "User deleted",
        "created": "User created",
        "saved": "User saved",
        "admin": {
          "admin": "Admin",
          "placeholder": "User is an admin"
        },
        "delete_user": "Delete user",
        "edit_user": "Edit user"
      },
      "orgs": {
        "orgs": "Organizations",
        "desc": "Organizations owning repositories on this server",
        "none": "There are no organizations yet.",
        "org_settings": "Organization settings",
        "delete_org": "Delete organization",
        "deleted": "Organization deleted",
        "delete_confirm": "Do you really want to delete this organization? This will also delete all repositories owned by this organization.",
        "view": "View organization"
      },
      "repos": {
        "repos": "Repositories",
        "desc": "Repositories that are or were enabled on this server",
        "none": "There are no repositories yet.",
        "view": "View repository",
        "settings": "Repository settings",
        "disabled": "Disabled",
        "repair": {
          "repair": "Repair all",
          "success": "Repositories repaired"
        }
      }
    }
  },
  "user": {
    "settings": {
      "settings": "User Settings",
      "general": {
        "general": "General",
        "language": "Language",
        "theme": {
          "theme": "Theme",
          "light": "Light",
          "dark": "Dark",
          "auto": "Auto"
        }
      },
      "secrets": {
        "desc": "User secrets can be passed to all user's repository individual pipeline steps at runtime as environmental variables."
      },
      "cli_and_api": {
        "cli_and_api": "CLI & API",
        "desc": "Personal Access Token, CLI and API usage",
        "token": "Personal Access Token",
        "api_usage": "Example API Usage",
        "cli_usage": "Example CLI Usage",
        "download_cli": "Download CLI",
        "reset_token": "Reset token",
        "swagger_ui": "Swagger UI"
      }
    }
  },
  "secrets": {
    "secrets": "Secrets",
    "desc": "Secrets can be passed to individual pipeline steps at runtime as environmental variables.",
    "none": "There are no secrets yet.",
    "add": "Add secret",
    "save": "Save secret",
    "show": "Show secrets",
    "name": "Name",
    "value": "Value",
    "delete_confirm": "Do you really want to delete this secret?",
    "deleted": "Secret deleted",
    "created": "Secret created",
    "saved": "Secret saved",
    "images": {
      "images": "Available for following images",
      "desc": "List of images where this secret is available, leave empty to allow all images"
    },
    "events": {
      "events": "Available at following events",
      "pr_warning": "Please be careful with this option as a bad actor can submit a malicious pull request that exposes your secrets."
    },
    "edit": "Edit secret",
    "delete": "Delete secret"
  },
  "default": "default",
  "info": "Info",
  "running_version": "You are running Woodpecker {0}",
  "update_woodpecker": "Please update your Woodpecker instance to {0}",
  "global_level_secret": "global secret",
  "org_level_secret": "organization secret",
  "login_to_cli": "Login to CLI",
  "login_to_cli_description": "By continuing you will be logged in to the CLI.",
  "abort": "Abort",
  "cli_login_success": "Login to CLI successful",
  "cli_login_failed": "Login to CLI failed",
  "cli_login_denied": "Login to CLI denied",
  "return_to_cli": "You can now close this tab and return to the CLI.",
  "settings": "Settings",
  "oauth_error": "Error while authenticating against OAuth provider",
  "internal_error": "Some internal error occurred",
<<<<<<< HEAD
  "auth_registration_closed": "The registration is closed",
  "auth_org_access_denied": "You are not part of the required organization to access this instance"
=======
  "registration_closed": "The registration is closed",
  "access_denied": "You are not allowed to access this instance"
>>>>>>> 1a39d57f
}<|MERGE_RESOLUTION|>--- conflicted
+++ resolved
@@ -451,11 +451,6 @@
   "settings": "Settings",
   "oauth_error": "Error while authenticating against OAuth provider",
   "internal_error": "Some internal error occurred",
-<<<<<<< HEAD
-  "auth_registration_closed": "The registration is closed",
-  "auth_org_access_denied": "You are not part of the required organization to access this instance"
-=======
   "registration_closed": "The registration is closed",
   "access_denied": "You are not allowed to access this instance"
->>>>>>> 1a39d57f
 }