import { Component } from 'vue';
import { createRouter, createWebHistory, RouteRecordRaw } from 'vue-router';

import useAuthentication from '~/compositions/useAuthentication';
import useConfig from '~/compositions/useConfig';
import useUserConfig from '~/compositions/useUserConfig';

const { rootPath } = useConfig();
const routes: RouteRecordRaw[] = [
  {
    path: `${rootPath}/`,
    name: 'home',
    redirect: `${rootPath}/repos`,
  },
  {
    path: `${rootPath}/repos`,
    component: (): Component => import('~/views/RouterView.vue'),
    children: [
      {
        path: '',
        name: 'repos',
        component: (): Component => import('~/views/Repos.vue'),
        meta: { authentication: 'required' },
      },
      {
        path: 'add',
        name: 'repo-add',
        component: (): Component => import('~/views/RepoAdd.vue'),
        meta: { authentication: 'required' },
      },
      {
        path: ':repoId',
        name: 'repo-wrapper',
        component: (): Component => import('~/views/repo/RepoWrapper.vue'),
        props: true,
        children: [
          {
            path: '',
            name: 'repo',
            component: (): Component => import('~/views/repo/RepoPipelines.vue'),
            meta: { repoHeader: true },
          },
          {
            path: 'branches',
            name: 'repo-branches',
            component: (): Component => import('~/views/repo/RepoBranches.vue'),
            meta: { repoHeader: true },
          },
          {
            path: 'branches/:branch',
            name: 'repo-branch',
            component: (): Component => import('~/views/repo/RepoBranch.vue'),
            meta: { repoHeader: true },
            props: (route) => ({ branch: route.params.branch }),
          },
          {
            path: 'pull-requests',
            name: 'repo-pull-requests',
            component: (): Component => import('~/views/repo/RepoPullRequests.vue'),
            meta: { repoHeader: true },
          },
          {
            path: 'pull-requests/:pullRequest',
            name: 'repo-pull-request',
            component: (): Component => import('~/views/repo/RepoPullRequest.vue'),
            meta: { repoHeader: true },
            props: (route) => ({ pullRequest: route.params.pullRequest }),
          },
          {
            path: 'pipeline/:pipelineId',
            component: (): Component => import('~/views/repo/pipeline/PipelineWrapper.vue'),
            props: true,
            children: [
              {
                path: ':stepId?',
                name: 'repo-pipeline',
                component: (): Component => import('~/views/repo/pipeline/Pipeline.vue'),
                props: true,
              },
              {
                path: 'changed-files',
                name: 'repo-pipeline-changed-files',
                component: (): Component => import('~/views/repo/pipeline/PipelineChangedFiles.vue'),
              },
              {
                path: 'config',
                name: 'repo-pipeline-config',
                component: (): Component => import('~/views/repo/pipeline/PipelineConfig.vue'),
                props: true,
              },
            ],
          },
          {
            path: 'settings',
            name: 'repo-settings',
            component: (): Component => import('~/views/repo/RepoSettings.vue'),
            meta: { authentication: 'required' },
            props: true,
          },
        ],
      },
      {
        path: ':repoOwner/:repoName/:pathMatch(.*)*',
        component: () => import('~/views/repo/RepoDeprecatedRedirect.vue'),
        props: true,
      },
    ],
  },
  {
<<<<<<< HEAD
    path: `${rootPath}/org/:orgName`,
=======
    path: '/orgs/:orgId',
>>>>>>> e1a273d2
    component: (): Component => import('~/views/org/OrgWrapper.vue'),
    props: true,
    children: [
      {
        path: '',
        name: 'org',
        component: (): Component => import('~/views/org/OrgRepos.vue'),
        props: true,
      },
      {
        path: 'settings',
        name: 'org-settings',
        component: (): Component => import('~/views/org/OrgSettings.vue'),
        meta: { authentication: 'required' },
        props: true,
      },
    ],
  },
  {
<<<<<<< HEAD
    path: `${rootPath}/admin`,
=======
    path: '/org/:orgName/:pathMatch(.*)*',
    component: (): Component => import('~/views/org/OrgDeprecatedRedirect.vue'),
    props: true,
  },
  {
    path: '/admin',
>>>>>>> e1a273d2
    component: (): Component => import('~/views/RouterView.vue'),
    meta: { authentication: 'required' },
    children: [
      {
        path: '',
        name: 'admin',
        component: (): Component => import('~/views/admin/Admin.vue'),
        props: true,
      },
      {
        path: 'settings',
        name: 'admin-settings',
        component: (): Component => import('~/views/admin/AdminSettings.vue'),
        props: true,
      },
    ],
  },

  {
    path: `${rootPath}/user`,
    name: 'user',
    component: (): Component => import('~/views/User.vue'),
    meta: { authentication: 'required' },
    props: true,
  },
  {
    path: `${rootPath}/login/error`,
    name: 'login-error',
    component: (): Component => import('~/views/Login.vue'),
    meta: { blank: true },
    props: true,
  },
  {
    path: `${rootPath}/do-login`,
    name: 'login',
    component: (): Component => import('~/views/Login.vue'),
    meta: { blank: true },
    props: true,
  },

  // TODO: deprecated routes => remove after some time
  {
    path: `${rootPath}/:ownerOrOrgId`,
    redirect: (route) => ({ name: 'org', params: route.params }),
  },
  {
    path: `${rootPath}/:repoOwner/:repoName/:pathMatch(.*)*`,
    component: () => import('~/views/repo/RepoDeprecatedRedirect.vue'),
    props: true,
  },

  // not found handler
  {
    path: `${rootPath}/:pathMatch(.*)*`,
    name: 'not-found',
    component: (): Component => import('~/views/NotFound.vue'),
  },
];

const router = createRouter({
  history: createWebHistory(),
  routes,
});

router.beforeEach(async (to, _, next) => {
  const config = useUserConfig();
  const { redirectUrl } = config.userConfig.value;
  if (redirectUrl !== '') {
    config.setUserConfig('redirectUrl', '');
    next(redirectUrl);
  }

  const authentication = useAuthentication();
  const authenticationRequired = to.matched.some((record) => record.meta.authentication === 'required');
  if (authenticationRequired && !authentication.isAuthenticated) {
    next({ name: 'login', query: { url: to.fullPath } });
    return;
  }

  next();
});

export default router;<|MERGE_RESOLUTION|>--- conflicted
+++ resolved
@@ -107,11 +107,7 @@
     ],
   },
   {
-<<<<<<< HEAD
-    path: `${rootPath}/org/:orgName`,
-=======
-    path: '/orgs/:orgId',
->>>>>>> e1a273d2
+    path: `${rootPath}/orgs/:orgId`,
     component: (): Component => import('~/views/org/OrgWrapper.vue'),
     props: true,
     children: [
@@ -131,16 +127,12 @@
     ],
   },
   {
-<<<<<<< HEAD
+    path: `${rootPath}/org/:orgName/:pathMatch(.*)*`,
+    component: (): Component => import('~/views/org/OrgDeprecatedRedirect.vue'),
+    props: true,
+  },
+  {
     path: `${rootPath}/admin`,
-=======
-    path: '/org/:orgName/:pathMatch(.*)*',
-    component: (): Component => import('~/views/org/OrgDeprecatedRedirect.vue'),
-    props: true,
-  },
-  {
-    path: '/admin',
->>>>>>> e1a273d2
     component: (): Component => import('~/views/RouterView.vue'),
     meta: { authentication: 'required' },
     children: [
