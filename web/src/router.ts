import type { Component } from 'vue';
import { createRouter, createWebHistory, type RouteRecordRaw } from 'vue-router';

import useAuthentication from '~/compositions/useAuthentication';
import useConfig from '~/compositions/useConfig';
import useUserConfig from '~/compositions/useUserConfig';

const { rootPath } = useConfig();
const routes: RouteRecordRaw[] = [
  {
    path: `${rootPath}/`,
    name: 'home',
    redirect: `${rootPath}/repos`,
  },
  {
    path: `${rootPath}/repos`,
    component: (): Component => import('~/views/RouterView.vue'),
    children: [
      {
        path: '',
        name: 'repos',
        component: (): Component => import('~/views/Repos.vue'),
        meta: { authentication: 'required' },
      },
      {
        path: 'add',
        name: 'repo-add',
        component: (): Component => import('~/views/RepoAdd.vue'),
        meta: { authentication: 'required' },
      },
      {
        path: ':repoId',
        name: 'repo-wrapper',
        component: (): Component => import('~/views/repo/RepoWrapper.vue'),
        props: true,
        children: [
          {
            path: '',
            name: 'repo',
            component: (): Component => import('~/views/repo/RepoPipelines.vue'),
            meta: { repoHeader: true },
          },
          {
            path: 'branches',
            name: 'repo-branches',
            component: (): Component => import('~/views/repo/RepoBranches.vue'),
            meta: { repoHeader: true },
          },
          {
            path: 'branches/:branch',
            name: 'repo-branch',
            component: (): Component => import('~/views/repo/RepoBranch.vue'),
            meta: { repoHeader: true },
            props: (route) => ({ branch: route.params.branch }),
          },
          {
            path: 'pull-requests',
            name: 'repo-pull-requests',
            component: (): Component => import('~/views/repo/RepoPullRequests.vue'),
            meta: { repoHeader: true },
          },
          {
            path: 'pull-requests/:pullRequest',
            name: 'repo-pull-request',
            component: (): Component => import('~/views/repo/RepoPullRequest.vue'),
            meta: { repoHeader: true },
            props: (route) => ({ pullRequest: route.params.pullRequest }),
          },
          {
            path: 'pipeline/:pipelineId',
            component: (): Component => import('~/views/repo/pipeline/PipelineWrapper.vue'),
            props: true,
            children: [
              {
                path: ':stepId?',
                name: 'repo-pipeline',
                component: (): Component => import('~/views/repo/pipeline/Pipeline.vue'),
                props: true,
              },
              {
                path: 'changed-files',
                name: 'repo-pipeline-changed-files',
                component: (): Component => import('~/views/repo/pipeline/PipelineChangedFiles.vue'),
              },
              {
                path: 'config',
                name: 'repo-pipeline-config',
                component: (): Component => import('~/views/repo/pipeline/PipelineConfig.vue'),
                props: true,
              },
              {
                path: 'errors',
                name: 'repo-pipeline-errors',
                component: (): Component => import('~/views/repo/pipeline/PipelineErrors.vue'),
                props: true,
              },
            ],
          },
          {
            path: 'settings',
            name: 'repo-settings',
            component: (): Component => import('~/views/repo/RepoSettings.vue'),
            meta: { authentication: 'required' },
            props: true,
          },
        ],
      },
      {
        path: ':repoOwner/:repoName/:pathMatch(.*)*',
        component: () => import('~/views/repo/RepoDeprecatedRedirect.vue'),
        props: true,
      },
    ],
  },
  {
    path: `${rootPath}/orgs/:orgId`,
    component: (): Component => import('~/views/org/OrgWrapper.vue'),
    props: true,
    children: [
      {
        path: '',
        name: 'org',
        component: (): Component => import('~/views/org/OrgRepos.vue'),
        props: true,
      },
      {
        path: 'settings',
        name: 'org-settings',
        component: (): Component => import('~/views/org/OrgSettings.vue'),
        meta: { authentication: 'required' },
        props: true,
      },
    ],
  },
  {
    path: `${rootPath}/org/:orgName/:pathMatch(.*)*`,
    component: (): Component => import('~/views/org/OrgDeprecatedRedirect.vue'),
    props: true,
  },
  {
    path: `${rootPath}/admin`,
    name: 'admin-settings',
    component: (): Component => import('~/views/admin/AdminSettings.vue'),
    props: true,
    meta: { authentication: 'required' },
  },

  {
    path: `${rootPath}/user`,
    name: 'user',
    component: (): Component => import('~/views/User.vue'),
    meta: { authentication: 'required' },
    props: true,
  },
  {
<<<<<<< HEAD
    path: `${rootPath}/login/error`,
    name: 'login-error',
    component: (): Component => import('~/views/Login.vue'),
    meta: { blank: true },
    props: true,
  },
  {
=======
>>>>>>> a5ee5061
    path: `${rootPath}/login`,
    name: 'login',
    component: (): Component => import('~/views/Login.vue'),
    meta: { blank: true },
    props: true,
  },
  {
    path: `${rootPath}/cli/auth`,
    component: () => import('~/views/cli/Auth.vue'),
    meta: { authentication: 'required' },
  },

  // TODO: deprecated routes => remove after some time
  {
    path: `${rootPath}/:ownerOrOrgId`,
    redirect: (route) => ({ name: 'org', params: route.params }),
  },
  {
    path: `${rootPath}/:repoOwner/:repoName/:pathMatch(.*)*`,
    component: () => import('~/views/repo/RepoDeprecatedRedirect.vue'),
    props: true,
  },

  // not found handler
  {
    path: `${rootPath}/:pathMatch(.*)*`,
    name: 'not-found',
    component: (): Component => import('~/views/NotFound.vue'),
  },
];

const router = createRouter({
  history: createWebHistory(),
  routes,
});

router.beforeEach(async (to, _, next) => {
  const config = useUserConfig();
  const { redirectUrl } = config.userConfig.value;
  if (redirectUrl !== '' && to.name !== 'login') {
    config.setUserConfig('redirectUrl', '');
    next(redirectUrl);
  }

  const authentication = useAuthentication();
  const authenticationRequired = to.matched.some((record) => record.meta.authentication === 'required');
  if (authenticationRequired && !authentication.isAuthenticated) {
    next({ name: 'login', query: { url: to.fullPath } });
    return;
  }

  next();
});

export default router;<|MERGE_RESOLUTION|>--- conflicted
+++ resolved
@@ -153,16 +153,6 @@
     props: true,
   },
   {
-<<<<<<< HEAD
-    path: `${rootPath}/login/error`,
-    name: 'login-error',
-    component: (): Component => import('~/views/Login.vue'),
-    meta: { blank: true },
-    props: true,
-  },
-  {
-=======
->>>>>>> a5ee5061
     path: `${rootPath}/login`,
     name: 'login',
     component: (): Component => import('~/views/Login.vue'),
