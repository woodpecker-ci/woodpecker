--- conflicted
+++ resolved
@@ -13,32 +13,8 @@
     redirect: `${rootPath}/repos`,
   },
   {
-<<<<<<< HEAD
     path: `${rootPath}/repos`,
-    name: 'repos',
-    component: (): Component => import('~/views/Repos.vue'),
-    meta: { authentication: 'required' },
-  },
-  {
-    path: `${rootPath}/repo/add`,
-    name: 'repo-add',
-    component: (): Component => import('~/views/RepoAdd.vue'),
-    meta: { authentication: 'required' },
-  },
-  {
-    path: `${rootPath}/:repoOwner`,
-    name: 'repos-owner',
-    component: (): Component => import('~/views/ReposOwner.vue'),
-    props: true,
-  },
-  {
-    path: `${rootPath}/org/:repoOwner`,
-    component: (): Component => import('~/views/org/OrgWrapper.vue'),
-    props: true,
-=======
-    path: '/repos',
     component: (): Component => import('~/views/RouterView.vue'),
->>>>>>> 0c302147
     children: [
       {
         path: '',
@@ -46,17 +22,6 @@
         component: (): Component => import('~/views/Repos.vue'),
         meta: { authentication: 'required' },
       },
-<<<<<<< HEAD
-    ],
-  },
-  {
-    path: `${rootPath}/:repoOwner/:repoName`,
-    name: 'repo-wrapper',
-    component: (): Component => import('~/views/repo/RepoWrapper.vue'),
-    props: true,
-    children: [
-=======
->>>>>>> 0c302147
       {
         path: 'add',
         name: 'repo-add',
@@ -142,15 +107,8 @@
     ],
   },
   {
-<<<<<<< HEAD
-    path: `${rootPath}/admin`,
-    name: 'admin',
-    component: (): Component => import('~/views/admin/Admin.vue'),
-    meta: { authentication: 'required' },
-=======
-    path: '/org/:orgName',
+    path: `${rootPath}/org/:orgName`,
     component: (): Component => import('~/views/org/OrgWrapper.vue'),
->>>>>>> 0c302147
     props: true,
     children: [
       {
@@ -169,14 +127,8 @@
     ],
   },
   {
-<<<<<<< HEAD
-    path: `${rootPath}/admin/settings`,
-    name: 'admin-settings',
-    component: (): Component => import('~/views/admin/AdminSettings.vue'),
-=======
-    path: '/admin',
+    path: `${rootPath}/admin`,
     component: (): Component => import('~/views/RouterView.vue'),
->>>>>>> 0c302147
     meta: { authentication: 'required' },
     children: [
       {
@@ -218,11 +170,11 @@
 
   // TODO: deprecated routes => remove after some time
   {
-    path: '/:ownerOrOrgId',
+    path: `${rootPath}/:ownerOrOrgId`,
     redirect: (route) => ({ name: 'org', params: route.params }),
   },
   {
-    path: '/:repoOwner/:repoName/:pathMatch(.*)*',
+    path: `${rootPath}/:repoOwner/:repoName/:pathMatch(.*)*`,
     component: () => import('~/views/repo/RepoDeprecatedRedirect.vue'),
     props: true,
   },
