--- conflicted
+++ resolved
@@ -59,15 +59,14 @@
             props: true,
           },
           {
-<<<<<<< HEAD
             path: 'changed-files',
             name: 'repo-build-changed-files',
             component: (): Component => import('~/views/repo/build/BuildChangedFiles.vue'),
-=======
+          },
+          {
             path: 'config',
             name: 'repo-build-config',
             component: (): Component => import('~/views/repo/build/BuildConfig.vue'),
->>>>>>> 37c82b90
             props: true,
           },
         ],
