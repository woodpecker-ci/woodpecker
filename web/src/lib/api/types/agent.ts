--- conflicted
+++ resolved
@@ -12,9 +12,6 @@
   capacity: number;
   version: string;
   no_schedule: boolean;
-<<<<<<< HEAD
+  custom_labels: Record<string, string>;
   filters?: Record<string, string>;
-=======
-  custom_labels: Record<string, string>;
->>>>>>> 7d770622
 }