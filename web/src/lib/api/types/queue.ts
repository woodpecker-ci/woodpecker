--- conflicted
+++ resolved
@@ -1,11 +1,6 @@
 export interface Task {
   id: number;
-<<<<<<< HEAD
-  data: string;
   labels: Record<string, string>;
-=======
-  labels: { [key: string]: string };
->>>>>>> 41b2127e
   dependencies: string[];
   dep_status: Record<string, string>;
   run_on: string[];
