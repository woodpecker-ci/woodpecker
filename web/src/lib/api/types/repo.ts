// A version control repository.
export type Repo = {
  // Is the repo currently active or not
  active: boolean;

  // The unique identifier for the repository.
  id: number;

  // The id of the repository on the source control management system.
  forge_remote_id: string;

  // The source control management being used.
  // Currently, this is either 'git' or 'hg' (Mercurial).
  scm: string;

  // Whether the forge repo has PRs enabled.
  pr_enabled: boolean;

  // The id of the organization that owns the repository.
  org_id: number;

  // The owner of the repository.
  owner: string;

  // The name of the repository.
  name: string;

  // The full name of the repository.
  // This is created from the owner and name of the repository.
  full_name: string;

  // The url for the avatar image.
  avatar_url: string;

  // The url to view the repository.
  forge_url: string;

  // The url used to clone the repository.
  clone_url: string;

  // The default branch of the repository.
  default_branch: string;

  // Whether the repository is publicly visible.
  private: boolean;

  // Whether the repository has trusted access for pipelines.
  // If the repository is trusted then the host network can be used and
  // volumes can be created.
  trusted: boolean;

  // x-dart-type: Duration
  // The amount of time in minutes before the pipeline is killed.
  timeout: number;

  // Whether pull requests should trigger a pipeline.
  allow_pr: boolean;

  config_file: string;

  visibility: RepoVisibility;

  last_pipeline: number;

  gated: boolean;

  // Events that will cancel running pipelines before starting a new one
  cancel_previous_pipeline_events: string[];

<<<<<<< HEAD
  // Endpoint for secrets extensions
  secret_endpoint: string;

  // Endpoint for registries extensions
  registry_endpoint: string;

  // Endpoint for config extensions
  config_endpoint: string;
=======
  netrc_only_trusted: boolean;
>>>>>>> 82e1ce93
};

export enum RepoVisibility {
  Public = 'public',
  Private = 'private',
  Internal = 'internal',
}

export type RepoSettings = Pick<
  Repo,
  | 'config_file'
  | 'timeout'
  | 'visibility'
  | 'trusted'
  | 'gated'
  | 'allow_pr'
  | 'cancel_previous_pipeline_events'
  | 'netrc_only_trusted'
>;

export type ExtensionSettings = Pick<Repo, 'config_endpoint' | 'secret_endpoint' | 'registry_endpoint'>;

export type RepoPermissions = {
  pull: boolean;
  push: boolean;
  admin: boolean;
  synced: number;
};<|MERGE_RESOLUTION|>--- conflicted
+++ resolved
@@ -67,7 +67,8 @@
   // Events that will cancel running pipelines before starting a new one
   cancel_previous_pipeline_events: string[];
 
-<<<<<<< HEAD
+  netrc_only_trusted: boolean;
+
   // Endpoint for secrets extensions
   secret_endpoint: string;
 
@@ -76,9 +77,6 @@
 
   // Endpoint for config extensions
   config_endpoint: string;
-=======
-  netrc_only_trusted: boolean;
->>>>>>> 82e1ce93
 };
 
 export enum RepoVisibility {
