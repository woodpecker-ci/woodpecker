--- conflicted
+++ resolved
@@ -78,14 +78,10 @@
   // Events that will cancel running pipelines before starting a new one
   cancel_previous_pipeline_events: string[];
 
-<<<<<<< HEAD
-  netrc_only_trusted: boolean;
+  netrc_trusted: string[];
 
   // Endpoint for config extensions
   config_extension_endpoint: string;
-=======
-  netrc_trusted: string[];
->>>>>>> 8bd07406
 }
 
 /* eslint-disable no-unused-vars */
