--- conflicted
+++ resolved
@@ -1,15 +1,7 @@
 import ApiClient, { encodeQueryString } from './client';
 import {
-<<<<<<< HEAD
   Agent,
-  Build,
-  BuildConfig,
-  BuildFeed,
-  BuildLog,
-  BuildProc,
   Cron,
-=======
->>>>>>> f2a37ce8
   OrgPermissions,
   Pipeline,
   PipelineConfig,
