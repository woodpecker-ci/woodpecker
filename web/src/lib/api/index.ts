import ApiClient, { encodeQueryString } from './client';
import {
<<<<<<< HEAD
  Build,
  BuildConfig,
  BuildFeed,
  BuildLog,
  BuildProc,
  ExtensionSettings,
=======
  Agent,
  Cron,
  Org,
  OrgPermissions,
  Pipeline,
  PipelineConfig,
  PipelineFeed,
  PipelineLog,
  PullRequest,
  QueueInfo,
>>>>>>> 82e1ce93
  Registry,
  Repo,
  RepoPermissions,
  RepoSettings,
  Secret,
  User,
} from './types';

type RepoListOptions = {
  all?: boolean;
};

// PipelineOptions is the data for creating a new pipeline
type PipelineOptions = {
  branch: string;
  variables: Record<string, string>;
};

type DeploymentOptions = {
  id: string;
  environment: string;
  variables: Record<string, string>;
};

export default class WoodpeckerClient extends ApiClient {
  getRepoList(opts?: RepoListOptions): Promise<Repo[]> {
    const query = encodeQueryString(opts);
    return this._get(`/api/user/repos?${query}`) as Promise<Repo[]>;
  }

  lookupRepo(owner: string, name: string): Promise<Repo | undefined> {
    return this._get(`/api/repos/lookup/${owner}/${name}`) as Promise<Repo | undefined>;
  }

  getRepo(repoId: number): Promise<Repo> {
    return this._get(`/api/repos/${repoId}`) as Promise<Repo>;
  }

  getRepoPermissions(repoId: number): Promise<RepoPermissions> {
    return this._get(`/api/repos/${repoId}/permissions`) as Promise<RepoPermissions>;
  }

  getRepoBranches(repoId: number, page: number): Promise<string[]> {
    return this._get(`/api/repos/${repoId}/branches?page=${page}`) as Promise<string[]>;
  }

<<<<<<< HEAD
  updateRepo(owner: string, repo: string, repoSettings: Partial<RepoSettings & ExtensionSettings>): Promise<unknown> {
    return this._patch(`/api/repos/${owner}/${repo}`, repoSettings);
=======
  getRepoPullRequests(repoId: number, page: number): Promise<PullRequest[]> {
    return this._get(`/api/repos/${repoId}/pull_requests?page=${page}`) as Promise<PullRequest[]>;
>>>>>>> 82e1ce93
  }

  activateRepo(forgeRemoteId: string): Promise<Repo> {
    return this._post(`/api/repos?forge_remote_id=${forgeRemoteId}`) as Promise<Repo>;
  }

  updateRepo(repoId: number, repoSettings: RepoSettings): Promise<unknown> {
    return this._patch(`/api/repos/${repoId}`, repoSettings);
  }

  deleteRepo(repoId: number, remove = true): Promise<unknown> {
    const query = encodeQueryString({ remove });
    return this._delete(`/api/repos/${repoId}?${query}`);
  }

  repairRepo(repoId: number): Promise<unknown> {
    return this._post(`/api/repos/${repoId}/repair`);
  }

  createPipeline(repoId: number, options: PipelineOptions): Promise<Pipeline> {
    return this._post(`/api/repos/${repoId}/pipelines`, options) as Promise<Pipeline>;
  }

  // Deploy triggers a deployment for an existing pipeline using the
  // specified target environment.
  deployPipeline(repoId: number, pipelineNumber: string, options: DeploymentOptions): Promise<Pipeline> {
    const vars = {
      ...options.variables,
      event: 'deployment',
      deploy_to: options.environment,
    };
    const query = encodeQueryString(vars);
    return this._post(`/api/repos/${repoId}/pipelines/${pipelineNumber}?${query}`) as Promise<Pipeline>;
  }

  getPipelineList(repoId: number, opts?: Record<string, string | number | boolean>): Promise<Pipeline[]> {
    const query = encodeQueryString(opts);
    return this._get(`/api/repos/${repoId}/pipelines?${query}`) as Promise<Pipeline[]>;
  }

  getPipeline(repoId: number, pipelineNumber: number | 'latest'): Promise<Pipeline> {
    return this._get(`/api/repos/${repoId}/pipelines/${pipelineNumber}`) as Promise<Pipeline>;
  }

  getPipelineConfig(repoId: number, pipelineNumber: number): Promise<PipelineConfig[]> {
    return this._get(`/api/repos/${repoId}/pipelines/${pipelineNumber}/config`) as Promise<PipelineConfig[]>;
  }

  getPipelineFeed(opts?: Record<string, string | number | boolean>): Promise<PipelineFeed[]> {
    const query = encodeQueryString(opts);
    return this._get(`/api/user/feed?${query}`) as Promise<PipelineFeed[]>;
  }

  cancelPipeline(repoId: number, pipelineNumber: number): Promise<unknown> {
    return this._post(`/api/repos/${repoId}/pipelines/${pipelineNumber}/cancel`);
  }

  approvePipeline(repoId: number, pipelineNumber: string): Promise<unknown> {
    return this._post(`/api/repos/${repoId}/pipelines/${pipelineNumber}/approve`);
  }

  declinePipeline(repoId: number, pipelineNumber: string): Promise<unknown> {
    return this._post(`/api/repos/${repoId}/pipelines/${pipelineNumber}/decline`);
  }

  restartPipeline(
    repoId: number,
    pipeline: string,
    opts?: Record<string, string | number | boolean>,
  ): Promise<Pipeline> {
    const query = encodeQueryString(opts);
    return this._post(`/api/repos/${repoId}/pipelines/${pipeline}?${query}`) as Promise<Pipeline>;
  }

  getLogs(repoId: number, pipeline: number, step: number): Promise<PipelineLog[]> {
    return this._get(`/api/repos/${repoId}/logs/${pipeline}/${step}`) as Promise<PipelineLog[]>;
  }

  getSecretList(repoId: number, page: number): Promise<Secret[] | null> {
    return this._get(`/api/repos/${repoId}/secrets?page=${page}`) as Promise<Secret[] | null>;
  }

  createSecret(repoId: number, secret: Partial<Secret>): Promise<unknown> {
    return this._post(`/api/repos/${repoId}/secrets`, secret);
  }

  updateSecret(repoId: number, secret: Partial<Secret>): Promise<unknown> {
    const secretName = encodeURIComponent(secret.name ?? '');
    return this._patch(`/api/repos/${repoId}/secrets/${secretName}`, secret);
  }

  deleteSecret(repoId: number, secretName: string): Promise<unknown> {
    const name = encodeURIComponent(secretName);
    return this._delete(`/api/repos/${repoId}/secrets/${name}`);
  }

  getRegistryList(repoId: number, page: number): Promise<Registry[] | null> {
    return this._get(`/api/repos/${repoId}/registry?page=${page}`) as Promise<Registry[] | null>;
  }

  createRegistry(repoId: number, registry: Partial<Registry>): Promise<unknown> {
    return this._post(`/api/repos/${repoId}/registry`, registry);
  }

  updateRegistry(repoId: number, registry: Partial<Registry>): Promise<unknown> {
    return this._patch(`/api/repos/${repoId}/registry/${registry.address}`, registry);
  }

  deleteRegistry(repoId: number, registryAddress: string): Promise<unknown> {
    return this._delete(`/api/repos/${repoId}/registry/${registryAddress}`);
  }

  getCronList(repoId: number, page: number): Promise<Cron[] | null> {
    return this._get(`/api/repos/${repoId}/cron?page=${page}`) as Promise<Cron[] | null>;
  }

  createCron(repoId: number, cron: Partial<Cron>): Promise<unknown> {
    return this._post(`/api/repos/${repoId}/cron`, cron);
  }

  updateCron(repoId: number, cron: Partial<Cron>): Promise<unknown> {
    return this._patch(`/api/repos/${repoId}/cron/${cron.id}`, cron);
  }

  deleteCron(repoId: number, cronId: number): Promise<unknown> {
    return this._delete(`/api/repos/${repoId}/cron/${cronId}`);
  }

  runCron(repoId: number, cronId: number): Promise<Pipeline> {
    return this._post(`/api/repos/${repoId}/cron/${cronId}`) as Promise<Pipeline>;
  }

  getOrg(orgId: number): Promise<Org> {
    return this._get(`/api/orgs/${orgId}`) as Promise<Org>;
  }

  lookupOrg(name: string): Promise<Org> {
    return this._get(`/api/orgs/lookup/${name}`) as Promise<Org>;
  }

  getOrgPermissions(orgId: number): Promise<OrgPermissions> {
    return this._get(`/api/orgs/${orgId}/permissions`) as Promise<OrgPermissions>;
  }

  getOrgSecretList(orgId: number, page: number): Promise<Secret[] | null> {
    return this._get(`/api/orgs/${orgId}/secrets?page=${page}`) as Promise<Secret[] | null>;
  }

  createOrgSecret(orgId: number, secret: Partial<Secret>): Promise<unknown> {
    return this._post(`/api/orgs/${orgId}/secrets`, secret);
  }

  updateOrgSecret(orgId: number, secret: Partial<Secret>): Promise<unknown> {
    const secretName = encodeURIComponent(secret.name ?? '');
    return this._patch(`/api/orgs/${orgId}/secrets/${secretName}`, secret);
  }

  deleteOrgSecret(orgId: number, secretName: string): Promise<unknown> {
    const name = encodeURIComponent(secretName);
    return this._delete(`/api/orgs/${orgId}/secrets/${name}`);
  }

  getGlobalSecretList(page: number): Promise<Secret[] | null> {
    return this._get(`/api/secrets?page=${page}`) as Promise<Secret[] | null>;
  }

  createGlobalSecret(secret: Partial<Secret>): Promise<unknown> {
    return this._post(`/api/secrets`, secret);
  }

  updateGlobalSecret(secret: Partial<Secret>): Promise<unknown> {
    const secretName = encodeURIComponent(secret.name ?? '');
    return this._patch(`/api/secrets/${secretName}`, secret);
  }

  deleteGlobalSecret(secretName: string): Promise<unknown> {
    const name = encodeURIComponent(secretName);
    return this._delete(`/api/secrets/${name}`);
  }

  getSelf(): Promise<unknown> {
    return this._get('/api/user');
  }

  getToken(): Promise<string> {
    return this._post('/api/user/token') as Promise<string>;
  }

<<<<<<< HEAD
  getSignaturePublicKey(): Promise<string> {
    return this._get('/api/signature/public-key') as Promise<string>;
=======
  getAgents(page: number): Promise<Agent[] | null> {
    return this._get(`/api/agents?page=${page}`) as Promise<Agent[] | null>;
  }

  getAgent(agentId: Agent['id']): Promise<Agent> {
    return this._get(`/api/agents/${agentId}`) as Promise<Agent>;
  }

  createAgent(agent: Partial<Agent>): Promise<Agent> {
    return this._post('/api/agents', agent) as Promise<Agent>;
  }

  updateAgent(agent: Partial<Agent>): Promise<unknown> {
    return this._patch(`/api/agents/${agent.id}`, agent);
  }

  deleteAgent(agent: Agent): Promise<unknown> {
    return this._delete(`/api/agents/${agent.id}`);
  }

  getQueueInfo(): Promise<QueueInfo> {
    return this._get('/api/queue/info') as Promise<QueueInfo>;
  }

  pauseQueue(): Promise<unknown> {
    return this._post('/api/queue/pause');
  }

  resumeQueue(): Promise<unknown> {
    return this._post('/api/queue/resume');
  }

  getUsers(page: number): Promise<User[] | null> {
    return this._get(`/api/users?page=${page}`) as Promise<User[] | null>;
  }

  getUser(username: string): Promise<User> {
    return this._get(`/api/users/${username}`) as Promise<User>;
  }

  createUser(user: Partial<User>): Promise<User> {
    return this._post('/api/users', user) as Promise<User>;
  }

  updateUser(user: Partial<User>): Promise<unknown> {
    return this._patch(`/api/users/${user.login}`, user);
  }

  deleteUser(user: User): Promise<unknown> {
    return this._delete(`/api/users/${user.login}`);
  }

  resetToken(): Promise<string> {
    return this._delete('/api/user/token') as Promise<string>;
  }

  getOrgs(page: number): Promise<Org[] | null> {
    return this._get(`/api/orgs?page=${page}`) as Promise<Org[] | null>;
  }

  deleteOrg(org: Org): Promise<unknown> {
    return this._delete(`/api/orgs/${org.id}`);
  }

  getAllRepos(page: number): Promise<Repo[] | null> {
    return this._get(`/api/repos?page=${page}`) as Promise<Repo[] | null>;
  }

  repairAllRepos(): Promise<unknown> {
    return this._post(`/api/repos/repair`) as Promise<unknown>;
>>>>>>> 82e1ce93
  }

  // eslint-disable-next-line promise/prefer-await-to-callbacks
  on(callback: (data: { pipeline?: Pipeline; repo?: Repo }) => void): EventSource {
    return this._subscribe('/api/stream/events', callback, {
      reconnect: true,
    });
  }

  streamLogs(
    repoId: number,
    pipeline: number,
    step: number,
    // eslint-disable-next-line promise/prefer-await-to-callbacks
    callback: (data: PipelineLog) => void,
  ): EventSource {
    return this._subscribe(`/api/stream/logs/${repoId}/${pipeline}/${step}`, callback, {
      reconnect: true,
    });
  }
}<|MERGE_RESOLUTION|>--- conflicted
+++ resolved
@@ -1,15 +1,8 @@
 import ApiClient, { encodeQueryString } from './client';
 import {
-<<<<<<< HEAD
-  Build,
-  BuildConfig,
-  BuildFeed,
-  BuildLog,
-  BuildProc,
-  ExtensionSettings,
-=======
   Agent,
   Cron,
+  ExtensionSettings,
   Org,
   OrgPermissions,
   Pipeline,
@@ -18,7 +11,6 @@
   PipelineLog,
   PullRequest,
   QueueInfo,
->>>>>>> 82e1ce93
   Registry,
   Repo,
   RepoPermissions,
@@ -65,20 +57,15 @@
     return this._get(`/api/repos/${repoId}/branches?page=${page}`) as Promise<string[]>;
   }
 
-<<<<<<< HEAD
-  updateRepo(owner: string, repo: string, repoSettings: Partial<RepoSettings & ExtensionSettings>): Promise<unknown> {
-    return this._patch(`/api/repos/${owner}/${repo}`, repoSettings);
-=======
   getRepoPullRequests(repoId: number, page: number): Promise<PullRequest[]> {
     return this._get(`/api/repos/${repoId}/pull_requests?page=${page}`) as Promise<PullRequest[]>;
->>>>>>> 82e1ce93
   }
 
   activateRepo(forgeRemoteId: string): Promise<Repo> {
     return this._post(`/api/repos?forge_remote_id=${forgeRemoteId}`) as Promise<Repo>;
   }
 
-  updateRepo(repoId: number, repoSettings: RepoSettings): Promise<unknown> {
+  updateRepo(repoId: number, repoSettings: RepoSettings & ExtensionSettings): Promise<unknown> {
     return this._patch(`/api/repos/${repoId}`, repoSettings);
   }
 
@@ -260,10 +247,10 @@
     return this._post('/api/user/token') as Promise<string>;
   }
 
-<<<<<<< HEAD
   getSignaturePublicKey(): Promise<string> {
     return this._get('/api/signature/public-key') as Promise<string>;
-=======
+  }
+
   getAgents(page: number): Promise<Agent[] | null> {
     return this._get(`/api/agents?page=${page}`) as Promise<Agent[] | null>;
   }
@@ -334,7 +321,6 @@
 
   repairAllRepos(): Promise<unknown> {
     return this._post(`/api/repos/repair`) as Promise<unknown>;
->>>>>>> 82e1ce93
   }
 
   // eslint-disable-next-line promise/prefer-await-to-callbacks
