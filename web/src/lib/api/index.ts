--- conflicted
+++ resolved
@@ -8,11 +8,8 @@
   PipelineFeed,
   PipelineLog,
   PipelineStep,
-<<<<<<< HEAD
+  PullRequest,
   QueueInfo,
-=======
-  PullRequest,
->>>>>>> e74c2565
   Registry,
   Repo,
   RepoPermissions,
@@ -260,7 +257,6 @@
     return this._delete(`/api/agents/${agent.id}`);
   }
 
-<<<<<<< HEAD
   getQueueInfo(): Promise<QueueInfo> {
     return this._get('/api/queue/info') as Promise<QueueInfo>;
   }
@@ -271,7 +267,8 @@
 
   resumeQueue(): Promise<unknown> {
     return this._post('/api/queue/resume');
-=======
+  }
+
   getUsers(): Promise<User[]> {
     return this._get('/api/users') as Promise<User[]>;
   }
@@ -290,7 +287,6 @@
 
   deleteUser(user: User): Promise<unknown> {
     return this._delete(`/api/users/${user.login}`);
->>>>>>> e74c2565
   }
 
   // eslint-disable-next-line promise/prefer-await-to-callbacks
