import ApiClient, { encodeQueryString } from './client';
import type {
  Agent,
  Cron,
<<<<<<< HEAD
  ExtensionSettings,
=======
  Forge,
>>>>>>> febb8c52
  Org,
  OrgPermissions,
  Pipeline,
  PipelineConfig,
  PipelineFeed,
  PipelineLog,
  PullRequest,
  QueueInfo,
  Registry,
  Repo,
  RepoPermissions,
  RepoSettings,
  Secret,
  User,
} from './types';

interface RepoListOptions {
  all?: boolean;
}

// PipelineOptions is the data for creating a new pipeline
interface PipelineOptions {
  branch: string;
  variables: Record<string, string>;
}

interface DeploymentOptions {
  id: string;
  environment: string;
  task: string;
  variables: Record<string, string>;
}

interface PaginationOptions {
  page?: number;
  perPage?: number;
}

export default class WoodpeckerClient extends ApiClient {
  async getRepoList(opts?: RepoListOptions): Promise<Repo[]> {
    const query = encodeQueryString(opts);
    return this._get(`/api/user/repos?${query}`) as Promise<Repo[]>;
  }

  async lookupRepo(owner: string, name: string): Promise<Repo | undefined> {
    return this._get(`/api/repos/lookup/${owner}/${name}`) as Promise<Repo | undefined>;
  }

  async getRepo(repoId: number): Promise<Repo> {
    return this._get(`/api/repos/${repoId}`) as Promise<Repo>;
  }

  async getRepoPermissions(repoId: number): Promise<RepoPermissions> {
    return this._get(`/api/repos/${repoId}/permissions`) as Promise<RepoPermissions>;
  }

  async getRepoBranches(repoId: number, opts?: PaginationOptions): Promise<string[]> {
    const query = encodeQueryString(opts);
    return this._get(`/api/repos/${repoId}/branches?${query}`) as Promise<string[]>;
  }

  async getRepoPullRequests(repoId: number, opts?: PaginationOptions): Promise<PullRequest[]> {
    const query = encodeQueryString(opts);
    return this._get(`/api/repos/${repoId}/pull_requests?${query}`) as Promise<PullRequest[]>;
  }

  async activateRepo(forgeRemoteId: string): Promise<Repo> {
    return this._post(`/api/repos?forge_remote_id=${forgeRemoteId}`) as Promise<Repo>;
  }

<<<<<<< HEAD
  updateRepo(repoId: number, repoSettings: Partial<RepoSettings & ExtensionSettings>): Promise<unknown> {
=======
  async updateRepo(repoId: number, repoSettings: RepoSettings): Promise<unknown> {
>>>>>>> febb8c52
    return this._patch(`/api/repos/${repoId}`, repoSettings);
  }

  async deleteRepo(repoId: number, remove = true): Promise<unknown> {
    const query = encodeQueryString({ remove });
    return this._delete(`/api/repos/${repoId}?${query}`);
  }

  async repairRepo(repoId: number): Promise<unknown> {
    return this._post(`/api/repos/${repoId}/repair`);
  }

  async createPipeline(repoId: number, options: PipelineOptions): Promise<Pipeline> {
    return this._post(`/api/repos/${repoId}/pipelines`, options) as Promise<Pipeline>;
  }

  // Deploy triggers a deployment for an existing pipeline using the
  // specified target environment and task.
  async deployPipeline(repoId: number, pipelineNumber: string, options: DeploymentOptions): Promise<Pipeline> {
    const vars = {
      ...options.variables,
      event: 'deployment',
      deploy_to: options.environment,
      deploy_task: options.task,
    };
    const query = encodeQueryString(vars);
    return this._post(`/api/repos/${repoId}/pipelines/${pipelineNumber}?${query}`) as Promise<Pipeline>;
  }

  async getPipelineList(
    repoId: number,
    opts?: PaginationOptions & { before?: string; after?: string },
  ): Promise<Pipeline[]> {
    const query = encodeQueryString(opts);
    return this._get(`/api/repos/${repoId}/pipelines?${query}`) as Promise<Pipeline[]>;
  }

  async getPipeline(repoId: number, pipelineNumber: number | 'latest'): Promise<Pipeline> {
    return this._get(`/api/repos/${repoId}/pipelines/${pipelineNumber}`) as Promise<Pipeline>;
  }

  async getPipelineConfig(repoId: number, pipelineNumber: number): Promise<PipelineConfig[]> {
    return this._get(`/api/repos/${repoId}/pipelines/${pipelineNumber}/config`) as Promise<PipelineConfig[]>;
  }

  async getPipelineMetadata(repoId: number, pipelineNumber: number): Promise<any> {
    return this._get(`/api/repos/${repoId}/pipelines/${pipelineNumber}/metadata`) as Promise<any>;
  }

  async getPipelineFeed(): Promise<PipelineFeed[]> {
    return this._get(`/api/user/feed`) as Promise<PipelineFeed[]>;
  }

  async cancelPipeline(repoId: number, pipelineNumber: number): Promise<unknown> {
    return this._post(`/api/repos/${repoId}/pipelines/${pipelineNumber}/cancel`);
  }

  async approvePipeline(repoId: number, pipelineNumber: string): Promise<unknown> {
    return this._post(`/api/repos/${repoId}/pipelines/${pipelineNumber}/approve`);
  }

  async declinePipeline(repoId: number, pipelineNumber: string): Promise<unknown> {
    return this._post(`/api/repos/${repoId}/pipelines/${pipelineNumber}/decline`);
  }

  async restartPipeline(
    repoId: number,
    pipeline: string,
    opts?: { event?: string; deploy_to?: string; fork?: boolean },
  ): Promise<Pipeline> {
    const query = encodeQueryString(opts);
    return this._post(`/api/repos/${repoId}/pipelines/${pipeline}?${query}`) as Promise<Pipeline>;
  }

  async getLogs(repoId: number, pipeline: number, step: number): Promise<PipelineLog[]> {
    return this._get(`/api/repos/${repoId}/logs/${pipeline}/${step}`) as Promise<PipelineLog[]>;
  }

  async deleteLogs(repoId: number, pipeline: number, step: number): Promise<unknown> {
    return this._delete(`/api/repos/${repoId}/logs/${pipeline}/${step}`);
  }

  async getSecretList(repoId: number, opts?: PaginationOptions): Promise<Secret[] | null> {
    const query = encodeQueryString(opts);
    return this._get(`/api/repos/${repoId}/secrets?${query}`) as Promise<Secret[] | null>;
  }

  async createSecret(repoId: number, secret: Partial<Secret>): Promise<unknown> {
    return this._post(`/api/repos/${repoId}/secrets`, secret);
  }

  async updateSecret(repoId: number, secret: Partial<Secret>): Promise<unknown> {
    const secretName = encodeURIComponent(secret.name ?? '');
    return this._patch(`/api/repos/${repoId}/secrets/${secretName}`, secret);
  }

  async deleteSecret(repoId: number, secretName: string): Promise<unknown> {
    const name = encodeURIComponent(secretName);
    return this._delete(`/api/repos/${repoId}/secrets/${name}`);
  }

  async getRegistryList(repoId: number, opts?: PaginationOptions): Promise<Registry[] | null> {
    const query = encodeQueryString(opts);
    return this._get(`/api/repos/${repoId}/registries?${query}`) as Promise<Registry[] | null>;
  }

  async createRegistry(repoId: number, registry: Partial<Registry>): Promise<unknown> {
    return this._post(`/api/repos/${repoId}/registries`, registry);
  }

  async updateRegistry(repoId: number, registry: Partial<Registry>): Promise<unknown> {
    return this._patch(`/api/repos/${repoId}/registries/${registry.address}`, registry);
  }

  async deleteRegistry(repoId: number, registryAddress: string): Promise<unknown> {
    return this._delete(`/api/repos/${repoId}/registries/${registryAddress}`);
  }

  async getOrgRegistryList(orgId: number, opts?: PaginationOptions): Promise<Registry[] | null> {
    const query = encodeQueryString(opts);
    return this._get(`/api/orgs/${orgId}/registries?${query}`) as Promise<Registry[] | null>;
  }

  async createOrgRegistry(orgId: number, registry: Partial<Registry>): Promise<unknown> {
    return this._post(`/api/orgs/${orgId}/registries`, registry);
  }

  async updateOrgRegistry(orgId: number, registry: Partial<Registry>): Promise<unknown> {
    return this._patch(`/api/orgs/${orgId}/registries/${registry.address}`, registry);
  }

  async deleteOrgRegistry(orgId: number, registryAddress: string): Promise<unknown> {
    return this._delete(`/api/orgs/${orgId}/registries/${registryAddress}`);
  }

  async getGlobalRegistryList(opts?: PaginationOptions): Promise<Registry[] | null> {
    const query = encodeQueryString(opts);
    return this._get(`/api/registries?${query}`) as Promise<Registry[] | null>;
  }

  async createGlobalRegistry(registry: Partial<Registry>): Promise<unknown> {
    return this._post(`/api/registries`, registry);
  }

  async updateGlobalRegistry(registry: Partial<Registry>): Promise<unknown> {
    return this._patch(`/api/registries/${registry.address}`, registry);
  }

  async deleteGlobalRegistry(registryAddress: string): Promise<unknown> {
    return this._delete(`/api/registries/${registryAddress}`);
  }

  async getCronList(repoId: number, opts?: PaginationOptions): Promise<Cron[] | null> {
    const query = encodeQueryString(opts);
    return this._get(`/api/repos/${repoId}/cron?${query}`) as Promise<Cron[] | null>;
  }

  async createCron(repoId: number, cron: Partial<Cron>): Promise<unknown> {
    return this._post(`/api/repos/${repoId}/cron`, cron);
  }

  async updateCron(repoId: number, cron: Partial<Cron>): Promise<unknown> {
    return this._patch(`/api/repos/${repoId}/cron/${cron.id}`, cron);
  }

  async deleteCron(repoId: number, cronId: number): Promise<unknown> {
    return this._delete(`/api/repos/${repoId}/cron/${cronId}`);
  }

  async runCron(repoId: number, cronId: number): Promise<Pipeline> {
    return this._post(`/api/repos/${repoId}/cron/${cronId}`) as Promise<Pipeline>;
  }

  async getOrg(orgId: number): Promise<Org> {
    return this._get(`/api/orgs/${orgId}`) as Promise<Org>;
  }

  async lookupOrg(name: string): Promise<Org> {
    return this._get(`/api/orgs/lookup/${name}`) as Promise<Org>;
  }

  async getOrgPermissions(orgId: number): Promise<OrgPermissions> {
    return this._get(`/api/orgs/${orgId}/permissions`) as Promise<OrgPermissions>;
  }

  async getOrgSecretList(orgId: number, opts?: PaginationOptions): Promise<Secret[] | null> {
    const query = encodeQueryString(opts);
    return this._get(`/api/orgs/${orgId}/secrets?${query}`) as Promise<Secret[] | null>;
  }

  async createOrgSecret(orgId: number, secret: Partial<Secret>): Promise<unknown> {
    return this._post(`/api/orgs/${orgId}/secrets`, secret);
  }

  async updateOrgSecret(orgId: number, secret: Partial<Secret>): Promise<unknown> {
    const secretName = encodeURIComponent(secret.name ?? '');
    return this._patch(`/api/orgs/${orgId}/secrets/${secretName}`, secret);
  }

  async deleteOrgSecret(orgId: number, secretName: string): Promise<unknown> {
    const name = encodeURIComponent(secretName);
    return this._delete(`/api/orgs/${orgId}/secrets/${name}`);
  }

  async getGlobalSecretList(opts?: PaginationOptions): Promise<Secret[] | null> {
    const query = encodeQueryString(opts);
    return this._get(`/api/secrets?${query}`) as Promise<Secret[] | null>;
  }

  async createGlobalSecret(secret: Partial<Secret>): Promise<unknown> {
    return this._post(`/api/secrets`, secret);
  }

  async updateGlobalSecret(secret: Partial<Secret>): Promise<unknown> {
    const secretName = encodeURIComponent(secret.name ?? '');
    return this._patch(`/api/secrets/${secretName}`, secret);
  }

  async deleteGlobalSecret(secretName: string): Promise<unknown> {
    const name = encodeURIComponent(secretName);
    return this._delete(`/api/secrets/${name}`);
  }

  async getSelf(): Promise<unknown> {
    return this._get('/api/user');
  }

  async getToken(): Promise<string> {
    return this._post('/api/user/token') as Promise<string>;
  }

<<<<<<< HEAD
  getSignaturePublicKey(): Promise<string> {
    return this._get('/api/signature/public-key') as Promise<string>;
  }

  getAgents(opts?: PaginationOptions): Promise<Agent[] | null> {
=======
  async getAgents(opts?: PaginationOptions): Promise<Agent[] | null> {
>>>>>>> febb8c52
    const query = encodeQueryString(opts);
    return this._get(`/api/agents?${query}`) as Promise<Agent[] | null>;
  }

  async getAgent(agentId: Agent['id']): Promise<Agent> {
    return this._get(`/api/agents/${agentId}`) as Promise<Agent>;
  }

  async createAgent(agent: Partial<Agent>): Promise<Agent> {
    return this._post('/api/agents', agent) as Promise<Agent>;
  }

  async updateAgent(agent: Partial<Agent>): Promise<Agent> {
    return this._patch(`/api/agents/${agent.id}`, agent) as Promise<Agent>;
  }

  async deleteAgent(agent: Agent): Promise<unknown> {
    return this._delete(`/api/agents/${agent.id}`);
  }

  async getOrgAgents(orgId: number, opts?: PaginationOptions): Promise<Agent[] | null> {
    const query = encodeQueryString(opts);
    return this._get(`/api/orgs/${orgId}/agents?${query}`) as Promise<Agent[] | null>;
  }

  async createOrgAgent(orgId: number, agent: Partial<Agent>): Promise<Agent> {
    return this._post(`/api/orgs/${orgId}/agents`, agent) as Promise<Agent>;
  }

  async updateOrgAgent(orgId: number, agentId: number, agent: Partial<Agent>): Promise<Agent> {
    return this._patch(`/api/orgs/${orgId}/agents/${agentId}`, agent) as Promise<Agent>;
  }

  async deleteOrgAgent(orgId: number, agentId: number): Promise<unknown> {
    return this._delete(`/api/orgs/${orgId}/agents/${agentId}`);
  }

  async getForges(opts?: PaginationOptions): Promise<Forge[] | null> {
    const query = encodeQueryString(opts);
    return this._get(`/api/forges?${query}`) as Promise<Forge[] | null>;
  }

  async getForge(forgeId: Forge['id']): Promise<Forge> {
    return this._get(`/api/forges/${forgeId}`) as Promise<Forge>;
  }

  async createForge(forge: Partial<Forge>): Promise<Forge> {
    return this._post('/api/forges', forge) as Promise<Forge>;
  }

  async updateForge(forge: Partial<Forge>): Promise<unknown> {
    return this._patch(`/api/forges/${forge.id}`, forge);
  }

  async deleteForge(forge: Forge): Promise<unknown> {
    return this._delete(`/api/forges/${forge.id}`);
  }

  async getQueueInfo(): Promise<QueueInfo> {
    return this._get('/api/queue/info') as Promise<QueueInfo>;
  }

  async pauseQueue(): Promise<unknown> {
    return this._post('/api/queue/pause');
  }

  async resumeQueue(): Promise<unknown> {
    return this._post('/api/queue/resume');
  }

  async getUsers(opts?: PaginationOptions): Promise<User[] | null> {
    const query = encodeQueryString(opts);
    return this._get(`/api/users?${query}`) as Promise<User[] | null>;
  }

  async getUser(username: string): Promise<User> {
    return this._get(`/api/users/${username}`) as Promise<User>;
  }

  async createUser(user: Partial<User>): Promise<User> {
    return this._post('/api/users', user) as Promise<User>;
  }

  async updateUser(user: Partial<User>): Promise<unknown> {
    return this._patch(`/api/users/${user.login}`, user);
  }

  async deleteUser(user: User): Promise<unknown> {
    return this._delete(`/api/users/${user.login}`);
  }

  async resetToken(): Promise<string> {
    return this._delete('/api/user/token') as Promise<string>;
  }

  async getOrgs(opts?: PaginationOptions): Promise<Org[] | null> {
    const query = encodeQueryString(opts);
    return this._get(`/api/orgs?${query}`) as Promise<Org[] | null>;
  }

  async deleteOrg(org: Org): Promise<unknown> {
    return this._delete(`/api/orgs/${org.id}`);
  }

  async getAllRepos(opts?: PaginationOptions): Promise<Repo[] | null> {
    const query = encodeQueryString(opts);
    return this._get(`/api/repos?${query}`) as Promise<Repo[] | null>;
  }

  async repairAllRepos(): Promise<unknown> {
    return this._post(`/api/repos/repair`);
  }

  // eslint-disable-next-line promise/prefer-await-to-callbacks
  on(callback: (data: { pipeline?: Pipeline; repo?: Repo }) => void): EventSource {
    return this._subscribe('/api/stream/events', callback, {
      reconnect: true,
    });
  }

  streamLogs(
    repoId: number,
    pipeline: number,
    step: number,
    // eslint-disable-next-line promise/prefer-await-to-callbacks
    callback: (data: PipelineLog) => void,
  ): EventSource {
    return this._subscribe(`/api/stream/logs/${repoId}/${pipeline}/${step}`, callback, {
      reconnect: true,
    });
  }
}<|MERGE_RESOLUTION|>--- conflicted
+++ resolved
@@ -2,11 +2,8 @@
 import type {
   Agent,
   Cron,
-<<<<<<< HEAD
   ExtensionSettings,
-=======
   Forge,
->>>>>>> febb8c52
   Org,
   OrgPermissions,
   Pipeline,
@@ -77,11 +74,7 @@
     return this._post(`/api/repos?forge_remote_id=${forgeRemoteId}`) as Promise<Repo>;
   }
 
-<<<<<<< HEAD
-  updateRepo(repoId: number, repoSettings: Partial<RepoSettings & ExtensionSettings>): Promise<unknown> {
-=======
-  async updateRepo(repoId: number, repoSettings: RepoSettings): Promise<unknown> {
->>>>>>> febb8c52
+  async updateRepo(repoId: number, repoSettings: Partial<RepoSettings & ExtensionSettings>): Promise<unknown> {
     return this._patch(`/api/repos/${repoId}`, repoSettings);
   }
 
@@ -313,15 +306,11 @@
     return this._post('/api/user/token') as Promise<string>;
   }
 
-<<<<<<< HEAD
-  getSignaturePublicKey(): Promise<string> {
+  async getSignaturePublicKey(): Promise<string> {
     return this._get('/api/signature/public-key') as Promise<string>;
   }
 
-  getAgents(opts?: PaginationOptions): Promise<Agent[] | null> {
-=======
   async getAgents(opts?: PaginationOptions): Promise<Agent[] | null> {
->>>>>>> febb8c52
     const query = encodeQueryString(opts);
     return this._get(`/api/agents?${query}`) as Promise<Agent[] | null>;
   }
