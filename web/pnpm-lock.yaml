lockfileVersion: '9.0'

settings:
  autoInstallPeers: true
  excludeLinksFromLockfile: false

overrides:
  semver@<7.5.2: '>=7.5.2'

importers:

  .:
    dependencies:
      '@intlify/unplugin-vue-i18n':
        specifier: ^4.0.0
<<<<<<< HEAD
        version: 4.0.0(rollup@4.18.0)(vue-i18n@9.13.1(vue@3.4.29(typescript@5.4.5)))
      '@jamescoyle/vue-icon':
        specifier: ^0.1.2
        version: 0.1.2
      '@kyvg/vue3-notification':
        specifier: ^3.2.1
        version: 3.2.1(vue@3.4.29(typescript@5.4.5))
      '@mdi/js':
        specifier: ^7.4.47
        version: 7.4.47
=======
        version: 4.0.0(rollup@4.18.0)(vue-i18n@9.13.1(vue@3.4.30(typescript@5.4.5)))
      '@kyvg/vue3-notification':
        specifier: ^3.2.1
        version: 3.2.1(vue@3.4.30(typescript@5.4.5))
>>>>>>> 5979a904
      '@vueuse/core':
        specifier: ^10.10.0
        version: 10.11.0(vue@3.4.30(typescript@5.4.5))
      ansi_up:
        specifier: ^6.0.2
        version: 6.0.2
      dayjs:
        specifier: ^1.11.11
        version: 1.11.11
      fuse.js:
        specifier: ^7.0.0
        version: 7.0.0
      js-base64:
        specifier: ^3.7.7
        version: 3.7.7
      lodash:
        specifier: ^4.17.21
        version: 4.17.21
      node-emoji:
        specifier: ^2.1.3
        version: 2.1.3
      pinia:
        specifier: ^2.1.7
        version: 2.1.7(typescript@5.4.5)(vue@3.4.30(typescript@5.4.5))
      prismjs:
        specifier: ^1.29.0
        version: 1.29.0
      semver:
        specifier: ^7.6.2
        version: 7.6.2
      simple-icons:
        specifier: ^12.3.0
        version: 12.3.0
      vue:
        specifier: ^3.4.27
        version: 3.4.30(typescript@5.4.5)
      vue-i18n:
        specifier: ^9.13.1
        version: 9.13.1(vue@3.4.30(typescript@5.4.5))
      vue-router:
        specifier: ^4.3.2
        version: 4.4.0(vue@3.4.30(typescript@5.4.5))
    devDependencies:
      '@antfu/eslint-config':
        specifier: ^2.20.0
        version: 2.21.1(@vue/compiler-sfc@3.4.30)(eslint@9.5.0)(typescript@5.4.5)(vitest@1.6.0(@types/node@20.14.9)(jsdom@24.1.0)(stylus@0.57.0))
      '@eslint/js':
        specifier: ^9.4.0
        version: 9.5.0
      '@ianvs/prettier-plugin-sort-imports':
        specifier: ^4.2.1
        version: 4.2.1(@vue/compiler-sfc@3.4.30)(prettier@3.3.2)
      '@iconify/json':
        specifier: ^2.2.216
        version: 2.2.222
      '@intlify/eslint-plugin-vue-i18n':
        specifier: 3.0.0-next.13
        version: 3.0.0-next.13(eslint@9.5.0)
      '@types/eslint__js':
        specifier: ^8.42.3
        version: 8.42.3
      '@types/lodash':
        specifier: ^4.17.4
        version: 4.17.5
      '@types/node':
        specifier: ^20.14.2
<<<<<<< HEAD
        version: 20.14.5
=======
        version: 20.14.9
      '@types/node-emoji':
        specifier: ^2.1.0
        version: 2.1.0
>>>>>>> 5979a904
      '@types/prismjs':
        specifier: ^1.26.4
        version: 1.26.4
      '@types/semver':
        specifier: ^7.5.8
        version: 7.5.8
      '@types/tinycolor2':
        specifier: ^1.4.6
        version: 1.4.6
      '@vitejs/plugin-vue':
        specifier: ^5.0.5
        version: 5.0.5(vite@5.3.1(@types/node@20.14.9)(stylus@0.57.0))(vue@3.4.30(typescript@5.4.5))
      '@vue/compiler-sfc':
        specifier: ^3.4.27
        version: 3.4.30
      '@vue/test-utils':
        specifier: ^2.4.6
        version: 2.4.6
      eslint:
        specifier: ^9.4.0
        version: 9.5.0
      eslint-plugin-promise:
        specifier: ^6.2.0
        version: 6.2.0(eslint@9.5.0)
      eslint-plugin-vue-scoped-css:
        specifier: ^2.8.0
        version: 2.8.1(eslint@9.5.0)(vue-eslint-parser@9.4.3(eslint@9.5.0))
      jsdom:
        specifier: ^24.1.0
        version: 24.1.0
      prettier:
        specifier: ^3.3.0
        version: 3.3.2
      replace-in-file:
        specifier: ^7.2.0
        version: 7.2.0
      tinycolor2:
        specifier: ^1.6.0
        version: 1.6.0
      typescript:
        specifier: 5.4.5
        version: 5.4.5
      typescript-eslint:
        specifier: ^7.12.0
        version: 7.14.1(eslint@9.5.0)(typescript@5.4.5)
      unplugin-icons:
        specifier: ^0.18.5
<<<<<<< HEAD
        version: 0.18.5(@vue/compiler-sfc@3.4.29)(vue-template-compiler@2.7.16)
=======
        version: 0.18.5(@vue/compiler-sfc@3.4.30)(vue-template-compiler@2.7.16)
      unplugin-vue-components:
        specifier: ^0.26.0
        version: 0.26.0(@babel/parser@7.24.7)(rollup@4.18.0)(vue@3.4.30(typescript@5.4.5))
>>>>>>> 5979a904
      vite:
        specifier: ^5.2.12
        version: 5.3.1(@types/node@20.14.9)(stylus@0.57.0)
      vite-plugin-prismjs:
        specifier: ^0.0.11
        version: 0.0.11(prismjs@1.29.0)
      vite-plugin-windicss:
        specifier: ^1.9.3
        version: 1.9.3(vite@5.3.1(@types/node@20.14.9)(stylus@0.57.0))
      vite-svg-loader:
        specifier: ^5.1.0
        version: 5.1.0(vue@3.4.30(typescript@5.4.5))
      vitest:
        specifier: ^1.6.0
        version: 1.6.0(@types/node@20.14.9)(jsdom@24.1.0)(stylus@0.57.0)
      vue-tsc:
        specifier: ^2.0.19
        version: 2.0.22(typescript@5.4.5)
      windicss:
        specifier: ^3.5.6
        version: 3.5.6

packages:

  '@ampproject/remapping@2.3.0':
    resolution: {integrity: sha512-30iZtAPgz+LTIYoeivqYo853f02jBYSd5uGnGpkFV0M3xOt9aN73erkgYAmZU43x4VfqcnLxW9Kpg3R5LC4YYw==}
    engines: {node: '>=6.0.0'}

  '@antfu/eslint-config@2.21.1':
    resolution: {integrity: sha512-CG7U7nihU73zufrxe5Rr4pxsHrW60GXl9yzRpRY+ImGQ2CVhd0eb3fqJYdNwDJBgKgqHGWX4p1ovYvno/jfWHA==}
    hasBin: true
    peerDependencies:
      '@eslint-react/eslint-plugin': ^1.5.8
      '@prettier/plugin-xml': ^3.4.1
      '@unocss/eslint-plugin': '>=0.50.0'
      astro-eslint-parser: ^1.0.2
      eslint: '>=8.40.0'
      eslint-plugin-astro: ^1.2.0
      eslint-plugin-format: '>=0.1.0'
      eslint-plugin-react-hooks: ^4.6.0
      eslint-plugin-react-refresh: ^0.4.4
      eslint-plugin-solid: ^0.13.2
      eslint-plugin-svelte: '>=2.35.1'
      prettier-plugin-astro: ^0.13.0
      prettier-plugin-slidev: ^1.0.5
      svelte-eslint-parser: ^0.33.1
    peerDependenciesMeta:
      '@eslint-react/eslint-plugin':
        optional: true
      '@prettier/plugin-xml':
        optional: true
      '@unocss/eslint-plugin':
        optional: true
      astro-eslint-parser:
        optional: true
      eslint-plugin-astro:
        optional: true
      eslint-plugin-format:
        optional: true
      eslint-plugin-react-hooks:
        optional: true
      eslint-plugin-react-refresh:
        optional: true
      eslint-plugin-solid:
        optional: true
      eslint-plugin-svelte:
        optional: true
      prettier-plugin-astro:
        optional: true
      prettier-plugin-slidev:
        optional: true
      svelte-eslint-parser:
        optional: true

  '@antfu/install-pkg@0.1.1':
    resolution: {integrity: sha512-LyB/8+bSfa0DFGC06zpCEfs89/XoWZwws5ygEa5D+Xsm3OfI+aXQ86VgVG7Acyef+rSZ5HE7J8rrxzrQeM3PjQ==}

  '@antfu/install-pkg@0.3.3':
    resolution: {integrity: sha512-nHHsk3NXQ6xkCfiRRC8Nfrg8pU5kkr3P3Y9s9dKqiuRmBD0Yap7fymNDjGFKeWhZQHqqbCS5CfeMy9wtExM24w==}

  '@antfu/utils@0.7.10':
    resolution: {integrity: sha512-+562v9k4aI80m1+VuMHehNJWLOFjBnXn3tdOitzD0il5b7smkSBal4+a3oKiQTbrwMmN/TBUMDvbdoWDehgOww==}

  '@babel/code-frame@7.24.7':
    resolution: {integrity: sha512-BcYH1CVJBO9tvyIZ2jVeXgSIMvGZ2FDRvDdOIVQyuklNKSsx+eppDEBq/g47Ayw+RqNFE+URvOShmf+f/qwAlA==}
    engines: {node: '>=6.9.0'}

  '@babel/compat-data@7.24.7':
    resolution: {integrity: sha512-qJzAIcv03PyaWqxRgO4mSU3lihncDT296vnyuE2O8uA4w3UHWI4S3hgeZd1L8W1Bft40w9JxJ2b412iDUFFRhw==}
    engines: {node: '>=6.9.0'}

  '@babel/core@7.24.7':
    resolution: {integrity: sha512-nykK+LEK86ahTkX/3TgauT0ikKoNCfKHEaZYTUVupJdTLzGNvrblu4u6fa7DhZONAltdf8e662t/abY8idrd/g==}
    engines: {node: '>=6.9.0'}

  '@babel/generator@7.24.7':
    resolution: {integrity: sha512-oipXieGC3i45Y1A41t4tAqpnEZWgB/lC6Ehh6+rOviR5XWpTtMmLN+fGjz9vOiNRt0p6RtO6DtD0pdU3vpqdSA==}
    engines: {node: '>=6.9.0'}

  '@babel/helper-compilation-targets@7.24.7':
    resolution: {integrity: sha512-ctSdRHBi20qWOfy27RUb4Fhp07KSJ3sXcuSvTrXrc4aG8NSYDo1ici3Vhg9bg69y5bj0Mr1lh0aeEgTvc12rMg==}
    engines: {node: '>=6.9.0'}

  '@babel/helper-environment-visitor@7.24.7':
    resolution: {integrity: sha512-DoiN84+4Gnd0ncbBOM9AZENV4a5ZiL39HYMyZJGZ/AZEykHYdJw0wW3kdcsh9/Kn+BRXHLkkklZ51ecPKmI1CQ==}
    engines: {node: '>=6.9.0'}

  '@babel/helper-function-name@7.24.7':
    resolution: {integrity: sha512-FyoJTsj/PEUWu1/TYRiXTIHc8lbw+TDYkZuoE43opPS5TrI7MyONBE1oNvfguEXAD9yhQRrVBnXdXzSLQl9XnA==}
    engines: {node: '>=6.9.0'}

  '@babel/helper-hoist-variables@7.24.7':
    resolution: {integrity: sha512-MJJwhkoGy5c4ehfoRyrJ/owKeMl19U54h27YYftT0o2teQ3FJ3nQUf/I3LlJsX4l3qlw7WRXUmiyajvHXoTubQ==}
    engines: {node: '>=6.9.0'}

  '@babel/helper-module-imports@7.24.7':
    resolution: {integrity: sha512-8AyH3C+74cgCVVXow/myrynrAGv+nTVg5vKu2nZph9x7RcRwzmh0VFallJuFTZ9mx6u4eSdXZfcOzSqTUm0HCA==}
    engines: {node: '>=6.9.0'}

  '@babel/helper-module-transforms@7.24.7':
    resolution: {integrity: sha512-1fuJEwIrp+97rM4RWdO+qrRsZlAeL1lQJoPqtCYWv0NL115XM93hIH4CSRln2w52SqvmY5hqdtauB6QFCDiZNQ==}
    engines: {node: '>=6.9.0'}
    peerDependencies:
      '@babel/core': ^7.0.0

  '@babel/helper-simple-access@7.24.7':
    resolution: {integrity: sha512-zBAIvbCMh5Ts+b86r/CjU+4XGYIs+R1j951gxI3KmmxBMhCg4oQMsv6ZXQ64XOm/cvzfU1FmoCyt6+owc5QMYg==}
    engines: {node: '>=6.9.0'}

  '@babel/helper-split-export-declaration@7.24.7':
    resolution: {integrity: sha512-oy5V7pD+UvfkEATUKvIjvIAH/xCzfsFVw7ygW2SI6NClZzquT+mwdTfgfdbUiceh6iQO0CHtCPsyze/MZ2YbAA==}
    engines: {node: '>=6.9.0'}

  '@babel/helper-string-parser@7.24.7':
    resolution: {integrity: sha512-7MbVt6xrwFQbunH2DNQsAP5sTGxfqQtErvBIvIMi6EQnbgUOuVYanvREcmFrOPhoXBrTtjhhP+lW+o5UfK+tDg==}
    engines: {node: '>=6.9.0'}

  '@babel/helper-validator-identifier@7.24.7':
    resolution: {integrity: sha512-rR+PBcQ1SMQDDyF6X0wxtG8QyLCgUB0eRAGguqRLfkCA87l7yAP7ehq8SNj96OOGTO8OBV70KhuFYcIkHXOg0w==}
    engines: {node: '>=6.9.0'}

  '@babel/helper-validator-option@7.24.7':
    resolution: {integrity: sha512-yy1/KvjhV/ZCL+SM7hBrvnZJ3ZuT9OuZgIJAGpPEToANvc3iM6iDvBnRjtElWibHU6n8/LPR/EjX9EtIEYO3pw==}
    engines: {node: '>=6.9.0'}

  '@babel/helpers@7.24.7':
    resolution: {integrity: sha512-NlmJJtvcw72yRJRcnCmGvSi+3jDEg8qFu3z0AFoymmzLx5ERVWyzd9kVXr7Th9/8yIJi2Zc6av4Tqz3wFs8QWg==}
    engines: {node: '>=6.9.0'}

  '@babel/highlight@7.24.7':
    resolution: {integrity: sha512-EStJpq4OuY8xYfhGVXngigBJRWxftKX9ksiGDnmlY3o7B/V7KIAc9X4oiK87uPJSc/vs5L869bem5fhZa8caZw==}
    engines: {node: '>=6.9.0'}

  '@babel/parser@7.24.7':
    resolution: {integrity: sha512-9uUYRm6OqQrCqQdG1iCBwBPZgN8ciDBro2nIOFaiRz1/BCxaI7CNvQbDHvsArAC7Tw9Hda/B3U+6ui9u4HWXPw==}
    engines: {node: '>=6.0.0'}
    hasBin: true

  '@babel/runtime@7.24.7':
    resolution: {integrity: sha512-UwgBRMjJP+xv857DCngvqXI3Iq6J4v0wXmwc6sapg+zyhbwmQX67LUEFrkK5tbyJ30jGuG3ZvWpBiB9LCy1kWw==}
    engines: {node: '>=6.9.0'}

  '@babel/template@7.24.7':
    resolution: {integrity: sha512-jYqfPrU9JTF0PmPy1tLYHW4Mp4KlgxJD9l2nP9fD6yT/ICi554DmrWBAEYpIelzjHf1msDP3PxJIRt/nFNfBig==}
    engines: {node: '>=6.9.0'}

  '@babel/traverse@7.24.7':
    resolution: {integrity: sha512-yb65Ed5S/QAcewNPh0nZczy9JdYXkkAbIsEo+P7BE7yO3txAY30Y/oPa3QkQ5It3xVG2kpKMg9MsdxZaO31uKA==}
    engines: {node: '>=6.9.0'}

  '@babel/types@7.24.7':
    resolution: {integrity: sha512-XEFXSlxiG5td2EJRe8vOmRbaXVgfcBlszKujvVmWIK/UpywWljQCfzAv3RQCGujWQ1RD4YYWEAqDXfuJiy8f5Q==}
    engines: {node: '>=6.9.0'}

  '@clack/core@0.3.4':
    resolution: {integrity: sha512-H4hxZDXgHtWTwV3RAVenqcC4VbJZNegbBjlPvzOzCouXtS2y3sDvlO3IsbrPNWuLWPPlYVYPghQdSF64683Ldw==}

  '@clack/prompts@0.7.0':
    resolution: {integrity: sha512-0MhX9/B4iL6Re04jPrttDm+BsP8y6mS7byuv0BvXgdXhbV5PdlsHt55dvNsuBCPZ7xq1oTAOOuotR9NFbQyMSA==}
    bundledDependencies:
      - is-unicode-supported

  '@es-joy/jsdoccomment@0.43.1':
    resolution: {integrity: sha512-I238eDtOolvCuvtxrnqtlBaw0BwdQuYqK7eA6XIonicMdOOOb75mqdIzkGDUbS04+1Di007rgm9snFRNeVrOog==}
    engines: {node: '>=16'}

  '@esbuild/aix-ppc64@0.21.5':
    resolution: {integrity: sha512-1SDgH6ZSPTlggy1yI6+Dbkiz8xzpHJEVAlF/AM1tHPLsf5STom9rwtjE4hKAF20FfXXNTFqEYXyJNWh1GiZedQ==}
    engines: {node: '>=12'}
    cpu: [ppc64]
    os: [aix]

  '@esbuild/android-arm64@0.21.5':
    resolution: {integrity: sha512-c0uX9VAUBQ7dTDCjq+wdyGLowMdtR/GoC2U5IYk/7D1H1JYC0qseD7+11iMP2mRLN9RcCMRcjC4YMclCzGwS/A==}
    engines: {node: '>=12'}
    cpu: [arm64]
    os: [android]

  '@esbuild/android-arm@0.21.5':
    resolution: {integrity: sha512-vCPvzSjpPHEi1siZdlvAlsPxXl7WbOVUBBAowWug4rJHb68Ox8KualB+1ocNvT5fjv6wpkX6o/iEpbDrf68zcg==}
    engines: {node: '>=12'}
    cpu: [arm]
    os: [android]

  '@esbuild/android-x64@0.21.5':
    resolution: {integrity: sha512-D7aPRUUNHRBwHxzxRvp856rjUHRFW1SdQATKXH2hqA0kAZb1hKmi02OpYRacl0TxIGz/ZmXWlbZgjwWYaCakTA==}
    engines: {node: '>=12'}
    cpu: [x64]
    os: [android]

  '@esbuild/darwin-arm64@0.21.5':
    resolution: {integrity: sha512-DwqXqZyuk5AiWWf3UfLiRDJ5EDd49zg6O9wclZ7kUMv2WRFr4HKjXp/5t8JZ11QbQfUS6/cRCKGwYhtNAY88kQ==}
    engines: {node: '>=12'}
    cpu: [arm64]
    os: [darwin]

  '@esbuild/darwin-x64@0.21.5':
    resolution: {integrity: sha512-se/JjF8NlmKVG4kNIuyWMV/22ZaerB+qaSi5MdrXtd6R08kvs2qCN4C09miupktDitvh8jRFflwGFBQcxZRjbw==}
    engines: {node: '>=12'}
    cpu: [x64]
    os: [darwin]

  '@esbuild/freebsd-arm64@0.21.5':
    resolution: {integrity: sha512-5JcRxxRDUJLX8JXp/wcBCy3pENnCgBR9bN6JsY4OmhfUtIHe3ZW0mawA7+RDAcMLrMIZaf03NlQiX9DGyB8h4g==}
    engines: {node: '>=12'}
    cpu: [arm64]
    os: [freebsd]

  '@esbuild/freebsd-x64@0.21.5':
    resolution: {integrity: sha512-J95kNBj1zkbMXtHVH29bBriQygMXqoVQOQYA+ISs0/2l3T9/kj42ow2mpqerRBxDJnmkUDCaQT/dfNXWX/ZZCQ==}
    engines: {node: '>=12'}
    cpu: [x64]
    os: [freebsd]

  '@esbuild/linux-arm64@0.21.5':
    resolution: {integrity: sha512-ibKvmyYzKsBeX8d8I7MH/TMfWDXBF3db4qM6sy+7re0YXya+K1cem3on9XgdT2EQGMu4hQyZhan7TeQ8XkGp4Q==}
    engines: {node: '>=12'}
    cpu: [arm64]
    os: [linux]

  '@esbuild/linux-arm@0.21.5':
    resolution: {integrity: sha512-bPb5AHZtbeNGjCKVZ9UGqGwo8EUu4cLq68E95A53KlxAPRmUyYv2D6F0uUI65XisGOL1hBP5mTronbgo+0bFcA==}
    engines: {node: '>=12'}
    cpu: [arm]
    os: [linux]

  '@esbuild/linux-ia32@0.21.5':
    resolution: {integrity: sha512-YvjXDqLRqPDl2dvRODYmmhz4rPeVKYvppfGYKSNGdyZkA01046pLWyRKKI3ax8fbJoK5QbxblURkwK/MWY18Tg==}
    engines: {node: '>=12'}
    cpu: [ia32]
    os: [linux]

  '@esbuild/linux-loong64@0.21.5':
    resolution: {integrity: sha512-uHf1BmMG8qEvzdrzAqg2SIG/02+4/DHB6a9Kbya0XDvwDEKCoC8ZRWI5JJvNdUjtciBGFQ5PuBlpEOXQj+JQSg==}
    engines: {node: '>=12'}
    cpu: [loong64]
    os: [linux]

  '@esbuild/linux-mips64el@0.21.5':
    resolution: {integrity: sha512-IajOmO+KJK23bj52dFSNCMsz1QP1DqM6cwLUv3W1QwyxkyIWecfafnI555fvSGqEKwjMXVLokcV5ygHW5b3Jbg==}
    engines: {node: '>=12'}
    cpu: [mips64el]
    os: [linux]

  '@esbuild/linux-ppc64@0.21.5':
    resolution: {integrity: sha512-1hHV/Z4OEfMwpLO8rp7CvlhBDnjsC3CttJXIhBi+5Aj5r+MBvy4egg7wCbe//hSsT+RvDAG7s81tAvpL2XAE4w==}
    engines: {node: '>=12'}
    cpu: [ppc64]
    os: [linux]

  '@esbuild/linux-riscv64@0.21.5':
    resolution: {integrity: sha512-2HdXDMd9GMgTGrPWnJzP2ALSokE/0O5HhTUvWIbD3YdjME8JwvSCnNGBnTThKGEB91OZhzrJ4qIIxk/SBmyDDA==}
    engines: {node: '>=12'}
    cpu: [riscv64]
    os: [linux]

  '@esbuild/linux-s390x@0.21.5':
    resolution: {integrity: sha512-zus5sxzqBJD3eXxwvjN1yQkRepANgxE9lgOW2qLnmr8ikMTphkjgXu1HR01K4FJg8h1kEEDAqDcZQtbrRnB41A==}
    engines: {node: '>=12'}
    cpu: [s390x]
    os: [linux]

  '@esbuild/linux-x64@0.21.5':
    resolution: {integrity: sha512-1rYdTpyv03iycF1+BhzrzQJCdOuAOtaqHTWJZCWvijKD2N5Xu0TtVC8/+1faWqcP9iBCWOmjmhoH94dH82BxPQ==}
    engines: {node: '>=12'}
    cpu: [x64]
    os: [linux]

  '@esbuild/netbsd-x64@0.21.5':
    resolution: {integrity: sha512-Woi2MXzXjMULccIwMnLciyZH4nCIMpWQAs049KEeMvOcNADVxo0UBIQPfSmxB3CWKedngg7sWZdLvLczpe0tLg==}
    engines: {node: '>=12'}
    cpu: [x64]
    os: [netbsd]

  '@esbuild/openbsd-x64@0.21.5':
    resolution: {integrity: sha512-HLNNw99xsvx12lFBUwoT8EVCsSvRNDVxNpjZ7bPn947b8gJPzeHWyNVhFsaerc0n3TsbOINvRP2byTZ5LKezow==}
    engines: {node: '>=12'}
    cpu: [x64]
    os: [openbsd]

  '@esbuild/sunos-x64@0.21.5':
    resolution: {integrity: sha512-6+gjmFpfy0BHU5Tpptkuh8+uw3mnrvgs+dSPQXQOv3ekbordwnzTVEb4qnIvQcYXq6gzkyTnoZ9dZG+D4garKg==}
    engines: {node: '>=12'}
    cpu: [x64]
    os: [sunos]

  '@esbuild/win32-arm64@0.21.5':
    resolution: {integrity: sha512-Z0gOTd75VvXqyq7nsl93zwahcTROgqvuAcYDUr+vOv8uHhNSKROyU961kgtCD1e95IqPKSQKH7tBTslnS3tA8A==}
    engines: {node: '>=12'}
    cpu: [arm64]
    os: [win32]

  '@esbuild/win32-ia32@0.21.5':
    resolution: {integrity: sha512-SWXFF1CL2RVNMaVs+BBClwtfZSvDgtL//G/smwAc5oVK/UPu2Gu9tIaRgFmYFFKrmg3SyAjSrElf0TiJ1v8fYA==}
    engines: {node: '>=12'}
    cpu: [ia32]
    os: [win32]

  '@esbuild/win32-x64@0.21.5':
    resolution: {integrity: sha512-tQd/1efJuzPC6rCFwEvLtci/xNFcTZknmXs98FYDfGE4wP9ClFV98nyKrzJKVPMhdDnjzLhdUyMX4PsQAPjwIw==}
    engines: {node: '>=12'}
    cpu: [x64]
    os: [win32]

  '@eslint-community/eslint-utils@4.4.0':
    resolution: {integrity: sha512-1/sA4dwrzBAyeUoQ6oxahHKmrZvsnLCg4RfxW3ZFGGmQkSNQPFNLV9CUEFQP1x9EYXHTo5p6xdhZM1Ne9p/AfA==}
    engines: {node: ^12.22.0 || ^14.17.0 || >=16.0.0}
    peerDependencies:
      eslint: ^6.0.0 || ^7.0.0 || >=8.0.0

  '@eslint-community/regexpp@4.10.1':
    resolution: {integrity: sha512-Zm2NGpWELsQAD1xsJzGQpYfvICSsFkEpU0jxBjfdC6uNEWXcHnfs9hScFWtXVDVl+rBQJGrl4g1vcKIejpH9dA==}
    engines: {node: ^12.0.0 || ^14.0.0 || >=16.0.0}

  '@eslint/config-array@0.16.0':
    resolution: {integrity: sha512-/jmuSd74i4Czf1XXn7wGRWZCuyaUZ330NH1Bek0Pplatt4Sy1S5haN21SCLLdbeKslQ+S0wEJ+++v5YibSi+Lg==}
    engines: {node: ^18.18.0 || ^20.9.0 || >=21.1.0}

  '@eslint/eslintrc@3.1.0':
    resolution: {integrity: sha512-4Bfj15dVJdoy3RfZmmo86RK1Fwzn6SstsvK9JS+BaVKqC6QQQQyXekNaC+g+LKNgkQ+2VhGAzm6hO40AhMR3zQ==}
    engines: {node: ^18.18.0 || ^20.9.0 || >=21.1.0}

  '@eslint/js@9.5.0':
    resolution: {integrity: sha512-A7+AOT2ICkodvtsWnxZP4Xxk3NbZ3VMHd8oihydLRGrJgqqdEz1qSeEgXYyT/Cu8h1TWWsQRejIx48mtjZ5y1w==}
    engines: {node: ^18.18.0 || ^20.9.0 || >=21.1.0}

  '@eslint/object-schema@2.1.4':
    resolution: {integrity: sha512-BsWiH1yFGjXXS2yvrf5LyuoSIIbPrGUWob917o+BTKuZ7qJdxX8aJLRxs1fS9n6r7vESrq1OUqb68dANcFXuQQ==}
    engines: {node: ^18.18.0 || ^20.9.0 || >=21.1.0}

  '@humanwhocodes/module-importer@1.0.1':
    resolution: {integrity: sha512-bxveV4V8v5Yb4ncFTT3rPSgZBOpCkjfK0y4oVVVJwIuDVBRMDXrPyXRL988i5ap9m9bnyEEjWfm5WkBmtffLfA==}
    engines: {node: '>=12.22'}

  '@humanwhocodes/retry@0.3.0':
    resolution: {integrity: sha512-d2CGZR2o7fS6sWB7DG/3a95bGKQyHMACZ5aW8qGkkqQpUoZV6C0X7Pc7l4ZNMZkfNBf4VWNe9E1jRsf0G146Ew==}
    engines: {node: '>=18.18'}

  '@ianvs/prettier-plugin-sort-imports@4.2.1':
    resolution: {integrity: sha512-NKN1LVFWUDGDGr3vt+6Ey3qPeN/163uR1pOPAlkWpgvAqgxQ6kSdUf1F0it8aHUtKRUzEGcK38Wxd07O61d7+Q==}
    peerDependencies:
      '@vue/compiler-sfc': 2.7.x || 3.x
      prettier: 2 || 3
    peerDependenciesMeta:
      '@vue/compiler-sfc':
        optional: true

  '@iconify/json@2.2.222':
    resolution: {integrity: sha512-7Q3wTaWCOk/npMrH1fyy37noARUBTb3B6daGr23+CiNCrTpV3byH+d5LEqPPVi+RT369IEKEcE8+s5MFN1hcOg==}

  '@iconify/types@2.0.0':
    resolution: {integrity: sha512-+wluvCrRhXrhyOmRDJ3q8mux9JkKy5SJ/v8ol2tu4FVjyYvtEzkc/3pK15ET6RKg4b4w4BmTk1+gsCUhf21Ykg==}

  '@iconify/utils@2.1.25':
    resolution: {integrity: sha512-Y+iGko8uv/Fz5bQLLJyNSZGOdMW0G7cnlEX1CiNcKsRXX9cq/y/vwxrIAtLCZhKHr3m0VJmsjVPsvnM4uX8YLg==}

  '@intlify/bundle-utils@8.0.0':
    resolution: {integrity: sha512-1B++zykRnMwQ+20SpsZI1JCnV/YJt9Oq7AGlEurzkWJOFtFAVqaGc/oV36PBRYeiKnTbY9VYfjBimr2Vt42wLQ==}
    engines: {node: '>= 14.16'}
    peerDependencies:
      petite-vue-i18n: '*'
      vue-i18n: '*'
    peerDependenciesMeta:
      petite-vue-i18n:
        optional: true
      vue-i18n:
        optional: true

  '@intlify/core-base@9.13.1':
    resolution: {integrity: sha512-+bcQRkJO9pcX8d0gel9ZNfrzU22sZFSA0WVhfXrf5jdJOS24a+Bp8pozuS9sBI9Hk/tGz83pgKfmqcn/Ci7/8w==}
    engines: {node: '>= 16'}

  '@intlify/eslint-plugin-vue-i18n@3.0.0-next.13':
    resolution: {integrity: sha512-Z0JNZ47LcskNNSRfjLaS4OuSwJ1YDLtQW5s6xIpiRUqE+ehGD25tLMv3or+9Ajh9uiN6/Zu8emC3+Q5ao4sFqA==}
    engines: {node: '>=18.0.0'}
    peerDependencies:
      eslint: ^8.0.0 || ^9.0.0-0

  '@intlify/message-compiler@9.13.1':
    resolution: {integrity: sha512-SKsVa4ajYGBVm7sHMXd5qX70O2XXjm55zdZB3VeMFCvQyvLew/dLvq3MqnaIsTMF1VkkOb9Ttr6tHcMlyPDL9w==}
    engines: {node: '>= 16'}

  '@intlify/shared@9.13.1':
    resolution: {integrity: sha512-u3b6BKGhE6j/JeRU6C/RL2FgyJfy6LakbtfeVF8fJXURpZZTzfh3e05J0bu0XPw447Q6/WUp3C4ajv4TMS4YsQ==}
    engines: {node: '>= 16'}

  '@intlify/unplugin-vue-i18n@4.0.0':
    resolution: {integrity: sha512-q2Mhqa/mLi0tulfLFO4fMXXvEbkSZpI5yGhNNsLTNJJ41icEGUuyDe+j5zRZIKSkOJRgX6YbCyibTDJdRsukmw==}
    engines: {node: '>= 14.16'}
    peerDependencies:
      petite-vue-i18n: '*'
      vue-i18n: '*'
      vue-i18n-bridge: '*'
    peerDependenciesMeta:
      petite-vue-i18n:
        optional: true
      vue-i18n:
        optional: true
      vue-i18n-bridge:
        optional: true

  '@isaacs/cliui@8.0.2':
    resolution: {integrity: sha512-O8jcjabXaleOG9DQ0+ARXWZBTfnP4WNAqzuiJK7ll44AmxGKv/J2M4TPjxjY3znBCfvBXFzucm1twdyFybFqEA==}
    engines: {node: '>=12'}

  '@jamescoyle/vue-icon@0.1.2':
    resolution: {integrity: sha512-KFrImXx5TKIi6iQXlnyLEBl4rNosNKbTeRnr70ucTdUaciVmd9qK9d/pZAaKt1Ob/8xNnX2GMp8LisyHdKtEgw==}

  '@jest/schemas@29.6.3':
    resolution: {integrity: sha512-mo5j5X+jIZmJQveBKeS/clAueipV7KgiX1vMgCxam1RNYiqE1w62n0/tJJnHtjW8ZHcQco5gY85jA3mi0L+nSA==}
    engines: {node: ^14.15.0 || ^16.10.0 || >=18.0.0}

  '@jridgewell/gen-mapping@0.3.5':
    resolution: {integrity: sha512-IzL8ZoEDIBRWEzlCcRhOaCupYyN5gdIK+Q6fbFdPDg6HqX6jpkItn7DFIpW9LQzXG6Df9sA7+OKnq0qlz/GaQg==}
    engines: {node: '>=6.0.0'}

  '@jridgewell/resolve-uri@3.1.2':
    resolution: {integrity: sha512-bRISgCIjP20/tbWSPWMEi54QVPRZExkuD9lJL+UIxUKtwVJA8wW1Trb1jMs1RFXo1CBTNZ/5hpC9QvmKWdopKw==}
    engines: {node: '>=6.0.0'}

  '@jridgewell/set-array@1.2.1':
    resolution: {integrity: sha512-R8gLRTZeyp03ymzP/6Lil/28tGeGEzhx1q2k703KGWRAI1VdvPIXdG70VJc2pAMw3NA6JKL5hhFu1sJX0Mnn/A==}
    engines: {node: '>=6.0.0'}

  '@jridgewell/sourcemap-codec@1.4.15':
    resolution: {integrity: sha512-eF2rxCRulEKXHTRiDrDy6erMYWqNw4LPdQ8UQA4huuxaQsVeRPFl2oM8oDGxMFhJUWZf9McpLtJasDDZb/Bpeg==}

  '@jridgewell/trace-mapping@0.3.25':
    resolution: {integrity: sha512-vNk6aEwybGtawWmy/PzwnGDOjCkLWSD2wqvjGGAgOAwCGWySYXfYoxt00IJkTF+8Lb57DwOb3Aa0o9CApepiYQ==}

  '@jsdevtools/ez-spawn@3.0.4':
    resolution: {integrity: sha512-f5DRIOZf7wxogefH03RjMPMdBF7ADTWUMoOs9kaJo06EfwF+aFhMZMDZxHg/Xe12hptN9xoZjGso2fdjapBRIA==}
    engines: {node: '>=10'}

  '@kyvg/vue3-notification@3.2.1':
    resolution: {integrity: sha512-qn4bCBBCxW0Ya+RmHXu2SYBVwGXWsAGdlDKqCqyLryaZTbtFXi32iSSLnuKjSUVxFqQRToFc6g1zp1XLTyHrvw==}
    peerDependencies:
      vue: ^3.0.0

  '@mdi/js@7.4.47':
    resolution: {integrity: sha512-KPnNOtm5i2pMabqZxpUz7iQf+mfrYZyKCZ8QNz85czgEt7cuHcGorWfdzUMWYA0SD+a6Hn4FmJ+YhzzzjkTZrQ==}

  '@nodelib/fs.scandir@2.1.5':
    resolution: {integrity: sha512-vq24Bq3ym5HEQm2NKCr3yXDwjc7vTsEThRDnkp2DK9p1uqLR+DHurm/NOTo0KG7HYHU7eppKZj3MyqYuMBf62g==}
    engines: {node: '>= 8'}

  '@nodelib/fs.stat@2.0.5':
    resolution: {integrity: sha512-RkhPPp2zrqDAQA/2jNhnztcPAlv64XdhIp7a7454A5ovI7Bukxgt7MX7udwAu3zg1DcpPU0rz3VV1SeaqvY4+A==}
    engines: {node: '>= 8'}

  '@nodelib/fs.walk@1.2.8':
    resolution: {integrity: sha512-oGB+UxlgWcgQkgwo8GcEGwemoTFt3FIO9ababBmaGwXIoBKZ+GTy0pP185beGg7Llih/NSHSV2XAs1lnznocSg==}
    engines: {node: '>= 8'}

  '@one-ini/wasm@0.1.1':
    resolution: {integrity: sha512-XuySG1E38YScSJoMlqovLru4KTUNSjgVTIjyh7qMX6aNN5HY5Ct5LhRJdxO79JtTzKfzV/bnWpz+zquYrISsvw==}

  '@pkgjs/parseargs@0.11.0':
    resolution: {integrity: sha512-+1VkjdD0QBLPodGrJUeqarH8VAIvQODIbwh9XpP5Syisf7YoQgsJKPNFoqqLQlu+VQ/tVSshMR6loPMn8U+dPg==}
    engines: {node: '>=14'}

  '@pkgr/core@0.1.1':
    resolution: {integrity: sha512-cq8o4cWH0ibXh9VGi5P20Tu9XF/0fFXl9EUinr9QfTM7a7p0oTA4iJRCQWppXR1Pg8dSM0UCItCkPwsk9qWWYA==}
    engines: {node: ^12.20.0 || ^14.18.0 || >=16.0.0}

  '@rollup/pluginutils@5.1.0':
    resolution: {integrity: sha512-XTIWOPPcpvyKI6L1NHo0lFlCyznUEyPmPY1mc3KpPVDYulHSTvyeLNVW00QTLIAFNhR3kYnJTQHeGqU4M3n09g==}
    engines: {node: '>=14.0.0'}
    peerDependencies:
      rollup: ^1.20.0||^2.0.0||^3.0.0||^4.0.0
    peerDependenciesMeta:
      rollup:
        optional: true

  '@rollup/rollup-android-arm-eabi@4.18.0':
    resolution: {integrity: sha512-Tya6xypR10giZV1XzxmH5wr25VcZSncG0pZIjfePT0OVBvqNEurzValetGNarVrGiq66EBVAFn15iYX4w6FKgQ==}
    cpu: [arm]
    os: [android]

  '@rollup/rollup-android-arm64@4.18.0':
    resolution: {integrity: sha512-avCea0RAP03lTsDhEyfy+hpfr85KfyTctMADqHVhLAF3MlIkq83CP8UfAHUssgXTYd+6er6PaAhx/QGv4L1EiA==}
    cpu: [arm64]
    os: [android]

  '@rollup/rollup-darwin-arm64@4.18.0':
    resolution: {integrity: sha512-IWfdwU7KDSm07Ty0PuA/W2JYoZ4iTj3TUQjkVsO/6U+4I1jN5lcR71ZEvRh52sDOERdnNhhHU57UITXz5jC1/w==}
    cpu: [arm64]
    os: [darwin]

  '@rollup/rollup-darwin-x64@4.18.0':
    resolution: {integrity: sha512-n2LMsUz7Ynu7DoQrSQkBf8iNrjOGyPLrdSg802vk6XT3FtsgX6JbE8IHRvposskFm9SNxzkLYGSq9QdpLYpRNA==}
    cpu: [x64]
    os: [darwin]

  '@rollup/rollup-linux-arm-gnueabihf@4.18.0':
    resolution: {integrity: sha512-C/zbRYRXFjWvz9Z4haRxcTdnkPt1BtCkz+7RtBSuNmKzMzp3ZxdM28Mpccn6pt28/UWUCTXa+b0Mx1k3g6NOMA==}
    cpu: [arm]
    os: [linux]

  '@rollup/rollup-linux-arm-musleabihf@4.18.0':
    resolution: {integrity: sha512-l3m9ewPgjQSXrUMHg93vt0hYCGnrMOcUpTz6FLtbwljo2HluS4zTXFy2571YQbisTnfTKPZ01u/ukJdQTLGh9A==}
    cpu: [arm]
    os: [linux]

  '@rollup/rollup-linux-arm64-gnu@4.18.0':
    resolution: {integrity: sha512-rJ5D47d8WD7J+7STKdCUAgmQk49xuFrRi9pZkWoRD1UeSMakbcepWXPF8ycChBoAqs1pb2wzvbY6Q33WmN2ftw==}
    cpu: [arm64]
    os: [linux]

  '@rollup/rollup-linux-arm64-musl@4.18.0':
    resolution: {integrity: sha512-be6Yx37b24ZwxQ+wOQXXLZqpq4jTckJhtGlWGZs68TgdKXJgw54lUUoFYrg6Zs/kjzAQwEwYbp8JxZVzZLRepQ==}
    cpu: [arm64]
    os: [linux]

  '@rollup/rollup-linux-powerpc64le-gnu@4.18.0':
    resolution: {integrity: sha512-hNVMQK+qrA9Todu9+wqrXOHxFiD5YmdEi3paj6vP02Kx1hjd2LLYR2eaN7DsEshg09+9uzWi2W18MJDlG0cxJA==}
    cpu: [ppc64]
    os: [linux]

  '@rollup/rollup-linux-riscv64-gnu@4.18.0':
    resolution: {integrity: sha512-ROCM7i+m1NfdrsmvwSzoxp9HFtmKGHEqu5NNDiZWQtXLA8S5HBCkVvKAxJ8U+CVctHwV2Gb5VUaK7UAkzhDjlg==}
    cpu: [riscv64]
    os: [linux]

  '@rollup/rollup-linux-s390x-gnu@4.18.0':
    resolution: {integrity: sha512-0UyyRHyDN42QL+NbqevXIIUnKA47A+45WyasO+y2bGJ1mhQrfrtXUpTxCOrfxCR4esV3/RLYyucGVPiUsO8xjg==}
    cpu: [s390x]
    os: [linux]

  '@rollup/rollup-linux-x64-gnu@4.18.0':
    resolution: {integrity: sha512-xuglR2rBVHA5UsI8h8UbX4VJ470PtGCf5Vpswh7p2ukaqBGFTnsfzxUBetoWBWymHMxbIG0Cmx7Y9qDZzr648w==}
    cpu: [x64]
    os: [linux]

  '@rollup/rollup-linux-x64-musl@4.18.0':
    resolution: {integrity: sha512-LKaqQL9osY/ir2geuLVvRRs+utWUNilzdE90TpyoX0eNqPzWjRm14oMEE+YLve4k/NAqCdPkGYDaDF5Sw+xBfg==}
    cpu: [x64]
    os: [linux]

  '@rollup/rollup-win32-arm64-msvc@4.18.0':
    resolution: {integrity: sha512-7J6TkZQFGo9qBKH0pk2cEVSRhJbL6MtfWxth7Y5YmZs57Pi+4x6c2dStAUvaQkHQLnEQv1jzBUW43GvZW8OFqA==}
    cpu: [arm64]
    os: [win32]

  '@rollup/rollup-win32-ia32-msvc@4.18.0':
    resolution: {integrity: sha512-Txjh+IxBPbkUB9+SXZMpv+b/vnTEtFyfWZgJ6iyCmt2tdx0OF5WhFowLmnh8ENGNpfUlUZkdI//4IEmhwPieNg==}
    cpu: [ia32]
    os: [win32]

  '@rollup/rollup-win32-x64-msvc@4.18.0':
    resolution: {integrity: sha512-UOo5FdvOL0+eIVTgS4tIdbW+TtnBLWg1YBCcU2KWM7nuNwRz9bksDX1bekJJCpu25N1DVWaCwnT39dVQxzqS8g==}
    cpu: [x64]
    os: [win32]

  '@sinclair/typebox@0.27.8':
    resolution: {integrity: sha512-+Fj43pSMwJs4KRrH/938Uf+uAELIgVBmQzg/q1YG10djyfA3TnrU8N8XzqCh/okZdszqBQTZf96idMfE5lnwTA==}

  '@sindresorhus/is@4.6.0':
    resolution: {integrity: sha512-t09vSN3MdfsyCHoFcTRCH/iUtG7OJ0CsjzB8cjAmKc/va/kIgeDI/TxsigdncE/4be734m0cvIYwNaV4i2XqAw==}
    engines: {node: '>=10'}

  '@stylistic/eslint-plugin-js@2.3.0':
    resolution: {integrity: sha512-lQwoiYb0Fs6Yc5QS3uT8+T9CPKK2Eoxc3H8EnYJgM26v/DgtW+1lvy2WNgyBflU+ThShZaHm3a6CdD9QeKx23w==}
    engines: {node: ^18.18.0 || ^20.9.0 || >=21.1.0}
    peerDependencies:
      eslint: '>=8.40.0'

  '@stylistic/eslint-plugin-jsx@2.3.0':
    resolution: {integrity: sha512-tsQ0IEKB195H6X9A4iUSgLLLKBc8gUBWkBIU8tp1/3g2l8stu+PtMQVV/VmK1+3bem5FJCyvfcZIQ/WF1fsizA==}
    engines: {node: ^18.18.0 || ^20.9.0 || >=21.1.0}
    peerDependencies:
      eslint: '>=8.40.0'

  '@stylistic/eslint-plugin-plus@2.3.0':
    resolution: {integrity: sha512-xboPWGUU5yaPlR+WR57GwXEuY4PSlPqA0C3IdNA/+1o2MuBi95XgDJcZiJ9N+aXsqBXAPIpFFb+WQ7QEHo4f7g==}
    peerDependencies:
      eslint: '*'

  '@stylistic/eslint-plugin-ts@2.3.0':
    resolution: {integrity: sha512-wqOR38/uz/0XPnHX68ftp8sNMSAqnYGjovOTN7w00xnjS6Lxr3Sk7q6AaxWWqbMvOj7V2fQiMC5HWAbTruJsCg==}
    engines: {node: ^18.18.0 || ^20.9.0 || >=21.1.0}
    peerDependencies:
      eslint: '>=8.40.0'

  '@stylistic/eslint-plugin@2.3.0':
    resolution: {integrity: sha512-rtiz6u5gRyyEZp36FcF1/gHJbsbT3qAgXZ1qkad6Nr/xJ9wrSJkiSFFQhpYVTIZ7FJNRJurEcumZDCwN9dEI4g==}
    engines: {node: ^18.18.0 || ^20.9.0 || >=21.1.0}
    peerDependencies:
      eslint: '>=8.40.0'

  '@trysound/sax@0.2.0':
    resolution: {integrity: sha512-L7z9BgrNEcYyUYtF+HaEfiS5ebkh9jXqbszz7pC0hRBPaatV0XjSD3+eHrpqFemQfgwiFF0QPIarnIihIDn7OA==}
    engines: {node: '>=10.13.0'}

  '@types/eslint@8.56.10':
    resolution: {integrity: sha512-Shavhk87gCtY2fhXDctcfS3e6FdxWkCx1iUZ9eEUbh7rTqlZT0/IzOkCOVt0fCjcFuZ9FPYfuezTBImfHCDBGQ==}

  '@types/eslint__js@8.42.3':
    resolution: {integrity: sha512-alfG737uhmPdnvkrLdZLcEKJ/B8s9Y4hrZ+YAdzUeoArBlSUERA2E87ROfOaS4jd/C45fzOoZzidLc1IPwLqOw==}

  '@types/estree@1.0.5':
    resolution: {integrity: sha512-/kYRxGDLWzHOB7q+wtSUQlFrtcdUccpfy+X+9iMBpHK8QLLhx2wIPYuS5DYtR9Wa/YlZAbIovy7qVdB1Aq6Lyw==}

  '@types/json-schema@7.0.15':
    resolution: {integrity: sha512-5+fP8P8MFNC+AyZCDxrB2pkZFPGzqQWUzpSeuuVLvm8VMcorNYavBqoFcxK8bQz4Qsbn4oUEEem4wDLfcysGHA==}

  '@types/lodash@4.17.5':
    resolution: {integrity: sha512-MBIOHVZqVqgfro1euRDWX7OO0fBVUUMrN6Pwm8LQsz8cWhEpihlvR70ENj3f40j58TNxZaWv2ndSkInykNBBJw==}

  '@types/mdast@3.0.15':
    resolution: {integrity: sha512-LnwD+mUEfxWMa1QpDraczIn6k0Ee3SMicuYSSzS6ZYl2gKS09EClnJYGd8Du6rfc5r/GZEk5o1mRb8TaTj03sQ==}

<<<<<<< HEAD
  '@types/node@20.14.5':
    resolution: {integrity: sha512-aoRR+fJkZT2l0aGOJhuA8frnCSoNX6W7U2mpNq63+BxBIj5BQFt8rHy627kijCmm63ijdSdwvGgpUsU6MBsZZA==}
=======
  '@types/node-emoji@2.1.0':
    resolution: {integrity: sha512-LBGWP2LL5A+PpcvzrgXCFcHt9N1l5bqQn05ZUQFFM625k/tmc2w9ghT4kUwQN6gIPlX6qnDOfekmJmV9BywV9g==}
    deprecated: This is a stub types definition. node-emoji provides its own type definitions, so you do not need this installed.

  '@types/node@20.14.9':
    resolution: {integrity: sha512-06OCtnTXtWOZBJlRApleWndH4JsRVs1pDCc8dLSQp+7PpUpX3ePdHyeNSFTeSe7FtKyQkrlPvHwJOW3SLd8Oyg==}
>>>>>>> 5979a904

  '@types/normalize-package-data@2.4.4':
    resolution: {integrity: sha512-37i+OaWTh9qeK4LSHPsyRC7NahnGotNuZvjLSgcPzblpHB3rrCJxAOgI5gCdKm7coonsaX1Of0ILiTcnZjbfxA==}

  '@types/prismjs@1.26.4':
    resolution: {integrity: sha512-rlAnzkW2sZOjbqZ743IHUhFcvzaGbqijwOu8QZnZCjfQzBqFE3s4lOTJEsxikImav9uzz/42I+O7YUs1mWgMlg==}

  '@types/semver@7.5.8':
    resolution: {integrity: sha512-I8EUhyrgfLrcTkzV3TSsGyl1tSuPrEDzr0yd5m90UgNxQkyDXULk3b6MlQqTCpZpNtWe1K0hzclnZkTcLBe2UQ==}

  '@types/tinycolor2@1.4.6':
    resolution: {integrity: sha512-iEN8J0BoMnsWBqjVbWH/c0G0Hh7O21lpR2/+PrvAVgWdzL7eexIFm4JN/Wn10PTcmNdtS6U67r499mlWMXOxNw==}

  '@types/unist@2.0.10':
    resolution: {integrity: sha512-IfYcSBWE3hLpBg8+X2SEa8LVkJdJEkT2Ese2aaLs3ptGdVtABxndrMaxuFlQ1qdFf9Q5rDvDpxI3WwgvKFAsQA==}

  '@types/web-bluetooth@0.0.20':
    resolution: {integrity: sha512-g9gZnnXVq7gM7v3tJCWV/qw7w+KeOlSHAhgF9RytFyifW6AF61hdT2ucrYhPq9hLs5JIryeupHV3qGk95dH9ow==}

  '@typescript-eslint/eslint-plugin@7.14.1':
    resolution: {integrity: sha512-aAJd6bIf2vvQRjUG3ZkNXkmBpN+J7Wd0mfQiiVCJMu9Z5GcZZdcc0j8XwN/BM97Fl7e3SkTXODSk4VehUv7CGw==}
    engines: {node: ^18.18.0 || >=20.0.0}
    peerDependencies:
      '@typescript-eslint/parser': ^7.0.0
      eslint: ^8.56.0
      typescript: '*'
    peerDependenciesMeta:
      typescript:
        optional: true

  '@typescript-eslint/parser@7.14.1':
    resolution: {integrity: sha512-8lKUOebNLcR0D7RvlcloOacTOWzOqemWEWkKSVpMZVF/XVcwjPR+3MD08QzbW9TCGJ+DwIc6zUSGZ9vd8cO1IA==}
    engines: {node: ^18.18.0 || >=20.0.0}
    peerDependencies:
      eslint: ^8.56.0
      typescript: '*'
    peerDependenciesMeta:
      typescript:
        optional: true

  '@typescript-eslint/scope-manager@7.14.1':
    resolution: {integrity: sha512-gPrFSsoYcsffYXTOZ+hT7fyJr95rdVe4kGVX1ps/dJ+DfmlnjFN/GcMxXcVkeHDKqsq6uAcVaQaIi3cFffmAbA==}
    engines: {node: ^18.18.0 || >=20.0.0}

  '@typescript-eslint/type-utils@7.14.1':
    resolution: {integrity: sha512-/MzmgNd3nnbDbOi3LfasXWWe292+iuo+umJ0bCCMCPc1jLO/z2BQmWUUUXvXLbrQey/JgzdF/OV+I5bzEGwJkQ==}
    engines: {node: ^18.18.0 || >=20.0.0}
    peerDependencies:
      eslint: ^8.56.0
      typescript: '*'
    peerDependenciesMeta:
      typescript:
        optional: true

  '@typescript-eslint/types@7.14.1':
    resolution: {integrity: sha512-mL7zNEOQybo5R3AavY+Am7KLv8BorIv7HCYS5rKoNZKQD9tsfGUpO4KdAn3sSUvTiS4PQkr2+K0KJbxj8H9NDg==}
    engines: {node: ^18.18.0 || >=20.0.0}

  '@typescript-eslint/typescript-estree@7.14.1':
    resolution: {integrity: sha512-k5d0VuxViE2ulIO6FbxxSZaxqDVUyMbXcidC8rHvii0I56XZPv8cq+EhMns+d/EVIL41sMXqRbK3D10Oza1bbA==}
    engines: {node: ^18.18.0 || >=20.0.0}
    peerDependencies:
      typescript: '*'
    peerDependenciesMeta:
      typescript:
        optional: true

  '@typescript-eslint/utils@7.14.1':
    resolution: {integrity: sha512-CMmVVELns3nak3cpJhZosDkm63n+DwBlDX8g0k4QUa9BMnF+lH2lr3d130M1Zt1xxmB3LLk3NV7KQCq86ZBBhQ==}
    engines: {node: ^18.18.0 || >=20.0.0}
    peerDependencies:
      eslint: ^8.56.0

  '@typescript-eslint/visitor-keys@7.14.1':
    resolution: {integrity: sha512-Crb+F75U1JAEtBeQGxSKwI60hZmmzaqA3z9sYsVm8X7W5cwLEm5bRe0/uXS6+MR/y8CVpKSR/ontIAIEPFcEkA==}
    engines: {node: ^18.18.0 || >=20.0.0}

  '@vitejs/plugin-vue@5.0.5':
    resolution: {integrity: sha512-LOjm7XeIimLBZyzinBQ6OSm3UBCNVCpLkxGC0oWmm2YPzVZoxMsdvNVimLTBzpAnR9hl/yn1SHGuRfe6/Td9rQ==}
    engines: {node: ^18.0.0 || >=20.0.0}
    peerDependencies:
      vite: ^5.0.0
      vue: ^3.2.25

  '@vitest/expect@1.6.0':
    resolution: {integrity: sha512-ixEvFVQjycy/oNgHjqsL6AZCDduC+tflRluaHIzKIsdbzkLn2U/iBnVeJwB6HsIjQBdfMR8Z0tRxKUsvFJEeWQ==}

  '@vitest/runner@1.6.0':
    resolution: {integrity: sha512-P4xgwPjwesuBiHisAVz/LSSZtDjOTPYZVmNAnpHHSR6ONrf8eCJOFRvUwdHn30F5M1fxhqtl7QZQUk2dprIXAg==}

  '@vitest/snapshot@1.6.0':
    resolution: {integrity: sha512-+Hx43f8Chus+DCmygqqfetcAZrDJwvTj0ymqjQq4CvmpKFSTVteEOBzCusu1x2tt4OJcvBflyHUE0DZSLgEMtQ==}

  '@vitest/spy@1.6.0':
    resolution: {integrity: sha512-leUTap6B/cqi/bQkXUu6bQV5TZPx7pmMBKBQiI0rJA8c3pB56ZsaTbREnF7CJfmvAS4V2cXIBAh/3rVwrrCYgw==}

  '@vitest/utils@1.6.0':
    resolution: {integrity: sha512-21cPiuGMoMZwiOHa2i4LXkMkMkCGzA+MVFV70jRwHo95dL4x/ts5GZhML1QWuy7yfp3WzK3lRvZi3JnXTYqrBw==}

  '@volar/language-core@2.3.4':
    resolution: {integrity: sha512-wXBhY11qG6pCDAqDnbBRFIDSIwbqkWI7no+lj5+L7IlA7HRIjRP7YQLGzT0LF4lS6eHkMSsclXqy9DwYJasZTQ==}

  '@volar/source-map@2.3.4':
    resolution: {integrity: sha512-C+t63nwcblqLIVTYXaVi/+gC8NukDaDIQI72J3R7aXGvtgaVB16c+J8Iz7/VfOy7kjYv7lf5GhBny6ACw9fTGQ==}

  '@volar/typescript@2.3.4':
    resolution: {integrity: sha512-acCvt7dZECyKcvO5geNybmrqOsu9u8n5XP1rfiYsOLYGPxvHRav9BVmEdRyZ3vvY6mNyQ1wLL5Hday4IShe17w==}

  '@vue/compiler-core@3.4.30':
    resolution: {integrity: sha512-ZL8y4Xxdh8O6PSwfdZ1IpQ24PjTAieOz3jXb/MDTfDtANcKBMxg1KLm6OX2jofsaQGYfIVzd3BAG22i56/cF1w==}

  '@vue/compiler-dom@3.4.30':
    resolution: {integrity: sha512-+16Sd8lYr5j/owCbr9dowcNfrHd+pz+w2/b5Lt26Oz/kB90C9yNbxQ3bYOvt7rI2bxk0nqda39hVcwDFw85c2Q==}

  '@vue/compiler-sfc@3.4.30':
    resolution: {integrity: sha512-8vElKklHn/UY8+FgUFlQrYAPbtiSB2zcgeRKW7HkpSRn/JjMRmZvuOtwDx036D1aqKNSTtXkWRfqx53Qb+HmMg==}

  '@vue/compiler-ssr@3.4.30':
    resolution: {integrity: sha512-ZJ56YZGXJDd6jky4mmM0rNaNP6kIbQu9LTKZDhcpddGe/3QIalB1WHHmZ6iZfFNyj5mSypTa4+qDJa5VIuxMSg==}

  '@vue/devtools-api@6.6.3':
    resolution: {integrity: sha512-0MiMsFma/HqA6g3KLKn+AGpL1kgKhFWszC9U29NfpWK5LE7bjeXxySWJrOJ77hBz+TBrBQ7o4QJqbPbqbs8rJw==}

  '@vue/language-core@2.0.22':
    resolution: {integrity: sha512-dNTAAtEOuMiz7N1s5tKpypnVVCtawxVSF5BukD0ELcYSw+DSbrSlYYSw8GuwvurodCeYFSHsmslE+c2sYDNoiA==}
    peerDependencies:
      typescript: '*'
    peerDependenciesMeta:
      typescript:
        optional: true

  '@vue/reactivity@3.4.30':
    resolution: {integrity: sha512-bVJurnCe3LS0JII8PPoAA63Zd2MBzcKrEzwdQl92eHCcxtIbxD2fhNwJpa+KkM3Y/A4T5FUnmdhgKwOf6BfbcA==}

  '@vue/runtime-core@3.4.30':
    resolution: {integrity: sha512-qaFEbnNpGz+tlnkaualomogzN8vBLkgzK55uuWjYXbYn039eOBZrWxyXWq/7qh9Bz2FPifZqGjVDl/FXiq9L2g==}

  '@vue/runtime-dom@3.4.30':
    resolution: {integrity: sha512-tV6B4YiZRj5QsaJgw2THCy5C1H+2UeywO9tqgWEc21tn85qHEERndHN/CxlyXvSBFrpmlexCIdnqPuR9RM9thw==}

  '@vue/server-renderer@3.4.30':
    resolution: {integrity: sha512-TBD3eqR1DeDc0cMrXS/vEs/PWzq1uXxnvjoqQuDGFIEHFIwuDTX/KWAQKIBjyMWLFHEeTDGYVsYci85z2UbTDg==}
    peerDependencies:
      vue: 3.4.30

  '@vue/shared@3.4.30':
    resolution: {integrity: sha512-CLg+f8RQCHQnKvuHY9adMsMaQOcqclh6Z5V9TaoMgy0ut0tz848joZ7/CYFFyF/yZ5i2yaw7Fn498C+CNZVHIg==}

  '@vue/test-utils@2.4.6':
    resolution: {integrity: sha512-FMxEjOpYNYiFe0GkaHsnJPXFHxQ6m4t8vI/ElPGpMWxZKpmRvQ33OIrvRXemy6yha03RxhOlQuy+gZMC3CQSow==}

  '@vueuse/core@10.11.0':
    resolution: {integrity: sha512-x3sD4Mkm7PJ+pcq3HX8PLPBadXCAlSDR/waK87dz0gQE+qJnaaFhc/dZVfJz+IUYzTMVGum2QlR7ImiJQN4s6g==}

  '@vueuse/metadata@10.11.0':
    resolution: {integrity: sha512-kQX7l6l8dVWNqlqyN3ePW3KmjCQO3ZMgXuBMddIu83CmucrsBfXlH+JoviYyRBws/yLTQO8g3Pbw+bdIoVm4oQ==}

  '@vueuse/shared@10.11.0':
    resolution: {integrity: sha512-fyNoIXEq3PfX1L3NkNhtVQUSRtqYwJtJg+Bp9rIzculIZWHTkKSysujrOk2J+NrRulLTQH9+3gGSfYLWSEWU1A==}

  '@windicss/config@1.9.3':
    resolution: {integrity: sha512-u8GUjsfC9r5X1AGYhzb1lX3zZj8wqk6SH1DYex8XUGmZ1M2UpvnUPOFi63XFViduspQ6l2xTX84QtG+lUzhEoQ==}

  '@windicss/plugin-utils@1.9.3':
    resolution: {integrity: sha512-3VG5HEGeuIfG/9iTwLyzWWm/aGKNTbtSVkpkAabdRuDP/2lEmf6Hpo4uo5drwE+2O9gXfc6nSYgAwBjotx5CfQ==}

  abbrev@2.0.0:
    resolution: {integrity: sha512-6/mh1E2u2YgEsCHdY0Yx5oW+61gZU+1vXaoiHHrpKeuRNNgFvS+/jrwHiQhB5apAf5oB7UB7E19ol2R2LKH8hQ==}
    engines: {node: ^14.17.0 || ^16.13.0 || >=18.0.0}

  acorn-jsx@5.3.2:
    resolution: {integrity: sha512-rq9s+JNhf0IChjtDXxllJ7g41oZk5SlXtp0LHwyA5cejwn7vKmKp4pPri6YEePv2PU65sAsegbXtIinmDFDXgQ==}
    peerDependencies:
      acorn: ^6.0.0 || ^7.0.0 || ^8.0.0

  acorn-walk@8.3.3:
    resolution: {integrity: sha512-MxXdReSRhGO7VlFe1bRG/oI7/mdLV9B9JJT0N8vZOhF7gFRR5l3M8W9G8JxmKV+JC5mGqJ0QvqfSOLsCPa4nUw==}
    engines: {node: '>=0.4.0'}

  acorn@8.12.0:
    resolution: {integrity: sha512-RTvkC4w+KNXrM39/lWCUaG0IbRkWdCv7W/IOW9oU6SawyxulvkQy5HQPVTKxEjczcUvapcrw3cFx/60VN/NRNw==}
    engines: {node: '>=0.4.0'}
    hasBin: true

  agent-base@7.1.1:
    resolution: {integrity: sha512-H0TSyFNDMomMNJQBn8wFV5YC/2eJ+VXECwOadZJT554xP6cODZHPX3H9QMQECxvrgiSOP1pHjy1sMWQVYJOUOA==}
    engines: {node: '>= 14'}

  ajv@6.12.6:
    resolution: {integrity: sha512-j3fVLgvTo527anyYyJOGTYJbG+vnnQYvE0m5mmkc1TK+nxAppkCLMIL0aZ4dblVCNoGShhm+kzE4ZUykBoMg4g==}

  ansi-regex@5.0.1:
    resolution: {integrity: sha512-quJQXlTSUGL2LH9SUXo8VwsY4soanhgo6LNSm84E1LBcE8s3O0wpdiRzyR9z/ZZJMlMWv37qOOb9pdJlMUEKFQ==}
    engines: {node: '>=8'}

  ansi-regex@6.0.1:
    resolution: {integrity: sha512-n5M855fKb2SsfMIiFFoVrABHJC8QtHwVx+mHWP3QcEqBHYienj5dHSgjbxtC0WEZXYt4wcD6zrQElDPhFuZgfA==}
    engines: {node: '>=12'}

  ansi-styles@3.2.1:
    resolution: {integrity: sha512-VT0ZI6kZRdTh8YyJw3SMbYm/u+NqfsAxEpWO0Pf9sq8/e94WxxOpPKx9FR1FlyCtOVDNOQ+8ntlqFxiRc+r5qA==}
    engines: {node: '>=4'}

  ansi-styles@4.3.0:
    resolution: {integrity: sha512-zbB9rCJAT1rbjiVDb2hqKFHNYLxgtk8NURxZ3IZwD3F6NtxbXZQCnnSi1Lkx+IDohdPlFp222wVALIheZJQSEg==}
    engines: {node: '>=8'}

  ansi-styles@5.2.0:
    resolution: {integrity: sha512-Cxwpt2SfTzTtXcfOlzGEee8O+c+MmUgGrNiBcXnuWxuFJHe6a5Hz7qwhwe5OgaSYI0IJvkLqWX1ASG+cJOkEiA==}
    engines: {node: '>=10'}

  ansi-styles@6.2.1:
    resolution: {integrity: sha512-bN798gFfQX+viw3R7yrGWRqnrN2oRkEkUjjl4JNn4E8GxxbjtG3FbrEIIY3l8/hrwUwIeCZvi4QuOTP4MErVug==}
    engines: {node: '>=12'}

  ansi_up@6.0.2:
    resolution: {integrity: sha512-3G3vKvl1ilEp7J1u6BmULpMA0xVoW/f4Ekqhl8RTrJrhEBkonKn5k3bUc5Xt+qDayA6iDX0jyUh3AbZjB/l0tw==}

  anymatch@3.1.3:
    resolution: {integrity: sha512-KMReFUr0B4t+D+OBkjR3KYqvocp2XaSzO55UcB6mgQMd3KbcE+mWTyvVV7D/zsdEbNnV6acZUutkiHQXvTr1Rw==}
    engines: {node: '>= 8'}

  are-docs-informative@0.0.2:
    resolution: {integrity: sha512-ixiS0nLNNG5jNQzgZJNoUpBKdo9yTYZMGJ+QgT2jmjR7G7+QHRCc4v6LQ3NgE7EBJq+o0ams3waJwkrlBom8Ig==}
    engines: {node: '>=14'}

  argparse@2.0.1:
    resolution: {integrity: sha512-8+9WqebbFzpX9OR+Wa6O29asIogeRMzcGtAINdpMHHyAg10f05aSFVBbcEqGf/PXw1EjAZ+q2/bEBg3DvurK3Q==}

  array-union@2.1.0:
    resolution: {integrity: sha512-HGyxoOTYUyCM6stUe6EJgnd4EoewAI7zMdfqO+kGjnlZmBDz/cR5pf8r/cR4Wq60sL/p0IkcjUEEPwS3GFrIyw==}
    engines: {node: '>=8'}

  assertion-error@1.1.0:
    resolution: {integrity: sha512-jgsaNduz+ndvGyFt3uSuWqvy4lCnIJiovtouQN5JZHOKCS2QuhEdbcQHFhVksz2N2U9hXJo8odG7ETyWlEeuDw==}

  asynckit@0.4.0:
    resolution: {integrity: sha512-Oei9OH4tRh0YqU3GxhX79dM/mwVgvbZJaSNaRk+bshkj0S5cfHcgYakreBjrHwatXKbz+IoIdYLxrKim2MjW0Q==}

  atob@2.1.2:
    resolution: {integrity: sha512-Wm6ukoaOGJi/73p/cl2GvLjTI5JM1k/O14isD73YML8StrH/7/lRFgmg8nICZgD3bZZvjwCGxtMOD3wWNAu8cg==}
    engines: {node: '>= 4.5.0'}
    hasBin: true

  babel-plugin-prismjs@2.1.0:
    resolution: {integrity: sha512-ehzSKYfeAz4U78zi/sfwsjDPlq0LvDKxNefcZTJ/iKBu+plsHsLqZhUeGf1+82LAcA35UZGbU6ksEx2Utphc/g==}
    peerDependencies:
      prismjs: ^1.18.0

  balanced-match@1.0.2:
    resolution: {integrity: sha512-3oSeUO0TMV67hN1AmbXsK4yaqU7tjiHlbxRDZOpH0KW9+CeX4bRAaX0Anxt0tx2MrpRpWwQaPwIlISEJhYU5Pw==}

  binary-extensions@2.3.0:
    resolution: {integrity: sha512-Ceh+7ox5qe7LJuLHoY0feh3pHuUDHAcRUeyL2VYghZwfpkNIy/+8Ocg0a3UuSoYzavmylwuLWQOf3hl0jjMMIw==}
    engines: {node: '>=8'}

  boolbase@1.0.0:
    resolution: {integrity: sha512-JZOSA7Mo9sNGB8+UjSgzdLtokWAky1zbztM3WRLCbZ70/3cTANmQmOdR7y2g+J0e2WXywy1yS468tY+IruqEww==}

  brace-expansion@1.1.11:
    resolution: {integrity: sha512-iCuPHDFgrHX7H2vEI/5xpz07zSHB00TpugqhmYtVmMO6518mCuRMoOYFldEBl0g187ufozdaHgWKcYFb61qGiA==}

  brace-expansion@2.0.1:
    resolution: {integrity: sha512-XnAIvQ8eM+kC6aULx6wuQiwVsnzsi9d3WxzV3FpWTGA19F621kwdbsAcFKXgKUHZWsy+mY6iL1sHTxWEFCytDA==}

  braces@3.0.3:
    resolution: {integrity: sha512-yQbXgO/OSZVD2IsiLlro+7Hf6Q18EJrKSEsdoMzKePKXct3gvD8oLcOQdIzGupr5Fj+EDe8gO/lxc1BzfMpxvA==}
    engines: {node: '>=8'}

  browserslist@4.23.1:
    resolution: {integrity: sha512-TUfofFo/KsK/bWZ9TWQ5O26tsWW4Uhmt8IYklbnUa70udB6P2wA7w7o4PY4muaEPBQaAX+CEnmmIA41NVHtPVw==}
    engines: {node: ^6 || ^7 || ^8 || ^9 || ^10 || ^11 || ^12 || >=13.7}
    hasBin: true

  builtin-modules@3.3.0:
    resolution: {integrity: sha512-zhaCDicdLuWN5UbN5IMnFqNMhNfo919sH85y2/ea+5Yg9TsTkeZxpL+JLbp6cgYFS4sRLp3YV4S6yDuqVWHYOw==}
    engines: {node: '>=6'}

  cac@6.7.14:
    resolution: {integrity: sha512-b6Ilus+c3RrdDk+JhLKUAQfzzgLEPy6wcXqS7f/xe1EETvsDP6GORG7SFuOs6cID5YkqchW/LXZbX5bc8j7ZcQ==}
    engines: {node: '>=8'}

  call-me-maybe@1.0.2:
    resolution: {integrity: sha512-HpX65o1Hnr9HH25ojC1YGs7HCQLq0GCOibSaWER0eNpgJ/Z1MZv2mTc7+xh6WOPxbRVcmgbv4hGU+uSQ/2xFZQ==}

  callsites@3.1.0:
    resolution: {integrity: sha512-P8BjAsXvZS+VIDUI11hHCQEv74YT67YUi5JJFNWIqL235sBmjX4+qx9Muvls5ivyNENctx46xQLQ3aTuE7ssaQ==}
    engines: {node: '>=6'}

  caniuse-lite@1.0.30001637:
    resolution: {integrity: sha512-1x0qRI1mD1o9e+7mBI7XtzFAP4XszbHaVWsMiGbSPLYekKTJF7K+FNk6AsXH4sUpc+qrsI3pVgf1Jdl/uGkuSQ==}

  chai@4.4.1:
    resolution: {integrity: sha512-13sOfMv2+DWduEU+/xbun3LScLoqN17nBeTLUsmDfKdoiC1fr0n9PU4guu4AhRcOVFk/sW8LyZWHuhWtQZiF+g==}
    engines: {node: '>=4'}

  chalk@2.4.2:
    resolution: {integrity: sha512-Mti+f9lpJNcwF4tWV8/OrTTtF1gZi+f8FqlyAdouralcFWFQWF2+NgCHShjkCb+IFBLq9buZwE1xckQU4peSuQ==}
    engines: {node: '>=4'}

  chalk@4.1.2:
    resolution: {integrity: sha512-oKnbhFyRIXpUuez8iBMmyEa4nbj4IOQyuhc/wy9kY7/WVPcwIO9VA668Pu8RkO7+0G76SLROeyw9CpQ061i4mA==}
    engines: {node: '>=10'}

  char-regex@1.0.2:
    resolution: {integrity: sha512-kWWXztvZ5SBQV+eRgKFeh8q5sLuZY2+8WUIzlxWVTg+oGwY14qylx1KbKzHd8P6ZYkAg0xyIDU9JMHhyJMZ1jw==}
    engines: {node: '>=10'}

  character-entities-legacy@1.1.4:
    resolution: {integrity: sha512-3Xnr+7ZFS1uxeiUDvV02wQ+QDbc55o97tIV5zHScSPJpcLm/r0DFPcoY3tYRp+VZukxuMeKgXYmsXQHO05zQeA==}

  character-entities@1.2.4:
    resolution: {integrity: sha512-iBMyeEHxfVnIakwOuDXpVkc54HijNgCyQB2w0VfGQThle6NXn50zU6V/u+LDhxHcDUPojn6Kpga3PTAD8W1bQw==}

  character-reference-invalid@1.1.4:
    resolution: {integrity: sha512-mKKUkUbhPpQlCOfIuZkvSEgktjPFIsZKRRbC6KWVEMvlzblj3i3asQv5ODsrwt0N3pHAEvjP8KTQPHkp0+6jOg==}

  check-error@1.0.3:
    resolution: {integrity: sha512-iKEoDYaRmd1mxM90a2OEfWhjsjPpYPuQ+lMYsoxB126+t8fw7ySEO48nmDg5COTjxDI65/Y2OWpeEHk3ZOe8zg==}

  chokidar@3.6.0:
    resolution: {integrity: sha512-7VT13fmjotKpGipCW9JEQAusEPE+Ei8nl6/g4FBAmIm0GOOLMua9NDDo/DWp0ZAxCr3cPq5ZpBqmPAQgDda2Pw==}
    engines: {node: '>= 8.10.0'}

  ci-info@4.0.0:
    resolution: {integrity: sha512-TdHqgGf9odd8SXNuxtUBVx8Nv+qZOejE6qyqiy5NtbYYQOeFa6zmHkxlPzmaLxWWHsU6nJmB7AETdVPi+2NBUg==}
    engines: {node: '>=8'}

  clean-regexp@1.0.0:
    resolution: {integrity: sha512-GfisEZEJvzKrmGWkvfhgzcz/BllN1USeqD2V6tg14OAOgaCD2Z/PUEuxnAZ/nPvmaHRG7a8y77p1T/IRQ4D1Hw==}
    engines: {node: '>=4'}

  cliui@8.0.1:
    resolution: {integrity: sha512-BSeNnyus75C4//NQ9gQt1/csTXyo/8Sb+afLAkzAptFuMsod9HFokGNudZpi/oQV73hnVK+sR+5PVRMd+Dr7YQ==}
    engines: {node: '>=12'}

  color-convert@1.9.3:
    resolution: {integrity: sha512-QfAUtd+vFdAtFQcC8CCyYt1fYWxSqAiK2cSD6zDB8N3cpsEBAvRxp9zOGg6G/SHHJYAT88/az/IuDGALsNVbGg==}

  color-convert@2.0.1:
    resolution: {integrity: sha512-RRECPsj7iu/xb5oKYcsFHSppFNnsj/52OVTRKb4zP5onXwVF3zVmmToNcOfGC+CRDpfK/U584fMg38ZHCaElKQ==}
    engines: {node: '>=7.0.0'}

  color-name@1.1.3:
    resolution: {integrity: sha512-72fSenhMw2HZMTVHeCA9KCmpEIbzWiQsjN+BHcBbS9vr1mtt+vJjPdksIBNUmKAW8TFUDPJK5SUU3QhE9NEXDw==}

  color-name@1.1.4:
    resolution: {integrity: sha512-dOy+3AuW3a2wNbZHIuMZpTcgjGuLU/uBL/ubcZF9OXbDo8ff4O8yVp5Bf0efS8uEoYo5q4Fx7dY9OgQGXgAsQA==}

  combined-stream@1.0.8:
    resolution: {integrity: sha512-FQN4MRfuJeHf7cBbBMJFXhKSDq+2kAArBlmRBvcvFE5BB1HZKXtSFASDhdlz9zOYwxh8lDdnvmMOe/+5cdoEdg==}
    engines: {node: '>= 0.8'}

  commander@10.0.1:
    resolution: {integrity: sha512-y4Mg2tXshplEbSGzx7amzPwKKOCGuoSRP/CjEdwwk0FOGlUbq6lKuoyDZTNZkmxHdJtp54hdfY/JUrdL7Xfdug==}
    engines: {node: '>=14'}

  commander@7.2.0:
    resolution: {integrity: sha512-QrWXB+ZQSVPmIWIhtEO9H+gwHaMGYiF5ChvoJ+K9ZGHG/sVsa6yiesAD1GC/x46sET00Xlwo1u49RVVVzvcSkw==}
    engines: {node: '>= 10'}

  comment-parser@1.4.1:
    resolution: {integrity: sha512-buhp5kePrmda3vhc5B9t7pUQXAb2Tnd0qgpkIhPhkHXxJpiPJ11H0ZEU0oBpJ2QztSbzG/ZxMj/CHsYJqRHmyg==}
    engines: {node: '>= 12.0.0'}

  computeds@0.0.1:
    resolution: {integrity: sha512-7CEBgcMjVmitjYo5q8JTJVra6X5mQ20uTThdK+0kR7UEaDrAWEQcRiBtWJzga4eRpP6afNwwLsX2SET2JhVB1Q==}

  concat-map@0.0.1:
    resolution: {integrity: sha512-/Srv4dswyQNBfohGpz9o6Yb3Gz3SrUDqBH5rTuhGR7ahtlbYKnVxw2bCFMRljaA7EXHaXZ8wsHdodFvbkhKmqg==}

  confbox@0.1.7:
    resolution: {integrity: sha512-uJcB/FKZtBMCJpK8MQji6bJHgu1tixKPxRLeGkNzBoOZzpnZUJm0jm2/sBDWcuBx1dYgxV4JU+g5hmNxCyAmdA==}

  config-chain@1.1.13:
    resolution: {integrity: sha512-qj+f8APARXHrM0hraqXYb2/bOVSV4PvJQlNZ/DVj0QrmNM2q2euizkeuVckQ57J+W0mRH6Hvi+k50M4Jul2VRQ==}

  convert-source-map@2.0.0:
    resolution: {integrity: sha512-Kvp459HrV2FEJ1CAsi1Ku+MY3kasH19TFykTz2xWmMeq6bk2NU3XXvfJ+Q61m0xktWwt+1HSYf3JZsTms3aRJg==}

  core-js-compat@3.37.1:
    resolution: {integrity: sha512-9TNiImhKvQqSUkOvk/mMRZzOANTiEVC7WaBNhHcKM7x+/5E1l5NvsysR19zuDQScE8k+kfQXWRN3AtS/eOSHpg==}

  cross-spawn@7.0.3:
    resolution: {integrity: sha512-iRDPJKUPVEND7dHPO8rkbOnPpyDygcDFtWjpeWNCgy8WP2rXcxXL8TskReQl6OrB2G7+UJrags1q15Fudc7G6w==}
    engines: {node: '>= 8'}

  css-select@5.1.0:
    resolution: {integrity: sha512-nwoRF1rvRRnnCqqY7updORDsuqKzqYJ28+oSMaJMMgOauh3fvwHqMS7EZpIPqK8GL+g9mKxF1vP/ZjSeNjEVHg==}

  css-tree@2.2.1:
    resolution: {integrity: sha512-OA0mILzGc1kCOCSJerOeqDxDQ4HOh+G8NbOJFOTgOCzpw7fCBubk0fEyxp8AgOL/jvLgYA/uV0cMbe43ElF1JA==}
    engines: {node: ^10 || ^12.20.0 || ^14.13.0 || >=15.0.0, npm: '>=7.0.0'}

  css-tree@2.3.1:
    resolution: {integrity: sha512-6Fv1DV/TYw//QF5IzQdqsNDjx/wc8TrMBZsqjL9eW01tWb7R7k/mq+/VXfJCl7SoD5emsJop9cOByJZfs8hYIw==}
    engines: {node: ^10 || ^12.20.0 || ^14.13.0 || >=15.0.0}

  css-what@6.1.0:
    resolution: {integrity: sha512-HTUrgRJ7r4dsZKU6GjmpfRK1O76h97Z8MfS1G0FozR+oF2kG6Vfe8JE6zwrkbxigziPHinCJ+gCPjA9EaBDtRw==}
    engines: {node: '>= 6'}

  css@3.0.0:
    resolution: {integrity: sha512-DG9pFfwOrzc+hawpmqX/dHYHJG+Bsdb0klhyi1sDneOgGOXy9wQIC8hzyVp1e4NRYDBdxcylvywPkkXCHAzTyQ==}

  cssesc@3.0.0:
    resolution: {integrity: sha512-/Tb/JcjK111nNScGob5MNtsntNM1aCNUDipB/TkwZFhyDrrE47SOx/18wF2bbjgc3ZzCSKW1T5nt5EbFoAz/Vg==}
    engines: {node: '>=4'}
    hasBin: true

  csso@5.0.5:
    resolution: {integrity: sha512-0LrrStPOdJj+SPCCrGhzryycLjwcgUSHBtxNA8aIDxf0GLsRh1cKYhB00Gd1lDOS4yGH69+SNn13+TWbVHETFQ==}
    engines: {node: ^10 || ^12.20.0 || ^14.13.0 || >=15.0.0, npm: '>=7.0.0'}

  cssstyle@4.0.1:
    resolution: {integrity: sha512-8ZYiJ3A/3OkDd093CBT/0UKDWry7ak4BdPTFP2+QEP7cmhouyq/Up709ASSj2cK02BbZiMgk7kYjZNS4QP5qrQ==}
    engines: {node: '>=18'}

  csstype@3.1.3:
    resolution: {integrity: sha512-M1uQkMl8rQK/szD0LNhtqxIPLpimGm8sOBwU7lLnCpSbTyY3yeU1Vc7l4KT5zT4s/yOxHH5O7tIuuLOCnLADRw==}

  data-urls@5.0.0:
    resolution: {integrity: sha512-ZYP5VBHshaDAiVZxjbRVcFJpc+4xGgT0bK3vzy1HLN8jTO975HEbuYzZJcHoQEY5K1a0z8YayJkyVETa08eNTg==}
    engines: {node: '>=18'}

  dayjs@1.11.11:
    resolution: {integrity: sha512-okzr3f11N6WuqYtZSvm+F776mB41wRZMhKP+hc34YdW+KmtYYK9iqvHSwo2k9FEH3fhGXvOPV6yz2IcSrfRUDg==}

  de-indent@1.0.2:
    resolution: {integrity: sha512-e/1zu3xH5MQryN2zdVaF0OrdNLUbvWxzMbi+iNA6Bky7l1RoP8a2fIbRocyHclXt/arDrrR6lL3TqFD9pMQTsg==}

  debug@3.2.7:
    resolution: {integrity: sha512-CFjzYYAi4ThfiQvizrFQevTTXHtnCqWfe7x1AhgEscTz6ZbLbfoLRLPugTQyBth6f8ZERVUSyWHFD/7Wu4t1XQ==}
    peerDependencies:
      supports-color: '*'
    peerDependenciesMeta:
      supports-color:
        optional: true

  debug@4.3.5:
    resolution: {integrity: sha512-pt0bNEmneDIvdL1Xsd9oDQ/wrQRkXDT4AUWlNZNPKvW5x/jyO9VFXkJUP07vQ2upmw5PlaITaPKc31jK13V+jg==}
    engines: {node: '>=6.0'}
    peerDependencies:
      supports-color: '*'
    peerDependenciesMeta:
      supports-color:
        optional: true

  decimal.js@10.4.3:
    resolution: {integrity: sha512-VBBaLc1MgL5XpzgIP7ny5Z6Nx3UrRkIViUkPUdtl9aya5amy3De1gsUUSB1g3+3sExYNjCAsAznmukyxCb1GRA==}

  decode-uri-component@0.2.2:
    resolution: {integrity: sha512-FqUYQ+8o158GyGTrMFJms9qh3CqTKvAqgqsTnkLI8sKu0028orqBhxNMFkFen0zGyg6epACD32pjVk58ngIErQ==}
    engines: {node: '>=0.10'}

  deep-eql@4.1.4:
    resolution: {integrity: sha512-SUwdGfqdKOwxCPeVYjwSyRpJ7Z+fhpwIAtmCUdZIWZ/YP5R9WAsyuSgpLVDi9bjWoN2LXHNss/dk3urXtdQxGg==}
    engines: {node: '>=6'}

  deep-is@0.1.4:
    resolution: {integrity: sha512-oIPzksmTg4/MriiaYGO+okXDT7ztn/w3Eptv/+gSIdMdKsJo0u4CfYNFJPy+4SKMuCqGw2wxnA+URMg3t8a/bQ==}

  delayed-stream@1.0.0:
    resolution: {integrity: sha512-ZySD7Nf91aLB0RxL4KGrKHBXl7Eds1DAmEdcoVawXnLD7SDhpNgtuII2aAkg7a7QS41jxPSZ17p4VdGnMHk3MQ==}
    engines: {node: '>=0.4.0'}

  diff-sequences@29.6.3:
    resolution: {integrity: sha512-EjePK1srD3P08o2j4f0ExnylqRs5B9tJjcp9t1krH2qRi8CCdsYfwe9JgSLurFBWwq4uOlipzfk5fHNvwFKr8Q==}
    engines: {node: ^14.15.0 || ^16.10.0 || >=18.0.0}

  dir-glob@3.0.1:
    resolution: {integrity: sha512-WkrWp9GR4KXfKGYzOLmTuGVi1UWFfws377n9cc55/tb6DuqyF6pcQ5AbiHEshaDpY9v6oaSr2XCDidGmMwdzIA==}
    engines: {node: '>=8'}

  doctrine@3.0.0:
    resolution: {integrity: sha512-yS+Q5i3hBf7GBkd4KG8a7eBNNWNGLTaEwwYWUijIYM7zrlYDM0BFXHjjPWlWZ1Rg7UaddZeIDmi9jF3HmqiQ2w==}
    engines: {node: '>=6.0.0'}

  dom-serializer@2.0.0:
    resolution: {integrity: sha512-wIkAryiqt/nV5EQKqQpo3SToSOV9J0DnbJqwK7Wv/Trc92zIAYZ4FlMu+JPFW1DfGFt81ZTCGgDEabffXeLyJg==}

  domelementtype@2.3.0:
    resolution: {integrity: sha512-OLETBj6w0OsagBwdXnPdN0cnMfF9opN69co+7ZrbfPGrdpPVNBUj02spi6B1N7wChLQiPn4CSH/zJvXw56gmHw==}

  domhandler@5.0.3:
    resolution: {integrity: sha512-cgwlv/1iFQiFnU96XXgROh8xTeetsnJiDsTc7TYCLFd9+/WNkIqPTxiM/8pSd8VIrhXGTf1Ny1q1hquVqDJB5w==}
    engines: {node: '>= 4'}

  domutils@3.1.0:
    resolution: {integrity: sha512-H78uMmQtI2AhgDJjWeQmHwJJ2bLPD3GMmO7Zja/ZZh84wkm+4ut+IUnUdRa8uCGX88DiVx1j6FRe1XfxEgjEZA==}

  eastasianwidth@0.2.0:
    resolution: {integrity: sha512-I88TYZWc9XiYHRQ4/3c5rjjfgkjhLyW2luGIheGERbNQ6OY7yTybanSpDXZa8y7VUP9YmDcYa+eyq4ca7iLqWA==}

  editorconfig@1.0.4:
    resolution: {integrity: sha512-L9Qe08KWTlqYMVvMcTIvMAdl1cDUubzRNYL+WfA4bLDMHe4nemKkpmYzkznE1FwLKu0EEmy6obgQKzMJrg4x9Q==}
    engines: {node: '>=14'}
    hasBin: true

  electron-to-chromium@1.4.812:
    resolution: {integrity: sha512-7L8fC2Ey/b6SePDFKR2zHAy4mbdp1/38Yk5TsARO66W3hC5KEaeKMMHoxwtuH+jcu2AYLSn9QX04i95t6Fl1Hg==}

  emoji-regex@8.0.0:
    resolution: {integrity: sha512-MSjYzcWNOA0ewAHpz0MxpYFvwg6yjy1NG3xteoqz644VCo/RPgnr1/GGt+ic3iJTzQ8Eu3TdM14SawnVUmGE6A==}

  emoji-regex@9.2.2:
    resolution: {integrity: sha512-L18DaJsXSUk2+42pv8mLs5jJT2hqFkFE4j21wOmgbUqsZ2hL72NsUU785g9RXgo3s0ZNgVl42TiHp3ZtOv/Vyg==}

  emojilib@2.4.0:
    resolution: {integrity: sha512-5U0rVMU5Y2n2+ykNLQqMoqklN9ICBT/KsvC1Gz6vqHbz2AXXGkG+Pm5rMWk/8Vjrr/mY9985Hi8DYzn1F09Nyw==}

  enhanced-resolve@5.17.0:
    resolution: {integrity: sha512-dwDPwZL0dmye8Txp2gzFmA6sxALaSvdRDjPH0viLcKrtlOL3tw62nWWweVD1SdILDTJrbrL6tdWVN58Wo6U3eA==}
    engines: {node: '>=10.13.0'}

  entities@4.5.0:
    resolution: {integrity: sha512-V0hjH4dGPh9Ao5p0MoRY6BVqtwCjhz6vI5LT8AJ55H+4g9/4vbHx1I54fS0XuclLhDHArPQCiMjDxjaL8fPxhw==}
    engines: {node: '>=0.12'}

  error-ex@1.3.2:
    resolution: {integrity: sha512-7dFHNmqeFSEt2ZBsCriorKnn3Z2pj+fd9kmI6QoWw4//DL+icEBfc0U7qJCisqrTsKTjw4fNFy2pW9OqStD84g==}

  es-module-lexer@1.5.4:
    resolution: {integrity: sha512-MVNK56NiMrOwitFB7cqDwq0CQutbw+0BvLshJSse0MUNU+y1FC3bUS/AQg7oUng+/wKrrki7JfmwtVHkVfPLlw==}

  esbuild@0.21.5:
    resolution: {integrity: sha512-mg3OPMV4hXywwpoDxu3Qda5xCKQi+vCTZq8S9J/EpkhB2HzKXq4SNFZE3+NK93JYxc8VMSep+lOUSC/RVKaBqw==}
    engines: {node: '>=12'}
    hasBin: true

  escalade@3.1.2:
    resolution: {integrity: sha512-ErCHMCae19vR8vQGe50xIsVomy19rg6gFu3+r3jkEO46suLMWBksvVyoGgQV+jOfl84ZSOSlmv6Gxa89PmTGmA==}
    engines: {node: '>=6'}

  escape-string-regexp@1.0.5:
    resolution: {integrity: sha512-vbRorB5FUQWvla16U8R/qgaFIya2qGzwDrNmCZuYKrbdSUMG6I1ZCGQRefkRVhuOkIGVne7BQ35DSfo1qvJqFg==}
    engines: {node: '>=0.8.0'}

  escape-string-regexp@4.0.0:
    resolution: {integrity: sha512-TtpcNJ3XAzx3Gq8sWRzJaVajRs0uVxA2YAkdb1jm2YkPz4G6egUFAyA3n5vtEIZefPk5Wa4UXbKuS5fKkJWdgA==}
    engines: {node: '>=10'}

  escodegen@2.1.0:
    resolution: {integrity: sha512-2NlIDTwUWJN0mRPQOdtQBzbUHvdGY2P1VXSyU83Q3xKxM7WHX2Ql8dKq782Q9TgQUNOLEzEYu9bzLNj1q88I5w==}
    engines: {node: '>=6.0'}
    hasBin: true

  eslint-compat-utils@0.5.1:
    resolution: {integrity: sha512-3z3vFexKIEnjHE3zCMRo6fn/e44U7T1khUjg+Hp0ZQMCigh28rALD0nPFBcGZuiLC5rLZa2ubQHDRln09JfU2Q==}
    engines: {node: '>=12'}
    peerDependencies:
      eslint: '>=6.0.0'

  eslint-config-flat-gitignore@0.1.5:
    resolution: {integrity: sha512-hEZLwuZjDBGDERA49c2q7vxc8sCGv8EdBp6PQYzGOMcHIgrfG9YOM6s/4jx24zhD+wnK9AI8mgN5RxSss5nClQ==}

  eslint-flat-config-utils@0.2.5:
    resolution: {integrity: sha512-iO+yLZtC/LKgACerkpvsZ6NoRVB2sxT04mOpnNcEM1aTwKy+6TsT46PUvrML4y2uVBS6I67hRCd2JiKAPaL/Uw==}

  eslint-import-resolver-node@0.3.9:
    resolution: {integrity: sha512-WFj2isz22JahUv+B788TlO3N6zL3nNJGU8CcZbPZvVEkBPaJdCV4vy5wyghty5ROFbCRnm132v8BScu5/1BQ8g==}

  eslint-merge-processors@0.1.0:
    resolution: {integrity: sha512-IvRXXtEajLeyssvW4wJcZ2etxkR9mUf4zpNwgI+m/Uac9RfXHskuJefkHUcawVzePnd6xp24enp5jfgdHzjRdQ==}
    peerDependencies:
      eslint: '*'

  eslint-plugin-antfu@2.3.3:
    resolution: {integrity: sha512-TAgYNuc20QyKw8NXtpzR3LeMTTv1qAJVKkjCVzjRSGiSR1EetEY7LRgQVhcgP/C1FnI87isQERAIkKvkYyLq0Q==}
    peerDependencies:
      eslint: '*'

  eslint-plugin-command@0.2.3:
    resolution: {integrity: sha512-1bBYNfjZg60N2ZpLV5ATYSYyueIJ+zl5yKrTs0UFDdnyu07dNSZ7Xplnc+Wb6SXTdc1sIaoIrnuyhvztcltX6A==}
    peerDependencies:
      eslint: '*'

  eslint-plugin-es-x@7.7.0:
    resolution: {integrity: sha512-aP3qj8BwiEDPttxQkZdI221DLKq9sI/qHolE2YSQL1/9+xk7dTV+tB1Fz8/IaCA+lnLA1bDEnvaS2LKs0k2Uig==}
    engines: {node: ^14.18.0 || >=16.0.0}
    peerDependencies:
      eslint: '>=8'

  eslint-plugin-eslint-comments@3.2.0:
    resolution: {integrity: sha512-0jkOl0hfojIHHmEHgmNdqv4fmh7300NdpA9FFpF7zaoLvB/QeXOGNLIo86oAveJFrfB1p05kC8hpEMHM8DwWVQ==}
    engines: {node: '>=6.5.0'}
    peerDependencies:
      eslint: '>=4.19.1'

  eslint-plugin-import-x@0.5.2:
    resolution: {integrity: sha512-6f1YMmg3PdLwfiJDYnCRPfh67zJKbwbOKL99l6xGZDmIFkMht/4xyudafGEcDOmDlgp36e41W4RXDfOn7+pGRg==}
    engines: {node: '>=16'}
    peerDependencies:
      eslint: ^8.56.0 || ^9.0.0-0

  eslint-plugin-jsdoc@48.4.0:
    resolution: {integrity: sha512-xBUxuAx03cKoEA7y+MYSUdwyN8AJyZHbAJ257sOFXgVgCScm574S4zEYJpBoARwaCu4chhCbvA+gdm+00whlxA==}
    engines: {node: '>=18'}
    peerDependencies:
      eslint: ^7.0.0 || ^8.0.0 || ^9.0.0

  eslint-plugin-jsonc@2.16.0:
    resolution: {integrity: sha512-Af/ZL5mgfb8FFNleH6KlO4/VdmDuTqmM+SPnWcdoWywTetv7kq+vQe99UyQb9XO3b0OWLVuTH7H0d/PXYCMdSg==}
    engines: {node: ^12.22.0 || ^14.17.0 || >=16.0.0}
    peerDependencies:
      eslint: '>=6.0.0'

  eslint-plugin-markdown@5.0.0:
    resolution: {integrity: sha512-kY2u9yDhzvfZ0kmRTsvgm3mTnvZgTSGIIPeHg3yesSx4R5CTCnITUjCPhzCD1MUhNcqHU5Tr6lzx+02EclVPbw==}
    engines: {node: ^18.18.0 || ^20.9.0 || >=21.1.0}
    peerDependencies:
      eslint: '>=8'

  eslint-plugin-n@17.9.0:
    resolution: {integrity: sha512-CPSaXDXdrT4nsrOrO4mT4VB6FMUkoySRkHWuuJJHVqsIEjIeZgMY1H7AzSwPbDScikBmLN82KeM1u7ixV7PzGg==}
    engines: {node: ^18.18.0 || ^20.9.0 || >=21.1.0}
    peerDependencies:
      eslint: '>=8.23.0'

  eslint-plugin-no-only-tests@3.1.0:
    resolution: {integrity: sha512-Lf4YW/bL6Un1R6A76pRZyE1dl1vr31G/ev8UzIc/geCgFWyrKil8hVjYqWVKGB/UIGmb6Slzs9T0wNezdSVegw==}
    engines: {node: '>=5.0.0'}

  eslint-plugin-perfectionist@2.11.0:
    resolution: {integrity: sha512-XrtBtiu5rbQv88gl+1e2RQud9te9luYNvKIgM9emttQ2zutHPzY/AQUucwxscDKV4qlTkvLTxjOFvxqeDpPorw==}
    peerDependencies:
      astro-eslint-parser: ^1.0.2
      eslint: '>=8.0.0'
      svelte: '>=3.0.0'
      svelte-eslint-parser: ^0.37.0
      vue-eslint-parser: '>=9.0.0'
    peerDependenciesMeta:
      astro-eslint-parser:
        optional: true
      svelte:
        optional: true
      svelte-eslint-parser:
        optional: true
      vue-eslint-parser:
        optional: true

  eslint-plugin-promise@6.2.0:
    resolution: {integrity: sha512-QmAqwizauvnKOlifxyDj2ObfULpHQawlg/zQdgEixur9vl0CvZGv/LCJV2rtj3210QCoeGBzVMfMXqGAOr/4fA==}
    engines: {node: ^12.22.0 || ^14.17.0 || >=16.0.0}
    peerDependencies:
      eslint: ^7.0.0 || ^8.0.0 || ^9.0.0

  eslint-plugin-regexp@2.6.0:
    resolution: {integrity: sha512-FCL851+kislsTEQEMioAlpDuK5+E5vs0hi1bF8cFlPlHcEjeRhuAzEsGikXRreE+0j4WhW2uO54MqTjXtYOi3A==}
    engines: {node: ^18 || >=20}
    peerDependencies:
      eslint: '>=8.44.0'

  eslint-plugin-toml@0.11.1:
    resolution: {integrity: sha512-Y1WuMSzfZpeMIrmlP1nUh3kT8p96mThIq4NnHrYUhg10IKQgGfBZjAWnrg9fBqguiX4iFps/x/3Hb5TxBisfdw==}
    engines: {node: ^12.22.0 || ^14.17.0 || >=16.0.0}
    peerDependencies:
      eslint: '>=6.0.0'

  eslint-plugin-unicorn@53.0.0:
    resolution: {integrity: sha512-kuTcNo9IwwUCfyHGwQFOK/HjJAYzbODHN3wP0PgqbW+jbXqpNWxNVpVhj2tO9SixBwuAdmal8rVcWKBxwFnGuw==}
    engines: {node: '>=18.18'}
    peerDependencies:
      eslint: '>=8.56.0'

  eslint-plugin-unused-imports@3.2.0:
    resolution: {integrity: sha512-6uXyn6xdINEpxE1MtDjxQsyXB37lfyO2yKGVVgtD7WEWQGORSOZjgrD6hBhvGv4/SO+TOlS+UnC6JppRqbuwGQ==}
    engines: {node: ^12.22.0 || ^14.17.0 || >=16.0.0}
    peerDependencies:
      '@typescript-eslint/eslint-plugin': 6 - 7
      eslint: '8'
    peerDependenciesMeta:
      '@typescript-eslint/eslint-plugin':
        optional: true

  eslint-plugin-vitest@0.5.4:
    resolution: {integrity: sha512-um+odCkccAHU53WdKAw39MY61+1x990uXjSPguUCq3VcEHdqJrOb8OTMrbYlY6f9jAKx7x98kLVlIe3RJeJqoQ==}
    engines: {node: ^18.0.0 || >= 20.0.0}
    peerDependencies:
      '@typescript-eslint/eslint-plugin': '*'
      eslint: ^8.57.0 || ^9.0.0
      vitest: '*'
    peerDependenciesMeta:
      '@typescript-eslint/eslint-plugin':
        optional: true
      vitest:
        optional: true

  eslint-plugin-vue-scoped-css@2.8.1:
    resolution: {integrity: sha512-V6B+zZE60ykYvHTDzdhJ3xa4C83ntmGXqFsylc8l1jdVR9PSgod2+bGFNL7OwRKgZj82ij/o904xa04z1bfCRA==}
    engines: {node: ^12.22 || ^14.17 || >=16}
    peerDependencies:
      eslint: '>=5.0.0'
      vue-eslint-parser: '>=7.1.0'

  eslint-plugin-vue@9.26.0:
    resolution: {integrity: sha512-eTvlxXgd4ijE1cdur850G6KalZqk65k1JKoOI2d1kT3hr8sPD07j1q98FRFdNnpxBELGPWxZmInxeHGF/GxtqQ==}
    engines: {node: ^14.17.0 || >=16.0.0}
    peerDependencies:
      eslint: ^6.2.0 || ^7.0.0 || ^8.0.0 || ^9.0.0

  eslint-plugin-yml@1.14.0:
    resolution: {integrity: sha512-ESUpgYPOcAYQO9czugcX5OqRvn/ydDVwGCPXY4YjPqc09rHaUVUA6IE6HLQys4rXk/S+qx3EwTd1wHCwam/OWQ==}
    engines: {node: ^14.17.0 || >=16.0.0}
    peerDependencies:
      eslint: '>=6.0.0'

  eslint-processor-vue-blocks@0.1.2:
    resolution: {integrity: sha512-PfpJ4uKHnqeL/fXUnzYkOax3aIenlwewXRX8jFinA1a2yCFnLgMuiH3xvCgvHHUlV2xJWQHbCTdiJWGwb3NqpQ==}
    peerDependencies:
      '@vue/compiler-sfc': ^3.3.0
      eslint: ^8.50.0 || ^9.0.0

  eslint-rule-composer@0.3.0:
    resolution: {integrity: sha512-bt+Sh8CtDmn2OajxvNO+BX7Wn4CIWMpTRm3MaiKPCQcnnlm0CS2mhui6QaoeQugs+3Kj2ESKEEGJUdVafwhiCg==}
    engines: {node: '>=4.0.0'}

  eslint-scope@7.2.2:
    resolution: {integrity: sha512-dOt21O7lTMhDM+X9mB4GX+DZrZtCUJPL/wlcTqxyrx5IvO0IYtILdtrQGQp+8n5S0gwSVmOf9NQrjMOgfQZlIg==}
    engines: {node: ^12.22.0 || ^14.17.0 || >=16.0.0}

  eslint-scope@8.0.1:
    resolution: {integrity: sha512-pL8XjgP4ZOmmwfFE8mEhSxA7ZY4C+LWyqjQ3o4yWkkmD0qcMT9kkW3zWHOczhWcjTSgqycYAgwSlXvZltv65og==}
    engines: {node: ^18.18.0 || ^20.9.0 || >=21.1.0}

  eslint-visitor-keys@3.4.3:
    resolution: {integrity: sha512-wpc+LXeiyiisxPlEkUzU6svyS1frIO3Mgxj1fdy7Pm8Ygzguax2N3Fa/D/ag1WqbOprdI+uY6wMUl8/a2G+iag==}
    engines: {node: ^12.22.0 || ^14.17.0 || >=16.0.0}

  eslint-visitor-keys@4.0.0:
    resolution: {integrity: sha512-OtIRv/2GyiF6o/d8K7MYKKbXrOUBIK6SfkIRM4Z0dY3w+LiQ0vy3F57m0Z71bjbyeiWFiHJ8brqnmE6H6/jEuw==}
    engines: {node: ^18.18.0 || ^20.9.0 || >=21.1.0}

  eslint@9.5.0:
    resolution: {integrity: sha512-+NAOZFrW/jFTS3dASCGBxX1pkFD0/fsO+hfAkJ4TyYKwgsXZbqzrw+seCYFCcPCYXvnD67tAnglU7GQTz6kcVw==}
    engines: {node: ^18.18.0 || ^20.9.0 || >=21.1.0}
    hasBin: true

  espree@10.1.0:
    resolution: {integrity: sha512-M1M6CpiE6ffoigIOWYO9UDP8TMUw9kqb21tf+08IgDYjCsOvCuDt4jQcZmoYxx+w7zlKw9/N0KXfto+I8/FrXA==}
    engines: {node: ^18.18.0 || ^20.9.0 || >=21.1.0}

  espree@9.6.1:
    resolution: {integrity: sha512-oruZaFkjorTpF32kDSI5/75ViwGeZginGGy2NoOSg3Q9bnwlnmDm4HLnkl0RE3n+njDXR037aY1+x58Z/zFdwQ==}
    engines: {node: ^12.22.0 || ^14.17.0 || >=16.0.0}

  esprima@4.0.1:
    resolution: {integrity: sha512-eGuFFw7Upda+g4p+QHvnW0RyTX/SVeJBDM/gCtMARO0cLuT2HcEKnTPvhjV6aGeqrCB/sbNop0Kszm0jsaWU4A==}
    engines: {node: '>=4'}
    hasBin: true

  esquery@1.5.0:
    resolution: {integrity: sha512-YQLXUplAwJgCydQ78IMJywZCceoqk1oH01OERdSAJc/7U2AylwjhSCLDEtqwg811idIS/9fIU5GjG73IgjKMVg==}
    engines: {node: '>=0.10'}

  esrecurse@4.3.0:
    resolution: {integrity: sha512-KmfKL3b6G+RXvP8N1vr3Tq1kL/oCFgn2NYXEtqP8/L3pKapUA4G8cFVaoF3SU323CD4XypR/ffioHmkti6/Tag==}
    engines: {node: '>=4.0'}

  estraverse@5.3.0:
    resolution: {integrity: sha512-MMdARuVEQziNTeJD8DgMqmhwR11BRQ/cBP+pLtYdSTnf3MIO8fFeiINEbX36ZdNlfU/7A9f3gUw49B3oQsvwBA==}
    engines: {node: '>=4.0'}

  estree-walker@2.0.2:
    resolution: {integrity: sha512-Rfkk/Mp/DL7JVje3u18FxFujQlTNR2q6QfMSMB7AvCBx91NGj/ba3kCfza0f6dVDbw7YlRf/nDrn7pQrCCyQ/w==}

  estree-walker@3.0.3:
    resolution: {integrity: sha512-7RUKfXgSMMkzt6ZuXmqapOurLGPPfgj6l9uRZ7lRGolvk0y2yocc35LdcxKC5PQZdn2DMqioAQ2NoWcrTKmm6g==}

  esutils@2.0.3:
    resolution: {integrity: sha512-kVscqXk4OCp68SZ0dkgEKVi6/8ij300KBWTJq32P/dYeWTSwK41WyTxalN1eRmA5Z9UU/LX9D7FWSmV9SAYx6g==}
    engines: {node: '>=0.10.0'}

  execa@5.1.1:
    resolution: {integrity: sha512-8uSpZZocAZRBAPIEINJj3Lo9HyGitllczc27Eh5YYojjMFMn8yHMDMaUHE2Jqfq05D/wucwI4JGURyXt1vchyg==}
    engines: {node: '>=10'}

  execa@8.0.1:
    resolution: {integrity: sha512-VyhnebXciFV2DESc+p6B+y0LjSm0krU4OgJN44qFAhBY0TJ+1V61tYD2+wHusZ6F9n5K+vl8k0sTy7PEfV4qpg==}
    engines: {node: '>=16.17'}

  fast-deep-equal@3.1.3:
    resolution: {integrity: sha512-f3qQ9oQy9j2AhBe/H9VC91wLmKBCCU/gDOnKNAYG5hswO7BLKj09Hc5HYNz9cGI++xlpDCIgDaitVs03ATR84Q==}

  fast-diff@1.3.0:
    resolution: {integrity: sha512-VxPP4NqbUjj6MaAOafWeUn2cXWLcCtljklUtZf0Ind4XQ+QPtmA0b18zZy0jIQx+ExRVCR/ZQpBmik5lXshNsw==}

  fast-glob@3.3.2:
    resolution: {integrity: sha512-oX2ruAFQwf/Orj8m737Y5adxDQO0LAB7/S5MnxCdTNDd4p6BsyIVsv9JQsATbTSq8KHRpLwIHbVlUNatxd+1Ow==}
    engines: {node: '>=8.6.0'}

  fast-json-stable-stringify@2.1.0:
    resolution: {integrity: sha512-lhd/wF+Lk98HZoTCtlVraHtfh5XYijIjalXck7saUtuanSDyLMxnHhSXEDJqHxD7msR8D0uCmqlkwjCV8xvwHw==}

  fast-levenshtein@2.0.6:
    resolution: {integrity: sha512-DCXu6Ifhqcks7TZKY3Hxp3y6qphY5SJZmrWMDrKcERSOXWQdMhU9Ig/PYrzyw/ul9jOIyh0N4M0tbC5hodg8dw==}

  fastq@1.17.1:
    resolution: {integrity: sha512-sRVD3lWVIXWg6By68ZN7vho9a1pQcN/WBFaAAsDDFzlJjvoGx0P8z7V1t72grFJfJhu3YPZBuu25f7Kaw2jN1w==}

  file-entry-cache@8.0.0:
    resolution: {integrity: sha512-XXTUwCvisa5oacNGRP9SfNtYBNAMi+RPwBFmblZEF7N7swHYQS6/Zfk7SRwx4D5j3CH211YNRco1DEMNVfZCnQ==}
    engines: {node: '>=16.0.0'}

  fill-range@7.1.1:
    resolution: {integrity: sha512-YsGpe3WHLK8ZYi4tWDg2Jy3ebRz2rXowDxnld4bkQB00cc/1Zw9AWnC0i9ztDJitivtQvaI9KaLyKrc+hBW0yg==}
    engines: {node: '>=8'}

  find-up@4.1.0:
    resolution: {integrity: sha512-PpOwAdQ/YlXQ2vj8a3h8IipDuYRi3wceVQQGYWxNINccq40Anw7BlsEXCMbt1Zt+OLA6Fq9suIpIWD0OsnISlw==}
    engines: {node: '>=8'}

  find-up@5.0.0:
    resolution: {integrity: sha512-78/PXT1wlLLDgTzDs7sjq9hzz0vXD+zn+7wypEe4fXQxCmdmqfGsEPQxmiCSQI3ajFV91bVSsvNtrJRiW6nGng==}
    engines: {node: '>=10'}

  find-up@7.0.0:
    resolution: {integrity: sha512-YyZM99iHrqLKjmt4LJDj58KI+fYyufRLBSYcqycxf//KpBk9FoewoGX0450m9nB44qrZnovzC2oeP5hUibxc/g==}
    engines: {node: '>=18'}

  flat-cache@4.0.1:
    resolution: {integrity: sha512-f7ccFPK3SXFHpx15UIGyRJ/FJQctuKZ0zVuN3frBo4HnK3cay9VEW0R6yPYFHC0AgqhukPzKjq22t5DmAyqGyw==}
    engines: {node: '>=16'}

  flatted@3.3.1:
    resolution: {integrity: sha512-X8cqMLLie7KsNUDSdzeN8FYK9rEt4Dt67OsG/DNGnYTSDBG4uFAJFBnUeiV+zCVAvwFy56IjM9sH51jVaEhNxw==}

  foreground-child@3.2.1:
    resolution: {integrity: sha512-PXUUyLqrR2XCWICfv6ukppP96sdFwWbNEnfEMt7jNsISjMsvaLNinAHNDYyvkyU+SZG2BTSbT5NjG+vZslfGTA==}
    engines: {node: '>=14'}

  form-data@4.0.0:
    resolution: {integrity: sha512-ETEklSGi5t0QMZuiXoA/Q6vcnxcLQP5vdugSpuAyi6SVGi2clPPp+xgEhuMaHC+zGgn31Kd235W35f7Hykkaww==}
    engines: {node: '>= 6'}

  fs.realpath@1.0.0:
    resolution: {integrity: sha512-OO0pH2lK6a0hZnAdau5ItzHPI6pUlvI7jMVnxUQRtw4owF2wk8lOSabtGDCTP4Ggrg2MbGnWO9X8K1t4+fGMDw==}

  fsevents@2.3.3:
    resolution: {integrity: sha512-5xoDfX+fL7faATnagmWPpbFtwh/R77WmMMqqHGS65C3vvB0YHrgF+B1YmZ3441tMj5n63k0212XNoJwzlhffQw==}
    engines: {node: ^8.16.0 || ^10.6.0 || >=11.0.0}
    os: [darwin]

  function-bind@1.1.2:
    resolution: {integrity: sha512-7XHNxH7qX9xG5mIwxkhumTox/MIRNcOgDrxWsMt2pAr23WHp6MrRlN7FBSFpCpr+oVO0F744iUgR82nJMfG2SA==}

  fuse.js@7.0.0:
    resolution: {integrity: sha512-14F4hBIxqKvD4Zz/XjDc3y94mNZN6pRv3U13Udo0lNLCWRBUsrMv2xwcF/y/Z5sV6+FQW+/ow68cHpm4sunt8Q==}
    engines: {node: '>=10'}

  gensync@1.0.0-beta.2:
    resolution: {integrity: sha512-3hN7NaskYvMDLQY55gnW3NQ+mesEAepTqlg+VEbj7zzqEMBVNhzcGYYeqFo/TlYz6eQiFcp1HcsCZO+nGgS8zg==}
    engines: {node: '>=6.9.0'}

  get-caller-file@2.0.5:
    resolution: {integrity: sha512-DyFP3BM/3YHTQOCUL/w0OZHR0lpKeGrxotcHWcqNEdnltqFwXVfhEBQ94eIo34AfQpo0rGki4cyIiftY06h2Fg==}
    engines: {node: 6.* || 8.* || >= 10.*}

  get-func-name@2.0.2:
    resolution: {integrity: sha512-8vXOvuE167CtIc3OyItco7N/dpRtBbYOsPsXCz7X/PMnlGjYjSGuZJgM1Y7mmew7BKf9BqvLX2tnOVy1BBUsxQ==}

  get-stream@6.0.1:
    resolution: {integrity: sha512-ts6Wi+2j3jQjqi70w5AlN8DFnkSwC+MqmxEzdEALB2qXZYV3X/b1CTfgPLGJNMeAWxdPfU8FO1ms3NUfaHCPYg==}
    engines: {node: '>=10'}

  get-stream@8.0.1:
    resolution: {integrity: sha512-VaUJspBffn/LMCJVoMvSAdmscJyS1auj5Zulnn5UoYcY531UWmdwhRWkcGKnGU93m5HSXP9LP2usOryrBtQowA==}
    engines: {node: '>=16'}

  get-tsconfig@4.7.5:
    resolution: {integrity: sha512-ZCuZCnlqNzjb4QprAzXKdpp/gh6KTxSJuw3IBsPnV/7fV4NxC9ckB+vPTt8w7fJA0TaSD7c55BR47JD6MEDyDw==}

  glob-parent@5.1.2:
    resolution: {integrity: sha512-AOIgSQCepiJYwP3ARnGx+5VnTu2HBYdzbGP45eLw1vr3zB3vZLeyed1sC9hnbcOc9/SrMyM5RPQrkGz4aS9Zow==}
    engines: {node: '>= 6'}

  glob-parent@6.0.2:
    resolution: {integrity: sha512-XxwI8EOhVQgWp6iDL+3b0r86f4d6AX6zSU55HfB4ydCEuXLXc5FcYeOu+nnGftS4TEju/11rt4KJPTMgbfmv4A==}
    engines: {node: '>=10.13.0'}

  glob@10.4.2:
    resolution: {integrity: sha512-GwMlUF6PkPo3Gk21UxkCohOv0PLcIXVtKyLlpEI28R/cO/4eNOdmLk3CMW1wROV/WR/EsZOWAfBbBOqYvs88/w==}
    engines: {node: '>=16 || 14 >=14.18'}
    hasBin: true

  glob@7.2.3:
    resolution: {integrity: sha512-nFR0zLpU2YCaRxwoCJvL6UvCH2JFyFVIvwTLsIf21AuHlMskA1hhTdk+LlYJtOlYt9v6dvszD2BGRqBL+iQK9Q==}
    deprecated: Glob versions prior to v9 are no longer supported

  glob@8.1.0:
    resolution: {integrity: sha512-r8hpEjiQEYlF2QU0df3dS+nxxSIreXQS1qRhMJM0Q5NDdR386C7jb7Hwwod8Fgiuex+k0GFjgft18yvxm5XoCQ==}
    engines: {node: '>=12'}
    deprecated: Glob versions prior to v9 are no longer supported

  globals@11.12.0:
    resolution: {integrity: sha512-WOBp/EEGUiIsJSp7wcv/y6MO+lV9UoncWqxuFfm8eBwzWNgyfBd6Gz+IeKQ9jCmyhoH99g15M3T+QaVHFjizVA==}
    engines: {node: '>=4'}

  globals@13.24.0:
    resolution: {integrity: sha512-AhO5QUcj8llrbG09iWhPU2B204J1xnPeL8kQmVorSsy+Sjj1sk8gIyh6cUocGmH4L0UuhAJy+hJMRA4mgA4mFQ==}
    engines: {node: '>=8'}

  globals@14.0.0:
    resolution: {integrity: sha512-oahGvuMGQlPw/ivIYBjVSrWAfWLBeku5tpPE2fOPLi+WHffIWbuh2tCjhyQhTBPMf5E9jDEH4FOmTYgYwbKwtQ==}
    engines: {node: '>=18'}

  globals@15.6.0:
    resolution: {integrity: sha512-UzcJi88Hw//CurUIRa9Jxb0vgOCcuD/MNjwmXp633cyaRKkCWACkoqHCtfZv43b1kqXGg/fpOa8bwgacCeXsVg==}
    engines: {node: '>=18'}

  globby@11.1.0:
    resolution: {integrity: sha512-jhIXaOzy1sb8IyocaruWSn1TjmnBVs8Ayhcy83rmxNJ8q2uWKCAj3CnJY+KpGSXCueAPc0i05kVvVKtP1t9S3g==}
    engines: {node: '>=10'}

  graceful-fs@4.2.11:
    resolution: {integrity: sha512-RbJ5/jmFcNNCcDV5o9eTnBLJ/HszWV0P73bc+Ff4nS/rJj+YaS6IGyiOL0VoBYX+l1Wrl3k63h/KrH+nhJ0XvQ==}

  graphemer@1.4.0:
    resolution: {integrity: sha512-EtKwoO6kxCL9WO5xipiHTZlSzBm7WLT627TqC/uVRd0HKmq8NXyebnNYxDoBi7wt8eTWrUrKXCOVaFq9x1kgag==}

  has-flag@3.0.0:
    resolution: {integrity: sha512-sKJf1+ceQBr4SMkvQnBDNDtf4TXpVhVGateu0t918bl30FnbE2m4vNLX+VWe/dpjlb+HugGYzW7uQXH98HPEYw==}
    engines: {node: '>=4'}

  has-flag@4.0.0:
    resolution: {integrity: sha512-EykJT/Q1KjTWctppgIAgfSO0tKVuZUjhgMr17kqTumMl6Afv3EISleU7qZUzoXDFTAHTDC4NOoG/ZxU3EvlMPQ==}
    engines: {node: '>=8'}

  hasown@2.0.2:
    resolution: {integrity: sha512-0hJU9SCPvmMzIBdZFqNPXWa6dqh7WdH0cII9y+CyS8rG3nL48Bclra9HmKhVVUHyPWNH5Y7xDwAB7bfgSjkUMQ==}
    engines: {node: '>= 0.4'}

  he@1.2.0:
    resolution: {integrity: sha512-F/1DnUGPopORZi0ni+CvrCgHQ5FyEAHRLSApuYWMmrbSwoN2Mn/7k+Gl38gJnR7yyDZk6WLXwiGod1JOWNDKGw==}
    hasBin: true

  hosted-git-info@2.8.9:
    resolution: {integrity: sha512-mxIDAb9Lsm6DoOJ7xH+5+X4y1LU/4Hi50L9C5sIswK3JzULS4bwk1FvjdBgvYR4bzT4tuUQiC15FE2f5HbLvYw==}

  html-encoding-sniffer@4.0.0:
    resolution: {integrity: sha512-Y22oTqIU4uuPgEemfz7NDJz6OeKf12Lsu+QC+s3BVpda64lTiMYCyGwg5ki4vFxkMwQdeZDl2adZoqUgdFuTgQ==}
    engines: {node: '>=18'}

  http-proxy-agent@7.0.2:
    resolution: {integrity: sha512-T1gkAiYYDWYx3V5Bmyu7HcfcvL7mUrTWiM6yOfa3PIphViJ/gFPbvidQ+veqSOHci/PxBcDabeUNCzpOODJZig==}
    engines: {node: '>= 14'}

  https-proxy-agent@7.0.4:
    resolution: {integrity: sha512-wlwpilI7YdjSkWaQ/7omYBMTliDcmCN8OLihO6I9B86g06lMyAoqgoDpV0XqoaPOKj+0DIdAvnsWfyAAhmimcg==}
    engines: {node: '>= 14'}

  human-signals@2.1.0:
    resolution: {integrity: sha512-B4FFZ6q/T2jhhksgkbEW3HBvWIfDW85snkQgawt07S7J5QXTk6BkNV+0yAeZrM5QpMAdYlocGoljn0sJ/WQkFw==}
    engines: {node: '>=10.17.0'}

  human-signals@5.0.0:
    resolution: {integrity: sha512-AXcZb6vzzrFAUE61HnN4mpLqd/cSIwNQjtNWR0euPm6y0iqx3G4gOXaIDdtdDwZmhwe82LA6+zinmW4UBWVePQ==}
    engines: {node: '>=16.17.0'}

  iconv-lite@0.6.3:
    resolution: {integrity: sha512-4fCk79wshMdzMp2rH06qWrJE4iolqLhCUH+OiuIgU++RB0+94NlDL81atO7GX55uUKueo0txHNtvEyI6D7WdMw==}
    engines: {node: '>=0.10.0'}

  ignore@5.3.1:
    resolution: {integrity: sha512-5Fytz/IraMjqpwfd34ke28PTVMjZjJG2MPn5t7OE4eUCUNf8BAa7b5WUS9/Qvr6mwOQS7Mk6vdsMno5he+T8Xw==}
    engines: {node: '>= 4'}

  import-fresh@3.3.0:
    resolution: {integrity: sha512-veYYhQa+D1QBKznvhUHxb8faxlrwUnxseDAbAp457E0wLNio2bOSKnjYDhMj+YiAq61xrMGhQk9iXVk5FzgQMw==}
    engines: {node: '>=6'}

  imurmurhash@0.1.4:
    resolution: {integrity: sha512-JmXMZ6wuvDmLiHEml9ykzqO6lwFbof0GG4IkcGaENdCRDDmMVnny7s5HsIgHCbaq0w2MyPhDqkhTUgS2LU2PHA==}
    engines: {node: '>=0.8.19'}

  indent-string@4.0.0:
    resolution: {integrity: sha512-EdDDZu4A2OyIK7Lr/2zG+w5jmbuk1DVBnEwREQvBzspBJkCEbRa8GxU1lghYcaGJCnRWibjDXlq779X1/y5xwg==}
    engines: {node: '>=8'}

  inflight@1.0.6:
    resolution: {integrity: sha512-k92I/b08q4wvFscXCLvqfsHCrjrF7yiXsQuIVvVE7N82W3+aqpzuUdBbfhWcy/FZR3/4IgflMgKLOsvPDrGCJA==}
    deprecated: This module is not supported, and leaks memory. Do not use it. Check out lru-cache if you want a good and tested way to coalesce async requests by a key value, which is much more comprehensive and powerful.

  inherits@2.0.4:
    resolution: {integrity: sha512-k/vGaX4/Yla3WzyMCvTQOXYeIHvqOKtnqBduzTHpzpQZzAskKMhZ2K+EnBiSM9zGSoIFeMpXKxa4dYeZIQqewQ==}

  ini@1.3.8:
    resolution: {integrity: sha512-JV/yugV2uzW5iMRSiZAyDtQd+nxtUnjeLt0acNdw98kKLrvuRVyB80tsREOE7yvGVgalhZ6RNXCmEHkUKBKxew==}

  is-alphabetical@1.0.4:
    resolution: {integrity: sha512-DwzsA04LQ10FHTZuL0/grVDk4rFoVH1pjAToYwBrHSxcrBIGQuXrQMtD5U1b0U2XVgKZCTLLP8u2Qxqhy3l2Vg==}

  is-alphanumerical@1.0.4:
    resolution: {integrity: sha512-UzoZUr+XfVz3t3v4KyGEniVL9BDRoQtY7tOyrRybkVNjDFWyo1yhXNGrrBTQxp3ib9BLAWs7k2YKBQsFRkZG9A==}

  is-arrayish@0.2.1:
    resolution: {integrity: sha512-zz06S8t0ozoDXMG+ube26zeCTNXcKIPJZJi8hBrF4idCLms4CG9QtK7qBl1boi5ODzFpjswb5JPmHCbMpjaYzg==}

  is-binary-path@2.1.0:
    resolution: {integrity: sha512-ZMERYes6pDydyuGidse7OsHxtbI7WVeUEozgR/g7rd0xUimYNlvZRE/K2MgZTjWy725IfelLeVcEM97mmtRGXw==}
    engines: {node: '>=8'}

  is-builtin-module@3.2.1:
    resolution: {integrity: sha512-BSLE3HnV2syZ0FK0iMA/yUGplUeMmNz4AW5fnTunbCIqZi4vG3WjJT9FHMy5D69xmAYBHXQhJdALdpwVxV501A==}
    engines: {node: '>=6'}

  is-core-module@2.14.0:
    resolution: {integrity: sha512-a5dFJih5ZLYlRtDc0dZWP7RiKr6xIKzmn/oAYCDvdLThadVgyJwlaoQPmRtMSpz+rk0OGAgIu+TcM9HUF0fk1A==}
    engines: {node: '>= 0.4'}

  is-decimal@1.0.4:
    resolution: {integrity: sha512-RGdriMmQQvZ2aqaQq3awNA6dCGtKpiDFcOzrTWrDAT2MiWrKQVPmxLGHl7Y2nNu6led0kEyoX0enY0qXYsv9zw==}

  is-extglob@2.1.1:
    resolution: {integrity: sha512-SbKbANkN603Vi4jEZv49LeVJMn4yGwsbzZworEoyEiutsN3nJYdbO36zfhGJ6QEDpOZIFkDtnq5JRxmvl3jsoQ==}
    engines: {node: '>=0.10.0'}

  is-fullwidth-code-point@3.0.0:
    resolution: {integrity: sha512-zymm5+u+sCsSWyD9qNaejV3DFvhCKclKdizYaJUuHA83RLjb7nSuGnddCHGv0hk+KY7BMAlsWeK4Ueg6EV6XQg==}
    engines: {node: '>=8'}

  is-glob@4.0.3:
    resolution: {integrity: sha512-xelSayHH36ZgE7ZWhli7pW34hNbNl8Ojv5KVmkJD4hBdD3th8Tfk9vYasLM+mXWOZhFkgZfxhLSnrwRr4elSSg==}
    engines: {node: '>=0.10.0'}

  is-hexadecimal@1.0.4:
    resolution: {integrity: sha512-gyPJuv83bHMpocVYoqof5VDiZveEoGoFL8m3BXNb2VW8Xs+rz9kqO8LOQ5DH6EsuvilT1ApazU0pyl+ytbPtlw==}

  is-language-code@3.1.0:
    resolution: {integrity: sha512-zJdQ3QTeLye+iphMeK3wks+vXSRFKh68/Pnlw7aOfApFSEIOhYa8P9vwwa6QrImNNBMJTiL1PpYF0f4BxDuEgA==}

  is-number@7.0.0:
    resolution: {integrity: sha512-41Cifkg6e8TylSpdtTpeLVMqvSBEVzTttHvERD741+pnZ8ANv0004MRL43QKPDlK9cGvNp6NZWZUBlbGXYxxng==}
    engines: {node: '>=0.12.0'}

  is-path-inside@3.0.3:
    resolution: {integrity: sha512-Fd4gABb+ycGAmKou8eMftCupSir5lRxqf4aD/vd0cD2qc4HL07OjCeuHMr8Ro4CoMaeCKDB0/ECBOVWjTwUvPQ==}
    engines: {node: '>=8'}

  is-potential-custom-element-name@1.0.1:
    resolution: {integrity: sha512-bCYeRA2rVibKZd+s2625gGnGF/t7DSqDs4dP7CrLA1m7jKWz6pps0LpYLJN8Q64HtmPKJ1hrN3nzPNKFEKOUiQ==}

  is-stream@2.0.1:
    resolution: {integrity: sha512-hFoiJiTl63nn+kstHGBtewWSKnQLpyb155KHheA1l39uvtO9nWIop1p3udqPcUd/xbF1VLMO4n7OI6p7RbngDg==}
    engines: {node: '>=8'}

  is-stream@3.0.0:
    resolution: {integrity: sha512-LnQR4bZ9IADDRSkvpqMGvt/tEJWclzklNgSw48V5EAaAeDd6qGvN8ei6k5p0tvxSR171VmGyHuTiAOfxAbr8kA==}
    engines: {node: ^12.20.0 || ^14.13.1 || >=16.0.0}

  isexe@2.0.0:
    resolution: {integrity: sha512-RHxMLp9lnKHGHRng9QFhRCMbYAcVpn69smSGcq3f36xjgVVWThj4qqLbTLlq7Ssj8B+fIQ1EuCEGI2lKsyQeIw==}

  jackspeak@3.4.0:
    resolution: {integrity: sha512-JVYhQnN59LVPFCEcVa2C3CrEKYacvjRfqIQl+h8oi91aLYQVWRYbxjPcv1bUiUy/kLmQaANrYfNMCO3kuEDHfw==}
    engines: {node: '>=14'}

  jiti@1.21.6:
    resolution: {integrity: sha512-2yTgeWTWzMWkHu6Jp9NKgePDaYHbntiwvYuuJLbbN9vl7DC9DvXKOB2BC3ZZ92D3cvV/aflH0osDfwpHepQ53w==}
    hasBin: true

  js-base64@3.7.7:
    resolution: {integrity: sha512-7rCnleh0z2CkXhH67J8K1Ytz0b2Y+yxTPL+/KOJoa20hfnVQ/3/T6W/KflYI4bRHRagNeXeU2bkNGI3v1oS/lw==}

  js-beautify@1.15.1:
    resolution: {integrity: sha512-ESjNzSlt/sWE8sciZH8kBF8BPlwXPwhR6pWKAw8bw4Bwj+iZcnKW6ONWUutJ7eObuBZQpiIb8S7OYspWrKt7rA==}
    engines: {node: '>=14'}
    hasBin: true

  js-cookie@3.0.5:
    resolution: {integrity: sha512-cEiJEAEoIbWfCZYKWhVwFuvPX1gETRYPw6LlaTKoxD3s2AkXzkCjnp6h0V77ozyqj0jakteJ4YqDJT830+lVGw==}
    engines: {node: '>=14'}

  js-tokens@4.0.0:
    resolution: {integrity: sha512-RdJUflcE3cUzKiMqQgsCu06FPu9UdIJO0beYbPhHN4k6apgJtifcoCtT9bcxOpYBtpD2kCM6Sbzg4CausW/PKQ==}

  js-tokens@9.0.0:
    resolution: {integrity: sha512-WriZw1luRMlmV3LGJaR6QOJjWwgLUTf89OwT2lUOyjX2dJGBwgmIkbcz+7WFZjrZM635JOIR517++e/67CP9dQ==}

  js-yaml@4.1.0:
    resolution: {integrity: sha512-wpxZs9NoxZaJESJGIZTyDEaYpl0FKSA+FB9aJiyemKhMwkxQg63h4T1KJgUGHpTqPDNRcmmYLugrRjJlBtWvRA==}
    hasBin: true

  jsdoc-type-pratt-parser@4.0.0:
    resolution: {integrity: sha512-YtOli5Cmzy3q4dP26GraSOeAhqecewG04hoO8DY56CH4KJ9Fvv5qKWUCCo3HZob7esJQHCv6/+bnTy72xZZaVQ==}
    engines: {node: '>=12.0.0'}

  jsdom@24.1.0:
    resolution: {integrity: sha512-6gpM7pRXCwIOKxX47cgOyvyQDN/Eh0f1MeKySBV2xGdKtqJBLj8P25eY3EVCWo2mglDDzozR2r2MW4T+JiNUZA==}
    engines: {node: '>=18'}
    peerDependencies:
      canvas: ^2.11.2
    peerDependenciesMeta:
      canvas:
        optional: true

  jsesc@0.5.0:
    resolution: {integrity: sha512-uZz5UnB7u4T9LvwmFqXii7pZSouaRPorGs5who1Ip7VO0wxanFvBL7GkM6dTHlgX+jhBApRetaWpnDabOeTcnA==}
    hasBin: true

  jsesc@2.5.2:
    resolution: {integrity: sha512-OYu7XEzjkCQ3C5Ps3QIZsQfNpqoJyZZA99wd9aWd05NCtC5pWOkShK2mkL6HXQR6/Cy2lbNdPlZBpuQHXE63gA==}
    engines: {node: '>=4'}
    hasBin: true

  jsesc@3.0.2:
    resolution: {integrity: sha512-xKqzzWXDttJuOcawBt4KnKHHIf5oQ/Cxax+0PWFG+DFDgHNAdi+TXECADI+RYiFUMmx8792xsMbbgXj4CwnP4g==}
    engines: {node: '>=6'}
    hasBin: true

  json-buffer@3.0.1:
    resolution: {integrity: sha512-4bV5BfR2mqfQTJm+V5tPPdf+ZpuhiIvTuAB5g8kcrXOZpTT/QwwVRWBywX1ozr6lEuPdbHxwaJlm9G6mI2sfSQ==}

  json-parse-even-better-errors@2.3.1:
    resolution: {integrity: sha512-xyFwyhro/JEof6Ghe2iz2NcXoj2sloNsWr/XsERDK/oiPCfaNhl5ONfp+jQdAZRQQ0IJWNzH9zIZF7li91kh2w==}

  json-schema-traverse@0.4.1:
    resolution: {integrity: sha512-xbbCH5dCYU5T8LcEhhuh7HJ88HXuW3qsI3Y0zOZFKfZEHcpWiHU/Jxzk629Brsab/mMiHQti9wMP+845RPe3Vg==}

  json-stable-stringify-without-jsonify@1.0.1:
    resolution: {integrity: sha512-Bdboy+l7tA3OGW6FjyFHWkP5LuByj1Tk33Ljyq0axyzdk9//JSi2u3fP1QSmd1KNwq6VOKYGlAu87CisVir6Pw==}

  json5@2.2.3:
    resolution: {integrity: sha512-XmOWe7eyHYH14cLdVPoyg+GOH3rYX++KpzrylJwSW98t3Nk+U8XOl8FWKOgwtzdb8lXGf6zYwDUzeHMWfxasyg==}
    engines: {node: '>=6'}
    hasBin: true

  jsonc-eslint-parser@2.4.0:
    resolution: {integrity: sha512-WYDyuc/uFcGp6YtM2H0uKmUwieOuzeE/5YocFJLnLfclZ4inf3mRn8ZVy1s7Hxji7Jxm6Ss8gqpexD/GlKoGgg==}
    engines: {node: ^12.22.0 || ^14.17.0 || >=16.0.0}

  keyv@4.5.4:
    resolution: {integrity: sha512-oxVHkHR/EJf2CNXnWxRLW6mg7JyCCUcG0DtEGmL2ctUo1PNTin1PUil+r/+4r5MpVgC/fn1kjsx7mjSujKqIpw==}

  kolorist@1.8.0:
    resolution: {integrity: sha512-Y+60/zizpJ3HRH8DCss+q95yr6145JXZo46OTpFvDZWLfRCE4qChOyk1b26nMaNpfHHgxagk9dXT5OP0Tfe+dQ==}

  levn@0.4.1:
    resolution: {integrity: sha512-+bT2uH4E5LGE7h/n3evcS/sQlJXCpIp6ym8OWJ5eV6+67Dsql/LaaT7qJBAt2rzfoa/5QBGBhxDix1dMt2kQKQ==}
    engines: {node: '>= 0.8.0'}

  lines-and-columns@1.2.4:
    resolution: {integrity: sha512-7ylylesZQ/PV29jhEDl3Ufjo6ZX7gCqJr5F7PKrqc93v7fzSymt1BpwEU8nAUXs8qzzvqhbjhK5QZg6Mt/HkBg==}

  local-pkg@0.5.0:
    resolution: {integrity: sha512-ok6z3qlYyCDS4ZEU27HaU6x/xZa9Whf8jD4ptH5UZTQYZVYeb9bnZ3ojVhiJNLiXK1Hfc0GNbLXcmZ5plLDDBg==}
    engines: {node: '>=14'}

  locate-path@5.0.0:
    resolution: {integrity: sha512-t7hw9pI+WvuwNJXwk5zVHpyhIqzg2qTlklJOf0mVxGSbe3Fp2VieZcduNYjaLDoy6p9uGpQEGWG87WpMKlNq8g==}
    engines: {node: '>=8'}

  locate-path@6.0.0:
    resolution: {integrity: sha512-iPZK6eYjbxRu3uB4/WZ3EsEIMJFMqAoopl3R+zuq0UjcAm/MO6KCweDgPfP3elTztoKP3KtnVHxTn2NHBSDVUw==}
    engines: {node: '>=10'}

  locate-path@7.2.0:
    resolution: {integrity: sha512-gvVijfZvn7R+2qyPX8mAuKcFGDf6Nc61GdvGafQsHL0sBIxfKzA+usWn4GFC/bk+QdwPUD4kWFJLhElipq+0VA==}
    engines: {node: ^12.20.0 || ^14.13.1 || >=16.0.0}

  lodash.merge@4.6.2:
    resolution: {integrity: sha512-0KpjqXRVvrYyCsX1swR/XTK0va6VQkQM6MNo7PqW77ByjAhoARA8EfrP1N4+KlKj8YS0ZUCtRT/YUuhyYDujIQ==}

  lodash.sortedlastindex@4.1.0:
    resolution: {integrity: sha512-s8xEQdsp2Tu5zUqVdFSe9C0kR8YlnAJYLqMdkh+pIRBRxF6/apWseLdHl3/+jv2I61dhPwtI/Ff+EqvCpc+N8w==}

  lodash@4.17.21:
    resolution: {integrity: sha512-v2kDEe57lecTulaDIuNTPy3Ry4gLGJ6Z1O3vE1krgXZNrsQ+LFTGHVxVjcXPs17LhbZVGedAJv8XZ1tvj5FvSg==}

  loupe@2.3.7:
    resolution: {integrity: sha512-zSMINGVYkdpYSOBmLi0D1Uo7JU9nVdQKrHxC8eYlV+9YKK9WePqAlL7lSlorG/U2Fw1w0hTBmaa/jrQ3UbPHtA==}

  lru-cache@10.2.2:
    resolution: {integrity: sha512-9hp3Vp2/hFQUiIwKo8XCeFVnrg8Pk3TYNPIR7tJADKi5YfcF7vEaK7avFHTlSy3kOKYaJQaalfEo6YuXdceBOQ==}
    engines: {node: 14 || >=16.14}

  lru-cache@5.1.1:
    resolution: {integrity: sha512-KpNARQA3Iwv+jTA0utUVVbrh+Jlrr1Fv0e56GGzAFOXN7dk/FviaDW8LHmK52DlcH4WP2n6gI8vN1aesBFgo9w==}

  magic-string@0.30.10:
    resolution: {integrity: sha512-iIRwTIf0QKV3UAnYK4PU8uiEc4SRh5jX0mwpIwETPpHdhVM4f53RSwS/vXvN1JhGX+Cs7B8qIq3d6AH49O5fAQ==}

  mdast-util-from-markdown@0.8.5:
    resolution: {integrity: sha512-2hkTXtYYnr+NubD/g6KGBS/0mFmBcifAsI0yIWRiRo0PjVs6SSOSOdtzbp6kSGnShDN6G5aWZpKQ2lWRy27mWQ==}

  mdast-util-to-string@2.0.0:
    resolution: {integrity: sha512-AW4DRS3QbBayY/jJmD8437V1Gombjf8RSOUCMFBuo5iHi58AGEgVCKQ+ezHkZZDpAQS75hcBMpLqjpJTjtUL7w==}

  mdn-data@2.0.28:
    resolution: {integrity: sha512-aylIc7Z9y4yzHYAJNuESG3hfhC+0Ibp/MAMiaOZgNv4pmEdFyfZhhhny4MNiAfWdBQ1RQ2mfDWmM1x8SvGyp8g==}

  mdn-data@2.0.30:
    resolution: {integrity: sha512-GaqWWShW4kv/G9IEucWScBx9G1/vsFZZJUO+tD26M8J8z3Kw5RDQjaoZe03YAClgeS/SWPOcb4nkFBTEi5DUEA==}

  merge-stream@2.0.0:
    resolution: {integrity: sha512-abv/qOcuPfk3URPfDzmZU1LKmuw8kT+0nIHvKrKgFrwifol/doWcdA4ZqsWQ8ENrFKkd67Mfpo/LovbIUsbt3w==}

  merge2@1.4.1:
    resolution: {integrity: sha512-8q7VEgMJW4J8tcfVPy8g09NcQwZdbwFEqhe/WZkoIzjn/3TGDwtOCYtXGxA3O8tPzpczCCDgv+P2P5y00ZJOOg==}
    engines: {node: '>= 8'}

  micromark@2.11.4:
    resolution: {integrity: sha512-+WoovN/ppKolQOFIAajxi7Lu9kInbPxFuTBVEavFcL8eAfVstoc5MocPmqBeAdBOJV00uaVjegzH4+MA0DN/uA==}

  micromatch@4.0.7:
    resolution: {integrity: sha512-LPP/3KorzCwBxfeUuZmaR6bG2kdeHSbe0P2tY3FLRU4vYrjYz5hI4QZwV0njUx3jeuKe67YukQ1LSPZBKDqO/Q==}
    engines: {node: '>=8.6'}

  mime-db@1.52.0:
    resolution: {integrity: sha512-sPU4uV7dYlvtWJxwwxHD0PuihVNiE7TyAbQ5SWxDCB9mUYvOgroQOwYQQOKPJ8CIbE+1ETVlOoK1UC2nU3gYvg==}
    engines: {node: '>= 0.6'}

  mime-types@2.1.35:
    resolution: {integrity: sha512-ZDY+bPm5zTTF+YpCrAU9nK0UgICYPT0QtT1NZWFv4s++TNkcgVaT0g6+4R2uI4MjQjzysHB1zxuWL50hzaeXiw==}
    engines: {node: '>= 0.6'}

  mimic-fn@2.1.0:
    resolution: {integrity: sha512-OqbOk5oEQeAZ8WXWydlu9HJjz9WVdEIvamMCcXmuqUYjTknH/sqsWvhQ3vgwKFRR1HpjvNBKQ37nbJgYzGqGcg==}
    engines: {node: '>=6'}

  mimic-fn@4.0.0:
    resolution: {integrity: sha512-vqiC06CuhBTUdZH+RYl8sFrL096vA45Ok5ISO6sE/Mr1jRbGH4Csnhi8f3wKVl7x8mO4Au7Ir9D3Oyv1VYMFJw==}
    engines: {node: '>=12'}

  min-indent@1.0.1:
    resolution: {integrity: sha512-I9jwMn07Sy/IwOj3zVkVik2JTvgpaykDZEigL6Rx6N9LbMywwUSMtxET+7lVoDLLd3O3IXwJwvuuns8UB/HeAg==}
    engines: {node: '>=4'}

  minimatch@3.1.2:
    resolution: {integrity: sha512-J7p63hRiAjw1NDEww1W7i37+ByIrOWO5XQQAzZ3VOcL0PNybwpfmV/N05zFAzwQ9USyEcX6t3UO+K5aqBQOIHw==}

  minimatch@5.1.6:
    resolution: {integrity: sha512-lKwV/1brpG6mBUFHtb7NUmtABCb2WZZmm2wNiOA5hAb8VdCS4B3dtMWyvcoViccwAW/COERjXLt0zP1zXUN26g==}
    engines: {node: '>=10'}

  minimatch@9.0.1:
    resolution: {integrity: sha512-0jWhJpD/MdhPXwPuiRkCbfYfSKp2qnn2eOc279qI7f+osl/l+prKSrvhg157zSYvx/1nmgn2NqdT6k2Z7zSH9w==}
    engines: {node: '>=16 || 14 >=14.17'}

  minimatch@9.0.5:
    resolution: {integrity: sha512-G6T0ZX48xgozx7587koeX9Ys2NYy6Gmv//P89sEte9V9whIapMNF4idKxnW2QtCcLiTWlb/wfCabAtAFWhhBow==}
    engines: {node: '>=16 || 14 >=14.17'}

  minipass@7.1.2:
    resolution: {integrity: sha512-qOOzS1cBTWYF4BH8fVePDBOO9iptMnGUEZwNc/cMWnTV2nVLZ7VoNWEPHkYczZA0pdoA7dl6e7FL659nX9S2aw==}
    engines: {node: '>=16 || 14 >=14.17'}

  mlly@1.7.1:
    resolution: {integrity: sha512-rrVRZRELyQzrIUAVMHxP97kv+G786pHmOKzuFII8zDYahFBS7qnHh2AlYSl1GAHhaMPCz6/oHjVMcfFYgFYHgA==}

  ms@2.1.2:
    resolution: {integrity: sha512-sGkPx+VjMtmA6MX27oA4FBFELFCZZ4S4XqeGOXCv68tT+jb3vk/RyaKWP0PTKyWtmLSM0b+adUTEvbs1PEaH2w==}

  ms@2.1.3:
    resolution: {integrity: sha512-6FlzubTLZG3J2a/NVCAleEhjzq5oxgHyaCU9yYXvcLsvoVaHJq/s5xXI6/XXP6tz7R9xAOtHnSO/tXtF3WRTlA==}

  muggle-string@0.4.1:
    resolution: {integrity: sha512-VNTrAak/KhO2i8dqqnqnAHOa3cYBwXEZe9h+D5h/1ZqFSTEFHdM65lR7RoIqq3tBBYavsOXV84NoHXZ0AkPyqQ==}

  nanoid@3.3.7:
    resolution: {integrity: sha512-eSRppjcPIatRIMC1U6UngP8XFcz8MQWGQdt1MTBQ7NaAmvXDfvNxbvWV3x2y6CdEUciCSsDHDQZbhYaB8QEo2g==}
    engines: {node: ^10 || ^12 || ^13.7 || ^14 || >=15.0.1}
    hasBin: true

  natural-compare-lite@1.4.0:
    resolution: {integrity: sha512-Tj+HTDSJJKaZnfiuw+iaF9skdPpTo2GtEly5JHnWV/hfv2Qj/9RKsGISQtLh2ox3l5EAGw487hnBee0sIJ6v2g==}

  natural-compare@1.4.0:
    resolution: {integrity: sha512-OWND8ei3VtNC9h7V60qff3SVobHr996CTwgxubgyQYEpg290h9J0buyECNNJexkFm5sOajh5G116RYA1c8ZMSw==}

  node-emoji@2.1.3:
    resolution: {integrity: sha512-E2WEOVsgs7O16zsURJ/eH8BqhF029wGpEOnv7Urwdo2wmQanOACwJQh0devF9D9RhoZru0+9JXIS0dBXIAz+lA==}
    engines: {node: '>=18'}

  node-releases@2.0.14:
    resolution: {integrity: sha512-y10wOWt8yZpqXmOgRo77WaHEmhYQYGNA6y421PKsKYWEK8aW+cqAphborZDhqfyKrbZEN92CN1X2KbafY2s7Yw==}

  nopt@7.2.1:
    resolution: {integrity: sha512-taM24ViiimT/XntxbPyJQzCG+p4EKOpgD3mxFwW38mGjVUrfERQOeY4EDHjdnptttfHuHQXFx+lTP08Q+mLa/w==}
    engines: {node: ^14.17.0 || ^16.13.0 || >=18.0.0}
    hasBin: true

  normalize-package-data@2.5.0:
    resolution: {integrity: sha512-/5CMN3T0R4XTj4DcGaexo+roZSdSFW/0AOOTROrjxzCG1wrWXEsGbRKevjlIL+ZDE4sZlJr5ED4YW0yqmkK+eA==}

  normalize-path@3.0.0:
    resolution: {integrity: sha512-6eZs5Ls3WtCisHWp9S2GUy8dqkpGi4BVSz3GaqiE6ezub0512ESztXUwUB6C6IKbQkY2Pnb/mD4WYojCRwcwLA==}
    engines: {node: '>=0.10.0'}

  npm-run-path@4.0.1:
    resolution: {integrity: sha512-S48WzZW777zhNIrn7gxOlISNAqi9ZC/uQFnRdbeIHhZhCA6UqpkOT8T1G7BvfdgP4Er8gF4sUbaS0i7QvIfCWw==}
    engines: {node: '>=8'}

  npm-run-path@5.3.0:
    resolution: {integrity: sha512-ppwTtiJZq0O/ai0z7yfudtBpWIoxM8yE6nHi1X47eFR2EWORqfbu6CnPlNsjeN683eT0qG6H/Pyf9fCcvjnnnQ==}
    engines: {node: ^12.20.0 || ^14.13.1 || >=16.0.0}

  nth-check@2.1.1:
    resolution: {integrity: sha512-lqjrjmaOoAnWfMmBPL+XNnynZh2+swxiX3WUE0s4yEHI6m+AwrK2UZOimIRl3X/4QctVqS8AiZjFqyOGrMXb/w==}

  nwsapi@2.2.10:
    resolution: {integrity: sha512-QK0sRs7MKv0tKe1+5uZIQk/C8XGza4DAnztJG8iD+TpJIORARrCxczA738awHrZoHeTjSSoHqao2teO0dC/gFQ==}

  once@1.4.0:
    resolution: {integrity: sha512-lNaJgI+2Q5URQBkccEKHTQOPaXdUxnZZElQTZY0MFUAuaEqe1E+Nyvgdz/aIyNi6Z9MzO5dv1H8n58/GELp3+w==}

  onetime@5.1.2:
    resolution: {integrity: sha512-kbpaSSGJTWdAY5KPVeMOKXSrPtr8C8C7wodJbcsd51jRnmD+GZu8Y0VoU6Dm5Z4vWr0Ig/1NKuWRKf7j5aaYSg==}
    engines: {node: '>=6'}

  onetime@6.0.0:
    resolution: {integrity: sha512-1FlR+gjXK7X+AsAHso35MnyN5KqGwJRi/31ft6x0M194ht7S+rWAvd7PHss9xSKMzE0asv1pyIHaJYq+BbacAQ==}
    engines: {node: '>=12'}

  optionator@0.9.4:
    resolution: {integrity: sha512-6IpQ7mKUxRcZNLIObR0hz7lxsapSSIYNZJwXPGeF0mTVqGKFIXj1DQcMoT22S3ROcLyY/rz0PWaWZ9ayWmad9g==}
    engines: {node: '>= 0.8.0'}

  p-limit@2.3.0:
    resolution: {integrity: sha512-//88mFWSJx8lxCzwdAABTJL2MyWB12+eIY7MDL2SqLmAkeKU9qxRvWuSyTjm3FUmpBEMuFfckAIqEaVGUDxb6w==}
    engines: {node: '>=6'}

  p-limit@3.1.0:
    resolution: {integrity: sha512-TYOanM3wGwNGsZN2cVTYPArw454xnXj5qmWF1bEoAc4+cU/ol7GVh7odevjp1FNHduHc3KZMcFduxU5Xc6uJRQ==}
    engines: {node: '>=10'}

  p-limit@4.0.0:
    resolution: {integrity: sha512-5b0R4txpzjPWVw/cXXUResoD4hb6U/x9BH08L7nw+GN1sezDzPdxeRvpc9c433fZhBan/wusjbCsqwqm4EIBIQ==}
    engines: {node: ^12.20.0 || ^14.13.1 || >=16.0.0}

  p-limit@5.0.0:
    resolution: {integrity: sha512-/Eaoq+QyLSiXQ4lyYV23f14mZRQcXnxfHrN0vCai+ak9G0pp9iEQukIIZq5NccEvwRB8PUnZT0KsOoDCINS1qQ==}
    engines: {node: '>=18'}

  p-locate@4.1.0:
    resolution: {integrity: sha512-R79ZZ/0wAxKGu3oYMlz8jy/kbhsNrS7SKZ7PxEHBgJ5+F2mtFW2fK2cOtBh1cHYkQsbzFV7I+EoRKe6Yt0oK7A==}
    engines: {node: '>=8'}

  p-locate@5.0.0:
    resolution: {integrity: sha512-LaNjtRWUBY++zB5nE/NwcaoMylSPk+S+ZHNB1TzdbMJMny6dynpAGt7X/tl/QYq3TIeE6nxHppbo2LGymrG5Pw==}
    engines: {node: '>=10'}

  p-locate@6.0.0:
    resolution: {integrity: sha512-wPrq66Llhl7/4AGC6I+cqxT07LhXvWL08LNXz1fENOw0Ap4sRZZ/gZpTTJ5jpurzzzfS2W/Ge9BY3LgLjCShcw==}
    engines: {node: ^12.20.0 || ^14.13.1 || >=16.0.0}

  p-try@2.2.0:
    resolution: {integrity: sha512-R4nPAVTAU0B9D35/Gk3uJf/7XYbQcyohSKdvAxIRSNghFl4e71hVoGnBNQz9cWaXxO2I10KTC+3jMdvvoKw6dQ==}
    engines: {node: '>=6'}

  package-json-from-dist@1.0.0:
    resolution: {integrity: sha512-dATvCeZN/8wQsGywez1mzHtTlP22H8OEfPrVMLNr4/eGa+ijtLn/6M5f0dY8UKNrC2O9UCU6SSoG3qRKnt7STw==}

  parent-module@1.0.1:
    resolution: {integrity: sha512-GQ2EWRpQV8/o+Aw8YqtfZZPfNRWZYkbidE9k5rpl/hC3vtHHBfGm2Ifi6qWV+coDGkrUKZAxE3Lot5kcsRlh+g==}
    engines: {node: '>=6'}

  parse-entities@2.0.0:
    resolution: {integrity: sha512-kkywGpCcRYhqQIchaWqZ875wzpS/bMKhz5HnN3p7wveJTkTtyAB/AlnS0f8DFSqYW1T82t6yEAkEcB+A1I3MbQ==}

  parse-gitignore@2.0.0:
    resolution: {integrity: sha512-RmVuCHWsfu0QPNW+mraxh/xjQVw/lhUCUru8Zni3Ctq3AoMhpDTq0OVdKS6iesd6Kqb7viCV3isAL43dciOSog==}
    engines: {node: '>=14'}

  parse-imports@2.1.0:
    resolution: {integrity: sha512-JQWgmK2o4w8leUkZeZPatWdAny6vXGU/3siIUvMF6J2rDCud9aTt8h/px9oZJ6U3EcfhngBJ635uPFI0q0VAeA==}
    engines: {node: '>= 18'}

  parse-json@5.2.0:
    resolution: {integrity: sha512-ayCKvm/phCGxOkYRSCM82iDwct8/EonSEgCSxWxD7ve6jHggsFl4fZVQBPRNgQoKiuV/odhFrGzQXZwbifC8Rg==}
    engines: {node: '>=8'}

  parse5@7.1.2:
    resolution: {integrity: sha512-Czj1WaSVpaoj0wbhMzLmWD69anp2WH7FXMB9n1Sy8/ZFF9jolSQVMu1Ij5WIyGmcBmhk7EOndpO4mIpihVqAXw==}

  path-browserify@1.0.1:
    resolution: {integrity: sha512-b7uo2UCUOYZcnF/3ID0lulOJi/bafxa1xPe7ZPsammBSpjSWQkjNxlt635YGS2MiR9GjvuXCtz2emr3jbsz98g==}

  path-exists@4.0.0:
    resolution: {integrity: sha512-ak9Qy5Q7jYb2Wwcey5Fpvg2KoAc/ZIhLSLOSBmRmygPsGwkVVt0fZa0qrtMz+m6tJTAHfZQ8FnmB4MG4LWy7/w==}
    engines: {node: '>=8'}

  path-exists@5.0.0:
    resolution: {integrity: sha512-RjhtfwJOxzcFmNOi6ltcbcu4Iu+FL3zEj83dk4kAS+fVpTxXLO1b38RvJgT/0QwvV/L3aY9TAnyv0EOqW4GoMQ==}
    engines: {node: ^12.20.0 || ^14.13.1 || >=16.0.0}

  path-is-absolute@1.0.1:
    resolution: {integrity: sha512-AVbw3UJ2e9bq64vSaS9Am0fje1Pa8pbGqTTsmXfaIiMpnr5DlDhfJOuLj9Sf95ZPVDAUerDfEk88MPmPe7UCQg==}
    engines: {node: '>=0.10.0'}

  path-key@3.1.1:
    resolution: {integrity: sha512-ojmeN0qd+y0jszEtoY48r0Peq5dwMEkIlCOu6Q5f41lfkswXuKtYrhgoTpLnyIcHm24Uhqx+5Tqm2InSwLhE6Q==}
    engines: {node: '>=8'}

  path-key@4.0.0:
    resolution: {integrity: sha512-haREypq7xkM7ErfgIyA0z+Bj4AGKlMSdlQE2jvJo6huWD1EdkKYV+G/T4nq0YEF2vgTT8kqMFKo1uHn950r4SQ==}
    engines: {node: '>=12'}

  path-parse@1.0.7:
    resolution: {integrity: sha512-LDJzPVEEEPR+y48z93A0Ed0yXb8pAByGWo/k5YYdYgpY2/2EsOsksJrq7lOHxryrVOn1ejG6oAp8ahvOIQD8sw==}

  path-scurry@1.11.1:
    resolution: {integrity: sha512-Xa4Nw17FS9ApQFJ9umLiJS4orGjm7ZzwUrwamcGQuHSzDyth9boKDaycYdDcZDuqYATXw4HFXgaqWTctW/v1HA==}
    engines: {node: '>=16 || 14 >=14.18'}

  path-type@4.0.0:
    resolution: {integrity: sha512-gDKb8aZMDeD/tZWs9P6+q0J9Mwkdl6xMV8TjnGP3qJVJ06bdMgkbBlLU8IdfOsIsFz2BW1rNVT3XuNEl8zPAvw==}
    engines: {node: '>=8'}

  pathe@1.1.2:
    resolution: {integrity: sha512-whLdWMYL2TwI08hn8/ZqAbrVemu0LNaNNJZX73O6qaIdCTfXutsLhMkjdENX0qhsQ9uIimo4/aQOmXkoon2nDQ==}

  pathval@1.1.1:
    resolution: {integrity: sha512-Dp6zGqpTdETdR63lehJYPeIOqpiNBNtc7BpWSLrOje7UaIsE5aY92r/AunQA7rsXvet3lrJ3JnZX29UPTKXyKQ==}

  picocolors@1.0.1:
    resolution: {integrity: sha512-anP1Z8qwhkbmu7MFP5iTt+wQKXgwzf7zTyGlcdzabySa9vd0Xt392U0rVmz9poOaBj0uHJKyyo9/upk0HrEQew==}

  picomatch@2.3.1:
    resolution: {integrity: sha512-JU3teHTNjmE2VCGFzuY8EXzCDVwEqB2a8fsIvwaStHhAWJEeVd1o1QD80CU6+ZdEXXSLbSsuLwJjkCBWqRQUVA==}
    engines: {node: '>=8.6'}

  picomatch@4.0.2:
    resolution: {integrity: sha512-M7BAV6Rlcy5u+m6oPhAPFgJTzAioX/6B0DxyvDlo9l8+T3nLKbrczg2WLUyzd45L8RqfUMyGPzekbMvX2Ldkwg==}
    engines: {node: '>=12'}

  pinia@2.1.7:
    resolution: {integrity: sha512-+C2AHFtcFqjPih0zpYuvof37SFxMQ7OEG2zV9jRI12i9BOy3YQVAHwdKtyyc8pDcDyIc33WCIsZaCFWU7WWxGQ==}
    peerDependencies:
      '@vue/composition-api': ^1.4.0
      typescript: '>=4.4.4'
      vue: ^2.6.14 || ^3.3.0
    peerDependenciesMeta:
      '@vue/composition-api':
        optional: true
      typescript:
        optional: true

  pkg-types@1.1.1:
    resolution: {integrity: sha512-ko14TjmDuQJ14zsotODv7dBlwxKhUKQEhuhmbqo1uCi9BB0Z2alo/wAXg6q1dTR5TyuqYyWhjtfe/Tsh+X28jQ==}

  pluralize@8.0.0:
    resolution: {integrity: sha512-Nc3IT5yHzflTfbjgqWcCPpo7DaKy4FnpB0l/zCAW0Tc7jxAiuqSxHasntB3D7887LSrA93kDJ9IXovxJYxyLCA==}
    engines: {node: '>=4'}

  postcss-safe-parser@6.0.0:
    resolution: {integrity: sha512-FARHN8pwH+WiS2OPCxJI8FuRJpTVnn6ZNFiqAM2aeW2LwTHWWmWgIyKC6cUo0L8aeKiF/14MNvnpls6R2PBeMQ==}
    engines: {node: '>=12.0'}
    peerDependencies:
      postcss: ^8.3.3

  postcss-scss@4.0.9:
    resolution: {integrity: sha512-AjKOeiwAitL/MXxQW2DliT28EKukvvbEWx3LBmJIRN8KfBGZbRTxNYW0kSqi1COiTZ57nZ9NW06S6ux//N1c9A==}
    engines: {node: '>=12.0'}
    peerDependencies:
      postcss: ^8.4.29

  postcss-selector-parser@6.1.0:
    resolution: {integrity: sha512-UMz42UD0UY0EApS0ZL9o1XnLhSTtvvvLe5Dc2H2O56fvRZi+KulDyf5ctDhhtYJBGKStV2FL1fy6253cmLgqVQ==}
    engines: {node: '>=4'}

  postcss-styl@0.12.3:
    resolution: {integrity: sha512-8I7Cd8sxiEITIp32xBK4K/Aj1ukX6vuWnx8oY/oAH35NfQI4OZaY5nd68Yx8HeN5S49uhQ6DL0rNk0ZBu/TaLg==}
    engines: {node: ^8.10.0 || ^10.13.0 || ^11.10.1 || >=12.13.0}

  postcss@8.4.38:
    resolution: {integrity: sha512-Wglpdk03BSfXkHoQa3b/oulrotAkwrlLDRSOb9D0bN86FdRyE9lppSp33aHNPgBa0JKCoB+drFLZkQoRRYae5A==}
    engines: {node: ^10 || ^12 || >=14}

  prelude-ls@1.2.1:
    resolution: {integrity: sha512-vkcDPrRZo1QZLbn5RLGPpg/WmIQ65qoWWhcGKf/b5eplkkarX0m9z8ppCat4mlOqUsWpyNuYgO3VRyrYHSzX5g==}
    engines: {node: '>= 0.8.0'}

  prettier@3.3.2:
    resolution: {integrity: sha512-rAVeHYMcv8ATV5d508CFdn+8/pHPpXeIid1DdrPwXnaAdH7cqjVbpJaT5eq4yRAFU/lsbwYwSF/n5iNrdJHPQA==}
    engines: {node: '>=14'}
    hasBin: true

  pretty-format@29.7.0:
    resolution: {integrity: sha512-Pdlw/oPxN+aXdmM9R00JVC9WVFoCLTKJvDVLgmJ+qAffBMxsV85l/Lu7sNx4zSzPyoL2euImuEwHhOXdEgNFZQ==}
    engines: {node: ^14.15.0 || ^16.10.0 || >=18.0.0}

  prismjs@1.29.0:
    resolution: {integrity: sha512-Kx/1w86q/epKcmte75LNrEoT+lX8pBpavuAbvJWRXar7Hz8jrtF+e3vY751p0R8H9HdArwaCTNDDzHg/ScJK1Q==}
    engines: {node: '>=6'}

  proto-list@1.2.4:
    resolution: {integrity: sha512-vtK/94akxsTMhe0/cbfpR+syPuszcuwhqVjJq26CuNDgFGj682oRBXOP5MJpv2r7JtE8MsiepGIqvvOTBwn2vA==}

  psl@1.9.0:
    resolution: {integrity: sha512-E/ZsdU4HLs/68gYzgGTkMicWTLPdAftJLfJFlLUAAKZGkStNU72sZjT66SnMDVOfOWY/YAoiD7Jxa9iHvngcag==}

  punycode@2.3.1:
    resolution: {integrity: sha512-vYt7UD1U9Wg6138shLtLOvdAu+8DsC/ilFtEVHcH+wydcSpNE20AfSOduf6MkRFahL5FY7X1oU7nKVZFtfq8Fg==}
    engines: {node: '>=6'}

  querystringify@2.2.0:
    resolution: {integrity: sha512-FIqgj2EUvTa7R50u0rGsyTftzjYmv/a3hO345bZNrqabNqjtgiDMgmo4mkUjd+nzU5oF3dClKqFIPUKybUyqoQ==}

  queue-microtask@1.2.3:
    resolution: {integrity: sha512-NuaNSa6flKT5JaSYQzJok04JzTL1CA6aGhv5rfLW3PgqA+M2ChpZQnAC8h8i4ZFkBS8X5RqkDBHA7r4hej3K9A==}

  react-is@18.3.1:
    resolution: {integrity: sha512-/LLMVyas0ljjAtoYiPqYiL8VWXzUUdThrmU5+n20DZv+a+ClRoevUzw5JxU+Ieh5/c87ytoTBV9G1FiKfNJdmg==}

  read-pkg-up@7.0.1:
    resolution: {integrity: sha512-zK0TB7Xd6JpCLmlLmufqykGE+/TlOePD6qKClNW7hHDKFh/J7/7gCWGR7joEQEW1bKq3a3yUZSObOoWLFQ4ohg==}
    engines: {node: '>=8'}

  read-pkg@5.2.0:
    resolution: {integrity: sha512-Ug69mNOpfvKDAc2Q8DRpMjjzdtrnv9HcSMX+4VsZxD1aZ6ZzrIE7rlzXBtWTyhULSMKg076AW6WR5iZpD0JiOg==}
    engines: {node: '>=8'}

  readdirp@3.6.0:
    resolution: {integrity: sha512-hOS089on8RduqdbhvQ5Z37A0ESjsqz6qnRcffsMU3495FuTdqSm+7bhJ29JvIOsBDEEnan5DPu9t3To9VRlMzA==}
    engines: {node: '>=8.10.0'}

  refa@0.12.1:
    resolution: {integrity: sha512-J8rn6v4DBb2nnFqkqwy6/NnTYMcgLA+sLr0iIO41qpv0n+ngb7ksag2tMRl0inb1bbO/esUwzW1vbJi7K0sI0g==}
    engines: {node: ^12.0.0 || ^14.0.0 || >=16.0.0}

  regenerator-runtime@0.14.1:
    resolution: {integrity: sha512-dYnhHh0nJoMfnkZs6GmmhFknAGRrLznOu5nc9ML+EJxGvrx6H7teuevqVqCuPcPK//3eDrrjQhehXVx9cnkGdw==}

  regexp-ast-analysis@0.7.1:
    resolution: {integrity: sha512-sZuz1dYW/ZsfG17WSAG7eS85r5a0dDsvg+7BiiYR5o6lKCAtUrEwdmRmaGF6rwVj3LcmAeYkOWKEPlbPzN3Y3A==}
    engines: {node: ^12.0.0 || ^14.0.0 || >=16.0.0}

  regexp-tree@0.1.27:
    resolution: {integrity: sha512-iETxpjK6YoRWJG5o6hXLwvjYAoW+FEZn9os0PD/b6AP6xQwsa/Y7lCVgIixBbUPMfhu+i2LtdeAqVTgGlQarfA==}
    hasBin: true

  regjsparser@0.10.0:
    resolution: {integrity: sha512-qx+xQGZVsy55CH0a1hiVwHmqjLryfh7wQyF5HO07XJ9f7dQMY/gPQHhlyDkIzJKC+x2fUCpCcUODUUUFrm7SHA==}
    hasBin: true

  replace-in-file@7.2.0:
    resolution: {integrity: sha512-CiLXVop3o8/h2Kd1PwKPPimmS9wUV0Ki6Fl8+1ITD35nB3Gl/PrW5IONpTE0AXk0z4v8WYcpEpdeZqMXvSnWpg==}
    engines: {node: '>=10'}
    hasBin: true

  require-directory@2.1.1:
    resolution: {integrity: sha512-fGxEI7+wsG9xrvdjsrlmL22OMTTiHRwAMroiEeMgq8gzoLC/PQr7RsRDSTLUg/bZAZtF+TVIkHc6/4RIKrui+Q==}
    engines: {node: '>=0.10.0'}

  requires-port@1.0.0:
    resolution: {integrity: sha512-KigOCHcocU3XODJxsu8i/j8T9tzT4adHiecwORRQ0ZZFcp7ahwXuRU1m+yuO90C5ZUyGeGfocHDI14M3L3yDAQ==}

  resolve-from@4.0.0:
    resolution: {integrity: sha512-pb/MYmXstAkysRFx8piNI1tGFNQIFA3vkE3Gq4EuA1dF6gHp/+vgZqsCGJapvy8N3Q+4o7FwvquPJcnZ7RYy4g==}
    engines: {node: '>=4'}

  resolve-pkg-maps@1.0.0:
    resolution: {integrity: sha512-seS2Tj26TBVOC2NIc2rOe2y2ZO7efxITtLZcGSOnHHNOQ7CkiUBfw0Iw2ck6xkIhPwLhKNLS8BO+hEpngQlqzw==}

  resolve@1.22.8:
    resolution: {integrity: sha512-oKWePCxqpd6FlLvGV1VU0x7bkPmmCNolxzjMf4NczoDnQcIWrAF+cPtZn5i6n+RfD2d9i0tzpKnG6Yk168yIyw==}
    hasBin: true

  reusify@1.0.4:
    resolution: {integrity: sha512-U9nH88a3fc/ekCF1l0/UP1IosiuIjyTh7hBvXVMHYgVcfGvt897Xguj2UOLDeI5BG2m7/uwyaLVT6fbtCwTyzw==}
    engines: {iojs: '>=1.0.0', node: '>=0.10.0'}

  rollup@4.18.0:
    resolution: {integrity: sha512-QmJz14PX3rzbJCN1SG4Xe/bAAX2a6NpCP8ab2vfu2GiUr8AQcr2nCV/oEO3yneFarB67zk8ShlIyWb2LGTb3Sg==}
    engines: {node: '>=18.0.0', npm: '>=8.0.0'}
    hasBin: true

  rrweb-cssom@0.6.0:
    resolution: {integrity: sha512-APM0Gt1KoXBz0iIkkdB/kfvGOwC4UuJFeG/c+yV7wSc7q96cG/kJ0HiYCnzivD9SB53cLV1MlHFNfOuPaadYSw==}

  rrweb-cssom@0.7.1:
    resolution: {integrity: sha512-TrEMa7JGdVm0UThDJSx7ddw5nVm3UJS9o9CCIZ72B1vSyEZoziDqBYP3XIoi/12lKrJR8rE3jeFHMok2F/Mnsg==}

  run-parallel@1.2.0:
    resolution: {integrity: sha512-5l4VyZR86LZ/lDxZTR6jqL8AFE2S0IFLMP26AbjsLVADxHdhB/c0GUsH+y39UfCi3dzz8OlQuPmnaJOMoDHQBA==}

  safer-buffer@2.1.2:
    resolution: {integrity: sha512-YZo3K82SD7Riyi0E1EQPojLz7kpepnSQI9IyPbHHg1XXXevb5dJI7tpyN2ADxGcQbHG7vcyRHk0cbwqcQriUtg==}

  sax@1.2.4:
    resolution: {integrity: sha512-NqVDv9TpANUjFm0N8uM5GxL36UgKi9/atZw+x7YFnQ8ckwFGKrl4xX4yWtrey3UJm5nP1kUbnYgLopqWNSRhWw==}

  saxes@6.0.0:
    resolution: {integrity: sha512-xAg7SOnEhrm5zI3puOOKyy1OMcMlIJZYNJY7xLBwSze0UjhPLnWfj2GF2EpT0jmzaJKIWKHLsaSSajf35bcYnA==}
    engines: {node: '>=v12.22.7'}

  scslre@0.3.0:
    resolution: {integrity: sha512-3A6sD0WYP7+QrjbfNA2FN3FsOaGGFoekCVgTyypy53gPxhbkCIjtO6YWgdrfM+n/8sI8JeXZOIxsHjMTNxQ4nQ==}
    engines: {node: ^14.0.0 || >=16.0.0}

  semver@7.6.2:
    resolution: {integrity: sha512-FNAIBWCx9qcRhoHcgcJ0gvU7SN1lYU2ZXuSfl04bSC5OpvDHFyJCjdNHomPXxjQlCBU67YW64PzY7/VIEH7F2w==}
    engines: {node: '>=10'}
    hasBin: true

  shebang-command@2.0.0:
    resolution: {integrity: sha512-kHxr2zZpYtdmrN1qDjrrX/Z1rR1kG8Dx+gkpK1G4eXmvXswmcE1hTWBWYUzlraYw1/yZp6YuDY77YtvbN0dmDA==}
    engines: {node: '>=8'}

  shebang-regex@3.0.0:
    resolution: {integrity: sha512-7++dFhtcx3353uBaq8DDR4NuxBetBzC7ZQOhmTQInHEd6bSrXdiEyzCvG07Z44UYdLShWUyXt5M/yhz8ekcb1A==}
    engines: {node: '>=8'}

  siginfo@2.0.0:
    resolution: {integrity: sha512-ybx0WO1/8bSBLEWXZvEd7gMW3Sn3JFlW3TvX1nREbDLRNQNaeNN8WK0meBwPdAaOI7TtRRRJn/Es1zhrrCHu7g==}

  signal-exit@3.0.7:
    resolution: {integrity: sha512-wnD2ZE+l+SPC/uoS0vXeE9L1+0wuaMqKlfz9AMUo38JsyLSBWSFcHR1Rri62LZc12vLr1gb3jl7iwQhgwpAbGQ==}

  signal-exit@4.1.0:
    resolution: {integrity: sha512-bzyZ1e88w9O1iNJbKnOlvYTrWPDl46O1bG0D3XInv+9tkPrxrN8jUUTiFlDkkmKWgn1M6CfIA13SuGqOa9Korw==}
    engines: {node: '>=14'}

  simple-icons@12.3.0:
    resolution: {integrity: sha512-sJNnw4t1/dsPy9KBQhR/DWrVP5sd0b1GO2axdxn4kZU4xUa53kdc3dzXNrxwbgdJfD+R7dpY2mPaBfZ+cvAPrg==}
    engines: {node: '>=0.12.18'}

  sisteransi@1.0.5:
    resolution: {integrity: sha512-bLGGlR1QxBcynn2d5YmDX4MGjlZvy2MRBDRNHLJ8VI6l6+9FUiyTFNJ0IveOSP0bcXgVDPRcfGqA0pjaqUpfVg==}

  skin-tone@2.0.0:
    resolution: {integrity: sha512-kUMbT1oBJCpgrnKoSr0o6wPtvRWT9W9UKvGLwfJYO2WuahZRHOpEyL1ckyMGgMWh0UdpmaoFqKKD29WTomNEGA==}
    engines: {node: '>=8'}

  slash@3.0.0:
    resolution: {integrity: sha512-g9Q1haeby36OSStwb4ntCGGGaKsaVSjQ68fBxoQcutl5fS1vuY18H3wSt3jFyFtrkx+Kz0V1G85A4MyAdDMi2Q==}
    engines: {node: '>=8'}

  slashes@3.0.12:
    resolution: {integrity: sha512-Q9VME8WyGkc7pJf6QEkj3wE+2CnvZMI+XJhwdTPR8Z/kWQRXi7boAWLDibRPyHRTUTPx5FaU7MsyrjI3yLB4HA==}

  source-map-js@1.2.0:
    resolution: {integrity: sha512-itJW8lvSA0TXEphiRoawsCksnlf8SyvmFzIhltqAHluXd88pkCd+cXJVHTDwdCr0IzwptSm035IHQktUu1QUMg==}
    engines: {node: '>=0.10.0'}

  source-map-resolve@0.6.0:
    resolution: {integrity: sha512-KXBr9d/fO/bWo97NXsPIAW1bFSBOuCnjbNTBMO7N59hsv5i9yzRDfcYwwt0l04+VqnKC+EwzvJZIP/qkuMgR/w==}
    deprecated: See https://github.com/lydell/source-map-resolve#deprecated

  source-map@0.6.1:
    resolution: {integrity: sha512-UjgapumWlbMhkBgzT7Ykc5YXUT46F0iKu8SGXq0bcwP5dz/h0Plj6enJqjz1Zbq2l5WaqYnrVbwWOWMyF3F47g==}
    engines: {node: '>=0.10.0'}

  source-map@0.7.4:
    resolution: {integrity: sha512-l3BikUxvPOcn5E74dZiq5BGsTb5yEwhaTSzccU6t4sDOH8NWJCstKO5QT2CvtFoK6F0saL7p9xHAqHOlCPJygA==}
    engines: {node: '>= 8'}

  spdx-correct@3.2.0:
    resolution: {integrity: sha512-kN9dJbvnySHULIluDHy32WHRUu3Og7B9sbY7tsFLctQkIqnMh3hErYgdMjTYuqmcXX+lK5T1lnUt3G7zNswmZA==}

  spdx-exceptions@2.5.0:
    resolution: {integrity: sha512-PiU42r+xO4UbUS1buo3LPJkjlO7430Xn5SVAhdpzzsPHsjbYVflnnFdATgabnLude+Cqu25p6N+g2lw/PFsa4w==}

  spdx-expression-parse@3.0.1:
    resolution: {integrity: sha512-cbqHunsQWnJNE6KhVSMsMeH5H/L9EpymbzqTQ3uLwNCLZ1Q481oWaofqH7nO6V07xlXwY6PhQdQ2IedWx/ZK4Q==}

  spdx-expression-parse@4.0.0:
    resolution: {integrity: sha512-Clya5JIij/7C6bRR22+tnGXbc4VKlibKSVj2iHvVeX5iMW7s1SIQlqu699JkODJJIhh/pUu8L0/VLh8xflD+LQ==}

  spdx-license-ids@3.0.18:
    resolution: {integrity: sha512-xxRs31BqRYHwiMzudOrpSiHtZ8i/GeionCBDSilhYRj+9gIcI8wCZTlXZKu9vZIVqViP3dcp9qE5G6AlIaD+TQ==}

  stackback@0.0.2:
    resolution: {integrity: sha512-1XMJE5fQo1jGH6Y/7ebnwPOBEkIEnT4QF32d5R1+VXdXveM0IBMJt8zfaxX1P3QhVwrYe+576+jkANtSS2mBbw==}

  std-env@3.7.0:
    resolution: {integrity: sha512-JPbdCEQLj1w5GilpiHAx3qJvFndqybBysA3qUOnznweH4QbNYUsW/ea8QzSrnh0vNsezMMw5bcVool8lM0gwzg==}

  string-argv@0.3.2:
    resolution: {integrity: sha512-aqD2Q0144Z+/RqG52NeHEkZauTAUWJO8c6yTftGJKO3Tja5tUgIfmIl6kExvhtxSDP7fXB6DvzkfMpCd/F3G+Q==}
    engines: {node: '>=0.6.19'}

  string-width@4.2.3:
    resolution: {integrity: sha512-wKyQRQpjJ0sIp62ErSZdGsjMJWsap5oRNihHhu6G7JVO/9jIB6UyevL+tXuOqrng8j/cxKTWyWUwvSTriiZz/g==}
    engines: {node: '>=8'}

  string-width@5.1.2:
    resolution: {integrity: sha512-HnLOCR3vjcY8beoNLtcjZ5/nxn2afmME6lhrDrebokqMap+XbeW8n9TXpPDOqdGK5qcI3oT0GKTW6wC7EMiVqA==}
    engines: {node: '>=12'}

  strip-ansi@6.0.1:
    resolution: {integrity: sha512-Y38VPSHcqkFrCpFnQ9vuSXmquuv5oXOKpGeT6aGrr3o3Gc9AlVa6JBfUSOCnbxGGZF+/0ooI7KrPuUSztUdU5A==}
    engines: {node: '>=8'}

  strip-ansi@7.1.0:
    resolution: {integrity: sha512-iq6eVVI64nQQTRYq2KtEg2d2uU7LElhTJwsH4YzIHZshxlgZms/wIc4VoDQTlG/IvVIrBKG06CrZnp0qv7hkcQ==}
    engines: {node: '>=12'}

  strip-final-newline@2.0.0:
    resolution: {integrity: sha512-BrpvfNAE3dcvq7ll3xVumzjKjZQ5tI1sEUIKr3Uoks0XUl45St3FlatVqef9prk4jRDzhW6WZg+3bk93y6pLjA==}
    engines: {node: '>=6'}

  strip-final-newline@3.0.0:
    resolution: {integrity: sha512-dOESqjYr96iWYylGObzd39EuNTa5VJxyvVAEm5Jnh7KGo75V43Hk1odPQkNDyXNmUR6k+gEiDVXnjB8HJ3crXw==}
    engines: {node: '>=12'}

  strip-indent@3.0.0:
    resolution: {integrity: sha512-laJTa3Jb+VQpaC6DseHhF7dXVqHTfJPCRDaEbid/drOhgitgYku/letMUqOXFoWV0zIIUbjpdH2t+tYj4bQMRQ==}
    engines: {node: '>=8'}

  strip-json-comments@3.1.1:
    resolution: {integrity: sha512-6fPc+R4ihwqP6N/aIv2f1gMH8lOVtWQHoqC4yK6oSDVVocumAsfCqjkXnqiYMhmMwS/mEHLp7Vehlt3ql6lEig==}
    engines: {node: '>=8'}

  strip-literal@2.1.0:
    resolution: {integrity: sha512-Op+UycaUt/8FbN/Z2TWPBLge3jWrP3xj10f3fnYxf052bKuS3EKs1ZQcVGjnEMdsNVAM+plXRdmjrZ/KgG3Skw==}

  stylus@0.57.0:
    resolution: {integrity: sha512-yOI6G8WYfr0q8v8rRvE91wbxFU+rJPo760Va4MF6K0I6BZjO4r+xSynkvyPBP9tV1CIEUeRsiidjIs2rzb1CnQ==}
    hasBin: true

  supports-color@5.5.0:
    resolution: {integrity: sha512-QjVjwdXIt408MIiAqCX4oUKsgU2EqAGzs2Ppkm4aQYbjm+ZEWEcW4SfFNTr4uMNZma0ey4f5lgLrkB0aX0QMow==}
    engines: {node: '>=4'}

  supports-color@7.2.0:
    resolution: {integrity: sha512-qpCAvRl9stuOHveKsn7HncJRvv501qIacKzQlO/+Lwxc9+0q2wLyv4Dfvt80/DPn2pqOBsJdDiogXGR9+OvwRw==}
    engines: {node: '>=8'}

  supports-preserve-symlinks-flag@1.0.0:
    resolution: {integrity: sha512-ot0WnXS9fgdkgIcePe6RHNk1WA8+muPa6cSjeR3V8K27q9BB1rTE3R1p7Hv0z1ZyAc8s6Vvv8DIyWf681MAt0w==}
    engines: {node: '>= 0.4'}

  svgo@3.3.2:
    resolution: {integrity: sha512-OoohrmuUlBs8B8o6MB2Aevn+pRIH9zDALSR+6hhqVfa6fRwG/Qw9VUMSMW9VNg2CFc/MTIfabtdOVl9ODIJjpw==}
    engines: {node: '>=14.0.0'}
    hasBin: true

  symbol-tree@3.2.4:
    resolution: {integrity: sha512-9QNk5KwDF+Bvz+PyObkmSYjI5ksVUYtjW7AU22r2NKcfLJcXp96hkDWU3+XndOsUb+AQ9QhfzfCT2O+CNWT5Tw==}

  synckit@0.6.2:
    resolution: {integrity: sha512-Vhf+bUa//YSTYKseDiiEuQmhGCoIF3CVBhunm3r/DQnYiGT4JssmnKQc44BIyOZRK2pKjXXAgbhfmbeoC9CJpA==}
    engines: {node: '>=12.20'}

  synckit@0.9.0:
    resolution: {integrity: sha512-7RnqIMq572L8PeEzKeBINYEJDDxpcH8JEgLwUqBd3TkofhFRbkq4QLR0u+36avGAhCRbk2nnmjcW9SE531hPDg==}
    engines: {node: ^14.18.0 || >=16.0.0}

  tapable@2.2.1:
    resolution: {integrity: sha512-GNzQvQTOIP6RyTfE2Qxb8ZVlNmw0n88vp1szwWRimP02mnTsx3Wtn5qRdqY9w2XduFNUgvOwhNnQsjwCp+kqaQ==}
    engines: {node: '>=6'}

  text-table@0.2.0:
    resolution: {integrity: sha512-N+8UisAXDGk8PFXP4HAzVR9nbfmVJ3zYLAWiTIoqC5v5isinhr+r5uaO8+7r3BMfuNIufIsA7RdpVgacC2cSpw==}

  tinybench@2.8.0:
    resolution: {integrity: sha512-1/eK7zUnIklz4JUUlL+658n58XO2hHLQfSk1Zf2LKieUjxidN16eKFEoDEfjHc3ohofSSqK3X5yO6VGb6iW8Lw==}

  tinycolor2@1.6.0:
    resolution: {integrity: sha512-XPaBkWQJdsf3pLKJV9p4qN/S+fm2Oj8AIPo1BTUhg5oxkvm9+SVEGFdhyOz7tTdUTfvxMiAs4sp6/eZO2Ew+pw==}

  tinypool@0.8.4:
    resolution: {integrity: sha512-i11VH5gS6IFeLY3gMBQ00/MmLncVP7JLXOw1vlgkytLmJK7QnEr7NXf0LBdxfmNPAeyetukOk0bOYrJrFGjYJQ==}
    engines: {node: '>=14.0.0'}

  tinyspy@2.2.1:
    resolution: {integrity: sha512-KYad6Vy5VDWV4GH3fjpseMQ/XU2BhIYP7Vzd0LG44qRWm/Yt2WCOTicFdvmgo6gWaqooMQCawTtILVQJupKu7A==}
    engines: {node: '>=14.0.0'}

  to-fast-properties@2.0.0:
    resolution: {integrity: sha512-/OaKK0xYrs3DmxRYqL/yDc+FxFUVYhDlXMhRmv3z915w2HF1tnN1omB354j8VUGO/hbRzyD6Y3sA7v7GS/ceog==}
    engines: {node: '>=4'}

  to-regex-range@5.0.1:
    resolution: {integrity: sha512-65P7iz6X5yEr1cwcgvQxbbIw7Uk3gOy5dIdtZ4rDveLqhrdJP+Li/Hx6tyK0NEb+2GCyneCMJiGqrADCSNk8sQ==}
    engines: {node: '>=8.0'}

  toml-eslint-parser@0.10.0:
    resolution: {integrity: sha512-khrZo4buq4qVmsGzS5yQjKe/WsFvV8fGfOjDQN0q4iy9FjRfPWRgTFrU8u1R2iu/SfWLhY9WnCi4Jhdrcbtg+g==}
    engines: {node: ^12.22.0 || ^14.17.0 || >=16.0.0}

  toml-eslint-parser@0.9.3:
    resolution: {integrity: sha512-moYoCvkNUAPCxSW9jmHmRElhm4tVJpHL8ItC/+uYD0EpPSFXbck7yREz9tNdJVTSpHVod8+HoipcpbQ0oE6gsw==}
    engines: {node: ^12.22.0 || ^14.17.0 || >=16.0.0}

  tough-cookie@4.1.4:
    resolution: {integrity: sha512-Loo5UUvLD9ScZ6jh8beX1T6sO1w2/MpCRpEP7V280GKMVUQ0Jzar2U3UJPsrdbziLEMMhu3Ujnq//rhiFuIeag==}
    engines: {node: '>=6'}

  tr46@5.0.0:
    resolution: {integrity: sha512-tk2G5R2KRwBd+ZN0zaEXpmzdKyOYksXwywulIX95MBODjSzMIuQnQ3m8JxgbhnL1LeVo7lqQKsYa1O3Htl7K5g==}
    engines: {node: '>=18'}

  ts-api-utils@1.3.0:
    resolution: {integrity: sha512-UQMIo7pb8WRomKR1/+MFVLTroIvDVtMX3K6OUir8ynLyzB8Jeriont2bTAtmNPa1ekAgN7YPDyf6V+ygrdU+eQ==}
    engines: {node: '>=16'}
    peerDependencies:
      typescript: '>=4.2.0'

  tslib@2.6.3:
    resolution: {integrity: sha512-xNvxJEOUiWPGhUuUdQgAJPKOOJfGnIyKySOc09XkKsgdUV/3E2zvwZYdejjmRgPCgcym1juLH3226yA7sEFJKQ==}

  type-check@0.4.0:
    resolution: {integrity: sha512-XleUoc9uwGXqjWwXaUTZAmzMcFZ5858QA2vvx1Ur5xIcixXIP+8LnFDgRplU30us6teqdlskFfu+ae4K79Ooew==}
    engines: {node: '>= 0.8.0'}

  type-detect@4.0.8:
    resolution: {integrity: sha512-0fr/mIH1dlO+x7TlcMy+bIDqKPsw/70tVyeHW787goQjhmqaZe10uwLujubK9q9Lg6Fiho1KUKDYz0Z7k7g5/g==}
    engines: {node: '>=4'}

  type-fest@0.20.2:
    resolution: {integrity: sha512-Ne+eE4r0/iWnpAxD852z3A+N0Bt5RN//NjJwRd2VFHEmrywxf5vsZlh4R6lixl6B+wz/8d+maTSAkN1FIkI3LQ==}
    engines: {node: '>=10'}

  type-fest@0.6.0:
    resolution: {integrity: sha512-q+MB8nYR1KDLrgr4G5yemftpMC7/QLqVndBmEEdqzmNj5dcFOO4Oo8qlwZE3ULT3+Zim1F8Kq4cBnikNhlCMlg==}
    engines: {node: '>=8'}

  type-fest@0.8.1:
    resolution: {integrity: sha512-4dbzIzqvjtgiM5rw1k5rEHtBANKmdudhGyBEajN01fEyhaAIhsoKNy6y7+IN93IfpFtwY9iqi7kD+xwKhQsNJA==}
    engines: {node: '>=8'}

  typescript-eslint@7.14.1:
    resolution: {integrity: sha512-Eo1X+Y0JgGPspcANKjeR6nIqXl4VL5ldXLc15k4m9upq+eY5fhU2IueiEZL6jmHrKH8aCfbIvM/v3IrX5Hg99w==}
    engines: {node: ^18.18.0 || >=20.0.0}
    peerDependencies:
      eslint: ^8.56.0
      typescript: '*'
    peerDependenciesMeta:
      typescript:
        optional: true

  typescript@5.4.5:
    resolution: {integrity: sha512-vcI4UpRgg81oIRUFwR0WSIHKt11nJ7SAVlYNIu+QpqeyXP+gpQJy/Z4+F0aGxSE4MqwjyXvW/TzgkLAx2AGHwQ==}
    engines: {node: '>=14.17'}
    hasBin: true

  ufo@1.5.3:
    resolution: {integrity: sha512-Y7HYmWaFwPUmkoQCUIAYpKqkOf+SbVj/2fJJZ4RJMCfZp0rTGwRbzQD+HghfnhKOjL9E01okqz+ncJskGYfBNw==}

  undici-types@5.26.5:
    resolution: {integrity: sha512-JlCMO+ehdEIKqlFxk6IfVoAUVmgz7cU7zD/h9XZ0qzeosSHmUJVOzSQvvYSYWXkFXC+IfLKSIffhv0sVZup6pA==}

  unicode-emoji-modifier-base@1.0.0:
    resolution: {integrity: sha512-yLSH4py7oFH3oG/9K+XWrz1pSi3dfUrWEnInbxMfArOfc1+33BlGPQtLsOYwvdMy11AwUBetYuaRxSPqgkq+8g==}
    engines: {node: '>=4'}

  unicorn-magic@0.1.0:
    resolution: {integrity: sha512-lRfVq8fE8gz6QMBuDM6a+LO3IAzTi05H6gCVaUpir2E1Rwpo4ZUog45KpNXKC/Mn3Yb9UDuHumeFTo9iV/D9FQ==}
    engines: {node: '>=18'}

  unist-util-stringify-position@2.0.3:
    resolution: {integrity: sha512-3faScn5I+hy9VleOq/qNbAd6pAx7iH5jYBMS9I1HgQVijz/4mv5Bvw5iw1sC/90CODiKo81G/ps8AJrISn687g==}

  universalify@0.2.0:
    resolution: {integrity: sha512-CJ1QgKmNg3CwvAv/kOFmtnEN05f0D/cn9QntgNOQlQF9dgvVTHj3t+8JPdjqawCHk7V/KA+fbUqzZ9XWhcqPUg==}
    engines: {node: '>= 4.0.0'}

  unplugin-icons@0.18.5:
    resolution: {integrity: sha512-KVNAohXbZ7tVcG1C3p6QaC7wU9Qrj7etv4XvsMMJAxr5LccQZ+Iuv5LOIv/7GtqXaGN1BuFCqRO1ErsHEgEXdQ==}
    peerDependencies:
      '@svgr/core': '>=7.0.0'
      '@svgx/core': ^1.0.1
      '@vue/compiler-sfc': ^3.0.2 || ^2.7.0
      vue-template-compiler: ^2.6.12
      vue-template-es2015-compiler: ^1.9.0
    peerDependenciesMeta:
      '@svgr/core':
        optional: true
      '@svgx/core':
        optional: true
      '@vue/compiler-sfc':
        optional: true
      vue-template-compiler:
        optional: true
      vue-template-es2015-compiler:
        optional: true

  unplugin@1.10.1:
    resolution: {integrity: sha512-d6Mhq8RJeGA8UfKCu54Um4lFA0eSaRa3XxdAJg8tIdxbu1ubW0hBCZUL7yI2uGyYCRndvbK8FLHzqy2XKfeMsg==}
    engines: {node: '>=14.0.0'}

  update-browserslist-db@1.0.16:
    resolution: {integrity: sha512-KVbTxlBYlckhF5wgfyZXTWnMn7MMZjMu9XG8bPlliUOP9ThaF4QnhP8qrjrH7DRzHfSk0oQv1wToW+iA5GajEQ==}
    hasBin: true
    peerDependencies:
      browserslist: '>= 4.21.0'

  uri-js@4.4.1:
    resolution: {integrity: sha512-7rKUyy33Q1yc98pQ1DAmLtwX109F7TIfWlW1Ydo8Wl1ii1SeHieeh0HHfPeL2fMXK6z0s8ecKs9frCuLJvndBg==}

  url-parse@1.5.10:
    resolution: {integrity: sha512-WypcfiRhfeUP9vvF0j6rw0J3hrWrw6iZv3+22h6iRMJ/8z1Tj6XfLP4DsUix5MhMPnXpiHDoKyoZ/bdCkwBCiQ==}

  util-deprecate@1.0.2:
    resolution: {integrity: sha512-EPD5q1uXyFxJpCrLnCc1nHnq3gOa6DZBocAIiI2TaSCA7VCJ1UJDMagCzIkXNsUYfD1daK//LTEQ8xiIbrHtcw==}

  validate-npm-package-license@3.0.4:
    resolution: {integrity: sha512-DpKm2Ui/xN7/HQKCtpZxoRWBhZ9Z0kqtygG8XCgNQ8ZlDnxuQmWhj566j8fN4Cu3/JmbhsDo7fcAJq4s9h27Ew==}

  vite-node@1.6.0:
    resolution: {integrity: sha512-de6HJgzC+TFzOu0NTC4RAIsyf/DY/ibWDYQUcuEA84EMHhcefTUGkjFHKKEJhQN4A+6I0u++kr3l36ZF2d7XRw==}
    engines: {node: ^18.0.0 || >=20.0.0}
    hasBin: true

  vite-plugin-prismjs@0.0.11:
    resolution: {integrity: sha512-20NBQxg/zH+3FTrlU6BQTob720xkuXNYtrx7psAQ4E6pMcRDeLEK77QU9kXURU587+f2To7ASH1JVTGbXVV/vQ==}
    engines: {node: '>=12.0.0'}

  vite-plugin-windicss@1.9.3:
    resolution: {integrity: sha512-PqNiIsrEftCrgn0xIpj8ZMSdpz8NZn+OJ3gKXnOF+hFzbHFrKGJA49ViOUKCHDOquxoGBZMmTjepWr8GrftKcQ==}
    peerDependencies:
      vite: ^2.0.1 || ^3.0.0 || ^4.0.0 || ^5.0.0

  vite-svg-loader@5.1.0:
    resolution: {integrity: sha512-M/wqwtOEjgb956/+m5ZrYT/Iq6Hax0OakWbokj8+9PXOnB7b/4AxESHieEtnNEy7ZpjsjYW1/5nK8fATQMmRxw==}
    peerDependencies:
      vue: '>=3.2.13'

  vite@5.3.1:
    resolution: {integrity: sha512-XBmSKRLXLxiaPYamLv3/hnP/KXDai1NDexN0FpkTaZXTfycHvkRHoenpgl/fvuK/kPbB6xAgoyiryAhQNxYmAQ==}
    engines: {node: ^18.0.0 || >=20.0.0}
    hasBin: true
    peerDependencies:
      '@types/node': ^18.0.0 || >=20.0.0
      less: '*'
      lightningcss: ^1.21.0
      sass: '*'
      stylus: '*'
      sugarss: '*'
      terser: ^5.4.0
    peerDependenciesMeta:
      '@types/node':
        optional: true
      less:
        optional: true
      lightningcss:
        optional: true
      sass:
        optional: true
      stylus:
        optional: true
      sugarss:
        optional: true
      terser:
        optional: true

  vitest@1.6.0:
    resolution: {integrity: sha512-H5r/dN06swuFnzNFhq/dnz37bPXnq8xB2xB5JOVk8K09rUtoeNN+LHWkoQ0A/i3hvbUKKcCei9KpbxqHMLhLLA==}
    engines: {node: ^18.0.0 || >=20.0.0}
    hasBin: true
    peerDependencies:
      '@edge-runtime/vm': '*'
      '@types/node': ^18.0.0 || >=20.0.0
      '@vitest/browser': 1.6.0
      '@vitest/ui': 1.6.0
      happy-dom: '*'
      jsdom: '*'
    peerDependenciesMeta:
      '@edge-runtime/vm':
        optional: true
      '@types/node':
        optional: true
      '@vitest/browser':
        optional: true
      '@vitest/ui':
        optional: true
      happy-dom:
        optional: true
      jsdom:
        optional: true

  vscode-uri@3.0.8:
    resolution: {integrity: sha512-AyFQ0EVmsOZOlAnxoFOGOq1SQDWAB7C6aqMGS23svWAllfOaxbuFvcT8D1i8z3Gyn8fraVeZNNmN6e9bxxXkKw==}

  vue-component-type-helpers@2.0.22:
    resolution: {integrity: sha512-gPr2Ba7efUwy/Vfbuf735bHSVdN4ycoZUCHfypkI33M9DUH+ieRblLLVM2eImccFYaWNWwEzURx02EgoXDBmaQ==}

  vue-demi@0.14.8:
    resolution: {integrity: sha512-Uuqnk9YE9SsWeReYqK2alDI5YzciATE0r2SkA6iMAtuXvNTMNACJLJEXNXaEy94ECuBe4Sk6RzRU80kjdbIo1Q==}
    engines: {node: '>=12'}
    hasBin: true
    peerDependencies:
      '@vue/composition-api': ^1.0.0-rc.1
      vue: ^3.0.0-0 || ^2.6.0
    peerDependenciesMeta:
      '@vue/composition-api':
        optional: true

  vue-eslint-parser@9.4.3:
    resolution: {integrity: sha512-2rYRLWlIpaiN8xbPiDyXZXRgLGOtWxERV7ND5fFAv5qo1D2N9Fu9MNajBNc6o13lZ+24DAWCkQCvj4klgmcITg==}
    engines: {node: ^14.17.0 || >=16.0.0}
    peerDependencies:
      eslint: '>=6.0.0'

  vue-i18n@9.13.1:
    resolution: {integrity: sha512-mh0GIxx0wPtPlcB1q4k277y0iKgo25xmDPWioVVYanjPufDBpvu5ySTjP5wOrSvlYQ2m1xI+CFhGdauv/61uQg==}
    engines: {node: '>= 16'}
    peerDependencies:
      vue: ^3.0.0

  vue-router@4.4.0:
    resolution: {integrity: sha512-HB+t2p611aIZraV2aPSRNXf0Z/oLZFrlygJm+sZbdJaW6lcFqEDQwnzUBXn+DApw+/QzDU/I9TeWx9izEjTmsA==}
    peerDependencies:
      vue: ^3.2.0

  vue-template-compiler@2.7.16:
    resolution: {integrity: sha512-AYbUWAJHLGGQM7+cNTELw+KsOG9nl2CnSv467WobS5Cv9uk3wFcnr1Etsz2sEIHEZvw1U+o9mRlEO6QbZvUPGQ==}

  vue-tsc@2.0.22:
    resolution: {integrity: sha512-lMBIwPBO0sxCcmvu45yt1b035AaQ8/XSXQDk8m75y4j0jSXY/y/XzfEtssQ9JMS47lDaR10O3/926oCs8OeGUw==}
    hasBin: true
    peerDependencies:
      typescript: '*'

  vue@3.4.30:
    resolution: {integrity: sha512-NcxtKCwkdf1zPsr7Y8+QlDBCGqxvjLXF2EX+yi76rV5rrz90Y6gK1cq0olIhdWGgrlhs9ElHuhi9t3+W5sG5Xw==}
    peerDependencies:
      typescript: '*'
    peerDependenciesMeta:
      typescript:
        optional: true

  w3c-xmlserializer@5.0.0:
    resolution: {integrity: sha512-o8qghlI8NZHU1lLPrpi2+Uq7abh4GGPpYANlalzWxyWteJOCsr/P+oPBA49TOLu5FTZO4d3F9MnWJfiMo4BkmA==}
    engines: {node: '>=18'}

  webidl-conversions@7.0.0:
    resolution: {integrity: sha512-VwddBukDzu71offAQR975unBIGqfKZpM+8ZX6ySk8nYhVoo5CYaZyzt3YBvYtRtO+aoGlqxPg/B87NGVZ/fu6g==}
    engines: {node: '>=12'}

  webpack-sources@3.2.3:
    resolution: {integrity: sha512-/DyMEOrDgLKKIG0fmvtz+4dUX/3Ghozwgm6iPp8KRhvn+eQf9+Q7GWxVNMk3+uCPWfdXYC4ExGBckIXdFEfH1w==}
    engines: {node: '>=10.13.0'}

  webpack-virtual-modules@0.6.2:
    resolution: {integrity: sha512-66/V2i5hQanC51vBQKPH4aI8NMAcBW59FVBs+rC7eGHupMyfn34q7rZIE+ETlJ+XTevqfUhVVBgSUNSW2flEUQ==}

  whatwg-encoding@3.1.1:
    resolution: {integrity: sha512-6qN4hJdMwfYBtE3YBTTHhoeuUrDBPZmbQaxWAqSALV/MeEnR5z1xd8UKud2RAkFoPkmB+hli1TZSnyi84xz1vQ==}
    engines: {node: '>=18'}

  whatwg-mimetype@4.0.0:
    resolution: {integrity: sha512-QaKxh0eNIi2mE9p2vEdzfagOKHCcj1pJ56EEHGQOVxp8r9/iszLUUV7v89x9O1p/T+NlTM5W7jW6+cz4Fq1YVg==}
    engines: {node: '>=18'}

  whatwg-url@14.0.0:
    resolution: {integrity: sha512-1lfMEm2IEr7RIV+f4lUNPOqfFL+pO+Xw3fJSqmjX9AbXcXcYOkCe1P6+9VBZB6n94af16NfZf+sSk0JCBZC9aw==}
    engines: {node: '>=18'}

  which@2.0.2:
    resolution: {integrity: sha512-BLI3Tl1TW3Pvl70l3yq3Y64i+awpwXqsGBYWkkqMtnbXgrMD+yj7rhW0kuEDxzJaYXGjEW5ogapKNMEKNMjibA==}
    engines: {node: '>= 8'}
    hasBin: true

  why-is-node-running@2.2.2:
    resolution: {integrity: sha512-6tSwToZxTOcotxHeA+qGCq1mVzKR3CwcJGmVcY+QE8SHy6TnpFnh8PAvPNHYr7EcuVeG0QSMxtYCuO1ta/G/oA==}
    engines: {node: '>=8'}
    hasBin: true

  windicss@3.5.6:
    resolution: {integrity: sha512-P1mzPEjgFMZLX0ZqfFht4fhV/FX8DTG7ERG1fBLiWvd34pTLVReS5CVsewKn9PApSgXnVfPWwvq+qUsRwpnwFA==}
    engines: {node: '>= 12'}
    hasBin: true

  word-wrap@1.2.5:
    resolution: {integrity: sha512-BN22B5eaMMI9UMtjrGd5g5eCYPpCPDUy0FJXbYsaT5zYxjFOckS53SQDE3pWkVoWpHXVb3BrYcEN4Twa55B5cA==}
    engines: {node: '>=0.10.0'}

  wrap-ansi@7.0.0:
    resolution: {integrity: sha512-YVGIj2kamLSTxw6NsZjoBxfSwsn0ycdesmc4p+Q21c5zPuZ1pl+NfxVdxPtdHvmNVOQ6XSYG4AUtyt/Fi7D16Q==}
    engines: {node: '>=10'}

  wrap-ansi@8.1.0:
    resolution: {integrity: sha512-si7QWI6zUMq56bESFvagtmzMdGOtoxfR+Sez11Mobfc7tm+VkUckk9bW2UeffTGVUbOksxmSw0AA2gs8g71NCQ==}
    engines: {node: '>=12'}

  wrappy@1.0.2:
    resolution: {integrity: sha512-l4Sp/DRseor9wL6EvV2+TuQn63dMkPjZ/sp9XkghTEbV9KlPS1xUsZ3u7/IQO4wxtcFB4bgpQPRcR3QCvezPcQ==}

  ws@8.17.1:
    resolution: {integrity: sha512-6XQFvXTkbfUOZOKKILFG1PDK2NDQs4azKQl26T0YS5CxqWLgXajbPZ+h4gZekJyRqFU8pvnbAbbs/3TgRPy+GQ==}
    engines: {node: '>=10.0.0'}
    peerDependencies:
      bufferutil: ^4.0.1
      utf-8-validate: '>=5.0.2'
    peerDependenciesMeta:
      bufferutil:
        optional: true
      utf-8-validate:
        optional: true

  xml-name-validator@4.0.0:
    resolution: {integrity: sha512-ICP2e+jsHvAj2E2lIHxa5tjXRlKDJo4IdvPvCXbXQGdzSfmSpNVyIKMvoZHjDY9DP0zV17iI85o90vRFXNccRw==}
    engines: {node: '>=12'}

  xml-name-validator@5.0.0:
    resolution: {integrity: sha512-EvGK8EJ3DhaHfbRlETOWAS5pO9MZITeauHKJyb8wyajUfQUenkIg2MvLDTZ4T/TgIcm3HU0TFBgWWboAZ30UHg==}
    engines: {node: '>=18'}

  xmlchars@2.2.0:
    resolution: {integrity: sha512-JZnDKK8B0RCDw84FNdDAIpZK+JuJw+s7Lz8nksI7SIuU3UXJJslUthsi+uWBUYOwPFwW7W7PRLRfUKpxjtjFCw==}

  y18n@5.0.8:
    resolution: {integrity: sha512-0pfFzegeDWJHJIAmTLRP2DwHjdF5s7jo9tuztdQxAhINCdvS+3nGINqPd00AphqJR/0LhANUS6/+7SCb98YOfA==}
    engines: {node: '>=10'}

  yallist@3.1.1:
    resolution: {integrity: sha512-a4UGQaWPH59mOXUYnAG2ewncQS4i4F43Tv3JoAM+s2VDAmS9NsK8GpDMLrCHPksFT7h3K6TOoUNn2pb7RoXx4g==}

  yaml-eslint-parser@1.2.3:
    resolution: {integrity: sha512-4wZWvE398hCP7O8n3nXKu/vdq1HcH01ixYlCREaJL5NUMwQ0g3MaGFUBNSlmBtKmhbtVG/Cm6lyYmSVTEVil8A==}
    engines: {node: ^14.17.0 || >=16.0.0}

  yaml@2.4.5:
    resolution: {integrity: sha512-aBx2bnqDzVOyNKfsysjA2ms5ZlnjSAW2eG3/L5G/CSujfjLJTJsEw1bGw8kCf04KodQWk1pxlGnZ56CRxiawmg==}
    engines: {node: '>= 14'}
    hasBin: true

  yargs-parser@21.1.1:
    resolution: {integrity: sha512-tVpsJW7DdjecAiFpbIB1e3qxIQsE6NoPc5/eTdrbbIC4h0LVsWhnoa3g+m2HclBIujHzsxZ4VJVA+GUuc2/LBw==}
    engines: {node: '>=12'}

  yargs@17.7.2:
    resolution: {integrity: sha512-7dSzzRQ++CKnNI/krKnYRV7JKKPUXMEh61soaHKg9mrWEhzFWhFnxPxGl+69cD1Ou63C13NUPCnmIcrvqCuM6w==}
    engines: {node: '>=12'}

  yocto-queue@0.1.0:
    resolution: {integrity: sha512-rVksvsnNCdJ/ohGc6xgPwyN8eheCxsiLM8mxuE/t/mOVqJewPuO1miLpTHQiRgTKCLexL4MeAFVagts7HmNZ2Q==}
    engines: {node: '>=10'}

  yocto-queue@1.0.0:
    resolution: {integrity: sha512-9bnSc/HEW2uRy67wc+T8UwauLuPJVn28jb+GtJY16iiKWyvmYJRXVT4UamsAEGQfPohgr2q4Tq0sQbQlxTfi1g==}
    engines: {node: '>=12.20'}

snapshots:

  '@ampproject/remapping@2.3.0':
    dependencies:
      '@jridgewell/gen-mapping': 0.3.5
      '@jridgewell/trace-mapping': 0.3.25

  '@antfu/eslint-config@2.21.1(@vue/compiler-sfc@3.4.30)(eslint@9.5.0)(typescript@5.4.5)(vitest@1.6.0(@types/node@20.14.9)(jsdom@24.1.0)(stylus@0.57.0))':
    dependencies:
      '@antfu/install-pkg': 0.3.3
      '@clack/prompts': 0.7.0
      '@stylistic/eslint-plugin': 2.3.0(eslint@9.5.0)(typescript@5.4.5)
      '@typescript-eslint/eslint-plugin': 7.14.1(@typescript-eslint/parser@7.14.1(eslint@9.5.0)(typescript@5.4.5))(eslint@9.5.0)(typescript@5.4.5)
      '@typescript-eslint/parser': 7.14.1(eslint@9.5.0)(typescript@5.4.5)
      eslint: 9.5.0
      eslint-config-flat-gitignore: 0.1.5
      eslint-flat-config-utils: 0.2.5
      eslint-merge-processors: 0.1.0(eslint@9.5.0)
      eslint-plugin-antfu: 2.3.3(eslint@9.5.0)
      eslint-plugin-command: 0.2.3(eslint@9.5.0)
      eslint-plugin-eslint-comments: 3.2.0(eslint@9.5.0)
      eslint-plugin-import-x: 0.5.2(eslint@9.5.0)(typescript@5.4.5)
      eslint-plugin-jsdoc: 48.4.0(eslint@9.5.0)
      eslint-plugin-jsonc: 2.16.0(eslint@9.5.0)
      eslint-plugin-markdown: 5.0.0(eslint@9.5.0)
      eslint-plugin-n: 17.9.0(eslint@9.5.0)
      eslint-plugin-no-only-tests: 3.1.0
      eslint-plugin-perfectionist: 2.11.0(eslint@9.5.0)(typescript@5.4.5)(vue-eslint-parser@9.4.3(eslint@9.5.0))
      eslint-plugin-regexp: 2.6.0(eslint@9.5.0)
      eslint-plugin-toml: 0.11.1(eslint@9.5.0)
      eslint-plugin-unicorn: 53.0.0(eslint@9.5.0)
      eslint-plugin-unused-imports: 3.2.0(@typescript-eslint/eslint-plugin@7.14.1(@typescript-eslint/parser@7.14.1(eslint@9.5.0)(typescript@5.4.5))(eslint@9.5.0)(typescript@5.4.5))(eslint@9.5.0)
      eslint-plugin-vitest: 0.5.4(@typescript-eslint/eslint-plugin@7.14.1(@typescript-eslint/parser@7.14.1(eslint@9.5.0)(typescript@5.4.5))(eslint@9.5.0)(typescript@5.4.5))(eslint@9.5.0)(typescript@5.4.5)(vitest@1.6.0(@types/node@20.14.9)(jsdom@24.1.0)(stylus@0.57.0))
      eslint-plugin-vue: 9.26.0(eslint@9.5.0)
      eslint-plugin-yml: 1.14.0(eslint@9.5.0)
      eslint-processor-vue-blocks: 0.1.2(@vue/compiler-sfc@3.4.30)(eslint@9.5.0)
      globals: 15.6.0
      jsonc-eslint-parser: 2.4.0
      local-pkg: 0.5.0
      parse-gitignore: 2.0.0
      picocolors: 1.0.1
      toml-eslint-parser: 0.9.3
      vue-eslint-parser: 9.4.3(eslint@9.5.0)
      yaml-eslint-parser: 1.2.3
      yargs: 17.7.2
    transitivePeerDependencies:
      - '@vue/compiler-sfc'
      - supports-color
      - svelte
      - typescript
      - vitest

  '@antfu/install-pkg@0.1.1':
    dependencies:
      execa: 5.1.1
      find-up: 5.0.0

  '@antfu/install-pkg@0.3.3':
    dependencies:
      '@jsdevtools/ez-spawn': 3.0.4

  '@antfu/utils@0.7.10': {}

  '@babel/code-frame@7.24.7':
    dependencies:
      '@babel/highlight': 7.24.7
      picocolors: 1.0.1

  '@babel/compat-data@7.24.7': {}

  '@babel/core@7.24.7':
    dependencies:
      '@ampproject/remapping': 2.3.0
      '@babel/code-frame': 7.24.7
      '@babel/generator': 7.24.7
      '@babel/helper-compilation-targets': 7.24.7
      '@babel/helper-module-transforms': 7.24.7(@babel/core@7.24.7)
      '@babel/helpers': 7.24.7
      '@babel/parser': 7.24.7
      '@babel/template': 7.24.7
      '@babel/traverse': 7.24.7
      '@babel/types': 7.24.7
      convert-source-map: 2.0.0
      debug: 4.3.5
      gensync: 1.0.0-beta.2
      json5: 2.2.3
      semver: 7.6.2
    transitivePeerDependencies:
      - supports-color

  '@babel/generator@7.24.7':
    dependencies:
      '@babel/types': 7.24.7
      '@jridgewell/gen-mapping': 0.3.5
      '@jridgewell/trace-mapping': 0.3.25
      jsesc: 2.5.2

  '@babel/helper-compilation-targets@7.24.7':
    dependencies:
      '@babel/compat-data': 7.24.7
      '@babel/helper-validator-option': 7.24.7
      browserslist: 4.23.1
      lru-cache: 5.1.1
      semver: 7.6.2

  '@babel/helper-environment-visitor@7.24.7':
    dependencies:
      '@babel/types': 7.24.7

  '@babel/helper-function-name@7.24.7':
    dependencies:
      '@babel/template': 7.24.7
      '@babel/types': 7.24.7

  '@babel/helper-hoist-variables@7.24.7':
    dependencies:
      '@babel/types': 7.24.7

  '@babel/helper-module-imports@7.24.7':
    dependencies:
      '@babel/traverse': 7.24.7
      '@babel/types': 7.24.7
    transitivePeerDependencies:
      - supports-color

  '@babel/helper-module-transforms@7.24.7(@babel/core@7.24.7)':
    dependencies:
      '@babel/core': 7.24.7
      '@babel/helper-environment-visitor': 7.24.7
      '@babel/helper-module-imports': 7.24.7
      '@babel/helper-simple-access': 7.24.7
      '@babel/helper-split-export-declaration': 7.24.7
      '@babel/helper-validator-identifier': 7.24.7
    transitivePeerDependencies:
      - supports-color

  '@babel/helper-simple-access@7.24.7':
    dependencies:
      '@babel/traverse': 7.24.7
      '@babel/types': 7.24.7
    transitivePeerDependencies:
      - supports-color

  '@babel/helper-split-export-declaration@7.24.7':
    dependencies:
      '@babel/types': 7.24.7

  '@babel/helper-string-parser@7.24.7': {}

  '@babel/helper-validator-identifier@7.24.7': {}

  '@babel/helper-validator-option@7.24.7': {}

  '@babel/helpers@7.24.7':
    dependencies:
      '@babel/template': 7.24.7
      '@babel/types': 7.24.7

  '@babel/highlight@7.24.7':
    dependencies:
      '@babel/helper-validator-identifier': 7.24.7
      chalk: 2.4.2
      js-tokens: 4.0.0
      picocolors: 1.0.1

  '@babel/parser@7.24.7':
    dependencies:
      '@babel/types': 7.24.7

  '@babel/runtime@7.24.7':
    dependencies:
      regenerator-runtime: 0.14.1

  '@babel/template@7.24.7':
    dependencies:
      '@babel/code-frame': 7.24.7
      '@babel/parser': 7.24.7
      '@babel/types': 7.24.7

  '@babel/traverse@7.24.7':
    dependencies:
      '@babel/code-frame': 7.24.7
      '@babel/generator': 7.24.7
      '@babel/helper-environment-visitor': 7.24.7
      '@babel/helper-function-name': 7.24.7
      '@babel/helper-hoist-variables': 7.24.7
      '@babel/helper-split-export-declaration': 7.24.7
      '@babel/parser': 7.24.7
      '@babel/types': 7.24.7
      debug: 4.3.5
      globals: 11.12.0
    transitivePeerDependencies:
      - supports-color

  '@babel/types@7.24.7':
    dependencies:
      '@babel/helper-string-parser': 7.24.7
      '@babel/helper-validator-identifier': 7.24.7
      to-fast-properties: 2.0.0

  '@clack/core@0.3.4':
    dependencies:
      picocolors: 1.0.1
      sisteransi: 1.0.5

  '@clack/prompts@0.7.0':
    dependencies:
      '@clack/core': 0.3.4
      picocolors: 1.0.1
      sisteransi: 1.0.5

  '@es-joy/jsdoccomment@0.43.1':
    dependencies:
      '@types/eslint': 8.56.10
      '@types/estree': 1.0.5
      '@typescript-eslint/types': 7.14.1
      comment-parser: 1.4.1
      esquery: 1.5.0
      jsdoc-type-pratt-parser: 4.0.0

  '@esbuild/aix-ppc64@0.21.5':
    optional: true

  '@esbuild/android-arm64@0.21.5':
    optional: true

  '@esbuild/android-arm@0.21.5':
    optional: true

  '@esbuild/android-x64@0.21.5':
    optional: true

  '@esbuild/darwin-arm64@0.21.5':
    optional: true

  '@esbuild/darwin-x64@0.21.5':
    optional: true

  '@esbuild/freebsd-arm64@0.21.5':
    optional: true

  '@esbuild/freebsd-x64@0.21.5':
    optional: true

  '@esbuild/linux-arm64@0.21.5':
    optional: true

  '@esbuild/linux-arm@0.21.5':
    optional: true

  '@esbuild/linux-ia32@0.21.5':
    optional: true

  '@esbuild/linux-loong64@0.21.5':
    optional: true

  '@esbuild/linux-mips64el@0.21.5':
    optional: true

  '@esbuild/linux-ppc64@0.21.5':
    optional: true

  '@esbuild/linux-riscv64@0.21.5':
    optional: true

  '@esbuild/linux-s390x@0.21.5':
    optional: true

  '@esbuild/linux-x64@0.21.5':
    optional: true

  '@esbuild/netbsd-x64@0.21.5':
    optional: true

  '@esbuild/openbsd-x64@0.21.5':
    optional: true

  '@esbuild/sunos-x64@0.21.5':
    optional: true

  '@esbuild/win32-arm64@0.21.5':
    optional: true

  '@esbuild/win32-ia32@0.21.5':
    optional: true

  '@esbuild/win32-x64@0.21.5':
    optional: true

  '@eslint-community/eslint-utils@4.4.0(eslint@9.5.0)':
    dependencies:
      eslint: 9.5.0
      eslint-visitor-keys: 3.4.3

  '@eslint-community/regexpp@4.10.1': {}

  '@eslint/config-array@0.16.0':
    dependencies:
      '@eslint/object-schema': 2.1.4
      debug: 4.3.5
      minimatch: 3.1.2
    transitivePeerDependencies:
      - supports-color

  '@eslint/eslintrc@3.1.0':
    dependencies:
      ajv: 6.12.6
      debug: 4.3.5
      espree: 10.1.0
      globals: 14.0.0
      ignore: 5.3.1
      import-fresh: 3.3.0
      js-yaml: 4.1.0
      minimatch: 3.1.2
      strip-json-comments: 3.1.1
    transitivePeerDependencies:
      - supports-color

  '@eslint/js@9.5.0': {}

  '@eslint/object-schema@2.1.4': {}

  '@humanwhocodes/module-importer@1.0.1': {}

  '@humanwhocodes/retry@0.3.0': {}

  '@ianvs/prettier-plugin-sort-imports@4.2.1(@vue/compiler-sfc@3.4.30)(prettier@3.3.2)':
    dependencies:
      '@babel/core': 7.24.7
      '@babel/generator': 7.24.7
      '@babel/parser': 7.24.7
      '@babel/traverse': 7.24.7
      '@babel/types': 7.24.7
      prettier: 3.3.2
      semver: 7.6.2
    optionalDependencies:
      '@vue/compiler-sfc': 3.4.30
    transitivePeerDependencies:
      - supports-color

  '@iconify/json@2.2.222':
    dependencies:
      '@iconify/types': 2.0.0
      pathe: 1.1.2

  '@iconify/types@2.0.0': {}

  '@iconify/utils@2.1.25':
    dependencies:
      '@antfu/install-pkg': 0.1.1
      '@antfu/utils': 0.7.10
      '@iconify/types': 2.0.0
      debug: 4.3.5
      kolorist: 1.8.0
      local-pkg: 0.5.0
      mlly: 1.7.1
    transitivePeerDependencies:
      - supports-color

  '@intlify/bundle-utils@8.0.0(vue-i18n@9.13.1(vue@3.4.30(typescript@5.4.5)))':
    dependencies:
      '@intlify/message-compiler': 9.13.1
      '@intlify/shared': 9.13.1
      acorn: 8.12.0
      escodegen: 2.1.0
      estree-walker: 2.0.2
      jsonc-eslint-parser: 2.4.0
      mlly: 1.7.1
      source-map-js: 1.2.0
      yaml-eslint-parser: 1.2.3
    optionalDependencies:
      vue-i18n: 9.13.1(vue@3.4.30(typescript@5.4.5))

  '@intlify/core-base@9.13.1':
    dependencies:
      '@intlify/message-compiler': 9.13.1
      '@intlify/shared': 9.13.1

  '@intlify/eslint-plugin-vue-i18n@3.0.0-next.13(eslint@9.5.0)':
    dependencies:
      '@eslint/eslintrc': 3.1.0
      '@intlify/core-base': 9.13.1
      '@intlify/message-compiler': 9.13.1
      debug: 4.3.5
      eslint: 9.5.0
      eslint-compat-utils: 0.5.1(eslint@9.5.0)
      glob: 10.4.2
      globals: 15.6.0
      ignore: 5.3.1
      import-fresh: 3.3.0
      is-language-code: 3.1.0
      js-yaml: 4.1.0
      json5: 2.2.3
      jsonc-eslint-parser: 2.4.0
      lodash: 4.17.21
      parse5: 7.1.2
      semver: 7.6.2
      synckit: 0.9.0
      vue-eslint-parser: 9.4.3(eslint@9.5.0)
      yaml-eslint-parser: 1.2.3
    transitivePeerDependencies:
      - supports-color

  '@intlify/message-compiler@9.13.1':
    dependencies:
      '@intlify/shared': 9.13.1
      source-map-js: 1.2.0

  '@intlify/shared@9.13.1': {}

  '@intlify/unplugin-vue-i18n@4.0.0(rollup@4.18.0)(vue-i18n@9.13.1(vue@3.4.30(typescript@5.4.5)))':
    dependencies:
      '@intlify/bundle-utils': 8.0.0(vue-i18n@9.13.1(vue@3.4.30(typescript@5.4.5)))
      '@intlify/shared': 9.13.1
      '@rollup/pluginutils': 5.1.0(rollup@4.18.0)
      '@vue/compiler-sfc': 3.4.30
      debug: 4.3.5
      fast-glob: 3.3.2
      js-yaml: 4.1.0
      json5: 2.2.3
      pathe: 1.1.2
      picocolors: 1.0.1
      source-map-js: 1.2.0
      unplugin: 1.10.1
    optionalDependencies:
      vue-i18n: 9.13.1(vue@3.4.30(typescript@5.4.5))
    transitivePeerDependencies:
      - rollup
      - supports-color

  '@isaacs/cliui@8.0.2':
    dependencies:
      string-width: 5.1.2
      string-width-cjs: string-width@4.2.3
      strip-ansi: 7.1.0
      strip-ansi-cjs: strip-ansi@6.0.1
      wrap-ansi: 8.1.0
      wrap-ansi-cjs: wrap-ansi@7.0.0

  '@jamescoyle/vue-icon@0.1.2': {}

  '@jest/schemas@29.6.3':
    dependencies:
      '@sinclair/typebox': 0.27.8

  '@jridgewell/gen-mapping@0.3.5':
    dependencies:
      '@jridgewell/set-array': 1.2.1
      '@jridgewell/sourcemap-codec': 1.4.15
      '@jridgewell/trace-mapping': 0.3.25

  '@jridgewell/resolve-uri@3.1.2': {}

  '@jridgewell/set-array@1.2.1': {}

  '@jridgewell/sourcemap-codec@1.4.15': {}

  '@jridgewell/trace-mapping@0.3.25':
    dependencies:
      '@jridgewell/resolve-uri': 3.1.2
      '@jridgewell/sourcemap-codec': 1.4.15

  '@jsdevtools/ez-spawn@3.0.4':
    dependencies:
      call-me-maybe: 1.0.2
      cross-spawn: 7.0.3
      string-argv: 0.3.2
      type-detect: 4.0.8

  '@kyvg/vue3-notification@3.2.1(vue@3.4.30(typescript@5.4.5))':
    dependencies:
      vue: 3.4.30(typescript@5.4.5)

  '@mdi/js@7.4.47': {}

  '@nodelib/fs.scandir@2.1.5':
    dependencies:
      '@nodelib/fs.stat': 2.0.5
      run-parallel: 1.2.0

  '@nodelib/fs.stat@2.0.5': {}

  '@nodelib/fs.walk@1.2.8':
    dependencies:
      '@nodelib/fs.scandir': 2.1.5
      fastq: 1.17.1

  '@one-ini/wasm@0.1.1': {}

  '@pkgjs/parseargs@0.11.0':
    optional: true

  '@pkgr/core@0.1.1': {}

  '@rollup/pluginutils@5.1.0(rollup@4.18.0)':
    dependencies:
      '@types/estree': 1.0.5
      estree-walker: 2.0.2
      picomatch: 2.3.1
    optionalDependencies:
      rollup: 4.18.0

  '@rollup/rollup-android-arm-eabi@4.18.0':
    optional: true

  '@rollup/rollup-android-arm64@4.18.0':
    optional: true

  '@rollup/rollup-darwin-arm64@4.18.0':
    optional: true

  '@rollup/rollup-darwin-x64@4.18.0':
    optional: true

  '@rollup/rollup-linux-arm-gnueabihf@4.18.0':
    optional: true

  '@rollup/rollup-linux-arm-musleabihf@4.18.0':
    optional: true

  '@rollup/rollup-linux-arm64-gnu@4.18.0':
    optional: true

  '@rollup/rollup-linux-arm64-musl@4.18.0':
    optional: true

  '@rollup/rollup-linux-powerpc64le-gnu@4.18.0':
    optional: true

  '@rollup/rollup-linux-riscv64-gnu@4.18.0':
    optional: true

  '@rollup/rollup-linux-s390x-gnu@4.18.0':
    optional: true

  '@rollup/rollup-linux-x64-gnu@4.18.0':
    optional: true

  '@rollup/rollup-linux-x64-musl@4.18.0':
    optional: true

  '@rollup/rollup-win32-arm64-msvc@4.18.0':
    optional: true

  '@rollup/rollup-win32-ia32-msvc@4.18.0':
    optional: true

  '@rollup/rollup-win32-x64-msvc@4.18.0':
    optional: true

  '@sinclair/typebox@0.27.8': {}

  '@sindresorhus/is@4.6.0': {}

  '@stylistic/eslint-plugin-js@2.3.0(eslint@9.5.0)':
    dependencies:
      '@types/eslint': 8.56.10
      acorn: 8.12.0
      eslint: 9.5.0
      eslint-visitor-keys: 4.0.0
      espree: 10.1.0

  '@stylistic/eslint-plugin-jsx@2.3.0(eslint@9.5.0)':
    dependencies:
      '@stylistic/eslint-plugin-js': 2.3.0(eslint@9.5.0)
      '@types/eslint': 8.56.10
      eslint: 9.5.0
      estraverse: 5.3.0
      picomatch: 4.0.2

  '@stylistic/eslint-plugin-plus@2.3.0(eslint@9.5.0)(typescript@5.4.5)':
    dependencies:
      '@types/eslint': 8.56.10
      '@typescript-eslint/utils': 7.14.1(eslint@9.5.0)(typescript@5.4.5)
      eslint: 9.5.0
    transitivePeerDependencies:
      - supports-color
      - typescript

  '@stylistic/eslint-plugin-ts@2.3.0(eslint@9.5.0)(typescript@5.4.5)':
    dependencies:
      '@stylistic/eslint-plugin-js': 2.3.0(eslint@9.5.0)
      '@types/eslint': 8.56.10
      '@typescript-eslint/utils': 7.14.1(eslint@9.5.0)(typescript@5.4.5)
      eslint: 9.5.0
    transitivePeerDependencies:
      - supports-color
      - typescript

  '@stylistic/eslint-plugin@2.3.0(eslint@9.5.0)(typescript@5.4.5)':
    dependencies:
      '@stylistic/eslint-plugin-js': 2.3.0(eslint@9.5.0)
      '@stylistic/eslint-plugin-jsx': 2.3.0(eslint@9.5.0)
      '@stylistic/eslint-plugin-plus': 2.3.0(eslint@9.5.0)(typescript@5.4.5)
      '@stylistic/eslint-plugin-ts': 2.3.0(eslint@9.5.0)(typescript@5.4.5)
      '@types/eslint': 8.56.10
      eslint: 9.5.0
    transitivePeerDependencies:
      - supports-color
      - typescript

  '@trysound/sax@0.2.0': {}

  '@types/eslint@8.56.10':
    dependencies:
      '@types/estree': 1.0.5
      '@types/json-schema': 7.0.15

  '@types/eslint__js@8.42.3':
    dependencies:
      '@types/eslint': 8.56.10

  '@types/estree@1.0.5': {}

  '@types/json-schema@7.0.15': {}

  '@types/lodash@4.17.5': {}

  '@types/mdast@3.0.15':
    dependencies:
      '@types/unist': 2.0.10

<<<<<<< HEAD
  '@types/node@20.14.5':
=======
  '@types/node-emoji@2.1.0':
    dependencies:
      node-emoji: 2.1.3

  '@types/node@20.14.9':
>>>>>>> 5979a904
    dependencies:
      undici-types: 5.26.5

  '@types/normalize-package-data@2.4.4': {}

  '@types/prismjs@1.26.4': {}

  '@types/semver@7.5.8': {}

  '@types/tinycolor2@1.4.6': {}

  '@types/unist@2.0.10': {}

  '@types/web-bluetooth@0.0.20': {}

  '@typescript-eslint/eslint-plugin@7.14.1(@typescript-eslint/parser@7.14.1(eslint@9.5.0)(typescript@5.4.5))(eslint@9.5.0)(typescript@5.4.5)':
    dependencies:
      '@eslint-community/regexpp': 4.10.1
      '@typescript-eslint/parser': 7.14.1(eslint@9.5.0)(typescript@5.4.5)
      '@typescript-eslint/scope-manager': 7.14.1
      '@typescript-eslint/type-utils': 7.14.1(eslint@9.5.0)(typescript@5.4.5)
      '@typescript-eslint/utils': 7.14.1(eslint@9.5.0)(typescript@5.4.5)
      '@typescript-eslint/visitor-keys': 7.14.1
      eslint: 9.5.0
      graphemer: 1.4.0
      ignore: 5.3.1
      natural-compare: 1.4.0
      ts-api-utils: 1.3.0(typescript@5.4.5)
    optionalDependencies:
      typescript: 5.4.5
    transitivePeerDependencies:
      - supports-color

  '@typescript-eslint/parser@7.14.1(eslint@9.5.0)(typescript@5.4.5)':
    dependencies:
      '@typescript-eslint/scope-manager': 7.14.1
      '@typescript-eslint/types': 7.14.1
      '@typescript-eslint/typescript-estree': 7.14.1(typescript@5.4.5)
      '@typescript-eslint/visitor-keys': 7.14.1
      debug: 4.3.5
      eslint: 9.5.0
    optionalDependencies:
      typescript: 5.4.5
    transitivePeerDependencies:
      - supports-color

  '@typescript-eslint/scope-manager@7.14.1':
    dependencies:
      '@typescript-eslint/types': 7.14.1
      '@typescript-eslint/visitor-keys': 7.14.1

  '@typescript-eslint/type-utils@7.14.1(eslint@9.5.0)(typescript@5.4.5)':
    dependencies:
      '@typescript-eslint/typescript-estree': 7.14.1(typescript@5.4.5)
      '@typescript-eslint/utils': 7.14.1(eslint@9.5.0)(typescript@5.4.5)
      debug: 4.3.5
      eslint: 9.5.0
      ts-api-utils: 1.3.0(typescript@5.4.5)
    optionalDependencies:
      typescript: 5.4.5
    transitivePeerDependencies:
      - supports-color

  '@typescript-eslint/types@7.14.1': {}

  '@typescript-eslint/typescript-estree@7.14.1(typescript@5.4.5)':
    dependencies:
      '@typescript-eslint/types': 7.14.1
      '@typescript-eslint/visitor-keys': 7.14.1
      debug: 4.3.5
      globby: 11.1.0
      is-glob: 4.0.3
      minimatch: 9.0.5
      semver: 7.6.2
      ts-api-utils: 1.3.0(typescript@5.4.5)
    optionalDependencies:
      typescript: 5.4.5
    transitivePeerDependencies:
      - supports-color

  '@typescript-eslint/utils@7.14.1(eslint@9.5.0)(typescript@5.4.5)':
    dependencies:
      '@eslint-community/eslint-utils': 4.4.0(eslint@9.5.0)
      '@typescript-eslint/scope-manager': 7.14.1
      '@typescript-eslint/types': 7.14.1
      '@typescript-eslint/typescript-estree': 7.14.1(typescript@5.4.5)
      eslint: 9.5.0
    transitivePeerDependencies:
      - supports-color
      - typescript

  '@typescript-eslint/visitor-keys@7.14.1':
    dependencies:
      '@typescript-eslint/types': 7.14.1
      eslint-visitor-keys: 3.4.3

  '@vitejs/plugin-vue@5.0.5(vite@5.3.1(@types/node@20.14.9)(stylus@0.57.0))(vue@3.4.30(typescript@5.4.5))':
    dependencies:
      vite: 5.3.1(@types/node@20.14.9)(stylus@0.57.0)
      vue: 3.4.30(typescript@5.4.5)

  '@vitest/expect@1.6.0':
    dependencies:
      '@vitest/spy': 1.6.0
      '@vitest/utils': 1.6.0
      chai: 4.4.1

  '@vitest/runner@1.6.0':
    dependencies:
      '@vitest/utils': 1.6.0
      p-limit: 5.0.0
      pathe: 1.1.2

  '@vitest/snapshot@1.6.0':
    dependencies:
      magic-string: 0.30.10
      pathe: 1.1.2
      pretty-format: 29.7.0

  '@vitest/spy@1.6.0':
    dependencies:
      tinyspy: 2.2.1

  '@vitest/utils@1.6.0':
    dependencies:
      diff-sequences: 29.6.3
      estree-walker: 3.0.3
      loupe: 2.3.7
      pretty-format: 29.7.0

  '@volar/language-core@2.3.4':
    dependencies:
      '@volar/source-map': 2.3.4

  '@volar/source-map@2.3.4': {}

  '@volar/typescript@2.3.4':
    dependencies:
      '@volar/language-core': 2.3.4
      path-browserify: 1.0.1
      vscode-uri: 3.0.8

  '@vue/compiler-core@3.4.30':
    dependencies:
      '@babel/parser': 7.24.7
      '@vue/shared': 3.4.30
      entities: 4.5.0
      estree-walker: 2.0.2
      source-map-js: 1.2.0

  '@vue/compiler-dom@3.4.30':
    dependencies:
      '@vue/compiler-core': 3.4.30
      '@vue/shared': 3.4.30

  '@vue/compiler-sfc@3.4.30':
    dependencies:
      '@babel/parser': 7.24.7
      '@vue/compiler-core': 3.4.30
      '@vue/compiler-dom': 3.4.30
      '@vue/compiler-ssr': 3.4.30
      '@vue/shared': 3.4.30
      estree-walker: 2.0.2
      magic-string: 0.30.10
      postcss: 8.4.38
      source-map-js: 1.2.0

  '@vue/compiler-ssr@3.4.30':
    dependencies:
      '@vue/compiler-dom': 3.4.30
      '@vue/shared': 3.4.30

  '@vue/devtools-api@6.6.3': {}

  '@vue/language-core@2.0.22(typescript@5.4.5)':
    dependencies:
      '@volar/language-core': 2.3.4
      '@vue/compiler-dom': 3.4.30
      '@vue/shared': 3.4.30
      computeds: 0.0.1
      minimatch: 9.0.5
      muggle-string: 0.4.1
      path-browserify: 1.0.1
      vue-template-compiler: 2.7.16
    optionalDependencies:
      typescript: 5.4.5

  '@vue/reactivity@3.4.30':
    dependencies:
      '@vue/shared': 3.4.30

  '@vue/runtime-core@3.4.30':
    dependencies:
      '@vue/reactivity': 3.4.30
      '@vue/shared': 3.4.30

  '@vue/runtime-dom@3.4.30':
    dependencies:
      '@vue/reactivity': 3.4.30
      '@vue/runtime-core': 3.4.30
      '@vue/shared': 3.4.30
      csstype: 3.1.3

  '@vue/server-renderer@3.4.30(vue@3.4.30(typescript@5.4.5))':
    dependencies:
      '@vue/compiler-ssr': 3.4.30
      '@vue/shared': 3.4.30
      vue: 3.4.30(typescript@5.4.5)

  '@vue/shared@3.4.30': {}

  '@vue/test-utils@2.4.6':
    dependencies:
      js-beautify: 1.15.1
      vue-component-type-helpers: 2.0.22

  '@vueuse/core@10.11.0(vue@3.4.30(typescript@5.4.5))':
    dependencies:
      '@types/web-bluetooth': 0.0.20
      '@vueuse/metadata': 10.11.0
      '@vueuse/shared': 10.11.0(vue@3.4.30(typescript@5.4.5))
      vue-demi: 0.14.8(vue@3.4.30(typescript@5.4.5))
    transitivePeerDependencies:
      - '@vue/composition-api'
      - vue

  '@vueuse/metadata@10.11.0': {}

  '@vueuse/shared@10.11.0(vue@3.4.30(typescript@5.4.5))':
    dependencies:
      vue-demi: 0.14.8(vue@3.4.30(typescript@5.4.5))
    transitivePeerDependencies:
      - '@vue/composition-api'
      - vue

  '@windicss/config@1.9.3':
    dependencies:
      debug: 4.3.5
      jiti: 1.21.6
      windicss: 3.5.6
    transitivePeerDependencies:
      - supports-color

  '@windicss/plugin-utils@1.9.3':
    dependencies:
      '@antfu/utils': 0.7.10
      '@windicss/config': 1.9.3
      debug: 4.3.5
      fast-glob: 3.3.2
      magic-string: 0.30.10
      micromatch: 4.0.7
      windicss: 3.5.6
    transitivePeerDependencies:
      - supports-color

  abbrev@2.0.0: {}

  acorn-jsx@5.3.2(acorn@8.12.0):
    dependencies:
      acorn: 8.12.0

  acorn-walk@8.3.3:
    dependencies:
      acorn: 8.12.0

  acorn@8.12.0: {}

  agent-base@7.1.1:
    dependencies:
      debug: 4.3.5
    transitivePeerDependencies:
      - supports-color

  ajv@6.12.6:
    dependencies:
      fast-deep-equal: 3.1.3
      fast-json-stable-stringify: 2.1.0
      json-schema-traverse: 0.4.1
      uri-js: 4.4.1

  ansi-regex@5.0.1: {}

  ansi-regex@6.0.1: {}

  ansi-styles@3.2.1:
    dependencies:
      color-convert: 1.9.3

  ansi-styles@4.3.0:
    dependencies:
      color-convert: 2.0.1

  ansi-styles@5.2.0: {}

  ansi-styles@6.2.1: {}

  ansi_up@6.0.2: {}

  anymatch@3.1.3:
    dependencies:
      normalize-path: 3.0.0
      picomatch: 2.3.1

  are-docs-informative@0.0.2: {}

  argparse@2.0.1: {}

  array-union@2.1.0: {}

  assertion-error@1.1.0: {}

  asynckit@0.4.0: {}

  atob@2.1.2: {}

  babel-plugin-prismjs@2.1.0(prismjs@1.29.0):
    dependencies:
      prismjs: 1.29.0

  balanced-match@1.0.2: {}

  binary-extensions@2.3.0: {}

  boolbase@1.0.0: {}

  brace-expansion@1.1.11:
    dependencies:
      balanced-match: 1.0.2
      concat-map: 0.0.1

  brace-expansion@2.0.1:
    dependencies:
      balanced-match: 1.0.2

  braces@3.0.3:
    dependencies:
      fill-range: 7.1.1

  browserslist@4.23.1:
    dependencies:
      caniuse-lite: 1.0.30001637
      electron-to-chromium: 1.4.812
      node-releases: 2.0.14
      update-browserslist-db: 1.0.16(browserslist@4.23.1)

  builtin-modules@3.3.0: {}

  cac@6.7.14: {}

  call-me-maybe@1.0.2: {}

  callsites@3.1.0: {}

  caniuse-lite@1.0.30001637: {}

  chai@4.4.1:
    dependencies:
      assertion-error: 1.1.0
      check-error: 1.0.3
      deep-eql: 4.1.4
      get-func-name: 2.0.2
      loupe: 2.3.7
      pathval: 1.1.1
      type-detect: 4.0.8

  chalk@2.4.2:
    dependencies:
      ansi-styles: 3.2.1
      escape-string-regexp: 1.0.5
      supports-color: 5.5.0

  chalk@4.1.2:
    dependencies:
      ansi-styles: 4.3.0
      supports-color: 7.2.0

  char-regex@1.0.2: {}

  character-entities-legacy@1.1.4: {}

  character-entities@1.2.4: {}

  character-reference-invalid@1.1.4: {}

  check-error@1.0.3:
    dependencies:
      get-func-name: 2.0.2

  chokidar@3.6.0:
    dependencies:
      anymatch: 3.1.3
      braces: 3.0.3
      glob-parent: 5.1.2
      is-binary-path: 2.1.0
      is-glob: 4.0.3
      normalize-path: 3.0.0
      readdirp: 3.6.0
    optionalDependencies:
      fsevents: 2.3.3

  ci-info@4.0.0: {}

  clean-regexp@1.0.0:
    dependencies:
      escape-string-regexp: 1.0.5

  cliui@8.0.1:
    dependencies:
      string-width: 4.2.3
      strip-ansi: 6.0.1
      wrap-ansi: 7.0.0

  color-convert@1.9.3:
    dependencies:
      color-name: 1.1.3

  color-convert@2.0.1:
    dependencies:
      color-name: 1.1.4

  color-name@1.1.3: {}

  color-name@1.1.4: {}

  combined-stream@1.0.8:
    dependencies:
      delayed-stream: 1.0.0

  commander@10.0.1: {}

  commander@7.2.0: {}

  comment-parser@1.4.1: {}

  computeds@0.0.1: {}

  concat-map@0.0.1: {}

  confbox@0.1.7: {}

  config-chain@1.1.13:
    dependencies:
      ini: 1.3.8
      proto-list: 1.2.4

  convert-source-map@2.0.0: {}

  core-js-compat@3.37.1:
    dependencies:
      browserslist: 4.23.1

  cross-spawn@7.0.3:
    dependencies:
      path-key: 3.1.1
      shebang-command: 2.0.0
      which: 2.0.2

  css-select@5.1.0:
    dependencies:
      boolbase: 1.0.0
      css-what: 6.1.0
      domhandler: 5.0.3
      domutils: 3.1.0
      nth-check: 2.1.1

  css-tree@2.2.1:
    dependencies:
      mdn-data: 2.0.28
      source-map-js: 1.2.0

  css-tree@2.3.1:
    dependencies:
      mdn-data: 2.0.30
      source-map-js: 1.2.0

  css-what@6.1.0: {}

  css@3.0.0:
    dependencies:
      inherits: 2.0.4
      source-map: 0.6.1
      source-map-resolve: 0.6.0

  cssesc@3.0.0: {}

  csso@5.0.5:
    dependencies:
      css-tree: 2.2.1

  cssstyle@4.0.1:
    dependencies:
      rrweb-cssom: 0.6.0

  csstype@3.1.3: {}

  data-urls@5.0.0:
    dependencies:
      whatwg-mimetype: 4.0.0
      whatwg-url: 14.0.0

  dayjs@1.11.11: {}

  de-indent@1.0.2: {}

  debug@3.2.7:
    dependencies:
      ms: 2.1.3

  debug@4.3.5:
    dependencies:
      ms: 2.1.2

  decimal.js@10.4.3: {}

  decode-uri-component@0.2.2: {}

  deep-eql@4.1.4:
    dependencies:
      type-detect: 4.0.8

  deep-is@0.1.4: {}

  delayed-stream@1.0.0: {}

  diff-sequences@29.6.3: {}

  dir-glob@3.0.1:
    dependencies:
      path-type: 4.0.0

  doctrine@3.0.0:
    dependencies:
      esutils: 2.0.3

  dom-serializer@2.0.0:
    dependencies:
      domelementtype: 2.3.0
      domhandler: 5.0.3
      entities: 4.5.0

  domelementtype@2.3.0: {}

  domhandler@5.0.3:
    dependencies:
      domelementtype: 2.3.0

  domutils@3.1.0:
    dependencies:
      dom-serializer: 2.0.0
      domelementtype: 2.3.0
      domhandler: 5.0.3

  eastasianwidth@0.2.0: {}

  editorconfig@1.0.4:
    dependencies:
      '@one-ini/wasm': 0.1.1
      commander: 10.0.1
      minimatch: 9.0.1
      semver: 7.6.2

  electron-to-chromium@1.4.812: {}

  emoji-regex@8.0.0: {}

  emoji-regex@9.2.2: {}

  emojilib@2.4.0: {}

  enhanced-resolve@5.17.0:
    dependencies:
      graceful-fs: 4.2.11
      tapable: 2.2.1

  entities@4.5.0: {}

  error-ex@1.3.2:
    dependencies:
      is-arrayish: 0.2.1

  es-module-lexer@1.5.4: {}

  esbuild@0.21.5:
    optionalDependencies:
      '@esbuild/aix-ppc64': 0.21.5
      '@esbuild/android-arm': 0.21.5
      '@esbuild/android-arm64': 0.21.5
      '@esbuild/android-x64': 0.21.5
      '@esbuild/darwin-arm64': 0.21.5
      '@esbuild/darwin-x64': 0.21.5
      '@esbuild/freebsd-arm64': 0.21.5
      '@esbuild/freebsd-x64': 0.21.5
      '@esbuild/linux-arm': 0.21.5
      '@esbuild/linux-arm64': 0.21.5
      '@esbuild/linux-ia32': 0.21.5
      '@esbuild/linux-loong64': 0.21.5
      '@esbuild/linux-mips64el': 0.21.5
      '@esbuild/linux-ppc64': 0.21.5
      '@esbuild/linux-riscv64': 0.21.5
      '@esbuild/linux-s390x': 0.21.5
      '@esbuild/linux-x64': 0.21.5
      '@esbuild/netbsd-x64': 0.21.5
      '@esbuild/openbsd-x64': 0.21.5
      '@esbuild/sunos-x64': 0.21.5
      '@esbuild/win32-arm64': 0.21.5
      '@esbuild/win32-ia32': 0.21.5
      '@esbuild/win32-x64': 0.21.5

  escalade@3.1.2: {}

  escape-string-regexp@1.0.5: {}

  escape-string-regexp@4.0.0: {}

  escodegen@2.1.0:
    dependencies:
      esprima: 4.0.1
      estraverse: 5.3.0
      esutils: 2.0.3
    optionalDependencies:
      source-map: 0.6.1

  eslint-compat-utils@0.5.1(eslint@9.5.0):
    dependencies:
      eslint: 9.5.0
      semver: 7.6.2

  eslint-config-flat-gitignore@0.1.5:
    dependencies:
      find-up: 7.0.0
      parse-gitignore: 2.0.0

  eslint-flat-config-utils@0.2.5:
    dependencies:
      '@types/eslint': 8.56.10
      pathe: 1.1.2

  eslint-import-resolver-node@0.3.9:
    dependencies:
      debug: 3.2.7
      is-core-module: 2.14.0
      resolve: 1.22.8
    transitivePeerDependencies:
      - supports-color

  eslint-merge-processors@0.1.0(eslint@9.5.0):
    dependencies:
      eslint: 9.5.0

  eslint-plugin-antfu@2.3.3(eslint@9.5.0):
    dependencies:
      '@antfu/utils': 0.7.10
      eslint: 9.5.0

  eslint-plugin-command@0.2.3(eslint@9.5.0):
    dependencies:
      '@es-joy/jsdoccomment': 0.43.1
      eslint: 9.5.0

  eslint-plugin-es-x@7.7.0(eslint@9.5.0):
    dependencies:
      '@eslint-community/eslint-utils': 4.4.0(eslint@9.5.0)
      '@eslint-community/regexpp': 4.10.1
      eslint: 9.5.0
      eslint-compat-utils: 0.5.1(eslint@9.5.0)

  eslint-plugin-eslint-comments@3.2.0(eslint@9.5.0):
    dependencies:
      escape-string-regexp: 1.0.5
      eslint: 9.5.0
      ignore: 5.3.1

  eslint-plugin-import-x@0.5.2(eslint@9.5.0)(typescript@5.4.5):
    dependencies:
      '@typescript-eslint/utils': 7.14.1(eslint@9.5.0)(typescript@5.4.5)
      debug: 4.3.5
      doctrine: 3.0.0
      eslint: 9.5.0
      eslint-import-resolver-node: 0.3.9
      get-tsconfig: 4.7.5
      is-glob: 4.0.3
      minimatch: 9.0.5
      semver: 7.6.2
      tslib: 2.6.3
    transitivePeerDependencies:
      - supports-color
      - typescript

  eslint-plugin-jsdoc@48.4.0(eslint@9.5.0):
    dependencies:
      '@es-joy/jsdoccomment': 0.43.1
      are-docs-informative: 0.0.2
      comment-parser: 1.4.1
      debug: 4.3.5
      escape-string-regexp: 4.0.0
      eslint: 9.5.0
      esquery: 1.5.0
      parse-imports: 2.1.0
      semver: 7.6.2
      spdx-expression-parse: 4.0.0
      synckit: 0.9.0
    transitivePeerDependencies:
      - supports-color

  eslint-plugin-jsonc@2.16.0(eslint@9.5.0):
    dependencies:
      '@eslint-community/eslint-utils': 4.4.0(eslint@9.5.0)
      eslint: 9.5.0
      eslint-compat-utils: 0.5.1(eslint@9.5.0)
      espree: 9.6.1
      graphemer: 1.4.0
      jsonc-eslint-parser: 2.4.0
      natural-compare: 1.4.0
      synckit: 0.6.2

  eslint-plugin-markdown@5.0.0(eslint@9.5.0):
    dependencies:
      eslint: 9.5.0
      mdast-util-from-markdown: 0.8.5
    transitivePeerDependencies:
      - supports-color

  eslint-plugin-n@17.9.0(eslint@9.5.0):
    dependencies:
      '@eslint-community/eslint-utils': 4.4.0(eslint@9.5.0)
      enhanced-resolve: 5.17.0
      eslint: 9.5.0
      eslint-plugin-es-x: 7.7.0(eslint@9.5.0)
      get-tsconfig: 4.7.5
      globals: 15.6.0
      ignore: 5.3.1
      minimatch: 9.0.5
      semver: 7.6.2

  eslint-plugin-no-only-tests@3.1.0: {}

  eslint-plugin-perfectionist@2.11.0(eslint@9.5.0)(typescript@5.4.5)(vue-eslint-parser@9.4.3(eslint@9.5.0)):
    dependencies:
      '@typescript-eslint/utils': 7.14.1(eslint@9.5.0)(typescript@5.4.5)
      eslint: 9.5.0
      minimatch: 9.0.5
      natural-compare-lite: 1.4.0
    optionalDependencies:
      vue-eslint-parser: 9.4.3(eslint@9.5.0)
    transitivePeerDependencies:
      - supports-color
      - typescript

  eslint-plugin-promise@6.2.0(eslint@9.5.0):
    dependencies:
      eslint: 9.5.0

  eslint-plugin-regexp@2.6.0(eslint@9.5.0):
    dependencies:
      '@eslint-community/eslint-utils': 4.4.0(eslint@9.5.0)
      '@eslint-community/regexpp': 4.10.1
      comment-parser: 1.4.1
      eslint: 9.5.0
      jsdoc-type-pratt-parser: 4.0.0
      refa: 0.12.1
      regexp-ast-analysis: 0.7.1
      scslre: 0.3.0

  eslint-plugin-toml@0.11.1(eslint@9.5.0):
    dependencies:
      debug: 4.3.5
      eslint: 9.5.0
      eslint-compat-utils: 0.5.1(eslint@9.5.0)
      lodash: 4.17.21
      toml-eslint-parser: 0.10.0
    transitivePeerDependencies:
      - supports-color

  eslint-plugin-unicorn@53.0.0(eslint@9.5.0):
    dependencies:
      '@babel/helper-validator-identifier': 7.24.7
      '@eslint-community/eslint-utils': 4.4.0(eslint@9.5.0)
      '@eslint/eslintrc': 3.1.0
      ci-info: 4.0.0
      clean-regexp: 1.0.0
      core-js-compat: 3.37.1
      eslint: 9.5.0
      esquery: 1.5.0
      indent-string: 4.0.0
      is-builtin-module: 3.2.1
      jsesc: 3.0.2
      pluralize: 8.0.0
      read-pkg-up: 7.0.1
      regexp-tree: 0.1.27
      regjsparser: 0.10.0
      semver: 7.6.2
      strip-indent: 3.0.0
    transitivePeerDependencies:
      - supports-color

  eslint-plugin-unused-imports@3.2.0(@typescript-eslint/eslint-plugin@7.14.1(@typescript-eslint/parser@7.14.1(eslint@9.5.0)(typescript@5.4.5))(eslint@9.5.0)(typescript@5.4.5))(eslint@9.5.0):
    dependencies:
      eslint: 9.5.0
      eslint-rule-composer: 0.3.0
    optionalDependencies:
      '@typescript-eslint/eslint-plugin': 7.14.1(@typescript-eslint/parser@7.14.1(eslint@9.5.0)(typescript@5.4.5))(eslint@9.5.0)(typescript@5.4.5)

  eslint-plugin-vitest@0.5.4(@typescript-eslint/eslint-plugin@7.14.1(@typescript-eslint/parser@7.14.1(eslint@9.5.0)(typescript@5.4.5))(eslint@9.5.0)(typescript@5.4.5))(eslint@9.5.0)(typescript@5.4.5)(vitest@1.6.0(@types/node@20.14.9)(jsdom@24.1.0)(stylus@0.57.0)):
    dependencies:
      '@typescript-eslint/utils': 7.14.1(eslint@9.5.0)(typescript@5.4.5)
      eslint: 9.5.0
    optionalDependencies:
      '@typescript-eslint/eslint-plugin': 7.14.1(@typescript-eslint/parser@7.14.1(eslint@9.5.0)(typescript@5.4.5))(eslint@9.5.0)(typescript@5.4.5)
      vitest: 1.6.0(@types/node@20.14.9)(jsdom@24.1.0)(stylus@0.57.0)
    transitivePeerDependencies:
      - supports-color
      - typescript

  eslint-plugin-vue-scoped-css@2.8.1(eslint@9.5.0)(vue-eslint-parser@9.4.3(eslint@9.5.0)):
    dependencies:
      '@eslint-community/eslint-utils': 4.4.0(eslint@9.5.0)
      eslint: 9.5.0
      eslint-compat-utils: 0.5.1(eslint@9.5.0)
      lodash: 4.17.21
      postcss: 8.4.38
      postcss-safe-parser: 6.0.0(postcss@8.4.38)
      postcss-scss: 4.0.9(postcss@8.4.38)
      postcss-selector-parser: 6.1.0
      postcss-styl: 0.12.3
      vue-eslint-parser: 9.4.3(eslint@9.5.0)
    transitivePeerDependencies:
      - supports-color

  eslint-plugin-vue@9.26.0(eslint@9.5.0):
    dependencies:
      '@eslint-community/eslint-utils': 4.4.0(eslint@9.5.0)
      eslint: 9.5.0
      globals: 13.24.0
      natural-compare: 1.4.0
      nth-check: 2.1.1
      postcss-selector-parser: 6.1.0
      semver: 7.6.2
      vue-eslint-parser: 9.4.3(eslint@9.5.0)
      xml-name-validator: 4.0.0
    transitivePeerDependencies:
      - supports-color

  eslint-plugin-yml@1.14.0(eslint@9.5.0):
    dependencies:
      debug: 4.3.5
      eslint: 9.5.0
      eslint-compat-utils: 0.5.1(eslint@9.5.0)
      lodash: 4.17.21
      natural-compare: 1.4.0
      yaml-eslint-parser: 1.2.3
    transitivePeerDependencies:
      - supports-color

  eslint-processor-vue-blocks@0.1.2(@vue/compiler-sfc@3.4.30)(eslint@9.5.0):
    dependencies:
      '@vue/compiler-sfc': 3.4.30
      eslint: 9.5.0

  eslint-rule-composer@0.3.0: {}

  eslint-scope@7.2.2:
    dependencies:
      esrecurse: 4.3.0
      estraverse: 5.3.0

  eslint-scope@8.0.1:
    dependencies:
      esrecurse: 4.3.0
      estraverse: 5.3.0

  eslint-visitor-keys@3.4.3: {}

  eslint-visitor-keys@4.0.0: {}

  eslint@9.5.0:
    dependencies:
      '@eslint-community/eslint-utils': 4.4.0(eslint@9.5.0)
      '@eslint-community/regexpp': 4.10.1
      '@eslint/config-array': 0.16.0
      '@eslint/eslintrc': 3.1.0
      '@eslint/js': 9.5.0
      '@humanwhocodes/module-importer': 1.0.1
      '@humanwhocodes/retry': 0.3.0
      '@nodelib/fs.walk': 1.2.8
      ajv: 6.12.6
      chalk: 4.1.2
      cross-spawn: 7.0.3
      debug: 4.3.5
      escape-string-regexp: 4.0.0
      eslint-scope: 8.0.1
      eslint-visitor-keys: 4.0.0
      espree: 10.1.0
      esquery: 1.5.0
      esutils: 2.0.3
      fast-deep-equal: 3.1.3
      file-entry-cache: 8.0.0
      find-up: 5.0.0
      glob-parent: 6.0.2
      ignore: 5.3.1
      imurmurhash: 0.1.4
      is-glob: 4.0.3
      is-path-inside: 3.0.3
      json-stable-stringify-without-jsonify: 1.0.1
      levn: 0.4.1
      lodash.merge: 4.6.2
      minimatch: 3.1.2
      natural-compare: 1.4.0
      optionator: 0.9.4
      strip-ansi: 6.0.1
      text-table: 0.2.0
    transitivePeerDependencies:
      - supports-color

  espree@10.1.0:
    dependencies:
      acorn: 8.12.0
      acorn-jsx: 5.3.2(acorn@8.12.0)
      eslint-visitor-keys: 4.0.0

  espree@9.6.1:
    dependencies:
      acorn: 8.12.0
      acorn-jsx: 5.3.2(acorn@8.12.0)
      eslint-visitor-keys: 3.4.3

  esprima@4.0.1: {}

  esquery@1.5.0:
    dependencies:
      estraverse: 5.3.0

  esrecurse@4.3.0:
    dependencies:
      estraverse: 5.3.0

  estraverse@5.3.0: {}

  estree-walker@2.0.2: {}

  estree-walker@3.0.3:
    dependencies:
      '@types/estree': 1.0.5

  esutils@2.0.3: {}

  execa@5.1.1:
    dependencies:
      cross-spawn: 7.0.3
      get-stream: 6.0.1
      human-signals: 2.1.0
      is-stream: 2.0.1
      merge-stream: 2.0.0
      npm-run-path: 4.0.1
      onetime: 5.1.2
      signal-exit: 3.0.7
      strip-final-newline: 2.0.0

  execa@8.0.1:
    dependencies:
      cross-spawn: 7.0.3
      get-stream: 8.0.1
      human-signals: 5.0.0
      is-stream: 3.0.0
      merge-stream: 2.0.0
      npm-run-path: 5.3.0
      onetime: 6.0.0
      signal-exit: 4.1.0
      strip-final-newline: 3.0.0

  fast-deep-equal@3.1.3: {}

  fast-diff@1.3.0: {}

  fast-glob@3.3.2:
    dependencies:
      '@nodelib/fs.stat': 2.0.5
      '@nodelib/fs.walk': 1.2.8
      glob-parent: 5.1.2
      merge2: 1.4.1
      micromatch: 4.0.7

  fast-json-stable-stringify@2.1.0: {}

  fast-levenshtein@2.0.6: {}

  fastq@1.17.1:
    dependencies:
      reusify: 1.0.4

  file-entry-cache@8.0.0:
    dependencies:
      flat-cache: 4.0.1

  fill-range@7.1.1:
    dependencies:
      to-regex-range: 5.0.1

  find-up@4.1.0:
    dependencies:
      locate-path: 5.0.0
      path-exists: 4.0.0

  find-up@5.0.0:
    dependencies:
      locate-path: 6.0.0
      path-exists: 4.0.0

  find-up@7.0.0:
    dependencies:
      locate-path: 7.2.0
      path-exists: 5.0.0
      unicorn-magic: 0.1.0

  flat-cache@4.0.1:
    dependencies:
      flatted: 3.3.1
      keyv: 4.5.4

  flatted@3.3.1: {}

  foreground-child@3.2.1:
    dependencies:
      cross-spawn: 7.0.3
      signal-exit: 4.1.0

  form-data@4.0.0:
    dependencies:
      asynckit: 0.4.0
      combined-stream: 1.0.8
      mime-types: 2.1.35

  fs.realpath@1.0.0: {}

  fsevents@2.3.3:
    optional: true

  function-bind@1.1.2: {}

  fuse.js@7.0.0: {}

  gensync@1.0.0-beta.2: {}

  get-caller-file@2.0.5: {}

  get-func-name@2.0.2: {}

  get-stream@6.0.1: {}

  get-stream@8.0.1: {}

  get-tsconfig@4.7.5:
    dependencies:
      resolve-pkg-maps: 1.0.0

  glob-parent@5.1.2:
    dependencies:
      is-glob: 4.0.3

  glob-parent@6.0.2:
    dependencies:
      is-glob: 4.0.3

  glob@10.4.2:
    dependencies:
      foreground-child: 3.2.1
      jackspeak: 3.4.0
      minimatch: 9.0.5
      minipass: 7.1.2
      package-json-from-dist: 1.0.0
      path-scurry: 1.11.1

  glob@7.2.3:
    dependencies:
      fs.realpath: 1.0.0
      inflight: 1.0.6
      inherits: 2.0.4
      minimatch: 3.1.2
      once: 1.4.0
      path-is-absolute: 1.0.1

  glob@8.1.0:
    dependencies:
      fs.realpath: 1.0.0
      inflight: 1.0.6
      inherits: 2.0.4
      minimatch: 5.1.6
      once: 1.4.0

  globals@11.12.0: {}

  globals@13.24.0:
    dependencies:
      type-fest: 0.20.2

  globals@14.0.0: {}

  globals@15.6.0: {}

  globby@11.1.0:
    dependencies:
      array-union: 2.1.0
      dir-glob: 3.0.1
      fast-glob: 3.3.2
      ignore: 5.3.1
      merge2: 1.4.1
      slash: 3.0.0

  graceful-fs@4.2.11: {}

  graphemer@1.4.0: {}

  has-flag@3.0.0: {}

  has-flag@4.0.0: {}

  hasown@2.0.2:
    dependencies:
      function-bind: 1.1.2

  he@1.2.0: {}

  hosted-git-info@2.8.9: {}

  html-encoding-sniffer@4.0.0:
    dependencies:
      whatwg-encoding: 3.1.1

  http-proxy-agent@7.0.2:
    dependencies:
      agent-base: 7.1.1
      debug: 4.3.5
    transitivePeerDependencies:
      - supports-color

  https-proxy-agent@7.0.4:
    dependencies:
      agent-base: 7.1.1
      debug: 4.3.5
    transitivePeerDependencies:
      - supports-color

  human-signals@2.1.0: {}

  human-signals@5.0.0: {}

  iconv-lite@0.6.3:
    dependencies:
      safer-buffer: 2.1.2

  ignore@5.3.1: {}

  import-fresh@3.3.0:
    dependencies:
      parent-module: 1.0.1
      resolve-from: 4.0.0

  imurmurhash@0.1.4: {}

  indent-string@4.0.0: {}

  inflight@1.0.6:
    dependencies:
      once: 1.4.0
      wrappy: 1.0.2

  inherits@2.0.4: {}

  ini@1.3.8: {}

  is-alphabetical@1.0.4: {}

  is-alphanumerical@1.0.4:
    dependencies:
      is-alphabetical: 1.0.4
      is-decimal: 1.0.4

  is-arrayish@0.2.1: {}

  is-binary-path@2.1.0:
    dependencies:
      binary-extensions: 2.3.0

  is-builtin-module@3.2.1:
    dependencies:
      builtin-modules: 3.3.0

  is-core-module@2.14.0:
    dependencies:
      hasown: 2.0.2

  is-decimal@1.0.4: {}

  is-extglob@2.1.1: {}

  is-fullwidth-code-point@3.0.0: {}

  is-glob@4.0.3:
    dependencies:
      is-extglob: 2.1.1

  is-hexadecimal@1.0.4: {}

  is-language-code@3.1.0:
    dependencies:
      '@babel/runtime': 7.24.7

  is-number@7.0.0: {}

  is-path-inside@3.0.3: {}

  is-potential-custom-element-name@1.0.1: {}

  is-stream@2.0.1: {}

  is-stream@3.0.0: {}

  isexe@2.0.0: {}

  jackspeak@3.4.0:
    dependencies:
      '@isaacs/cliui': 8.0.2
    optionalDependencies:
      '@pkgjs/parseargs': 0.11.0

  jiti@1.21.6: {}

  js-base64@3.7.7: {}

  js-beautify@1.15.1:
    dependencies:
      config-chain: 1.1.13
      editorconfig: 1.0.4
      glob: 10.4.2
      js-cookie: 3.0.5
      nopt: 7.2.1

  js-cookie@3.0.5: {}

  js-tokens@4.0.0: {}

  js-tokens@9.0.0: {}

  js-yaml@4.1.0:
    dependencies:
      argparse: 2.0.1

  jsdoc-type-pratt-parser@4.0.0: {}

  jsdom@24.1.0:
    dependencies:
      cssstyle: 4.0.1
      data-urls: 5.0.0
      decimal.js: 10.4.3
      form-data: 4.0.0
      html-encoding-sniffer: 4.0.0
      http-proxy-agent: 7.0.2
      https-proxy-agent: 7.0.4
      is-potential-custom-element-name: 1.0.1
      nwsapi: 2.2.10
      parse5: 7.1.2
      rrweb-cssom: 0.7.1
      saxes: 6.0.0
      symbol-tree: 3.2.4
      tough-cookie: 4.1.4
      w3c-xmlserializer: 5.0.0
      webidl-conversions: 7.0.0
      whatwg-encoding: 3.1.1
      whatwg-mimetype: 4.0.0
      whatwg-url: 14.0.0
      ws: 8.17.1
      xml-name-validator: 5.0.0
    transitivePeerDependencies:
      - bufferutil
      - supports-color
      - utf-8-validate

  jsesc@0.5.0: {}

  jsesc@2.5.2: {}

  jsesc@3.0.2: {}

  json-buffer@3.0.1: {}

  json-parse-even-better-errors@2.3.1: {}

  json-schema-traverse@0.4.1: {}

  json-stable-stringify-without-jsonify@1.0.1: {}

  json5@2.2.3: {}

  jsonc-eslint-parser@2.4.0:
    dependencies:
      acorn: 8.12.0
      eslint-visitor-keys: 3.4.3
      espree: 9.6.1
      semver: 7.6.2

  keyv@4.5.4:
    dependencies:
      json-buffer: 3.0.1

  kolorist@1.8.0: {}

  levn@0.4.1:
    dependencies:
      prelude-ls: 1.2.1
      type-check: 0.4.0

  lines-and-columns@1.2.4: {}

  local-pkg@0.5.0:
    dependencies:
      mlly: 1.7.1
      pkg-types: 1.1.1

  locate-path@5.0.0:
    dependencies:
      p-locate: 4.1.0

  locate-path@6.0.0:
    dependencies:
      p-locate: 5.0.0

  locate-path@7.2.0:
    dependencies:
      p-locate: 6.0.0

  lodash.merge@4.6.2: {}

  lodash.sortedlastindex@4.1.0: {}

  lodash@4.17.21: {}

  loupe@2.3.7:
    dependencies:
      get-func-name: 2.0.2

  lru-cache@10.2.2: {}

  lru-cache@5.1.1:
    dependencies:
      yallist: 3.1.1

  magic-string@0.30.10:
    dependencies:
      '@jridgewell/sourcemap-codec': 1.4.15

  mdast-util-from-markdown@0.8.5:
    dependencies:
      '@types/mdast': 3.0.15
      mdast-util-to-string: 2.0.0
      micromark: 2.11.4
      parse-entities: 2.0.0
      unist-util-stringify-position: 2.0.3
    transitivePeerDependencies:
      - supports-color

  mdast-util-to-string@2.0.0: {}

  mdn-data@2.0.28: {}

  mdn-data@2.0.30: {}

  merge-stream@2.0.0: {}

  merge2@1.4.1: {}

  micromark@2.11.4:
    dependencies:
      debug: 4.3.5
      parse-entities: 2.0.0
    transitivePeerDependencies:
      - supports-color

  micromatch@4.0.7:
    dependencies:
      braces: 3.0.3
      picomatch: 2.3.1

  mime-db@1.52.0: {}

  mime-types@2.1.35:
    dependencies:
      mime-db: 1.52.0

  mimic-fn@2.1.0: {}

  mimic-fn@4.0.0: {}

  min-indent@1.0.1: {}

  minimatch@3.1.2:
    dependencies:
      brace-expansion: 1.1.11

  minimatch@5.1.6:
    dependencies:
      brace-expansion: 2.0.1

  minimatch@9.0.1:
    dependencies:
      brace-expansion: 2.0.1

  minimatch@9.0.5:
    dependencies:
      brace-expansion: 2.0.1

  minipass@7.1.2: {}

  mlly@1.7.1:
    dependencies:
      acorn: 8.12.0
      pathe: 1.1.2
      pkg-types: 1.1.1
      ufo: 1.5.3

  ms@2.1.2: {}

  ms@2.1.3: {}

  muggle-string@0.4.1: {}

  nanoid@3.3.7: {}

  natural-compare-lite@1.4.0: {}

  natural-compare@1.4.0: {}

  node-emoji@2.1.3:
    dependencies:
      '@sindresorhus/is': 4.6.0
      char-regex: 1.0.2
      emojilib: 2.4.0
      skin-tone: 2.0.0

  node-releases@2.0.14: {}

  nopt@7.2.1:
    dependencies:
      abbrev: 2.0.0

  normalize-package-data@2.5.0:
    dependencies:
      hosted-git-info: 2.8.9
      resolve: 1.22.8
      semver: 7.6.2
      validate-npm-package-license: 3.0.4

  normalize-path@3.0.0: {}

  npm-run-path@4.0.1:
    dependencies:
      path-key: 3.1.1

  npm-run-path@5.3.0:
    dependencies:
      path-key: 4.0.0

  nth-check@2.1.1:
    dependencies:
      boolbase: 1.0.0

  nwsapi@2.2.10: {}

  once@1.4.0:
    dependencies:
      wrappy: 1.0.2

  onetime@5.1.2:
    dependencies:
      mimic-fn: 2.1.0

  onetime@6.0.0:
    dependencies:
      mimic-fn: 4.0.0

  optionator@0.9.4:
    dependencies:
      deep-is: 0.1.4
      fast-levenshtein: 2.0.6
      levn: 0.4.1
      prelude-ls: 1.2.1
      type-check: 0.4.0
      word-wrap: 1.2.5

  p-limit@2.3.0:
    dependencies:
      p-try: 2.2.0

  p-limit@3.1.0:
    dependencies:
      yocto-queue: 0.1.0

  p-limit@4.0.0:
    dependencies:
      yocto-queue: 1.0.0

  p-limit@5.0.0:
    dependencies:
      yocto-queue: 1.0.0

  p-locate@4.1.0:
    dependencies:
      p-limit: 2.3.0

  p-locate@5.0.0:
    dependencies:
      p-limit: 3.1.0

  p-locate@6.0.0:
    dependencies:
      p-limit: 4.0.0

  p-try@2.2.0: {}

  package-json-from-dist@1.0.0: {}

  parent-module@1.0.1:
    dependencies:
      callsites: 3.1.0

  parse-entities@2.0.0:
    dependencies:
      character-entities: 1.2.4
      character-entities-legacy: 1.1.4
      character-reference-invalid: 1.1.4
      is-alphanumerical: 1.0.4
      is-decimal: 1.0.4
      is-hexadecimal: 1.0.4

  parse-gitignore@2.0.0: {}

  parse-imports@2.1.0:
    dependencies:
      es-module-lexer: 1.5.4
      slashes: 3.0.12

  parse-json@5.2.0:
    dependencies:
      '@babel/code-frame': 7.24.7
      error-ex: 1.3.2
      json-parse-even-better-errors: 2.3.1
      lines-and-columns: 1.2.4

  parse5@7.1.2:
    dependencies:
      entities: 4.5.0

  path-browserify@1.0.1: {}

  path-exists@4.0.0: {}

  path-exists@5.0.0: {}

  path-is-absolute@1.0.1: {}

  path-key@3.1.1: {}

  path-key@4.0.0: {}

  path-parse@1.0.7: {}

  path-scurry@1.11.1:
    dependencies:
      lru-cache: 10.2.2
      minipass: 7.1.2

  path-type@4.0.0: {}

  pathe@1.1.2: {}

  pathval@1.1.1: {}

  picocolors@1.0.1: {}

  picomatch@2.3.1: {}

  picomatch@4.0.2: {}

  pinia@2.1.7(typescript@5.4.5)(vue@3.4.30(typescript@5.4.5)):
    dependencies:
      '@vue/devtools-api': 6.6.3
      vue: 3.4.30(typescript@5.4.5)
      vue-demi: 0.14.8(vue@3.4.30(typescript@5.4.5))
    optionalDependencies:
      typescript: 5.4.5

  pkg-types@1.1.1:
    dependencies:
      confbox: 0.1.7
      mlly: 1.7.1
      pathe: 1.1.2

  pluralize@8.0.0: {}

  postcss-safe-parser@6.0.0(postcss@8.4.38):
    dependencies:
      postcss: 8.4.38

  postcss-scss@4.0.9(postcss@8.4.38):
    dependencies:
      postcss: 8.4.38

  postcss-selector-parser@6.1.0:
    dependencies:
      cssesc: 3.0.0
      util-deprecate: 1.0.2

  postcss-styl@0.12.3:
    dependencies:
      debug: 4.3.5
      fast-diff: 1.3.0
      lodash.sortedlastindex: 4.1.0
      postcss: 8.4.38
      stylus: 0.57.0
    transitivePeerDependencies:
      - supports-color

  postcss@8.4.38:
    dependencies:
      nanoid: 3.3.7
      picocolors: 1.0.1
      source-map-js: 1.2.0

  prelude-ls@1.2.1: {}

  prettier@3.3.2: {}

  pretty-format@29.7.0:
    dependencies:
      '@jest/schemas': 29.6.3
      ansi-styles: 5.2.0
      react-is: 18.3.1

  prismjs@1.29.0: {}

  proto-list@1.2.4: {}

  psl@1.9.0: {}

  punycode@2.3.1: {}

  querystringify@2.2.0: {}

  queue-microtask@1.2.3: {}

  react-is@18.3.1: {}

  read-pkg-up@7.0.1:
    dependencies:
      find-up: 4.1.0
      read-pkg: 5.2.0
      type-fest: 0.8.1

  read-pkg@5.2.0:
    dependencies:
      '@types/normalize-package-data': 2.4.4
      normalize-package-data: 2.5.0
      parse-json: 5.2.0
      type-fest: 0.6.0

  readdirp@3.6.0:
    dependencies:
      picomatch: 2.3.1

  refa@0.12.1:
    dependencies:
      '@eslint-community/regexpp': 4.10.1

  regenerator-runtime@0.14.1: {}

  regexp-ast-analysis@0.7.1:
    dependencies:
      '@eslint-community/regexpp': 4.10.1
      refa: 0.12.1

  regexp-tree@0.1.27: {}

  regjsparser@0.10.0:
    dependencies:
      jsesc: 0.5.0

  replace-in-file@7.2.0:
    dependencies:
      chalk: 4.1.2
      glob: 8.1.0
      yargs: 17.7.2

  require-directory@2.1.1: {}

  requires-port@1.0.0: {}

  resolve-from@4.0.0: {}

  resolve-pkg-maps@1.0.0: {}

  resolve@1.22.8:
    dependencies:
      is-core-module: 2.14.0
      path-parse: 1.0.7
      supports-preserve-symlinks-flag: 1.0.0

  reusify@1.0.4: {}

  rollup@4.18.0:
    dependencies:
      '@types/estree': 1.0.5
    optionalDependencies:
      '@rollup/rollup-android-arm-eabi': 4.18.0
      '@rollup/rollup-android-arm64': 4.18.0
      '@rollup/rollup-darwin-arm64': 4.18.0
      '@rollup/rollup-darwin-x64': 4.18.0
      '@rollup/rollup-linux-arm-gnueabihf': 4.18.0
      '@rollup/rollup-linux-arm-musleabihf': 4.18.0
      '@rollup/rollup-linux-arm64-gnu': 4.18.0
      '@rollup/rollup-linux-arm64-musl': 4.18.0
      '@rollup/rollup-linux-powerpc64le-gnu': 4.18.0
      '@rollup/rollup-linux-riscv64-gnu': 4.18.0
      '@rollup/rollup-linux-s390x-gnu': 4.18.0
      '@rollup/rollup-linux-x64-gnu': 4.18.0
      '@rollup/rollup-linux-x64-musl': 4.18.0
      '@rollup/rollup-win32-arm64-msvc': 4.18.0
      '@rollup/rollup-win32-ia32-msvc': 4.18.0
      '@rollup/rollup-win32-x64-msvc': 4.18.0
      fsevents: 2.3.3

  rrweb-cssom@0.6.0: {}

  rrweb-cssom@0.7.1: {}

  run-parallel@1.2.0:
    dependencies:
      queue-microtask: 1.2.3

  safer-buffer@2.1.2: {}

  sax@1.2.4: {}

  saxes@6.0.0:
    dependencies:
      xmlchars: 2.2.0

  scslre@0.3.0:
    dependencies:
      '@eslint-community/regexpp': 4.10.1
      refa: 0.12.1
      regexp-ast-analysis: 0.7.1

  semver@7.6.2: {}

  shebang-command@2.0.0:
    dependencies:
      shebang-regex: 3.0.0

  shebang-regex@3.0.0: {}

  siginfo@2.0.0: {}

  signal-exit@3.0.7: {}

  signal-exit@4.1.0: {}

  simple-icons@12.3.0: {}

  sisteransi@1.0.5: {}

  skin-tone@2.0.0:
    dependencies:
      unicode-emoji-modifier-base: 1.0.0

  slash@3.0.0: {}

  slashes@3.0.12: {}

  source-map-js@1.2.0: {}

  source-map-resolve@0.6.0:
    dependencies:
      atob: 2.1.2
      decode-uri-component: 0.2.2

  source-map@0.6.1: {}

  source-map@0.7.4: {}

  spdx-correct@3.2.0:
    dependencies:
      spdx-expression-parse: 3.0.1
      spdx-license-ids: 3.0.18

  spdx-exceptions@2.5.0: {}

  spdx-expression-parse@3.0.1:
    dependencies:
      spdx-exceptions: 2.5.0
      spdx-license-ids: 3.0.18

  spdx-expression-parse@4.0.0:
    dependencies:
      spdx-exceptions: 2.5.0
      spdx-license-ids: 3.0.18

  spdx-license-ids@3.0.18: {}

  stackback@0.0.2: {}

  std-env@3.7.0: {}

  string-argv@0.3.2: {}

  string-width@4.2.3:
    dependencies:
      emoji-regex: 8.0.0
      is-fullwidth-code-point: 3.0.0
      strip-ansi: 6.0.1

  string-width@5.1.2:
    dependencies:
      eastasianwidth: 0.2.0
      emoji-regex: 9.2.2
      strip-ansi: 7.1.0

  strip-ansi@6.0.1:
    dependencies:
      ansi-regex: 5.0.1

  strip-ansi@7.1.0:
    dependencies:
      ansi-regex: 6.0.1

  strip-final-newline@2.0.0: {}

  strip-final-newline@3.0.0: {}

  strip-indent@3.0.0:
    dependencies:
      min-indent: 1.0.1

  strip-json-comments@3.1.1: {}

  strip-literal@2.1.0:
    dependencies:
      js-tokens: 9.0.0

  stylus@0.57.0:
    dependencies:
      css: 3.0.0
      debug: 4.3.5
      glob: 7.2.3
      safer-buffer: 2.1.2
      sax: 1.2.4
      source-map: 0.7.4
    transitivePeerDependencies:
      - supports-color

  supports-color@5.5.0:
    dependencies:
      has-flag: 3.0.0

  supports-color@7.2.0:
    dependencies:
      has-flag: 4.0.0

  supports-preserve-symlinks-flag@1.0.0: {}

  svgo@3.3.2:
    dependencies:
      '@trysound/sax': 0.2.0
      commander: 7.2.0
      css-select: 5.1.0
      css-tree: 2.3.1
      css-what: 6.1.0
      csso: 5.0.5
      picocolors: 1.0.1

  symbol-tree@3.2.4: {}

  synckit@0.6.2:
    dependencies:
      tslib: 2.6.3

  synckit@0.9.0:
    dependencies:
      '@pkgr/core': 0.1.1
      tslib: 2.6.3

  tapable@2.2.1: {}

  text-table@0.2.0: {}

  tinybench@2.8.0: {}

  tinycolor2@1.6.0: {}

  tinypool@0.8.4: {}

  tinyspy@2.2.1: {}

  to-fast-properties@2.0.0: {}

  to-regex-range@5.0.1:
    dependencies:
      is-number: 7.0.0

  toml-eslint-parser@0.10.0:
    dependencies:
      eslint-visitor-keys: 3.4.3

  toml-eslint-parser@0.9.3:
    dependencies:
      eslint-visitor-keys: 3.4.3

  tough-cookie@4.1.4:
    dependencies:
      psl: 1.9.0
      punycode: 2.3.1
      universalify: 0.2.0
      url-parse: 1.5.10

  tr46@5.0.0:
    dependencies:
      punycode: 2.3.1

  ts-api-utils@1.3.0(typescript@5.4.5):
    dependencies:
      typescript: 5.4.5

  tslib@2.6.3: {}

  type-check@0.4.0:
    dependencies:
      prelude-ls: 1.2.1

  type-detect@4.0.8: {}

  type-fest@0.20.2: {}

  type-fest@0.6.0: {}

  type-fest@0.8.1: {}

  typescript-eslint@7.14.1(eslint@9.5.0)(typescript@5.4.5):
    dependencies:
      '@typescript-eslint/eslint-plugin': 7.14.1(@typescript-eslint/parser@7.14.1(eslint@9.5.0)(typescript@5.4.5))(eslint@9.5.0)(typescript@5.4.5)
      '@typescript-eslint/parser': 7.14.1(eslint@9.5.0)(typescript@5.4.5)
      '@typescript-eslint/utils': 7.14.1(eslint@9.5.0)(typescript@5.4.5)
      eslint: 9.5.0
    optionalDependencies:
      typescript: 5.4.5
    transitivePeerDependencies:
      - supports-color

  typescript@5.4.5: {}

  ufo@1.5.3: {}

  undici-types@5.26.5: {}

  unicode-emoji-modifier-base@1.0.0: {}

  unicorn-magic@0.1.0: {}

  unist-util-stringify-position@2.0.3:
    dependencies:
      '@types/unist': 2.0.10

  universalify@0.2.0: {}

  unplugin-icons@0.18.5(@vue/compiler-sfc@3.4.30)(vue-template-compiler@2.7.16):
    dependencies:
      '@antfu/install-pkg': 0.3.3
      '@antfu/utils': 0.7.10
      '@iconify/utils': 2.1.25
      debug: 4.3.5
      kolorist: 1.8.0
      local-pkg: 0.5.0
      unplugin: 1.10.1
    optionalDependencies:
      '@vue/compiler-sfc': 3.4.30
      vue-template-compiler: 2.7.16
    transitivePeerDependencies:
      - supports-color

<<<<<<< HEAD
=======
  unplugin-vue-components@0.26.0(@babel/parser@7.24.7)(rollup@4.18.0)(vue@3.4.30(typescript@5.4.5)):
    dependencies:
      '@antfu/utils': 0.7.10
      '@rollup/pluginutils': 5.1.0(rollup@4.18.0)
      chokidar: 3.6.0
      debug: 4.3.5
      fast-glob: 3.3.2
      local-pkg: 0.4.3
      magic-string: 0.30.10
      minimatch: 9.0.5
      resolve: 1.22.8
      unplugin: 1.10.1
      vue: 3.4.30(typescript@5.4.5)
    optionalDependencies:
      '@babel/parser': 7.24.7
    transitivePeerDependencies:
      - rollup
      - supports-color

>>>>>>> 5979a904
  unplugin@1.10.1:
    dependencies:
      acorn: 8.12.0
      chokidar: 3.6.0
      webpack-sources: 3.2.3
      webpack-virtual-modules: 0.6.2

  update-browserslist-db@1.0.16(browserslist@4.23.1):
    dependencies:
      browserslist: 4.23.1
      escalade: 3.1.2
      picocolors: 1.0.1

  uri-js@4.4.1:
    dependencies:
      punycode: 2.3.1

  url-parse@1.5.10:
    dependencies:
      querystringify: 2.2.0
      requires-port: 1.0.0

  util-deprecate@1.0.2: {}

  validate-npm-package-license@3.0.4:
    dependencies:
      spdx-correct: 3.2.0
      spdx-expression-parse: 3.0.1

  vite-node@1.6.0(@types/node@20.14.9)(stylus@0.57.0):
    dependencies:
      cac: 6.7.14
      debug: 4.3.5
      pathe: 1.1.2
      picocolors: 1.0.1
      vite: 5.3.1(@types/node@20.14.9)(stylus@0.57.0)
    transitivePeerDependencies:
      - '@types/node'
      - less
      - lightningcss
      - sass
      - stylus
      - sugarss
      - supports-color
      - terser

  vite-plugin-prismjs@0.0.11(prismjs@1.29.0):
    dependencies:
      '@babel/core': 7.24.7
      babel-plugin-prismjs: 2.1.0(prismjs@1.29.0)
    transitivePeerDependencies:
      - prismjs
      - supports-color

  vite-plugin-windicss@1.9.3(vite@5.3.1(@types/node@20.14.9)(stylus@0.57.0)):
    dependencies:
      '@windicss/plugin-utils': 1.9.3
      debug: 4.3.5
      kolorist: 1.8.0
      vite: 5.3.1(@types/node@20.14.9)(stylus@0.57.0)
      windicss: 3.5.6
    transitivePeerDependencies:
      - supports-color

  vite-svg-loader@5.1.0(vue@3.4.30(typescript@5.4.5)):
    dependencies:
      svgo: 3.3.2
      vue: 3.4.30(typescript@5.4.5)

  vite@5.3.1(@types/node@20.14.9)(stylus@0.57.0):
    dependencies:
      esbuild: 0.21.5
      postcss: 8.4.38
      rollup: 4.18.0
    optionalDependencies:
      '@types/node': 20.14.9
      fsevents: 2.3.3
      stylus: 0.57.0

  vitest@1.6.0(@types/node@20.14.9)(jsdom@24.1.0)(stylus@0.57.0):
    dependencies:
      '@vitest/expect': 1.6.0
      '@vitest/runner': 1.6.0
      '@vitest/snapshot': 1.6.0
      '@vitest/spy': 1.6.0
      '@vitest/utils': 1.6.0
      acorn-walk: 8.3.3
      chai: 4.4.1
      debug: 4.3.5
      execa: 8.0.1
      local-pkg: 0.5.0
      magic-string: 0.30.10
      pathe: 1.1.2
      picocolors: 1.0.1
      std-env: 3.7.0
      strip-literal: 2.1.0
      tinybench: 2.8.0
      tinypool: 0.8.4
      vite: 5.3.1(@types/node@20.14.9)(stylus@0.57.0)
      vite-node: 1.6.0(@types/node@20.14.9)(stylus@0.57.0)
      why-is-node-running: 2.2.2
    optionalDependencies:
      '@types/node': 20.14.9
      jsdom: 24.1.0
    transitivePeerDependencies:
      - less
      - lightningcss
      - sass
      - stylus
      - sugarss
      - supports-color
      - terser

  vscode-uri@3.0.8: {}

  vue-component-type-helpers@2.0.22: {}

  vue-demi@0.14.8(vue@3.4.30(typescript@5.4.5)):
    dependencies:
      vue: 3.4.30(typescript@5.4.5)

  vue-eslint-parser@9.4.3(eslint@9.5.0):
    dependencies:
      debug: 4.3.5
      eslint: 9.5.0
      eslint-scope: 7.2.2
      eslint-visitor-keys: 3.4.3
      espree: 9.6.1
      esquery: 1.5.0
      lodash: 4.17.21
      semver: 7.6.2
    transitivePeerDependencies:
      - supports-color

  vue-i18n@9.13.1(vue@3.4.30(typescript@5.4.5)):
    dependencies:
      '@intlify/core-base': 9.13.1
      '@intlify/shared': 9.13.1
      '@vue/devtools-api': 6.6.3
      vue: 3.4.30(typescript@5.4.5)

  vue-router@4.4.0(vue@3.4.30(typescript@5.4.5)):
    dependencies:
      '@vue/devtools-api': 6.6.3
      vue: 3.4.30(typescript@5.4.5)

  vue-template-compiler@2.7.16:
    dependencies:
      de-indent: 1.0.2
      he: 1.2.0

  vue-tsc@2.0.22(typescript@5.4.5):
    dependencies:
      '@volar/typescript': 2.3.4
      '@vue/language-core': 2.0.22(typescript@5.4.5)
      semver: 7.6.2
      typescript: 5.4.5

  vue@3.4.30(typescript@5.4.5):
    dependencies:
      '@vue/compiler-dom': 3.4.30
      '@vue/compiler-sfc': 3.4.30
      '@vue/runtime-dom': 3.4.30
      '@vue/server-renderer': 3.4.30(vue@3.4.30(typescript@5.4.5))
      '@vue/shared': 3.4.30
    optionalDependencies:
      typescript: 5.4.5

  w3c-xmlserializer@5.0.0:
    dependencies:
      xml-name-validator: 5.0.0

  webidl-conversions@7.0.0: {}

  webpack-sources@3.2.3: {}

  webpack-virtual-modules@0.6.2: {}

  whatwg-encoding@3.1.1:
    dependencies:
      iconv-lite: 0.6.3

  whatwg-mimetype@4.0.0: {}

  whatwg-url@14.0.0:
    dependencies:
      tr46: 5.0.0
      webidl-conversions: 7.0.0

  which@2.0.2:
    dependencies:
      isexe: 2.0.0

  why-is-node-running@2.2.2:
    dependencies:
      siginfo: 2.0.0
      stackback: 0.0.2

  windicss@3.5.6: {}

  word-wrap@1.2.5: {}

  wrap-ansi@7.0.0:
    dependencies:
      ansi-styles: 4.3.0
      string-width: 4.2.3
      strip-ansi: 6.0.1

  wrap-ansi@8.1.0:
    dependencies:
      ansi-styles: 6.2.1
      string-width: 5.1.2
      strip-ansi: 7.1.0

  wrappy@1.0.2: {}

  ws@8.17.1: {}

  xml-name-validator@4.0.0: {}

  xml-name-validator@5.0.0: {}

  xmlchars@2.2.0: {}

  y18n@5.0.8: {}

  yallist@3.1.1: {}

  yaml-eslint-parser@1.2.3:
    dependencies:
      eslint-visitor-keys: 3.4.3
      lodash: 4.17.21
      yaml: 2.4.5

  yaml@2.4.5: {}

  yargs-parser@21.1.1: {}

  yargs@17.7.2:
    dependencies:
      cliui: 8.0.1
      escalade: 3.1.2
      get-caller-file: 2.0.5
      require-directory: 2.1.1
      string-width: 4.2.3
      y18n: 5.0.8
      yargs-parser: 21.1.1

  yocto-queue@0.1.0: {}

  yocto-queue@1.0.0: {}<|MERGE_RESOLUTION|>--- conflicted
+++ resolved
@@ -13,23 +13,16 @@
     dependencies:
       '@intlify/unplugin-vue-i18n':
         specifier: ^4.0.0
-<<<<<<< HEAD
-        version: 4.0.0(rollup@4.18.0)(vue-i18n@9.13.1(vue@3.4.29(typescript@5.4.5)))
+        version: 4.0.0(rollup@4.18.0)(vue-i18n@9.13.1(vue@3.4.30(typescript@5.4.5)))
       '@jamescoyle/vue-icon':
         specifier: ^0.1.2
         version: 0.1.2
       '@kyvg/vue3-notification':
         specifier: ^3.2.1
-        version: 3.2.1(vue@3.4.29(typescript@5.4.5))
+        version: 3.2.1(vue@3.4.30(typescript@5.4.5))
       '@mdi/js':
         specifier: ^7.4.47
         version: 7.4.47
-=======
-        version: 4.0.0(rollup@4.18.0)(vue-i18n@9.13.1(vue@3.4.30(typescript@5.4.5)))
-      '@kyvg/vue3-notification':
-        specifier: ^3.2.1
-        version: 3.2.1(vue@3.4.30(typescript@5.4.5))
->>>>>>> 5979a904
       '@vueuse/core':
         specifier: ^10.10.0
         version: 10.11.0(vue@3.4.30(typescript@5.4.5))
@@ -96,14 +89,7 @@
         version: 4.17.5
       '@types/node':
         specifier: ^20.14.2
-<<<<<<< HEAD
-        version: 20.14.5
-=======
         version: 20.14.9
-      '@types/node-emoji':
-        specifier: ^2.1.0
-        version: 2.1.0
->>>>>>> 5979a904
       '@types/prismjs':
         specifier: ^1.26.4
         version: 1.26.4
@@ -151,14 +137,7 @@
         version: 7.14.1(eslint@9.5.0)(typescript@5.4.5)
       unplugin-icons:
         specifier: ^0.18.5
-<<<<<<< HEAD
-        version: 0.18.5(@vue/compiler-sfc@3.4.29)(vue-template-compiler@2.7.16)
-=======
         version: 0.18.5(@vue/compiler-sfc@3.4.30)(vue-template-compiler@2.7.16)
-      unplugin-vue-components:
-        specifier: ^0.26.0
-        version: 0.26.0(@babel/parser@7.24.7)(rollup@4.18.0)(vue@3.4.30(typescript@5.4.5))
->>>>>>> 5979a904
       vite:
         specifier: ^5.2.12
         version: 5.3.1(@types/node@20.14.9)(stylus@0.57.0)
@@ -791,17 +770,8 @@
   '@types/mdast@3.0.15':
     resolution: {integrity: sha512-LnwD+mUEfxWMa1QpDraczIn6k0Ee3SMicuYSSzS6ZYl2gKS09EClnJYGd8Du6rfc5r/GZEk5o1mRb8TaTj03sQ==}
 
-<<<<<<< HEAD
-  '@types/node@20.14.5':
-    resolution: {integrity: sha512-aoRR+fJkZT2l0aGOJhuA8frnCSoNX6W7U2mpNq63+BxBIj5BQFt8rHy627kijCmm63ijdSdwvGgpUsU6MBsZZA==}
-=======
-  '@types/node-emoji@2.1.0':
-    resolution: {integrity: sha512-LBGWP2LL5A+PpcvzrgXCFcHt9N1l5bqQn05ZUQFFM625k/tmc2w9ghT4kUwQN6gIPlX6qnDOfekmJmV9BywV9g==}
-    deprecated: This is a stub types definition. node-emoji provides its own type definitions, so you do not need this installed.
-
   '@types/node@20.14.9':
     resolution: {integrity: sha512-06OCtnTXtWOZBJlRApleWndH4JsRVs1pDCc8dLSQp+7PpUpX3ePdHyeNSFTeSe7FtKyQkrlPvHwJOW3SLd8Oyg==}
->>>>>>> 5979a904
 
   '@types/normalize-package-data@2.4.4':
     resolution: {integrity: sha512-37i+OaWTh9qeK4LSHPsyRC7NahnGotNuZvjLSgcPzblpHB3rrCJxAOgI5gCdKm7coonsaX1Of0ILiTcnZjbfxA==}
@@ -3551,15 +3521,7 @@
     dependencies:
       '@types/unist': 2.0.10
 
-<<<<<<< HEAD
-  '@types/node@20.14.5':
-=======
-  '@types/node-emoji@2.1.0':
-    dependencies:
-      node-emoji: 2.1.3
-
   '@types/node@20.14.9':
->>>>>>> 5979a904
     dependencies:
       undici-types: 5.26.5
 
@@ -5545,28 +5507,6 @@
     transitivePeerDependencies:
       - supports-color
 
-<<<<<<< HEAD
-=======
-  unplugin-vue-components@0.26.0(@babel/parser@7.24.7)(rollup@4.18.0)(vue@3.4.30(typescript@5.4.5)):
-    dependencies:
-      '@antfu/utils': 0.7.10
-      '@rollup/pluginutils': 5.1.0(rollup@4.18.0)
-      chokidar: 3.6.0
-      debug: 4.3.5
-      fast-glob: 3.3.2
-      local-pkg: 0.4.3
-      magic-string: 0.30.10
-      minimatch: 9.0.5
-      resolve: 1.22.8
-      unplugin: 1.10.1
-      vue: 3.4.30(typescript@5.4.5)
-    optionalDependencies:
-      '@babel/parser': 7.24.7
-    transitivePeerDependencies:
-      - rollup
-      - supports-color
-
->>>>>>> 5979a904
   unplugin@1.10.1:
     dependencies:
       acorn: 8.12.0
