lockfileVersion: '9.0'

settings:
  autoInstallPeers: true
  excludeLinksFromLockfile: false

overrides:
  semver@<7.5.2: '>=7.5.2'

importers:

  .:
    dependencies:
      '@kyvg/vue3-notification':
        specifier: ^3.4.1
        version: 3.4.1(vue@3.5.13(typescript@5.7.3))
      '@mdi/js':
        specifier: ^7.4.47
        version: 7.4.47
<<<<<<< HEAD
=======
      '@tailwindcss/postcss':
        specifier: 4.0.5
        version: 4.0.5
>>>>>>> b4df9e68
      '@tailwindcss/typography':
        specifier: ^0.5.15
        version: 0.5.16(tailwindcss@4.0.4)
      '@tailwindcss/vite':
        specifier: 4.0.5
        version: 4.0.5(vite@6.1.0(@types/node@22.13.1)(jiti@2.4.2)(lightningcss@1.29.1)(stylus@0.57.0)(yaml@2.7.0))
      '@vueuse/core':
        specifier: ^12.3.0
        version: 12.5.0(typescript@5.7.3)
      ansi_up:
        specifier: ^6.0.2
        version: 6.0.2
      dompurify:
        specifier: ^3.2.3
        version: 3.2.4
      fuse.js:
        specifier: ^7.0.0
        version: 7.1.0
      js-base64:
        specifier: ^3.7.7
        version: 3.7.7
      lodash:
        specifier: ^4.17.21
        version: 4.17.21
      marked:
        specifier: ^15.0.5
        version: 15.0.6
      node-emoji:
        specifier: ^2.2.0
        version: 2.2.0
      pinia:
        specifier: ^2.3.0
        version: 2.3.1(typescript@5.7.3)(vue@3.5.13(typescript@5.7.3))
      prettier-plugin-tailwindcss:
<<<<<<< HEAD
        specifier: ^0.6.11
        version: 0.6.11(@ianvs/prettier-plugin-sort-imports@4.4.1(@vue/compiler-sfc@3.5.13)(prettier@3.4.2))(prettier@3.4.2)
=======
        specifier: ^0.6.9
        version: 0.6.11(@ianvs/prettier-plugin-sort-imports@4.4.1(@vue/compiler-sfc@3.5.13)(prettier@3.5.0))(prettier@3.5.0)
>>>>>>> b4df9e68
      prismjs:
        specifier: ^1.29.0
        version: 1.29.0
      semver:
        specifier: ^7.6.3
        version: 7.7.1
      simple-icons:
        specifier: ^14.1.0
        version: 14.6.0
      tailwindcss:
        specifier: ^4.0.0
        version: 4.0.4
      vue:
        specifier: ^3.5.13
        version: 3.5.13(typescript@5.7.3)
      vue-i18n:
        specifier: ^11.0.1
        version: 11.1.1(vue@3.5.13(typescript@5.7.3))
      vue-router:
        specifier: ^4.5.0
        version: 4.5.0(vue@3.5.13(typescript@5.7.3))
    devDependencies:
      '@antfu/eslint-config':
        specifier: ^4.0.0
        version: 4.1.1(@typescript-eslint/utils@8.22.0(eslint@9.20.0(jiti@2.4.2))(typescript@5.7.3))(@vue/compiler-sfc@3.5.13)(eslint@9.20.0(jiti@2.4.2))(typescript@5.7.3)(vitest@3.0.5(@types/debug@4.1.12)(@types/node@22.13.1)(jiti@2.4.2)(jsdom@26.0.0)(lightningcss@1.29.1)(stylus@0.57.0)(yaml@2.7.0))
      '@eslint/js':
        specifier: ^9.17.0
        version: 9.20.0
      '@ianvs/prettier-plugin-sort-imports':
        specifier: ^4.4.0
        version: 4.4.1(@vue/compiler-sfc@3.5.13)(prettier@3.5.0)
      '@intlify/eslint-plugin-vue-i18n':
        specifier: 3.2.0
        version: 3.2.0(eslint@9.20.0(jiti@2.4.2))
      '@intlify/unplugin-vue-i18n':
        specifier: ^6.0.3
        version: 6.0.3(@vue/compiler-dom@3.5.13)(eslint@9.20.0(jiti@2.4.2))(rollup@4.34.6)(typescript@5.7.3)(vue-i18n@11.1.1(vue@3.5.13(typescript@5.7.3)))(vue@3.5.13(typescript@5.7.3))
      '@types/eslint__js':
        specifier: ^8.42.3
        version: 8.42.3
      '@types/lodash':
        specifier: ^4.17.14
        version: 4.17.15
      '@types/node':
        specifier: ^22.10.5
        version: 22.13.1
      '@types/prismjs':
        specifier: ^1.26.5
        version: 1.26.5
      '@types/semver':
        specifier: ^7.5.8
        version: 7.5.8
      '@types/tinycolor2':
        specifier: ^1.4.6
        version: 1.4.6
      '@vitejs/plugin-vue':
        specifier: ^5.2.1
        version: 5.2.1(vite@6.1.0(@types/node@22.13.1)(jiti@2.4.2)(lightningcss@1.29.1)(stylus@0.57.0)(yaml@2.7.0))(vue@3.5.13(typescript@5.7.3))
      '@vue/compiler-sfc':
        specifier: ^3.5.13
        version: 3.5.13
      '@vue/test-utils':
        specifier: ^2.4.6
        version: 2.4.6
      eslint:
        specifier: ^9.17.0
        version: 9.20.0(jiti@2.4.2)
      eslint-plugin-promise:
        specifier: ^7.2.1
        version: 7.2.1(eslint@9.20.0(jiti@2.4.2))
      eslint-plugin-vue-scoped-css:
        specifier: ^2.9.0
        version: 2.9.0(eslint@9.20.0(jiti@2.4.2))(vue-eslint-parser@9.4.3(eslint@9.20.0(jiti@2.4.2)))
      jsdom:
        specifier: ^26.0.0
        version: 26.0.0
      prettier:
        specifier: ^3.4.2
        version: 3.5.0
      tinycolor2:
        specifier: ^1.6.0
        version: 1.6.0
      ts-node:
        specifier: ^10.9.2
        version: 10.9.2(@types/node@22.13.1)(typescript@5.7.3)
      typescript:
        specifier: 5.7.3
        version: 5.7.3
      vite:
        specifier: ^6.0.7
        version: 6.1.0(@types/node@22.13.1)(jiti@2.4.2)(lightningcss@1.29.1)(stylus@0.57.0)(yaml@2.7.0)
      vite-plugin-prismjs:
        specifier: ^0.0.11
        version: 0.0.11(prismjs@1.29.0)
      vite-svg-loader:
        specifier: ^5.1.0
        version: 5.1.0(vue@3.5.13(typescript@5.7.3))
      vitest:
        specifier: ^3.0.0
        version: 3.0.5(@types/debug@4.1.12)(@types/node@22.13.1)(jiti@2.4.2)(jsdom@26.0.0)(lightningcss@1.29.1)(stylus@0.57.0)(yaml@2.7.0)
      vue-tsc:
        specifier: ^2.2.0
        version: 2.2.0(typescript@5.7.3)

packages:

  '@ampproject/remapping@2.3.0':
    resolution: {integrity: sha512-30iZtAPgz+LTIYoeivqYo853f02jBYSd5uGnGpkFV0M3xOt9aN73erkgYAmZU43x4VfqcnLxW9Kpg3R5LC4YYw==}
    engines: {node: '>=6.0.0'}

  '@antfu/eslint-config@4.1.1':
    resolution: {integrity: sha512-5UVRu8uC6Q9e+o49ppafvIfOT3geqo74bZNAZ1Rvx10OF8gkUh7gT6b5yEJkUeej3WHRyVw3kTTgK52To1E+VQ==}
    hasBin: true
    peerDependencies:
      '@eslint-react/eslint-plugin': ^1.19.0
      '@prettier/plugin-xml': ^3.4.1
      '@unocss/eslint-plugin': '>=0.50.0'
      astro-eslint-parser: ^1.0.2
      eslint: ^9.10.0
      eslint-plugin-astro: ^1.2.0
      eslint-plugin-format: '>=0.1.0'
      eslint-plugin-react-hooks: ^5.0.0
      eslint-plugin-react-refresh: ^0.4.4
      eslint-plugin-solid: ^0.14.3
      eslint-plugin-svelte: '>=2.35.1'
      prettier-plugin-astro: ^0.14.0
      prettier-plugin-slidev: ^1.0.5
      svelte-eslint-parser: '>=0.37.0'
    peerDependenciesMeta:
      '@eslint-react/eslint-plugin':
        optional: true
      '@prettier/plugin-xml':
        optional: true
      '@unocss/eslint-plugin':
        optional: true
      astro-eslint-parser:
        optional: true
      eslint-plugin-astro:
        optional: true
      eslint-plugin-format:
        optional: true
      eslint-plugin-react-hooks:
        optional: true
      eslint-plugin-react-refresh:
        optional: true
      eslint-plugin-solid:
        optional: true
      eslint-plugin-svelte:
        optional: true
      prettier-plugin-astro:
        optional: true
      prettier-plugin-slidev:
        optional: true
      svelte-eslint-parser:
        optional: true

  '@antfu/install-pkg@1.0.0':
    resolution: {integrity: sha512-xvX6P/lo1B3ej0OsaErAjqgFYzYVcJpamjLAFLYh9vRJngBrMoUG7aVnrGTeqM7yxbyTD5p3F2+0/QUEh8Vzhw==}

  '@asamuzakjp/css-color@2.8.3':
    resolution: {integrity: sha512-GIc76d9UI1hCvOATjZPyHFmE5qhRccp3/zGfMPapK3jBi+yocEzp6BBB0UnfRYP9NP4FANqUZYb0hnfs3TM3hw==}

  '@babel/code-frame@7.26.2':
    resolution: {integrity: sha512-RJlIHRueQgwWitWgF8OdFYGZX328Ax5BCemNGlqHfplnRT9ESi8JkFlvaVYbS+UubVY6dpv87Fs2u5M29iNFVQ==}
    engines: {node: '>=6.9.0'}

  '@babel/compat-data@7.26.5':
    resolution: {integrity: sha512-XvcZi1KWf88RVbF9wn8MN6tYFloU5qX8KjuF3E1PVBmJ9eypXfs4GRiJwLuTZL0iSnJUKn1BFPa5BPZZJyFzPg==}
    engines: {node: '>=6.9.0'}

  '@babel/core@7.26.7':
    resolution: {integrity: sha512-SRijHmF0PSPgLIBYlWnG0hyeJLwXE2CgpsXaMOrtt2yp9/86ALw6oUlj9KYuZ0JN07T4eBMVIW4li/9S1j2BGA==}
    engines: {node: '>=6.9.0'}

  '@babel/generator@7.26.5':
    resolution: {integrity: sha512-2caSP6fN9I7HOe6nqhtft7V4g7/V/gfDsC3Ag4W7kEzzvRGKqiv0pu0HogPiZ3KaVSoNDhUws6IJjDjpfmYIXw==}
    engines: {node: '>=6.9.0'}

  '@babel/helper-compilation-targets@7.26.5':
    resolution: {integrity: sha512-IXuyn5EkouFJscIDuFF5EsiSolseme1s0CZB+QxVugqJLYmKdxI1VfIBOst0SUu4rnk2Z7kqTwmoO1lp3HIfnA==}
    engines: {node: '>=6.9.0'}

  '@babel/helper-module-imports@7.25.9':
    resolution: {integrity: sha512-tnUA4RsrmflIM6W6RFTLFSXITtl0wKjgpnLgXyowocVPrbYrLUXSBXDgTs8BlbmIzIdlBySRQjINYs2BAkiLtw==}
    engines: {node: '>=6.9.0'}

  '@babel/helper-module-transforms@7.26.0':
    resolution: {integrity: sha512-xO+xu6B5K2czEnQye6BHA7DolFFmS3LB7stHZFaOLb1pAwO1HWLS8fXA+eh0A2yIvltPVmx3eNNDBJA2SLHXFw==}
    engines: {node: '>=6.9.0'}
    peerDependencies:
      '@babel/core': ^7.0.0

  '@babel/helper-string-parser@7.25.9':
    resolution: {integrity: sha512-4A/SCr/2KLd5jrtOMFzaKjVtAei3+2r/NChoBNoZ3EyP/+GlhoaEGoWOZUmFmoITP7zOJyHIMm+DYRd8o3PvHA==}
    engines: {node: '>=6.9.0'}

  '@babel/helper-validator-identifier@7.25.9':
    resolution: {integrity: sha512-Ed61U6XJc3CVRfkERJWDz4dJwKe7iLmmJsbOGu9wSloNSFttHV0I8g6UAgb7qnK5ly5bGLPd4oXZlxCdANBOWQ==}
    engines: {node: '>=6.9.0'}

  '@babel/helper-validator-option@7.25.9':
    resolution: {integrity: sha512-e/zv1co8pp55dNdEcCynfj9X7nyUKUXoUEwfXqaZt0omVOmDe9oOTdKStH4GmAw6zxMFs50ZayuMfHDKlO7Tfw==}
    engines: {node: '>=6.9.0'}

  '@babel/helpers@7.26.7':
    resolution: {integrity: sha512-8NHiL98vsi0mbPQmYAGWwfcFaOy4j2HY49fXJCfuDcdE7fMIsH9a7GdaeXpIBsbT7307WU8KCMp5pUVDNL4f9A==}
    engines: {node: '>=6.9.0'}

  '@babel/parser@7.26.7':
    resolution: {integrity: sha512-kEvgGGgEjRUutvdVvZhbn/BxVt+5VSpwXz1j3WYXQbXDo8KzFOPNG2GQbdAiNq8g6wn1yKk7C/qrke03a84V+w==}
    engines: {node: '>=6.0.0'}
    hasBin: true

  '@babel/runtime@7.26.7':
    resolution: {integrity: sha512-AOPI3D+a8dXnja+iwsUqGRjr1BbZIe771sXdapOtYI531gSqpi92vXivKcq2asu/DFpdl1ceFAKZyRzK2PCVcQ==}
    engines: {node: '>=6.9.0'}

  '@babel/template@7.25.9':
    resolution: {integrity: sha512-9DGttpmPvIxBb/2uwpVo3dqJ+O6RooAFOS+lB+xDqoE2PVCE8nfoHMdZLpfCQRLwvohzXISPZcgxt80xLfsuwg==}
    engines: {node: '>=6.9.0'}

  '@babel/traverse@7.26.7':
    resolution: {integrity: sha512-1x1sgeyRLC3r5fQOM0/xtQKsYjyxmFjaOrLJNtZ81inNjyJHGIolTULPiSc/2qe1/qfpFLisLQYFnnZl7QoedA==}
    engines: {node: '>=6.9.0'}

  '@babel/types@7.26.7':
    resolution: {integrity: sha512-t8kDRGrKXyp6+tjUh7hw2RLyclsW4TRoRvRHtSyAX9Bb5ldlFh+90YAYY6awRXrlB4G5G2izNeGySpATlFzmOg==}
    engines: {node: '>=6.9.0'}

  '@clack/core@0.4.1':
    resolution: {integrity: sha512-Pxhij4UXg8KSr7rPek6Zowm+5M22rbd2g1nfojHJkxp5YkFqiZ2+YLEM/XGVIzvGOcM0nqjIFxrpDwWRZYWYjA==}

  '@clack/prompts@0.9.1':
    resolution: {integrity: sha512-JIpyaboYZeWYlyP0H+OoPPxd6nqueG/CmN6ixBiNFsIDHREevjIf0n0Ohh5gr5C8pEDknzgvz+pIJ8dMhzWIeg==}

  '@cspotcode/source-map-support@0.8.1':
    resolution: {integrity: sha512-IchNf6dN4tHoMFIn/7OE8LWZ19Y6q/67Bmf6vnGREv8RSbBVb9LPJxEcnwrcwX6ixSvaiGoomAUvu4YSxXrVgw==}
    engines: {node: '>=12'}

  '@csstools/color-helpers@5.0.1':
    resolution: {integrity: sha512-MKtmkA0BX87PKaO1NFRTFH+UnkgnmySQOvNxJubsadusqPEC2aJ9MOQiMceZJJ6oitUl/i0L6u0M1IrmAOmgBA==}
    engines: {node: '>=18'}

  '@csstools/css-calc@2.1.1':
    resolution: {integrity: sha512-rL7kaUnTkL9K+Cvo2pnCieqNpTKgQzy5f+N+5Iuko9HAoasP+xgprVh7KN/MaJVvVL1l0EzQq2MoqBHKSrDrag==}
    engines: {node: '>=18'}
    peerDependencies:
      '@csstools/css-parser-algorithms': ^3.0.4
      '@csstools/css-tokenizer': ^3.0.3

  '@csstools/css-color-parser@3.0.7':
    resolution: {integrity: sha512-nkMp2mTICw32uE5NN+EsJ4f5N+IGFeCFu4bGpiKgb2Pq/7J/MpyLBeQ5ry4KKtRFZaYs6sTmcMYrSRIyj5DFKA==}
    engines: {node: '>=18'}
    peerDependencies:
      '@csstools/css-parser-algorithms': ^3.0.4
      '@csstools/css-tokenizer': ^3.0.3

  '@csstools/css-parser-algorithms@3.0.4':
    resolution: {integrity: sha512-Up7rBoV77rv29d3uKHUIVubz1BTcgyUK72IvCQAbfbMv584xHcGKCKbWh7i8hPrRJ7qU4Y8IO3IY9m+iTB7P3A==}
    engines: {node: '>=18'}
    peerDependencies:
      '@csstools/css-tokenizer': ^3.0.3

  '@csstools/css-tokenizer@3.0.3':
    resolution: {integrity: sha512-UJnjoFsmxfKUdNYdWgOB0mWUypuLvAfQPH1+pyvRJs6euowbFkFC6P13w1l8mJyi3vxYMxc9kld5jZEGRQs6bw==}
    engines: {node: '>=18'}

  '@es-joy/jsdoccomment@0.49.0':
    resolution: {integrity: sha512-xjZTSFgECpb9Ohuk5yMX5RhUEbfeQcuOp8IF60e+wyzWEF0M5xeSgqsfLtvPEX8BIyOX9saZqzuGPmZ8oWc+5Q==}
    engines: {node: '>=16'}

  '@es-joy/jsdoccomment@0.50.0':
    resolution: {integrity: sha512-+zZymuVLH6zVwXPtCAtC+bDymxmEwEqDftdAK+f407IF1bnX49anIxvBhCA1AqUIfD6egj1jM1vUnSuijjNyYg==}
    engines: {node: '>=18'}

  '@esbuild/aix-ppc64@0.24.2':
    resolution: {integrity: sha512-thpVCb/rhxE/BnMLQ7GReQLLN8q9qbHmI55F4489/ByVg2aQaQ6kbcLb6FHkocZzQhxc4gx0sCk0tJkKBFzDhA==}
    engines: {node: '>=18'}
    cpu: [ppc64]
    os: [aix]

  '@esbuild/android-arm64@0.24.2':
    resolution: {integrity: sha512-cNLgeqCqV8WxfcTIOeL4OAtSmL8JjcN6m09XIgro1Wi7cF4t/THaWEa7eL5CMoMBdjoHOTh/vwTO/o2TRXIyzg==}
    engines: {node: '>=18'}
    cpu: [arm64]
    os: [android]

  '@esbuild/android-arm@0.24.2':
    resolution: {integrity: sha512-tmwl4hJkCfNHwFB3nBa8z1Uy3ypZpxqxfTQOcHX+xRByyYgunVbZ9MzUUfb0RxaHIMnbHagwAxuTL+tnNM+1/Q==}
    engines: {node: '>=18'}
    cpu: [arm]
    os: [android]

  '@esbuild/android-x64@0.24.2':
    resolution: {integrity: sha512-B6Q0YQDqMx9D7rvIcsXfmJfvUYLoP722bgfBlO5cGvNVb5V/+Y7nhBE3mHV9OpxBf4eAS2S68KZztiPaWq4XYw==}
    engines: {node: '>=18'}
    cpu: [x64]
    os: [android]

  '@esbuild/darwin-arm64@0.24.2':
    resolution: {integrity: sha512-kj3AnYWc+CekmZnS5IPu9D+HWtUI49hbnyqk0FLEJDbzCIQt7hg7ucF1SQAilhtYpIujfaHr6O0UHlzzSPdOeA==}
    engines: {node: '>=18'}
    cpu: [arm64]
    os: [darwin]

  '@esbuild/darwin-x64@0.24.2':
    resolution: {integrity: sha512-WeSrmwwHaPkNR5H3yYfowhZcbriGqooyu3zI/3GGpF8AyUdsrrP0X6KumITGA9WOyiJavnGZUwPGvxvwfWPHIA==}
    engines: {node: '>=18'}
    cpu: [x64]
    os: [darwin]

  '@esbuild/freebsd-arm64@0.24.2':
    resolution: {integrity: sha512-UN8HXjtJ0k/Mj6a9+5u6+2eZ2ERD7Edt1Q9IZiB5UZAIdPnVKDoG7mdTVGhHJIeEml60JteamR3qhsr1r8gXvg==}
    engines: {node: '>=18'}
    cpu: [arm64]
    os: [freebsd]

  '@esbuild/freebsd-x64@0.24.2':
    resolution: {integrity: sha512-TvW7wE/89PYW+IevEJXZ5sF6gJRDY/14hyIGFXdIucxCsbRmLUcjseQu1SyTko+2idmCw94TgyaEZi9HUSOe3Q==}
    engines: {node: '>=18'}
    cpu: [x64]
    os: [freebsd]

  '@esbuild/linux-arm64@0.24.2':
    resolution: {integrity: sha512-7HnAD6074BW43YvvUmE/35Id9/NB7BeX5EoNkK9obndmZBUk8xmJJeU7DwmUeN7tkysslb2eSl6CTrYz6oEMQg==}
    engines: {node: '>=18'}
    cpu: [arm64]
    os: [linux]

  '@esbuild/linux-arm@0.24.2':
    resolution: {integrity: sha512-n0WRM/gWIdU29J57hJyUdIsk0WarGd6To0s+Y+LwvlC55wt+GT/OgkwoXCXvIue1i1sSNWblHEig00GBWiJgfA==}
    engines: {node: '>=18'}
    cpu: [arm]
    os: [linux]

  '@esbuild/linux-ia32@0.24.2':
    resolution: {integrity: sha512-sfv0tGPQhcZOgTKO3oBE9xpHuUqguHvSo4jl+wjnKwFpapx+vUDcawbwPNuBIAYdRAvIDBfZVvXprIj3HA+Ugw==}
    engines: {node: '>=18'}
    cpu: [ia32]
    os: [linux]

  '@esbuild/linux-loong64@0.24.2':
    resolution: {integrity: sha512-CN9AZr8kEndGooS35ntToZLTQLHEjtVB5n7dl8ZcTZMonJ7CCfStrYhrzF97eAecqVbVJ7APOEe18RPI4KLhwQ==}
    engines: {node: '>=18'}
    cpu: [loong64]
    os: [linux]

  '@esbuild/linux-mips64el@0.24.2':
    resolution: {integrity: sha512-iMkk7qr/wl3exJATwkISxI7kTcmHKE+BlymIAbHO8xanq/TjHaaVThFF6ipWzPHryoFsesNQJPE/3wFJw4+huw==}
    engines: {node: '>=18'}
    cpu: [mips64el]
    os: [linux]

  '@esbuild/linux-ppc64@0.24.2':
    resolution: {integrity: sha512-shsVrgCZ57Vr2L8mm39kO5PPIb+843FStGt7sGGoqiiWYconSxwTiuswC1VJZLCjNiMLAMh34jg4VSEQb+iEbw==}
    engines: {node: '>=18'}
    cpu: [ppc64]
    os: [linux]

  '@esbuild/linux-riscv64@0.24.2':
    resolution: {integrity: sha512-4eSFWnU9Hhd68fW16GD0TINewo1L6dRrB+oLNNbYyMUAeOD2yCK5KXGK1GH4qD/kT+bTEXjsyTCiJGHPZ3eM9Q==}
    engines: {node: '>=18'}
    cpu: [riscv64]
    os: [linux]

  '@esbuild/linux-s390x@0.24.2':
    resolution: {integrity: sha512-S0Bh0A53b0YHL2XEXC20bHLuGMOhFDO6GN4b3YjRLK//Ep3ql3erpNcPlEFed93hsQAjAQDNsvcK+hV90FubSw==}
    engines: {node: '>=18'}
    cpu: [s390x]
    os: [linux]

  '@esbuild/linux-x64@0.24.2':
    resolution: {integrity: sha512-8Qi4nQcCTbLnK9WoMjdC9NiTG6/E38RNICU6sUNqK0QFxCYgoARqVqxdFmWkdonVsvGqWhmm7MO0jyTqLqwj0Q==}
    engines: {node: '>=18'}
    cpu: [x64]
    os: [linux]

  '@esbuild/netbsd-arm64@0.24.2':
    resolution: {integrity: sha512-wuLK/VztRRpMt9zyHSazyCVdCXlpHkKm34WUyinD2lzK07FAHTq0KQvZZlXikNWkDGoT6x3TD51jKQ7gMVpopw==}
    engines: {node: '>=18'}
    cpu: [arm64]
    os: [netbsd]

  '@esbuild/netbsd-x64@0.24.2':
    resolution: {integrity: sha512-VefFaQUc4FMmJuAxmIHgUmfNiLXY438XrL4GDNV1Y1H/RW3qow68xTwjZKfj/+Plp9NANmzbH5R40Meudu8mmw==}
    engines: {node: '>=18'}
    cpu: [x64]
    os: [netbsd]

  '@esbuild/openbsd-arm64@0.24.2':
    resolution: {integrity: sha512-YQbi46SBct6iKnszhSvdluqDmxCJA+Pu280Av9WICNwQmMxV7nLRHZfjQzwbPs3jeWnuAhE9Jy0NrnJ12Oz+0A==}
    engines: {node: '>=18'}
    cpu: [arm64]
    os: [openbsd]

  '@esbuild/openbsd-x64@0.24.2':
    resolution: {integrity: sha512-+iDS6zpNM6EnJyWv0bMGLWSWeXGN/HTaF/LXHXHwejGsVi+ooqDfMCCTerNFxEkM3wYVcExkeGXNqshc9iMaOA==}
    engines: {node: '>=18'}
    cpu: [x64]
    os: [openbsd]

  '@esbuild/sunos-x64@0.24.2':
    resolution: {integrity: sha512-hTdsW27jcktEvpwNHJU4ZwWFGkz2zRJUz8pvddmXPtXDzVKTTINmlmga3ZzwcuMpUvLw7JkLy9QLKyGpD2Yxig==}
    engines: {node: '>=18'}
    cpu: [x64]
    os: [sunos]

  '@esbuild/win32-arm64@0.24.2':
    resolution: {integrity: sha512-LihEQ2BBKVFLOC9ZItT9iFprsE9tqjDjnbulhHoFxYQtQfai7qfluVODIYxt1PgdoyQkz23+01rzwNwYfutxUQ==}
    engines: {node: '>=18'}
    cpu: [arm64]
    os: [win32]

  '@esbuild/win32-ia32@0.24.2':
    resolution: {integrity: sha512-q+iGUwfs8tncmFC9pcnD5IvRHAzmbwQ3GPS5/ceCyHdjXubwQWI12MKWSNSMYLJMq23/IUCvJMS76PDqXe1fxA==}
    engines: {node: '>=18'}
    cpu: [ia32]
    os: [win32]

  '@esbuild/win32-x64@0.24.2':
    resolution: {integrity: sha512-7VTgWzgMGvup6aSqDPLiW5zHaxYJGTO4OokMjIlrCtf+VpEL+cXKtCvg723iguPYI5oaUNdS+/V7OU2gvXVWEg==}
    engines: {node: '>=18'}
    cpu: [x64]
    os: [win32]

  '@eslint-community/eslint-plugin-eslint-comments@4.4.1':
    resolution: {integrity: sha512-lb/Z/MzbTf7CaVYM9WCFNQZ4L1yi3ev2fsFPF99h31ljhSEyUoyEsKsNWiU+qD1glbYTDJdqgyaLKtyTkkqtuQ==}
    engines: {node: ^12.22.0 || ^14.17.0 || >=16.0.0}
    peerDependencies:
      eslint: ^6.0.0 || ^7.0.0 || ^8.0.0 || ^9.0.0

  '@eslint-community/eslint-utils@4.4.1':
    resolution: {integrity: sha512-s3O3waFUrMV8P/XaF/+ZTp1X9XBZW1a4B97ZnjQF2KYWaFD2A8KyFBsrsfSjEmjn3RGWAIuvlneuZm3CUK3jbA==}
    engines: {node: ^12.22.0 || ^14.17.0 || >=16.0.0}
    peerDependencies:
      eslint: ^6.0.0 || ^7.0.0 || >=8.0.0

  '@eslint-community/regexpp@4.12.1':
    resolution: {integrity: sha512-CCZCDJuduB9OUkFkY2IgppNZMi2lBQgD2qzwXkEia16cge2pijY/aXi96CJMquDMn3nJdlPV1A5KrJEXwfLNzQ==}
    engines: {node: ^12.0.0 || ^14.0.0 || >=16.0.0}

  '@eslint/compat@1.2.6':
    resolution: {integrity: sha512-k7HNCqApoDHM6XzT30zGoETj+D+uUcZUb+IVAJmar3u6bvHf7hhHJcWx09QHj4/a2qrKZMWU0E16tvkiAdv06Q==}
    engines: {node: ^18.18.0 || ^20.9.0 || >=21.1.0}
    peerDependencies:
      eslint: ^9.10.0
    peerDependenciesMeta:
      eslint:
        optional: true

  '@eslint/config-array@0.19.2':
    resolution: {integrity: sha512-GNKqxfHG2ySmJOBSHg7LxeUx4xpuCoFjacmlCoYWEbaPXLwvfIjixRI12xCQZeULksQb23uiA8F40w5TojpV7w==}
    engines: {node: ^18.18.0 || ^20.9.0 || >=21.1.0}

  '@eslint/core@0.10.0':
    resolution: {integrity: sha512-gFHJ+xBOo4G3WRlR1e/3G8A6/KZAH6zcE/hkLRCZTi/B9avAG365QhFA8uOGzTMqgTghpn7/fSnscW++dpMSAw==}
    engines: {node: ^18.18.0 || ^20.9.0 || >=21.1.0}

  '@eslint/core@0.11.0':
    resolution: {integrity: sha512-DWUB2pksgNEb6Bz2fggIy1wh6fGgZP4Xyy/Mt0QZPiloKKXerbqq9D3SBQTlCRYOrcRPu4vuz+CGjwdfqxnoWA==}
    engines: {node: ^18.18.0 || ^20.9.0 || >=21.1.0}

  '@eslint/eslintrc@3.2.0':
    resolution: {integrity: sha512-grOjVNN8P3hjJn/eIETF1wwd12DdnwFDoyceUJLYYdkpbwq3nLi+4fqrTAONx7XDALqlL220wC/RHSC/QTI/0w==}
    engines: {node: ^18.18.0 || ^20.9.0 || >=21.1.0}

  '@eslint/js@9.20.0':
    resolution: {integrity: sha512-iZA07H9io9Wn836aVTytRaNqh00Sad+EamwOVJT12GTLw1VGMFV/4JaME+JjLtr9fiGaoWgYnS54wrfWsSs4oQ==}
    engines: {node: ^18.18.0 || ^20.9.0 || >=21.1.0}

  '@eslint/markdown@6.2.2':
    resolution: {integrity: sha512-U0/KgzI9BVUuHDQ9M2fuVgB0QZ1fSyzwm8jKmHr1dlsLHGHYzoeIA9yqLMdTbV3ivZfp6rTdt6zqre3TfNExUQ==}
    engines: {node: ^18.18.0 || ^20.9.0 || >=21.1.0}

  '@eslint/object-schema@2.1.6':
    resolution: {integrity: sha512-RBMg5FRL0I0gs51M/guSAj5/e14VQ4tpZnQNWwuDT66P14I43ItmPfIZRhO9fUVIPOAQXU47atlywZ/czoqFPA==}
    engines: {node: ^18.18.0 || ^20.9.0 || >=21.1.0}

  '@eslint/plugin-kit@0.2.5':
    resolution: {integrity: sha512-lB05FkqEdUg2AA0xEbUz0SnkXT1LcCTa438W4IWTUh4hdOnVbQyOJ81OrDXsJk/LSiJHubgGEFoR5EHq1NsH1A==}
    engines: {node: ^18.18.0 || ^20.9.0 || >=21.1.0}

  '@humanfs/core@0.19.1':
    resolution: {integrity: sha512-5DyQ4+1JEUzejeK1JGICcideyfUbGixgS9jNgex5nqkW+cY7WZhxBigmieN5Qnw9ZosSNVC9KQKyb+GUaGyKUA==}
    engines: {node: '>=18.18.0'}

  '@humanfs/node@0.16.6':
    resolution: {integrity: sha512-YuI2ZHQL78Q5HbhDiBA1X4LmYdXCKCMQIfw0pw7piHJwyREFebJUvrQN4cMssyES6x+vfUbx1CIpaQUKYdQZOw==}
    engines: {node: '>=18.18.0'}

  '@humanwhocodes/module-importer@1.0.1':
    resolution: {integrity: sha512-bxveV4V8v5Yb4ncFTT3rPSgZBOpCkjfK0y4oVVVJwIuDVBRMDXrPyXRL988i5ap9m9bnyEEjWfm5WkBmtffLfA==}
    engines: {node: '>=12.22'}

  '@humanwhocodes/retry@0.3.1':
    resolution: {integrity: sha512-JBxkERygn7Bv/GbN5Rv8Ul6LVknS+5Bp6RgDC/O8gEBU/yeH5Ui5C/OlWrTb6qct7LjjfT6Re2NxB0ln0yYybA==}
    engines: {node: '>=18.18'}

  '@humanwhocodes/retry@0.4.1':
    resolution: {integrity: sha512-c7hNEllBlenFTHBky65mhq8WD2kbN9Q6gk0bTk8lSBvc554jpXSkST1iePudpt7+A/AQvuHs9EMqjHDXMY1lrA==}
    engines: {node: '>=18.18'}

  '@ianvs/prettier-plugin-sort-imports@4.4.1':
    resolution: {integrity: sha512-F0/Hrcfpy8WuxlQyAWJTEren/uxKhYonOGY4OyWmwRdeTvkh9mMSCxowZLjNkhwi/2ipqCgtXwwOk7tW0mWXkA==}
    peerDependencies:
      '@vue/compiler-sfc': 2.7.x || 3.x
      prettier: 2 || 3
    peerDependenciesMeta:
      '@vue/compiler-sfc':
        optional: true

  '@intlify/bundle-utils@10.0.0':
    resolution: {integrity: sha512-BR5yLOkF2dzrARTbAg7RGAIPcx9Aark7p1K/0O285F7rfzso9j2dsa+S4dA67clZ0rToZ10NSSTfbyUptVu7Bg==}
    engines: {node: '>= 18'}
    peerDependencies:
      petite-vue-i18n: '*'
      vue-i18n: '*'
    peerDependenciesMeta:
      petite-vue-i18n:
        optional: true
      vue-i18n:
        optional: true

  '@intlify/core-base@11.1.1':
    resolution: {integrity: sha512-bb8gZvoeKExCI2r/NVCK9E4YyOkvYGaSCPxVZe8T0jz8aX+dHEOZWxK06Z/Y9mWRkJfBiCH4aOhDF1yr1t5J8Q==}
    engines: {node: '>= 16'}

  '@intlify/core-base@9.14.2':
    resolution: {integrity: sha512-DZyQ4Hk22sC81MP4qiCDuU+LdaYW91A6lCjq8AWPvY3+mGMzhGDfOCzvyR6YBQxtlPjFqMoFk9ylnNYRAQwXtQ==}
    engines: {node: '>= 16'}

  '@intlify/eslint-plugin-vue-i18n@3.2.0':
    resolution: {integrity: sha512-TOIrD4tJE48WMyVIB8bNeQJJPYo1Prpqnm9Xpn1UZmcqlELhm8hmP8QyJnkgesfbG7hyiX/kvo63W7ClEQmhpg==}
    engines: {node: '>=18.0.0'}
    peerDependencies:
      eslint: ^8.0.0 || ^9.0.0-0

  '@intlify/message-compiler@11.0.0-rc.1':
    resolution: {integrity: sha512-TGw2uBfuTFTegZf/BHtUQBEKxl7Q/dVGLoqRIdw8lFsp9g/53sYn5iD+0HxIzdYjbWL6BTJMXCPUHp9PxDTRPw==}
    engines: {node: '>= 16'}

  '@intlify/message-compiler@11.1.1':
    resolution: {integrity: sha512-4iEsUZ3aF7jXY19CJFN5VP+pPyLITD9FVsjB13z9TU1UxaZLlFsmNhvRxlPDSOfHAP5RpNF2QKKdZ3DHVf4Yzw==}
    engines: {node: '>= 16'}

  '@intlify/message-compiler@9.14.2':
    resolution: {integrity: sha512-YsKKuV4Qv4wrLNsvgWbTf0E40uRv+Qiw1BeLQ0LAxifQuhiMe+hfTIzOMdWj/ZpnTDj4RSZtkXjJM7JDiiB5LQ==}
    engines: {node: '>= 16'}

  '@intlify/shared@11.0.0-rc.1':
    resolution: {integrity: sha512-8tR1xe7ZEbkabTuE/tNhzpolygUn9OaYp9yuYAF4MgDNZg06C3Qny80bes2/e9/Wm3aVkPUlCw6WgU7mQd0yEg==}
    engines: {node: '>= 16'}

  '@intlify/shared@11.1.1':
    resolution: {integrity: sha512-2kGiWoXaeV8HZlhU/Nml12oTbhv7j2ufsJ5vQaa0VTjzUmZVdd/nmKFRAOJ/FtjO90Qba5AnZDwsrY7ZND5udA==}
    engines: {node: '>= 16'}

  '@intlify/shared@9.14.2':
    resolution: {integrity: sha512-uRAHAxYPeF+G5DBIboKpPgC/Waecd4Jz8ihtkpJQD5ycb5PwXp0k/+hBGl5dAjwF7w+l74kz/PKA8r8OK//RUw==}
    engines: {node: '>= 16'}

  '@intlify/unplugin-vue-i18n@6.0.3':
    resolution: {integrity: sha512-9ZDjBlhUHtgjRl23TVcgfJttgu8cNepwVhWvOv3mUMRDAhjW0pur1mWKEUKr1I8PNwE4Gvv2IQ1xcl4RL0nG0g==}
    engines: {node: '>= 18'}
    peerDependencies:
      petite-vue-i18n: '*'
      vue: ^3.2.25
      vue-i18n: '*'
    peerDependenciesMeta:
      petite-vue-i18n:
        optional: true
      vue-i18n:
        optional: true

  '@intlify/vue-i18n-extensions@8.0.0':
    resolution: {integrity: sha512-w0+70CvTmuqbskWfzeYhn0IXxllr6mU+IeM2MU0M+j9OW64jkrvqY+pYFWrUnIIC9bEdij3NICruicwd5EgUuQ==}
    engines: {node: '>= 18'}
    peerDependencies:
      '@intlify/shared': ^9.0.0 || ^10.0.0 || ^11.0.0
      '@vue/compiler-dom': ^3.0.0
      vue: ^3.0.0
      vue-i18n: ^9.0.0 || ^10.0.0 || ^11.0.0
    peerDependenciesMeta:
      '@intlify/shared':
        optional: true
      '@vue/compiler-dom':
        optional: true
      vue:
        optional: true
      vue-i18n:
        optional: true

  '@isaacs/cliui@8.0.2':
    resolution: {integrity: sha512-O8jcjabXaleOG9DQ0+ARXWZBTfnP4WNAqzuiJK7ll44AmxGKv/J2M4TPjxjY3znBCfvBXFzucm1twdyFybFqEA==}
    engines: {node: '>=12'}

  '@jridgewell/gen-mapping@0.3.8':
    resolution: {integrity: sha512-imAbBGkb+ebQyxKgzv5Hu2nmROxoDOXHh80evxdoXNOrvAnVx7zimzc1Oo5h9RlfV4vPXaE2iM5pOFbvOCClWA==}
    engines: {node: '>=6.0.0'}

  '@jridgewell/resolve-uri@3.1.2':
    resolution: {integrity: sha512-bRISgCIjP20/tbWSPWMEi54QVPRZExkuD9lJL+UIxUKtwVJA8wW1Trb1jMs1RFXo1CBTNZ/5hpC9QvmKWdopKw==}
    engines: {node: '>=6.0.0'}

  '@jridgewell/set-array@1.2.1':
    resolution: {integrity: sha512-R8gLRTZeyp03ymzP/6Lil/28tGeGEzhx1q2k703KGWRAI1VdvPIXdG70VJc2pAMw3NA6JKL5hhFu1sJX0Mnn/A==}
    engines: {node: '>=6.0.0'}

  '@jridgewell/sourcemap-codec@1.5.0':
    resolution: {integrity: sha512-gv3ZRaISU3fjPAgNsriBRqGWQL6quFx04YMPW/zD8XMLsU32mhCCbfbO6KZFLjvYpCZ8zyDEgqsgf+PwPaM7GQ==}

  '@jridgewell/trace-mapping@0.3.25':
    resolution: {integrity: sha512-vNk6aEwybGtawWmy/PzwnGDOjCkLWSD2wqvjGGAgOAwCGWySYXfYoxt00IJkTF+8Lb57DwOb3Aa0o9CApepiYQ==}

  '@jridgewell/trace-mapping@0.3.9':
    resolution: {integrity: sha512-3Belt6tdc8bPgAtbcmdtNJlirVoTmEb5e2gC94PnkwEW9jI6CAHUeoG85tjWP5WquqfavoMtMwiG4P926ZKKuQ==}

  '@kyvg/vue3-notification@3.4.1':
    resolution: {integrity: sha512-WhTWCbF36JHLJR5UdKmJF7KXGOGVy4tLeaJuKTHZhwttZWnbF9w1/c2d32tvCSwY9CdeX/n9uoaKWLMKK3vOyg==}
    peerDependencies:
      vue: ^3.0.0

  '@mdi/js@7.4.47':
    resolution: {integrity: sha512-KPnNOtm5i2pMabqZxpUz7iQf+mfrYZyKCZ8QNz85czgEt7cuHcGorWfdzUMWYA0SD+a6Hn4FmJ+YhzzzjkTZrQ==}

  '@nodelib/fs.scandir@2.1.5':
    resolution: {integrity: sha512-vq24Bq3ym5HEQm2NKCr3yXDwjc7vTsEThRDnkp2DK9p1uqLR+DHurm/NOTo0KG7HYHU7eppKZj3MyqYuMBf62g==}
    engines: {node: '>= 8'}

  '@nodelib/fs.stat@2.0.5':
    resolution: {integrity: sha512-RkhPPp2zrqDAQA/2jNhnztcPAlv64XdhIp7a7454A5ovI7Bukxgt7MX7udwAu3zg1DcpPU0rz3VV1SeaqvY4+A==}
    engines: {node: '>= 8'}

  '@nodelib/fs.walk@1.2.8':
    resolution: {integrity: sha512-oGB+UxlgWcgQkgwo8GcEGwemoTFt3FIO9ababBmaGwXIoBKZ+GTy0pP185beGg7Llih/NSHSV2XAs1lnznocSg==}
    engines: {node: '>= 8'}

  '@one-ini/wasm@0.1.1':
    resolution: {integrity: sha512-XuySG1E38YScSJoMlqovLru4KTUNSjgVTIjyh7qMX6aNN5HY5Ct5LhRJdxO79JtTzKfzV/bnWpz+zquYrISsvw==}

  '@pkgjs/parseargs@0.11.0':
    resolution: {integrity: sha512-+1VkjdD0QBLPodGrJUeqarH8VAIvQODIbwh9XpP5Syisf7YoQgsJKPNFoqqLQlu+VQ/tVSshMR6loPMn8U+dPg==}
    engines: {node: '>=14'}

  '@pkgr/core@0.1.1':
    resolution: {integrity: sha512-cq8o4cWH0ibXh9VGi5P20Tu9XF/0fFXl9EUinr9QfTM7a7p0oTA4iJRCQWppXR1Pg8dSM0UCItCkPwsk9qWWYA==}
    engines: {node: ^12.20.0 || ^14.18.0 || >=16.0.0}

  '@rollup/pluginutils@5.1.4':
    resolution: {integrity: sha512-USm05zrsFxYLPdWWq+K3STlWiT/3ELn3RcV5hJMghpeAIhxfsUIg6mt12CBJBInWMV4VneoV7SfGv8xIwo2qNQ==}
    engines: {node: '>=14.0.0'}
    peerDependencies:
      rollup: ^1.20.0||^2.0.0||^3.0.0||^4.0.0
    peerDependenciesMeta:
      rollup:
        optional: true

  '@rollup/rollup-android-arm-eabi@4.34.6':
    resolution: {integrity: sha512-+GcCXtOQoWuC7hhX1P00LqjjIiS/iOouHXhMdiDSnq/1DGTox4SpUvO52Xm+div6+106r+TcvOeo/cxvyEyTgg==}
    cpu: [arm]
    os: [android]

  '@rollup/rollup-android-arm64@4.34.6':
    resolution: {integrity: sha512-E8+2qCIjciYUnCa1AiVF1BkRgqIGW9KzJeesQqVfyRITGQN+dFuoivO0hnro1DjT74wXLRZ7QF8MIbz+luGaJA==}
    cpu: [arm64]
    os: [android]

  '@rollup/rollup-darwin-arm64@4.34.6':
    resolution: {integrity: sha512-z9Ib+OzqN3DZEjX7PDQMHEhtF+t6Mi2z/ueChQPLS/qUMKY7Ybn5A2ggFoKRNRh1q1T03YTQfBTQCJZiepESAg==}
    cpu: [arm64]
    os: [darwin]

  '@rollup/rollup-darwin-x64@4.34.6':
    resolution: {integrity: sha512-PShKVY4u0FDAR7jskyFIYVyHEPCPnIQY8s5OcXkdU8mz3Y7eXDJPdyM/ZWjkYdR2m0izD9HHWA8sGcXn+Qrsyg==}
    cpu: [x64]
    os: [darwin]

  '@rollup/rollup-freebsd-arm64@4.34.6':
    resolution: {integrity: sha512-YSwyOqlDAdKqs0iKuqvRHLN4SrD2TiswfoLfvYXseKbL47ht1grQpq46MSiQAx6rQEN8o8URtpXARCpqabqxGQ==}
    cpu: [arm64]
    os: [freebsd]

  '@rollup/rollup-freebsd-x64@4.34.6':
    resolution: {integrity: sha512-HEP4CgPAY1RxXwwL5sPFv6BBM3tVeLnshF03HMhJYCNc6kvSqBgTMmsEjb72RkZBAWIqiPUyF1JpEBv5XT9wKQ==}
    cpu: [x64]
    os: [freebsd]

  '@rollup/rollup-linux-arm-gnueabihf@4.34.6':
    resolution: {integrity: sha512-88fSzjC5xeH9S2Vg3rPgXJULkHcLYMkh8faix8DX4h4TIAL65ekwuQMA/g2CXq8W+NJC43V6fUpYZNjaX3+IIg==}
    cpu: [arm]
    os: [linux]

  '@rollup/rollup-linux-arm-musleabihf@4.34.6':
    resolution: {integrity: sha512-wM4ztnutBqYFyvNeR7Av+reWI/enK9tDOTKNF+6Kk2Q96k9bwhDDOlnCUNRPvromlVXo04riSliMBs/Z7RteEg==}
    cpu: [arm]
    os: [linux]

  '@rollup/rollup-linux-arm64-gnu@4.34.6':
    resolution: {integrity: sha512-9RyprECbRa9zEjXLtvvshhw4CMrRa3K+0wcp3KME0zmBe1ILmvcVHnypZ/aIDXpRyfhSYSuN4EPdCCj5Du8FIA==}
    cpu: [arm64]
    os: [linux]

  '@rollup/rollup-linux-arm64-musl@4.34.6':
    resolution: {integrity: sha512-qTmklhCTyaJSB05S+iSovfo++EwnIEZxHkzv5dep4qoszUMX5Ca4WM4zAVUMbfdviLgCSQOu5oU8YoGk1s6M9Q==}
    cpu: [arm64]
    os: [linux]

  '@rollup/rollup-linux-loongarch64-gnu@4.34.6':
    resolution: {integrity: sha512-4Qmkaps9yqmpjY5pvpkfOerYgKNUGzQpFxV6rnS7c/JfYbDSU0y6WpbbredB5cCpLFGJEqYX40WUmxMkwhWCjw==}
    cpu: [loong64]
    os: [linux]

  '@rollup/rollup-linux-powerpc64le-gnu@4.34.6':
    resolution: {integrity: sha512-Zsrtux3PuaxuBTX/zHdLaFmcofWGzaWW1scwLU3ZbW/X+hSsFbz9wDIp6XvnT7pzYRl9MezWqEqKy7ssmDEnuQ==}
    cpu: [ppc64]
    os: [linux]

  '@rollup/rollup-linux-riscv64-gnu@4.34.6':
    resolution: {integrity: sha512-aK+Zp+CRM55iPrlyKiU3/zyhgzWBxLVrw2mwiQSYJRobCURb781+XstzvA8Gkjg/hbdQFuDw44aUOxVQFycrAg==}
    cpu: [riscv64]
    os: [linux]

  '@rollup/rollup-linux-s390x-gnu@4.34.6':
    resolution: {integrity: sha512-WoKLVrY9ogmaYPXwTH326+ErlCIgMmsoRSx6bO+l68YgJnlOXhygDYSZe/qbUJCSiCiZAQ+tKm88NcWuUXqOzw==}
    cpu: [s390x]
    os: [linux]

  '@rollup/rollup-linux-x64-gnu@4.34.6':
    resolution: {integrity: sha512-Sht4aFvmA4ToHd2vFzwMFaQCiYm2lDFho5rPcvPBT5pCdC+GwHG6CMch4GQfmWTQ1SwRKS0dhDYb54khSrjDWw==}
    cpu: [x64]
    os: [linux]

  '@rollup/rollup-linux-x64-musl@4.34.6':
    resolution: {integrity: sha512-zmmpOQh8vXc2QITsnCiODCDGXFC8LMi64+/oPpPx5qz3pqv0s6x46ps4xoycfUiVZps5PFn1gksZzo4RGTKT+A==}
    cpu: [x64]
    os: [linux]

  '@rollup/rollup-win32-arm64-msvc@4.34.6':
    resolution: {integrity: sha512-3/q1qUsO/tLqGBaD4uXsB6coVGB3usxw3qyeVb59aArCgedSF66MPdgRStUd7vbZOsko/CgVaY5fo2vkvPLWiA==}
    cpu: [arm64]
    os: [win32]

  '@rollup/rollup-win32-ia32-msvc@4.34.6':
    resolution: {integrity: sha512-oLHxuyywc6efdKVTxvc0135zPrRdtYVjtVD5GUm55I3ODxhU/PwkQFD97z16Xzxa1Fz0AEe4W/2hzRtd+IfpOA==}
    cpu: [ia32]
    os: [win32]

  '@rollup/rollup-win32-x64-msvc@4.34.6':
    resolution: {integrity: sha512-0PVwmgzZ8+TZ9oGBmdZoQVXflbvuwzN/HRclujpl4N/q3i+y0lqLw8n1bXA8ru3sApDjlmONaNAuYr38y1Kr9w==}
    cpu: [x64]
    os: [win32]

  '@sindresorhus/is@4.6.0':
    resolution: {integrity: sha512-t09vSN3MdfsyCHoFcTRCH/iUtG7OJ0CsjzB8cjAmKc/va/kIgeDI/TxsigdncE/4be734m0cvIYwNaV4i2XqAw==}
    engines: {node: '>=10'}

  '@stylistic/eslint-plugin@3.0.1':
    resolution: {integrity: sha512-rQ3tcT5N2cynofJfbjUsnL4seoewTaOVBLyUEwtNldo7iNMPo3h/GUQk+Cl3iHEWwRxjq2wuH6q0FufQrbVL1A==}
    engines: {node: ^18.18.0 || ^20.9.0 || >=21.1.0}
    peerDependencies:
      eslint: '>=8.40.0'

  '@tailwindcss/node@4.0.5':
    resolution: {integrity: sha512-ffTz4DX1cgr4XPuqjhm32YV6Lyx58R1CxAAnSFTamg6wXwfk3oWdb6exgAbGesPzvUgicTO0gwUdQGSsg4nNog==}

  '@tailwindcss/oxide-android-arm64@4.0.5':
    resolution: {integrity: sha512-kK/ik8aIAKWDIEYDZGUCJcnU1qU5sPoMBlVzPvtsUqiV6cSHcnVRUdkcLwKqTeUowzZtjjRiamELLd9Gb0x5BQ==}
    engines: {node: '>= 10'}
    cpu: [arm64]
    os: [android]

  '@tailwindcss/oxide-darwin-arm64@4.0.5':
    resolution: {integrity: sha512-vkbXFv0FfAEbrSa5NBjFEE+xi06ha7mxuxjY8LRn7d7/tBGrAZOEJnnsEbB6M1+x2pGRTjjei0XyTIXdVCglJA==}
    engines: {node: '>= 10'}
    cpu: [arm64]
    os: [darwin]

  '@tailwindcss/oxide-darwin-x64@4.0.5':
    resolution: {integrity: sha512-PedA64rHBXEa4e6abBWE4Yj4gHulfPb5T+rBNnX+WGkjjge5Txa2oS99TLmJ5BPDkXXqz/Ba7oweWIDDG7i5NQ==}
    engines: {node: '>= 10'}
    cpu: [x64]
    os: [darwin]

  '@tailwindcss/oxide-freebsd-x64@4.0.5':
    resolution: {integrity: sha512-silz3nuZdEYDfic3v/ooVUQChj9hbxDSee43GCQNwr/iD9L4K/JsZtoNqr0w69pUkvWcKINOGOG0r7WqUqkAeg==}
    engines: {node: '>= 10'}
    cpu: [x64]
    os: [freebsd]

  '@tailwindcss/oxide-linux-arm-gnueabihf@4.0.5':
    resolution: {integrity: sha512-ElneG75XS64B9I2G83A/Hc7EtNVOD5xahs7avq0aeW7mEX6CtMc8m8RCXMn3jGhz8enFE52l6QU0wO7iVkEtXQ==}
    engines: {node: '>= 10'}
    cpu: [arm]
    os: [linux]

  '@tailwindcss/oxide-linux-arm64-gnu@4.0.5':
    resolution: {integrity: sha512-8yoXpWTeIFaByUaKy2qRAppznLVaDHP9xYCAbS3FG7+uUwHi8CHE4TcomM7eyamo0U7dbUIDgKMGoAX5s2iVrA==}
    engines: {node: '>= 10'}
    cpu: [arm64]
    os: [linux]

  '@tailwindcss/oxide-linux-arm64-musl@4.0.5':
    resolution: {integrity: sha512-BDlVSiiJ08GRz9KKnXgaPFs2fkukPF3pym6uK3oWEKW45jKlVGgybLqulcV5nLEqREOuyq4Rn4vnZss4/bbQ/g==}
    engines: {node: '>= 10'}
    cpu: [arm64]
    os: [linux]

  '@tailwindcss/oxide-linux-x64-gnu@4.0.5':
    resolution: {integrity: sha512-DYgieNDRkTy69bWPgdsc47nAXa74P63P/RetUwYM9vYj5USyOfHCEcqIthkCuYw3dXKBhjgwe697TmL2g2jpAw==}
    engines: {node: '>= 10'}
    cpu: [x64]
    os: [linux]

  '@tailwindcss/oxide-linux-x64-musl@4.0.5':
    resolution: {integrity: sha512-z2RzUvOQl0ZqrZqmCFP53tJbBXQ3UmLD/E6J7+q0e+4VaFnXCcIYTfQbHgI8f3fash+q6gK80Ko/ywEQ+bvv6Q==}
    engines: {node: '>= 10'}
    cpu: [x64]
    os: [linux]

  '@tailwindcss/oxide-win32-arm64-msvc@4.0.5':
    resolution: {integrity: sha512-ho1dJ4o5Q8nAOxdMkbfBu5aSqI+/bzQ0jEeHcXaEdEJzf2fSWs3HY7bIKtE6vQS8c4SmSBvls7IhGPuJxNg+2Q==}
    engines: {node: '>= 10'}
    cpu: [arm64]
    os: [win32]

  '@tailwindcss/oxide-win32-x64-msvc@4.0.5':
    resolution: {integrity: sha512-yjw6JhtyDXr+G0aZrj3L3NlEV7CobSqOdPyfo6G3d91WEZ5b8PyGm86IAreX08Jp9DChGXEd53gWysVpWCTs+w==}
    engines: {node: '>= 10'}
    cpu: [x64]
    os: [win32]

  '@tailwindcss/oxide@4.0.5':
    resolution: {integrity: sha512-iWGyOCu0TuzvCBisWbGv2K9+7QCfE0ztgtrZOvb9iF7V7ChVkD15Obe3HevZrhjngAc34jDA+OMSuSvkrpTy4A==}
    engines: {node: '>= 10'}

<<<<<<< HEAD
=======
  '@tailwindcss/postcss@4.0.5':
    resolution: {integrity: sha512-U7IPb+KMASETtUvISwePM+1h+jLQspXf2ncfX/LmP/4AaH7b7DJQhqXzDCaJQd/MIh54dRUO93i9q4+Xm7dlVg==}

>>>>>>> b4df9e68
  '@tailwindcss/typography@0.5.16':
    resolution: {integrity: sha512-0wDLwCVF5V3x3b1SGXPCDcdsbDHMBe+lkFzBRaHeLvNi+nrrnZ1lA18u+OTWO8iSWU2GxUOCvlXtDuqftc1oiA==}
    peerDependencies:
      tailwindcss: '>=3.0.0 || insiders || >=4.0.0-alpha.20 || >=4.0.0-beta.1'

  '@tailwindcss/vite@4.0.5':
    resolution: {integrity: sha512-/i4hjLTUYVjUG0MTUviQP3HR/hzwyzv8Sq4sz2pnsNuf+FIjjhJB0vcnIMH1KIX0k8ozD6CBv2Dl76tlm/JFFA==}
    peerDependencies:
      vite: ^5.2.0 || ^6

  '@trysound/sax@0.2.0':
    resolution: {integrity: sha512-L7z9BgrNEcYyUYtF+HaEfiS5ebkh9jXqbszz7pC0hRBPaatV0XjSD3+eHrpqFemQfgwiFF0QPIarnIihIDn7OA==}
    engines: {node: '>=10.13.0'}

  '@tsconfig/node10@1.0.11':
    resolution: {integrity: sha512-DcRjDCujK/kCk/cUe8Xz8ZSpm8mS3mNNpta+jGCA6USEDfktlNvm1+IuZ9eTcDbNk41BHwpHHeW+N1lKCz4zOw==}

  '@tsconfig/node12@1.0.11':
    resolution: {integrity: sha512-cqefuRsh12pWyGsIoBKJA9luFu3mRxCA+ORZvA4ktLSzIuCUtWVxGIuXigEwO5/ywWFMZ2QEGKWvkZG1zDMTag==}

  '@tsconfig/node14@1.0.3':
    resolution: {integrity: sha512-ysT8mhdixWK6Hw3i1V2AeRqZ5WfXg1G43mqoYlM2nc6388Fq5jcXyr5mRsqViLx/GJYdoL0bfXD8nmF+Zn/Iow==}

  '@tsconfig/node16@1.0.4':
    resolution: {integrity: sha512-vxhUy4J8lyeyinH7Azl1pdd43GJhZH/tP2weN8TntQblOY+A0XbT8DJk1/oCPuOOyg/Ja757rG0CgHcWC8OfMA==}

  '@types/debug@4.1.12':
    resolution: {integrity: sha512-vIChWdVG3LG1SMxEvI/AK+FWJthlrqlTu7fbrlywTkkaONwk/UAGaULXRlf8vkzFBLVm0zkMdCquhL5aOjhXPQ==}

  '@types/doctrine@0.0.9':
    resolution: {integrity: sha512-eOIHzCUSH7SMfonMG1LsC2f8vxBFtho6NGBznK41R84YzPuvSBzrhEps33IsQiOW9+VL6NQ9DbjQJznk/S4uRA==}

  '@types/eslint@9.6.1':
    resolution: {integrity: sha512-FXx2pKgId/WyYo2jXw63kk7/+TY7u7AziEJxJAnSFzHlqTAS3Ync6SvgYAN/k4/PQpnnVuzoMuVnByKK2qp0ag==}

  '@types/eslint__js@8.42.3':
    resolution: {integrity: sha512-alfG737uhmPdnvkrLdZLcEKJ/B8s9Y4hrZ+YAdzUeoArBlSUERA2E87ROfOaS4jd/C45fzOoZzidLc1IPwLqOw==}

  '@types/estree@1.0.6':
    resolution: {integrity: sha512-AYnb1nQyY49te+VRAVgmzfcgjYS91mY5P0TKUDCLEM+gNnA+3T6rWITXRLYCpahpqSQbN5cE+gHpnPyXjHWxcw==}

  '@types/json-schema@7.0.15':
    resolution: {integrity: sha512-5+fP8P8MFNC+AyZCDxrB2pkZFPGzqQWUzpSeuuVLvm8VMcorNYavBqoFcxK8bQz4Qsbn4oUEEem4wDLfcysGHA==}

  '@types/lodash@4.17.15':
    resolution: {integrity: sha512-w/P33JFeySuhN6JLkysYUK2gEmy9kHHFN7E8ro0tkfmlDOgxBDzWEZ/J8cWA+fHqFevpswDTFZnDx+R9lbL6xw==}

  '@types/mdast@4.0.4':
    resolution: {integrity: sha512-kGaNbPh1k7AFzgpud/gMdvIm5xuECykRR+JnWKQno9TAXVa6WIVCGTPvYGekIDL4uwCZQSYbUxNBSb1aUo79oA==}

  '@types/ms@2.1.0':
    resolution: {integrity: sha512-GsCCIZDE/p3i96vtEqx+7dBUGXrc7zeSK3wwPHIaRThS+9OhWIXRqzs4d6k1SVU8g91DrNRWxWUGhp5KXQb2VA==}

  '@types/node@22.13.1':
    resolution: {integrity: sha512-jK8uzQlrvXqEU91UxiK5J7pKHyzgnI1Qnl0QDHIgVGuolJhRb9EEl28Cj9b3rGR8B2lhFCtvIm5os8lFnO/1Ew==}

  '@types/normalize-package-data@2.4.4':
    resolution: {integrity: sha512-37i+OaWTh9qeK4LSHPsyRC7NahnGotNuZvjLSgcPzblpHB3rrCJxAOgI5gCdKm7coonsaX1Of0ILiTcnZjbfxA==}

  '@types/prismjs@1.26.5':
    resolution: {integrity: sha512-AUZTa7hQ2KY5L7AmtSiqxlhWxb4ina0yd8hNbl4TWuqnv/pFP0nDMb3YrfSBf4hJVGLh2YEIBfKaBW/9UEl6IQ==}

  '@types/semver@7.5.8':
    resolution: {integrity: sha512-I8EUhyrgfLrcTkzV3TSsGyl1tSuPrEDzr0yd5m90UgNxQkyDXULk3b6MlQqTCpZpNtWe1K0hzclnZkTcLBe2UQ==}

  '@types/tinycolor2@1.4.6':
    resolution: {integrity: sha512-iEN8J0BoMnsWBqjVbWH/c0G0Hh7O21lpR2/+PrvAVgWdzL7eexIFm4JN/Wn10PTcmNdtS6U67r499mlWMXOxNw==}

  '@types/trusted-types@2.0.7':
    resolution: {integrity: sha512-ScaPdn1dQczgbl0QFTeTOmVHFULt394XJgOQNoyVhZ6r2vLnMLJfBPd53SB52T/3G36VI1/g2MZaX0cwDuXsfw==}

  '@types/unist@3.0.3':
    resolution: {integrity: sha512-ko/gIFJRv177XgZsZcBwnqJN5x/Gien8qNOn0D5bQU/zAzVf9Zt3BlcUiLqhV9y4ARk0GbT3tnUiPNgnTXzc/Q==}

  '@types/web-bluetooth@0.0.20':
    resolution: {integrity: sha512-g9gZnnXVq7gM7v3tJCWV/qw7w+KeOlSHAhgF9RytFyifW6AF61hdT2ucrYhPq9hLs5JIryeupHV3qGk95dH9ow==}

  '@typescript-eslint/eslint-plugin@8.22.0':
    resolution: {integrity: sha512-4Uta6REnz/xEJMvwf72wdUnC3rr4jAQf5jnTkeRQ9b6soxLxhDEbS/pfMPoJLDfFPNVRdryqWUIV/2GZzDJFZw==}
    engines: {node: ^18.18.0 || ^20.9.0 || >=21.1.0}
    peerDependencies:
      '@typescript-eslint/parser': ^8.0.0 || ^8.0.0-alpha.0
      eslint: ^8.57.0 || ^9.0.0
      typescript: '>=4.8.4 <5.8.0'

  '@typescript-eslint/parser@8.22.0':
    resolution: {integrity: sha512-MqtmbdNEdoNxTPzpWiWnqNac54h8JDAmkWtJExBVVnSrSmi9z+sZUt0LfKqk9rjqmKOIeRhO4fHHJ1nQIjduIQ==}
    engines: {node: ^18.18.0 || ^20.9.0 || >=21.1.0}
    peerDependencies:
      eslint: ^8.57.0 || ^9.0.0
      typescript: '>=4.8.4 <5.8.0'

  '@typescript-eslint/scope-manager@8.22.0':
    resolution: {integrity: sha512-/lwVV0UYgkj7wPSw0o8URy6YI64QmcOdwHuGuxWIYznO6d45ER0wXUbksr9pYdViAofpUCNJx/tAzNukgvaaiQ==}
    engines: {node: ^18.18.0 || ^20.9.0 || >=21.1.0}

  '@typescript-eslint/type-utils@8.22.0':
    resolution: {integrity: sha512-NzE3aB62fDEaGjaAYZE4LH7I1MUwHooQ98Byq0G0y3kkibPJQIXVUspzlFOmOfHhiDLwKzMlWxaNv+/qcZurJA==}
    engines: {node: ^18.18.0 || ^20.9.0 || >=21.1.0}
    peerDependencies:
      eslint: ^8.57.0 || ^9.0.0
      typescript: '>=4.8.4 <5.8.0'

  '@typescript-eslint/types@8.22.0':
    resolution: {integrity: sha512-0S4M4baNzp612zwpD4YOieP3VowOARgK2EkN/GBn95hpyF8E2fbMT55sRHWBq+Huaqk3b3XK+rxxlM8sPgGM6A==}
    engines: {node: ^18.18.0 || ^20.9.0 || >=21.1.0}

  '@typescript-eslint/typescript-estree@8.22.0':
    resolution: {integrity: sha512-SJX99NAS2ugGOzpyhMza/tX+zDwjvwAtQFLsBo3GQxiGcvaKlqGBkmZ+Y1IdiSi9h4Q0Lr5ey+Cp9CGWNY/F/w==}
    engines: {node: ^18.18.0 || ^20.9.0 || >=21.1.0}
    peerDependencies:
      typescript: '>=4.8.4 <5.8.0'

  '@typescript-eslint/utils@8.22.0':
    resolution: {integrity: sha512-T8oc1MbF8L+Bk2msAvCUzjxVB2Z2f+vXYfcucE2wOmYs7ZUwco5Ep0fYZw8quNwOiw9K8GYVL+Kgc2pETNTLOg==}
    engines: {node: ^18.18.0 || ^20.9.0 || >=21.1.0}
    peerDependencies:
      eslint: ^8.57.0 || ^9.0.0
      typescript: '>=4.8.4 <5.8.0'

  '@typescript-eslint/visitor-keys@8.22.0':
    resolution: {integrity: sha512-AWpYAXnUgvLNabGTy3uBylkgZoosva/miNd1I8Bz3SjotmQPbVqhO4Cczo8AsZ44XVErEBPr/CRSgaj8sG7g0w==}
    engines: {node: ^18.18.0 || ^20.9.0 || >=21.1.0}

  '@vitejs/plugin-vue@5.2.1':
    resolution: {integrity: sha512-cxh314tzaWwOLqVes2gnnCtvBDcM1UMdn+iFR+UjAn411dPT3tOmqrJjbMd7koZpMAmBM/GqeV4n9ge7JSiJJQ==}
    engines: {node: ^18.0.0 || >=20.0.0}
    peerDependencies:
      vite: ^5.0.0 || ^6.0.0
      vue: ^3.2.25

  '@vitest/eslint-plugin@1.1.25':
    resolution: {integrity: sha512-u8DpDnMbPcqBmJOB4PeEtn6q7vKmLVTLFMpzoxSAo0hjYdl4iYSHRleqwPQo0ywc7UV0S6RKIahYRQ3BnZdMVw==}
    peerDependencies:
      '@typescript-eslint/utils': '>= 8.0'
      eslint: '>= 8.57.0'
      typescript: '>= 5.0.0'
      vitest: '*'
    peerDependenciesMeta:
      typescript:
        optional: true
      vitest:
        optional: true

  '@vitest/expect@3.0.5':
    resolution: {integrity: sha512-nNIOqupgZ4v5jWuQx2DSlHLEs7Q4Oh/7AYwNyE+k0UQzG7tSmjPXShUikn1mpNGzYEN2jJbTvLejwShMitovBA==}

  '@vitest/mocker@3.0.5':
    resolution: {integrity: sha512-CLPNBFBIE7x6aEGbIjaQAX03ZZlBMaWwAjBdMkIf/cAn6xzLTiM3zYqO/WAbieEjsAZir6tO71mzeHZoodThvw==}
    peerDependencies:
      msw: ^2.4.9
      vite: ^5.0.0 || ^6.0.0
    peerDependenciesMeta:
      msw:
        optional: true
      vite:
        optional: true

  '@vitest/pretty-format@3.0.5':
    resolution: {integrity: sha512-CjUtdmpOcm4RVtB+up8r2vVDLR16Mgm/bYdkGFe3Yj/scRfCpbSi2W/BDSDcFK7ohw8UXvjMbOp9H4fByd/cOA==}

  '@vitest/runner@3.0.5':
    resolution: {integrity: sha512-BAiZFityFexZQi2yN4OX3OkJC6scwRo8EhRB0Z5HIGGgd2q+Nq29LgHU/+ovCtd0fOfXj5ZI6pwdlUmC5bpi8A==}

  '@vitest/snapshot@3.0.5':
    resolution: {integrity: sha512-GJPZYcd7v8QNUJ7vRvLDmRwl+a1fGg4T/54lZXe+UOGy47F9yUfE18hRCtXL5aHN/AONu29NGzIXSVFh9K0feA==}

  '@vitest/spy@3.0.5':
    resolution: {integrity: sha512-5fOzHj0WbUNqPK6blI/8VzZdkBlQLnT25knX0r4dbZI9qoZDf3qAdjoMmDcLG5A83W6oUUFJgUd0EYBc2P5xqg==}

  '@vitest/utils@3.0.5':
    resolution: {integrity: sha512-N9AX0NUoUtVwKwy21JtwzaqR5L5R5A99GAbrHfCCXK1lp593i/3AZAXhSP43wRQuxYsflrdzEfXZFo1reR1Nkg==}

  '@volar/language-core@2.4.11':
    resolution: {integrity: sha512-lN2C1+ByfW9/JRPpqScuZt/4OrUUse57GLI6TbLgTIqBVemdl1wNcZ1qYGEo2+Gw8coYLgCy7SuKqn6IrQcQgg==}

  '@volar/source-map@2.4.11':
    resolution: {integrity: sha512-ZQpmafIGvaZMn/8iuvCFGrW3smeqkq/IIh9F1SdSx9aUl0J4Iurzd6/FhmjNO5g2ejF3rT45dKskgXWiofqlZQ==}

  '@volar/typescript@2.4.11':
    resolution: {integrity: sha512-2DT+Tdh88Spp5PyPbqhyoYavYCPDsqbHLFwcUI9K1NlY1YgUJvujGdrqUp0zWxnW7KWNTr3xSpMuv2WnaTKDAw==}

  '@vue/compiler-core@3.5.13':
    resolution: {integrity: sha512-oOdAkwqUfW1WqpwSYJce06wvt6HljgY3fGeM9NcVA1HaYOij3mZG9Rkysn0OHuyUAGMbEbARIpsG+LPVlBJ5/Q==}

  '@vue/compiler-dom@3.5.13':
    resolution: {integrity: sha512-ZOJ46sMOKUjO3e94wPdCzQ6P1Lx/vhp2RSvfaab88Ajexs0AHeV0uasYhi99WPaogmBlRHNRuly8xV75cNTMDA==}

  '@vue/compiler-sfc@3.5.13':
    resolution: {integrity: sha512-6VdaljMpD82w6c2749Zhf5T9u5uLBWKnVue6XWxprDobftnletJ8+oel7sexFfM3qIxNmVE7LSFGTpv6obNyaQ==}

  '@vue/compiler-ssr@3.5.13':
    resolution: {integrity: sha512-wMH6vrYHxQl/IybKJagqbquvxpWCuVYpoUJfCqFZwa/JY1GdATAQ+TgVtgrwwMZ0D07QhA99rs/EAAWfvG6KpA==}

  '@vue/compiler-vue2@2.7.16':
    resolution: {integrity: sha512-qYC3Psj9S/mfu9uVi5WvNZIzq+xnXMhOwbTFKKDD7b1lhpnn71jXSFdTQ+WsIEk0ONCd7VV2IMm7ONl6tbQ86A==}

  '@vue/devtools-api@6.6.4':
    resolution: {integrity: sha512-sGhTPMuXqZ1rVOk32RylztWkfXTRhuS7vgAKv0zjqk8gbsHkJ7xfFf+jbySxt7tWObEJwyKaHMikV/WGDiQm8g==}

  '@vue/language-core@2.2.0':
    resolution: {integrity: sha512-O1ZZFaaBGkKbsRfnVH1ifOK1/1BUkyK+3SQsfnh6PmMmD4qJcTU8godCeA96jjDRTL6zgnK7YzCHfaUlH2r0Mw==}
    peerDependencies:
      typescript: '*'
    peerDependenciesMeta:
      typescript:
        optional: true

  '@vue/reactivity@3.5.13':
    resolution: {integrity: sha512-NaCwtw8o48B9I6L1zl2p41OHo/2Z4wqYGGIK1Khu5T7yxrn+ATOixn/Udn2m+6kZKB/J7cuT9DbWWhRxqixACg==}

  '@vue/runtime-core@3.5.13':
    resolution: {integrity: sha512-Fj4YRQ3Az0WTZw1sFe+QDb0aXCerigEpw418pw1HBUKFtnQHWzwojaukAs2X/c9DQz4MQ4bsXTGlcpGxU/RCIw==}

  '@vue/runtime-dom@3.5.13':
    resolution: {integrity: sha512-dLaj94s93NYLqjLiyFzVs9X6dWhTdAlEAciC3Moq7gzAc13VJUdCnjjRurNM6uTLFATRHexHCTu/Xp3eW6yoog==}

  '@vue/server-renderer@3.5.13':
    resolution: {integrity: sha512-wAi4IRJV/2SAW3htkTlB+dHeRmpTiVIK1OGLWV1yeStVSebSQQOwGwIq0D3ZIoBj2C2qpgz5+vX9iEBkTdk5YA==}
    peerDependencies:
      vue: 3.5.13

  '@vue/shared@3.5.13':
    resolution: {integrity: sha512-/hnE/qP5ZoGpol0a5mDi45bOd7t3tjYJBjsgCsivow7D48cJeV5l05RD82lPqi7gRiphZM37rnhW1l6ZoCNNnQ==}

  '@vue/test-utils@2.4.6':
    resolution: {integrity: sha512-FMxEjOpYNYiFe0GkaHsnJPXFHxQ6m4t8vI/ElPGpMWxZKpmRvQ33OIrvRXemy6yha03RxhOlQuy+gZMC3CQSow==}

  '@vueuse/core@12.5.0':
    resolution: {integrity: sha512-GVyH1iYqNANwcahAx8JBm6awaNgvR/SwZ1fjr10b8l1HIgDp82ngNbfzJUgOgWEoxjL+URAggnlilAEXwCOZtg==}

  '@vueuse/metadata@12.5.0':
    resolution: {integrity: sha512-Ui7Lo2a7AxrMAXRF+fAp9QsXuwTeeZ8fIB9wsLHqzq9MQk+2gMYE2IGJW48VMJ8ecvCB3z3GsGLKLbSasQ5Qlg==}

  '@vueuse/shared@12.5.0':
    resolution: {integrity: sha512-vMpcL1lStUU6O+kdj6YdHDixh0odjPAUM15uJ9f7MY781jcYkIwFA4iv2EfoIPO6vBmvutI1HxxAwmf0cx5ISQ==}

  abbrev@2.0.0:
    resolution: {integrity: sha512-6/mh1E2u2YgEsCHdY0Yx5oW+61gZU+1vXaoiHHrpKeuRNNgFvS+/jrwHiQhB5apAf5oB7UB7E19ol2R2LKH8hQ==}
    engines: {node: ^14.17.0 || ^16.13.0 || >=18.0.0}

  acorn-jsx@5.3.2:
    resolution: {integrity: sha512-rq9s+JNhf0IChjtDXxllJ7g41oZk5SlXtp0LHwyA5cejwn7vKmKp4pPri6YEePv2PU65sAsegbXtIinmDFDXgQ==}
    peerDependencies:
      acorn: ^6.0.0 || ^7.0.0 || ^8.0.0

  acorn-walk@8.3.4:
    resolution: {integrity: sha512-ueEepnujpqee2o5aIYnvHU6C0A42MNdsIDeqy5BydrkuC5R1ZuUFnm27EeFJGoEHJQgn3uleRvmTXaJgfXbt4g==}
    engines: {node: '>=0.4.0'}

  acorn@8.14.0:
    resolution: {integrity: sha512-cl669nCJTZBsL97OF4kUQm5g5hC2uihk0NxY3WENAC0TYdILVkAyHymAntgxGkl7K+t0cXIrH5siy5S4XkFycA==}
    engines: {node: '>=0.4.0'}
    hasBin: true

  agent-base@7.1.3:
    resolution: {integrity: sha512-jRR5wdylq8CkOe6hei19GGZnxM6rBGwFl3Bg0YItGDimvjGtAvdZk4Pu6Cl4u4Igsws4a1fd1Vq3ezrhn4KmFw==}
    engines: {node: '>= 14'}

  ajv@6.12.6:
    resolution: {integrity: sha512-j3fVLgvTo527anyYyJOGTYJbG+vnnQYvE0m5mmkc1TK+nxAppkCLMIL0aZ4dblVCNoGShhm+kzE4ZUykBoMg4g==}

  alien-signals@0.4.14:
    resolution: {integrity: sha512-itUAVzhczTmP2U5yX67xVpsbbOiquusbWVyA9N+sy6+r6YVbFkahXvNCeEPWEOMhwDYwbVbGHFkVL03N9I5g+Q==}

  ansi-regex@5.0.1:
    resolution: {integrity: sha512-quJQXlTSUGL2LH9SUXo8VwsY4soanhgo6LNSm84E1LBcE8s3O0wpdiRzyR9z/ZZJMlMWv37qOOb9pdJlMUEKFQ==}
    engines: {node: '>=8'}

  ansi-regex@6.1.0:
    resolution: {integrity: sha512-7HSX4QQb4CspciLpVFwyRe79O3xsIZDDLER21kERQ71oaPodF8jL725AgJMFAYbooIqolJoRLuM81SpeUkpkvA==}
    engines: {node: '>=12'}

  ansi-styles@4.3.0:
    resolution: {integrity: sha512-zbB9rCJAT1rbjiVDb2hqKFHNYLxgtk8NURxZ3IZwD3F6NtxbXZQCnnSi1Lkx+IDohdPlFp222wVALIheZJQSEg==}
    engines: {node: '>=8'}

  ansi-styles@6.2.1:
    resolution: {integrity: sha512-bN798gFfQX+viw3R7yrGWRqnrN2oRkEkUjjl4JNn4E8GxxbjtG3FbrEIIY3l8/hrwUwIeCZvi4QuOTP4MErVug==}
    engines: {node: '>=12'}

  ansi_up@6.0.2:
    resolution: {integrity: sha512-3G3vKvl1ilEp7J1u6BmULpMA0xVoW/f4Ekqhl8RTrJrhEBkonKn5k3bUc5Xt+qDayA6iDX0jyUh3AbZjB/l0tw==}

  are-docs-informative@0.0.2:
    resolution: {integrity: sha512-ixiS0nLNNG5jNQzgZJNoUpBKdo9yTYZMGJ+QgT2jmjR7G7+QHRCc4v6LQ3NgE7EBJq+o0ams3waJwkrlBom8Ig==}
    engines: {node: '>=14'}

  arg@4.1.3:
    resolution: {integrity: sha512-58S9QDqG0Xx27YwPSt9fJxivjYl432YCwfDMfZ+71RAqUrZef7LrKQZ3LHLOwCS4FLNBplP533Zx895SeOCHvA==}

  argparse@2.0.1:
    resolution: {integrity: sha512-8+9WqebbFzpX9OR+Wa6O29asIogeRMzcGtAINdpMHHyAg10f05aSFVBbcEqGf/PXw1EjAZ+q2/bEBg3DvurK3Q==}

  assertion-error@2.0.1:
    resolution: {integrity: sha512-Izi8RQcffqCeNVgFigKli1ssklIbpHnCYc6AknXGYoB6grJqyeby7jv12JUQgmTAnIDnbck1uxksT4dzN3PWBA==}
    engines: {node: '>=12'}

  asynckit@0.4.0:
    resolution: {integrity: sha512-Oei9OH4tRh0YqU3GxhX79dM/mwVgvbZJaSNaRk+bshkj0S5cfHcgYakreBjrHwatXKbz+IoIdYLxrKim2MjW0Q==}

  atob@2.1.2:
    resolution: {integrity: sha512-Wm6ukoaOGJi/73p/cl2GvLjTI5JM1k/O14isD73YML8StrH/7/lRFgmg8nICZgD3bZZvjwCGxtMOD3wWNAu8cg==}
    engines: {node: '>= 4.5.0'}
    hasBin: true

  babel-plugin-prismjs@2.1.0:
    resolution: {integrity: sha512-ehzSKYfeAz4U78zi/sfwsjDPlq0LvDKxNefcZTJ/iKBu+plsHsLqZhUeGf1+82LAcA35UZGbU6ksEx2Utphc/g==}
    peerDependencies:
      prismjs: ^1.18.0

  balanced-match@1.0.2:
    resolution: {integrity: sha512-3oSeUO0TMV67hN1AmbXsK4yaqU7tjiHlbxRDZOpH0KW9+CeX4bRAaX0Anxt0tx2MrpRpWwQaPwIlISEJhYU5Pw==}

  boolbase@1.0.0:
    resolution: {integrity: sha512-JZOSA7Mo9sNGB8+UjSgzdLtokWAky1zbztM3WRLCbZ70/3cTANmQmOdR7y2g+J0e2WXywy1yS468tY+IruqEww==}

  brace-expansion@1.1.11:
    resolution: {integrity: sha512-iCuPHDFgrHX7H2vEI/5xpz07zSHB00TpugqhmYtVmMO6518mCuRMoOYFldEBl0g187ufozdaHgWKcYFb61qGiA==}

  brace-expansion@2.0.1:
    resolution: {integrity: sha512-XnAIvQ8eM+kC6aULx6wuQiwVsnzsi9d3WxzV3FpWTGA19F621kwdbsAcFKXgKUHZWsy+mY6iL1sHTxWEFCytDA==}

  braces@3.0.3:
    resolution: {integrity: sha512-yQbXgO/OSZVD2IsiLlro+7Hf6Q18EJrKSEsdoMzKePKXct3gvD8oLcOQdIzGupr5Fj+EDe8gO/lxc1BzfMpxvA==}
    engines: {node: '>=8'}

  browserslist@4.24.4:
    resolution: {integrity: sha512-KDi1Ny1gSePi1vm0q4oxSF8b4DR44GF4BbmS2YdhPLOEqd8pDviZOGH/GsmRwoWJ2+5Lr085X7naowMwKHDG1A==}
    engines: {node: ^6 || ^7 || ^8 || ^9 || ^10 || ^11 || ^12 || >=13.7}
    hasBin: true

  builtin-modules@3.3.0:
    resolution: {integrity: sha512-zhaCDicdLuWN5UbN5IMnFqNMhNfo919sH85y2/ea+5Yg9TsTkeZxpL+JLbp6cgYFS4sRLp3YV4S6yDuqVWHYOw==}
    engines: {node: '>=6'}

  cac@6.7.14:
    resolution: {integrity: sha512-b6Ilus+c3RrdDk+JhLKUAQfzzgLEPy6wcXqS7f/xe1EETvsDP6GORG7SFuOs6cID5YkqchW/LXZbX5bc8j7ZcQ==}
    engines: {node: '>=8'}

  callsites@3.1.0:
    resolution: {integrity: sha512-P8BjAsXvZS+VIDUI11hHCQEv74YT67YUi5JJFNWIqL235sBmjX4+qx9Muvls5ivyNENctx46xQLQ3aTuE7ssaQ==}
    engines: {node: '>=6'}

  caniuse-lite@1.0.30001696:
    resolution: {integrity: sha512-pDCPkvzfa39ehJtJ+OwGT/2yvT2SbjfHhiIW2LWOAcMQ7BzwxT/XuyUp4OTOd0XFWA6BKw0JalnBHgSi5DGJBQ==}

  ccount@2.0.1:
    resolution: {integrity: sha512-eyrF0jiFpY+3drT6383f1qhkbGsLSifNAjA61IUjZjmLCWjItY6LB9ft9YhoDgwfmclB2zhu51Lc7+95b8NRAg==}

  chai@5.1.2:
    resolution: {integrity: sha512-aGtmf24DW6MLHHG5gCx4zaI3uBq3KRtxeVs0DjFH6Z0rDNbsvTxFASFvdj79pxjxZ8/5u3PIiN3IwEIQkiiuPw==}
    engines: {node: '>=12'}

  chalk@4.1.2:
    resolution: {integrity: sha512-oKnbhFyRIXpUuez8iBMmyEa4nbj4IOQyuhc/wy9kY7/WVPcwIO9VA668Pu8RkO7+0G76SLROeyw9CpQ061i4mA==}
    engines: {node: '>=10'}

  char-regex@1.0.2:
    resolution: {integrity: sha512-kWWXztvZ5SBQV+eRgKFeh8q5sLuZY2+8WUIzlxWVTg+oGwY14qylx1KbKzHd8P6ZYkAg0xyIDU9JMHhyJMZ1jw==}
    engines: {node: '>=10'}

  character-entities@2.0.2:
    resolution: {integrity: sha512-shx7oQ0Awen/BRIdkjkvz54PnEEI/EjwXDSIZp86/KKdbafHh1Df/RYGBhn4hbe2+uKC9FnT5UCEdyPz3ai9hQ==}

  check-error@2.1.1:
    resolution: {integrity: sha512-OAlb+T7V4Op9OwdkjmguYRqncdlx5JiofwOAUkmTF+jNdHwzTaTs4sRAGpzLF3oOz5xAyDGrPgeIDFQmDOTiJw==}
    engines: {node: '>= 16'}

  ci-info@4.1.0:
    resolution: {integrity: sha512-HutrvTNsF48wnxkzERIXOe5/mlcfFcbfCmwcg6CJnizbSue78AbDt+1cgl26zwn61WFxhcPykPfZrbqjGmBb4A==}
    engines: {node: '>=8'}

  clean-regexp@1.0.0:
    resolution: {integrity: sha512-GfisEZEJvzKrmGWkvfhgzcz/BllN1USeqD2V6tg14OAOgaCD2Z/PUEuxnAZ/nPvmaHRG7a8y77p1T/IRQ4D1Hw==}
    engines: {node: '>=4'}

  cliui@8.0.1:
    resolution: {integrity: sha512-BSeNnyus75C4//NQ9gQt1/csTXyo/8Sb+afLAkzAptFuMsod9HFokGNudZpi/oQV73hnVK+sR+5PVRMd+Dr7YQ==}
    engines: {node: '>=12'}

  color-convert@2.0.1:
    resolution: {integrity: sha512-RRECPsj7iu/xb5oKYcsFHSppFNnsj/52OVTRKb4zP5onXwVF3zVmmToNcOfGC+CRDpfK/U584fMg38ZHCaElKQ==}
    engines: {node: '>=7.0.0'}

  color-name@1.1.4:
    resolution: {integrity: sha512-dOy+3AuW3a2wNbZHIuMZpTcgjGuLU/uBL/ubcZF9OXbDo8ff4O8yVp5Bf0efS8uEoYo5q4Fx7dY9OgQGXgAsQA==}

  combined-stream@1.0.8:
    resolution: {integrity: sha512-FQN4MRfuJeHf7cBbBMJFXhKSDq+2kAArBlmRBvcvFE5BB1HZKXtSFASDhdlz9zOYwxh8lDdnvmMOe/+5cdoEdg==}
    engines: {node: '>= 0.8'}

  commander@10.0.1:
    resolution: {integrity: sha512-y4Mg2tXshplEbSGzx7amzPwKKOCGuoSRP/CjEdwwk0FOGlUbq6lKuoyDZTNZkmxHdJtp54hdfY/JUrdL7Xfdug==}
    engines: {node: '>=14'}

  commander@7.2.0:
    resolution: {integrity: sha512-QrWXB+ZQSVPmIWIhtEO9H+gwHaMGYiF5ChvoJ+K9ZGHG/sVsa6yiesAD1GC/x46sET00Xlwo1u49RVVVzvcSkw==}
    engines: {node: '>= 10'}

  comment-parser@1.4.1:
    resolution: {integrity: sha512-buhp5kePrmda3vhc5B9t7pUQXAb2Tnd0qgpkIhPhkHXxJpiPJ11H0ZEU0oBpJ2QztSbzG/ZxMj/CHsYJqRHmyg==}
    engines: {node: '>= 12.0.0'}

  concat-map@0.0.1:
    resolution: {integrity: sha512-/Srv4dswyQNBfohGpz9o6Yb3Gz3SrUDqBH5rTuhGR7ahtlbYKnVxw2bCFMRljaA7EXHaXZ8wsHdodFvbkhKmqg==}

  confbox@0.1.8:
    resolution: {integrity: sha512-RMtmw0iFkeR4YV+fUOSucriAQNb9g8zFR52MWCtl+cCZOFRNL6zeB395vPzFhEjjn4fMxXudmELnl/KF/WrK6w==}

  config-chain@1.1.13:
    resolution: {integrity: sha512-qj+f8APARXHrM0hraqXYb2/bOVSV4PvJQlNZ/DVj0QrmNM2q2euizkeuVckQ57J+W0mRH6Hvi+k50M4Jul2VRQ==}

  convert-source-map@2.0.0:
    resolution: {integrity: sha512-Kvp459HrV2FEJ1CAsi1Ku+MY3kasH19TFykTz2xWmMeq6bk2NU3XXvfJ+Q61m0xktWwt+1HSYf3JZsTms3aRJg==}

  core-js-compat@3.40.0:
    resolution: {integrity: sha512-0XEDpr5y5mijvw8Lbc6E5AkjrHfp7eEoPlu36SWeAbcL8fn1G1ANe8DBlo2XoNN89oVpxWwOjYIPVzR4ZvsKCQ==}

  create-require@1.1.1:
    resolution: {integrity: sha512-dcKFX3jn0MpIaXjisoRvexIJVEKzaq7z2rZKxf+MSr9TkdmHmsU4m2lcLojrj/FHl8mk5VxMmYA+ftRkP/3oKQ==}

  cross-spawn@7.0.6:
    resolution: {integrity: sha512-uV2QOWP2nWzsy2aMp8aRibhi9dlzF5Hgh5SHaB9OiTGEyDTiJJyx0uy51QXdyWbtAHNua4XJzUKca3OzKUd3vA==}
    engines: {node: '>= 8'}

  css-select@5.1.0:
    resolution: {integrity: sha512-nwoRF1rvRRnnCqqY7updORDsuqKzqYJ28+oSMaJMMgOauh3fvwHqMS7EZpIPqK8GL+g9mKxF1vP/ZjSeNjEVHg==}

  css-tree@2.2.1:
    resolution: {integrity: sha512-OA0mILzGc1kCOCSJerOeqDxDQ4HOh+G8NbOJFOTgOCzpw7fCBubk0fEyxp8AgOL/jvLgYA/uV0cMbe43ElF1JA==}
    engines: {node: ^10 || ^12.20.0 || ^14.13.0 || >=15.0.0, npm: '>=7.0.0'}

  css-tree@2.3.1:
    resolution: {integrity: sha512-6Fv1DV/TYw//QF5IzQdqsNDjx/wc8TrMBZsqjL9eW01tWb7R7k/mq+/VXfJCl7SoD5emsJop9cOByJZfs8hYIw==}
    engines: {node: ^10 || ^12.20.0 || ^14.13.0 || >=15.0.0}

  css-what@6.1.0:
    resolution: {integrity: sha512-HTUrgRJ7r4dsZKU6GjmpfRK1O76h97Z8MfS1G0FozR+oF2kG6Vfe8JE6zwrkbxigziPHinCJ+gCPjA9EaBDtRw==}
    engines: {node: '>= 6'}

  css@3.0.0:
    resolution: {integrity: sha512-DG9pFfwOrzc+hawpmqX/dHYHJG+Bsdb0klhyi1sDneOgGOXy9wQIC8hzyVp1e4NRYDBdxcylvywPkkXCHAzTyQ==}

  cssesc@3.0.0:
    resolution: {integrity: sha512-/Tb/JcjK111nNScGob5MNtsntNM1aCNUDipB/TkwZFhyDrrE47SOx/18wF2bbjgc3ZzCSKW1T5nt5EbFoAz/Vg==}
    engines: {node: '>=4'}
    hasBin: true

  csso@5.0.5:
    resolution: {integrity: sha512-0LrrStPOdJj+SPCCrGhzryycLjwcgUSHBtxNA8aIDxf0GLsRh1cKYhB00Gd1lDOS4yGH69+SNn13+TWbVHETFQ==}
    engines: {node: ^10 || ^12.20.0 || ^14.13.0 || >=15.0.0, npm: '>=7.0.0'}

  cssstyle@4.2.1:
    resolution: {integrity: sha512-9+vem03dMXG7gDmZ62uqmRiMRNtinIZ9ZyuF6BdxzfOD+FdN5hretzynkn0ReS2DO2GSw76RWHs0UmJPI2zUjw==}
    engines: {node: '>=18'}

  csstype@3.1.3:
    resolution: {integrity: sha512-M1uQkMl8rQK/szD0LNhtqxIPLpimGm8sOBwU7lLnCpSbTyY3yeU1Vc7l4KT5zT4s/yOxHH5O7tIuuLOCnLADRw==}

  data-urls@5.0.0:
    resolution: {integrity: sha512-ZYP5VBHshaDAiVZxjbRVcFJpc+4xGgT0bK3vzy1HLN8jTO975HEbuYzZJcHoQEY5K1a0z8YayJkyVETa08eNTg==}
    engines: {node: '>=18'}

  de-indent@1.0.2:
    resolution: {integrity: sha512-e/1zu3xH5MQryN2zdVaF0OrdNLUbvWxzMbi+iNA6Bky7l1RoP8a2fIbRocyHclXt/arDrrR6lL3TqFD9pMQTsg==}

  debug@3.2.7:
    resolution: {integrity: sha512-CFjzYYAi4ThfiQvizrFQevTTXHtnCqWfe7x1AhgEscTz6ZbLbfoLRLPugTQyBth6f8ZERVUSyWHFD/7Wu4t1XQ==}
    peerDependencies:
      supports-color: '*'
    peerDependenciesMeta:
      supports-color:
        optional: true

  debug@4.4.0:
    resolution: {integrity: sha512-6WTZ/IxCY/T6BALoZHaE4ctp9xm+Z5kY/pzYaCHRFeyVhojxlrm+46y68HA6hr0TcwEssoxNiDEUJQjfPZ/RYA==}
    engines: {node: '>=6.0'}
    peerDependencies:
      supports-color: '*'
    peerDependenciesMeta:
      supports-color:
        optional: true

  decimal.js@10.5.0:
    resolution: {integrity: sha512-8vDa8Qxvr/+d94hSh5P3IJwI5t8/c0KsMp+g8bNw9cY2icONa5aPfvKeieW1WlG0WQYwwhJ7mjui2xtiePQSXw==}

  decode-named-character-reference@1.0.2:
    resolution: {integrity: sha512-O8x12RzrUF8xyVcY0KJowWsmaJxQbmy0/EtnNtHRpsOcT7dFk5W598coHqBVpmWo1oQQfsCqfCmkZN5DJrZVdg==}

  decode-uri-component@0.2.2:
    resolution: {integrity: sha512-FqUYQ+8o158GyGTrMFJms9qh3CqTKvAqgqsTnkLI8sKu0028orqBhxNMFkFen0zGyg6epACD32pjVk58ngIErQ==}
    engines: {node: '>=0.10'}

  deep-eql@5.0.2:
    resolution: {integrity: sha512-h5k/5U50IJJFpzfL6nO9jaaumfjO/f2NjK/oYB2Djzm4p9L+3T9qWpZqZ2hAbLPuuYq9wrU08WQyBTL5GbPk5Q==}
    engines: {node: '>=6'}

  deep-is@0.1.4:
    resolution: {integrity: sha512-oIPzksmTg4/MriiaYGO+okXDT7ztn/w3Eptv/+gSIdMdKsJo0u4CfYNFJPy+4SKMuCqGw2wxnA+URMg3t8a/bQ==}

  delayed-stream@1.0.0:
    resolution: {integrity: sha512-ZySD7Nf91aLB0RxL4KGrKHBXl7Eds1DAmEdcoVawXnLD7SDhpNgtuII2aAkg7a7QS41jxPSZ17p4VdGnMHk3MQ==}
    engines: {node: '>=0.4.0'}

  dequal@2.0.3:
    resolution: {integrity: sha512-0je+qPKHEMohvfRTCEo3CrPG6cAzAYgmzKyxRiYSSDkS6eGJdyVJm7WaYA5ECaAD9wLB2T4EEeymA5aFVcYXCA==}
    engines: {node: '>=6'}

  detect-libc@1.0.3:
    resolution: {integrity: sha512-pGjwhsmsp4kL2RTz08wcOlGN83otlqHeD/Z5T8GXZB+/YcpQ/dgo+lbU8ZsGxV0HIvqqxo9l7mqYwyYMD9bKDg==}
    engines: {node: '>=0.10'}
    hasBin: true

  devlop@1.1.0:
    resolution: {integrity: sha512-RWmIqhcFf1lRYBvNmr7qTNuyCt/7/ns2jbpp1+PalgE/rDQcBT0fioSMUpJ93irlUhC5hrg4cYqe6U+0ImW0rA==}

  diff@4.0.2:
    resolution: {integrity: sha512-58lmxKSA4BNyLz+HHMUzlOEpg09FV+ev6ZMe3vJihgdxzgcwZ8VoEEPmALCZG9LmqfVoNMMKpttIYTVG6uDY7A==}
    engines: {node: '>=0.3.1'}

  doctrine@3.0.0:
    resolution: {integrity: sha512-yS+Q5i3hBf7GBkd4KG8a7eBNNWNGLTaEwwYWUijIYM7zrlYDM0BFXHjjPWlWZ1Rg7UaddZeIDmi9jF3HmqiQ2w==}
    engines: {node: '>=6.0.0'}

  dom-serializer@2.0.0:
    resolution: {integrity: sha512-wIkAryiqt/nV5EQKqQpo3SToSOV9J0DnbJqwK7Wv/Trc92zIAYZ4FlMu+JPFW1DfGFt81ZTCGgDEabffXeLyJg==}

  domelementtype@2.3.0:
    resolution: {integrity: sha512-OLETBj6w0OsagBwdXnPdN0cnMfF9opN69co+7ZrbfPGrdpPVNBUj02spi6B1N7wChLQiPn4CSH/zJvXw56gmHw==}

  domhandler@5.0.3:
    resolution: {integrity: sha512-cgwlv/1iFQiFnU96XXgROh8xTeetsnJiDsTc7TYCLFd9+/WNkIqPTxiM/8pSd8VIrhXGTf1Ny1q1hquVqDJB5w==}
    engines: {node: '>= 4'}

  dompurify@3.2.4:
    resolution: {integrity: sha512-ysFSFEDVduQpyhzAob/kkuJjf5zWkZD8/A9ywSp1byueyuCfHamrCBa14/Oc2iiB0e51B+NpxSl5gmzn+Ms/mg==}

  domutils@3.2.2:
    resolution: {integrity: sha512-6kZKyUajlDuqlHKVX1w7gyslj9MPIXzIFiz/rGu35uC1wMi+kMhQwGhl4lt9unC9Vb9INnY9Z3/ZA3+FhASLaw==}

  eastasianwidth@0.2.0:
    resolution: {integrity: sha512-I88TYZWc9XiYHRQ4/3c5rjjfgkjhLyW2luGIheGERbNQ6OY7yTybanSpDXZa8y7VUP9YmDcYa+eyq4ca7iLqWA==}

  editorconfig@1.0.4:
    resolution: {integrity: sha512-L9Qe08KWTlqYMVvMcTIvMAdl1cDUubzRNYL+WfA4bLDMHe4nemKkpmYzkznE1FwLKu0EEmy6obgQKzMJrg4x9Q==}
    engines: {node: '>=14'}
    hasBin: true

  electron-to-chromium@1.5.90:
    resolution: {integrity: sha512-C3PN4aydfW91Natdyd449Kw+BzhLmof6tzy5W1pFC5SpQxVXT+oyiyOG9AgYYSN9OdA/ik3YkCrpwqI8ug5Tug==}

  emoji-regex@8.0.0:
    resolution: {integrity: sha512-MSjYzcWNOA0ewAHpz0MxpYFvwg6yjy1NG3xteoqz644VCo/RPgnr1/GGt+ic3iJTzQ8Eu3TdM14SawnVUmGE6A==}

  emoji-regex@9.2.2:
    resolution: {integrity: sha512-L18DaJsXSUk2+42pv8mLs5jJT2hqFkFE4j21wOmgbUqsZ2hL72NsUU785g9RXgo3s0ZNgVl42TiHp3ZtOv/Vyg==}

  emojilib@2.4.0:
    resolution: {integrity: sha512-5U0rVMU5Y2n2+ykNLQqMoqklN9ICBT/KsvC1Gz6vqHbz2AXXGkG+Pm5rMWk/8Vjrr/mY9985Hi8DYzn1F09Nyw==}

  enhanced-resolve@5.18.0:
    resolution: {integrity: sha512-0/r0MySGYG8YqlayBZ6MuCfECmHFdJ5qyPh8s8wa5Hnm6SaFLSK1VYCbj+NKp090Nm1caZhD+QTnmxO7esYGyQ==}
    engines: {node: '>=10.13.0'}

  entities@4.5.0:
    resolution: {integrity: sha512-V0hjH4dGPh9Ao5p0MoRY6BVqtwCjhz6vI5LT8AJ55H+4g9/4vbHx1I54fS0XuclLhDHArPQCiMjDxjaL8fPxhw==}
    engines: {node: '>=0.12'}

  error-ex@1.3.2:
    resolution: {integrity: sha512-7dFHNmqeFSEt2ZBsCriorKnn3Z2pj+fd9kmI6QoWw4//DL+icEBfc0U7qJCisqrTsKTjw4fNFy2pW9OqStD84g==}

  es-module-lexer@1.6.0:
    resolution: {integrity: sha512-qqnD1yMU6tk/jnaMosogGySTZP8YtUgAffA9nMN+E/rjxcfRQ6IEk7IiozUjgxKoFHBGjTLnrHB/YC45r/59EQ==}

  esbuild@0.24.2:
    resolution: {integrity: sha512-+9egpBW8I3CD5XPe0n6BfT5fxLzxrlDzqydF3aviG+9ni1lDC/OvMHcxqEFV0+LANZG5R1bFMWfUrjVsdwxJvA==}
    engines: {node: '>=18'}
    hasBin: true

  escalade@3.2.0:
    resolution: {integrity: sha512-WUj2qlxaQtO4g6Pq5c29GTcWGDyd8itL8zTlipgECz3JesAiiOKotd8JU6otB3PACgG6xkJUyVhboMS+bje/jA==}
    engines: {node: '>=6'}

  escape-string-regexp@1.0.5:
    resolution: {integrity: sha512-vbRorB5FUQWvla16U8R/qgaFIya2qGzwDrNmCZuYKrbdSUMG6I1ZCGQRefkRVhuOkIGVne7BQ35DSfo1qvJqFg==}
    engines: {node: '>=0.8.0'}

  escape-string-regexp@4.0.0:
    resolution: {integrity: sha512-TtpcNJ3XAzx3Gq8sWRzJaVajRs0uVxA2YAkdb1jm2YkPz4G6egUFAyA3n5vtEIZefPk5Wa4UXbKuS5fKkJWdgA==}
    engines: {node: '>=10'}

  escape-string-regexp@5.0.0:
    resolution: {integrity: sha512-/veY75JbMK4j1yjvuUxuVsiS/hr/4iHs9FTT6cgTexxdE0Ly/glccBAkloH/DofkjRbZU3bnoj38mOmhkZ0lHw==}
    engines: {node: '>=12'}

  escodegen@2.1.0:
    resolution: {integrity: sha512-2NlIDTwUWJN0mRPQOdtQBzbUHvdGY2P1VXSyU83Q3xKxM7WHX2Ql8dKq782Q9TgQUNOLEzEYu9bzLNj1q88I5w==}
    engines: {node: '>=6.0'}
    hasBin: true

  eslint-compat-utils@0.5.1:
    resolution: {integrity: sha512-3z3vFexKIEnjHE3zCMRo6fn/e44U7T1khUjg+Hp0ZQMCigh28rALD0nPFBcGZuiLC5rLZa2ubQHDRln09JfU2Q==}
    engines: {node: '>=12'}
    peerDependencies:
      eslint: '>=6.0.0'

  eslint-compat-utils@0.6.4:
    resolution: {integrity: sha512-/u+GQt8NMfXO8w17QendT4gvO5acfxQsAKirAt0LVxDnr2N8YLCVbregaNc/Yhp7NM128DwCaRvr8PLDfeNkQw==}
    engines: {node: '>=12'}
    peerDependencies:
      eslint: '>=6.0.0'

  eslint-config-flat-gitignore@2.0.0:
    resolution: {integrity: sha512-9iH+DZO94uxsw5iFjzqa9GfahA5oK3nA1GoJK/6u8evAtooYJMwuSWiLcGDfrdLoqdQ5/kqFJKKuMY/+SAasvg==}
    peerDependencies:
      eslint: ^9.5.0

  eslint-flat-config-utils@2.0.1:
    resolution: {integrity: sha512-brf0eAgQ6JlKj3bKfOTuuI7VcCZvi8ZCD1MMTVoEvS/d38j8cByZViLFALH/36+eqB17ukmfmKq3bWzGvizejA==}

  eslint-import-resolver-node@0.3.9:
    resolution: {integrity: sha512-WFj2isz22JahUv+B788TlO3N6zL3nNJGU8CcZbPZvVEkBPaJdCV4vy5wyghty5ROFbCRnm132v8BScu5/1BQ8g==}

  eslint-json-compat-utils@0.2.1:
    resolution: {integrity: sha512-YzEodbDyW8DX8bImKhAcCeu/L31Dd/70Bidx2Qex9OFUtgzXLqtfWL4Hr5fM/aCCB8QUZLuJur0S9k6UfgFkfg==}
    engines: {node: '>=12'}
    peerDependencies:
      '@eslint/json': '*'
      eslint: '*'
      jsonc-eslint-parser: ^2.4.0
    peerDependenciesMeta:
      '@eslint/json':
        optional: true

  eslint-merge-processors@1.0.0:
    resolution: {integrity: sha512-4GybyHmhXtT7/W8RAouQzNM0791sYasJCTYHIAYjuiJvbNFY0jMKkoESREhX+mjX37dxiN6v4EqhZ1nc0tJF7A==}
    peerDependencies:
      eslint: '*'

  eslint-plugin-antfu@3.0.0:
    resolution: {integrity: sha512-USaQMR17+l7a0XWS9Pk0T+t9PszkdeIncyAOp1vsjHQnDKIlusSg+9bwTYWIzlJXkHDarAI06cdt+d5mbAGEKA==}
    peerDependencies:
      eslint: '*'

  eslint-plugin-command@3.0.0:
    resolution: {integrity: sha512-6EFOKGnBMHr0dN/9uKYmxYz6RbsCmEzPRcKYrl+dfEMvlt6+zf6x5TzXKzOowhh3f/hqSBMZmxcB3HHyfbpwWw==}
    peerDependencies:
      eslint: '*'

  eslint-plugin-es-x@7.8.0:
    resolution: {integrity: sha512-7Ds8+wAAoV3T+LAKeu39Y5BzXCrGKrcISfgKEqTS4BDN8SFEDQd0S43jiQ8vIa3wUKD07qitZdfzlenSi8/0qQ==}
    engines: {node: ^14.18.0 || >=16.0.0}
    peerDependencies:
      eslint: '>=8'

  eslint-plugin-import-x@4.6.1:
    resolution: {integrity: sha512-wluSUifMIb7UfwWXqx7Yx0lE/SGCcGXECLx/9bCmbY2nneLwvAZ4vkd1IXDjPKFvdcdUgr1BaRnaRpx3k2+Pfw==}
    engines: {node: ^18.18.0 || ^20.9.0 || >=21.1.0}
    peerDependencies:
      eslint: ^8.57.0 || ^9.0.0

  eslint-plugin-jsdoc@50.6.3:
    resolution: {integrity: sha512-NxbJyt1M5zffPcYZ8Nb53/8nnbIScmiLAMdoe0/FAszwb7lcSiX3iYBTsuF7RV84dZZJC8r3NghomrUXsmWvxQ==}
    engines: {node: '>=18'}
    peerDependencies:
      eslint: ^7.0.0 || ^8.0.0 || ^9.0.0

  eslint-plugin-jsonc@2.19.1:
    resolution: {integrity: sha512-MmlAOaZK1+Lg7YoCZPGRjb88ZjT+ct/KTsvcsbZdBm+w8WMzGx+XEmexk0m40P1WV9G2rFV7X3klyRGRpFXEjA==}
    engines: {node: ^12.22.0 || ^14.17.0 || >=16.0.0}
    peerDependencies:
      eslint: '>=6.0.0'

  eslint-plugin-n@17.15.1:
    resolution: {integrity: sha512-KFw7x02hZZkBdbZEFQduRGH4VkIH4MW97ClsbAM4Y4E6KguBJWGfWG1P4HEIpZk2bkoWf0bojpnjNAhYQP8beA==}
    engines: {node: ^18.18.0 || ^20.9.0 || >=21.1.0}
    peerDependencies:
      eslint: '>=8.23.0'

  eslint-plugin-no-only-tests@3.3.0:
    resolution: {integrity: sha512-brcKcxGnISN2CcVhXJ/kEQlNa0MEfGRtwKtWA16SkqXHKitaKIMrfemJKLKX1YqDU5C/5JY3PvZXd5jEW04e0Q==}
    engines: {node: '>=5.0.0'}

  eslint-plugin-perfectionist@4.7.0:
    resolution: {integrity: sha512-e2ODzm2SsAztFWY3ZRJd1K702vyl8Sapacjc3JluOW294CfA3+jfjin+UxjcrK48EvlNIMOp+JJB9N54YR2LRw==}
    engines: {node: ^18.0.0 || >=20.0.0}
    peerDependencies:
      eslint: '>=8.0.0'

  eslint-plugin-promise@7.2.1:
    resolution: {integrity: sha512-SWKjd+EuvWkYaS+uN2csvj0KoP43YTu7+phKQ5v+xw6+A0gutVX2yqCeCkC3uLCJFiPfR2dD8Es5L7yUsmvEaA==}
    engines: {node: ^18.18.0 || ^20.9.0 || >=21.1.0}
    peerDependencies:
      eslint: ^7.0.0 || ^8.0.0 || ^9.0.0

  eslint-plugin-regexp@2.7.0:
    resolution: {integrity: sha512-U8oZI77SBtH8U3ulZ05iu0qEzIizyEDXd+BWHvyVxTOjGwcDcvy/kEpgFG4DYca2ByRLiVPFZ2GeH7j1pdvZTA==}
    engines: {node: ^18 || >=20}
    peerDependencies:
      eslint: '>=8.44.0'

  eslint-plugin-toml@0.12.0:
    resolution: {integrity: sha512-+/wVObA9DVhwZB1nG83D2OAQRrcQZXy+drqUnFJKymqnmbnbfg/UPmEMCKrJNcEboUGxUjYrJlgy+/Y930mURQ==}
    engines: {node: ^12.22.0 || ^14.17.0 || >=16.0.0}
    peerDependencies:
      eslint: '>=6.0.0'

  eslint-plugin-unicorn@56.0.1:
    resolution: {integrity: sha512-FwVV0Uwf8XPfVnKSGpMg7NtlZh0G0gBarCaFcMUOoqPxXryxdYxTRRv4kH6B9TFCVIrjRXG+emcxIk2ayZilog==}
    engines: {node: '>=18.18'}
    peerDependencies:
      eslint: '>=8.56.0'

  eslint-plugin-unused-imports@4.1.4:
    resolution: {integrity: sha512-YptD6IzQjDardkl0POxnnRBhU1OEePMV0nd6siHaRBbd+lyh6NAhFEobiznKU7kTsSsDeSD62Pe7kAM1b7dAZQ==}
    peerDependencies:
      '@typescript-eslint/eslint-plugin': ^8.0.0-0 || ^7.0.0 || ^6.0.0 || ^5.0.0
      eslint: ^9.0.0 || ^8.0.0
    peerDependenciesMeta:
      '@typescript-eslint/eslint-plugin':
        optional: true

  eslint-plugin-vue-scoped-css@2.9.0:
    resolution: {integrity: sha512-zXeKtEUpfk3PlsgKnr9/2U8K2xcsCV1M9hXWRhKbl3wipVowGXfHrhqUzHFVWNAHzEQv0DCDXGFWrmsGFqhGGA==}
    engines: {node: ^12.22 || ^14.17 || >=16}
    peerDependencies:
      eslint: '>=5.0.0'
      vue-eslint-parser: '>=7.1.0'

  eslint-plugin-vue@9.32.0:
    resolution: {integrity: sha512-b/Y05HYmnB/32wqVcjxjHZzNpwxj1onBOvqW89W+V+XNG1dRuaFbNd3vT9CLbr2LXjEoq+3vn8DanWf7XU22Ug==}
    engines: {node: ^14.17.0 || >=16.0.0}
    peerDependencies:
      eslint: ^6.2.0 || ^7.0.0 || ^8.0.0 || ^9.0.0

  eslint-plugin-yml@1.16.0:
    resolution: {integrity: sha512-t4MNCetPjTn18/fUDlQ/wKkcYjnuLYKChBrZ0qUaNqRigVqChHWzTP8SrfFi5s4keX3vdlkWRSu8zHJMdKwxWQ==}
    engines: {node: ^14.17.0 || >=16.0.0}
    peerDependencies:
      eslint: '>=6.0.0'

  eslint-processor-vue-blocks@1.0.0:
    resolution: {integrity: sha512-q+Wn9bCml65NwYtuINVCE5dUqZa/uVoY4jfc8qEDwWbcGqdRyfJJmAONNZsreA4Q9EJqjYGjk8Hk1QuwAktgkw==}
    peerDependencies:
      '@vue/compiler-sfc': ^3.3.0
      eslint: ^8.50.0 || ^9.0.0

  eslint-scope@7.2.2:
    resolution: {integrity: sha512-dOt21O7lTMhDM+X9mB4GX+DZrZtCUJPL/wlcTqxyrx5IvO0IYtILdtrQGQp+8n5S0gwSVmOf9NQrjMOgfQZlIg==}
    engines: {node: ^12.22.0 || ^14.17.0 || >=16.0.0}

  eslint-scope@8.2.0:
    resolution: {integrity: sha512-PHlWUfG6lvPc3yvP5A4PNyBL1W8fkDUccmI21JUu/+GKZBoH/W5u6usENXUrWFRsyoW5ACUjFGgAFQp5gUlb/A==}
    engines: {node: ^18.18.0 || ^20.9.0 || >=21.1.0}

  eslint-visitor-keys@3.4.3:
    resolution: {integrity: sha512-wpc+LXeiyiisxPlEkUzU6svyS1frIO3Mgxj1fdy7Pm8Ygzguax2N3Fa/D/ag1WqbOprdI+uY6wMUl8/a2G+iag==}
    engines: {node: ^12.22.0 || ^14.17.0 || >=16.0.0}

  eslint-visitor-keys@4.2.0:
    resolution: {integrity: sha512-UyLnSehNt62FFhSwjZlHmeokpRK59rcz29j+F1/aDgbkbRTk7wIc9XzdoasMUbRNKDM0qQt/+BJ4BrpFeABemw==}
    engines: {node: ^18.18.0 || ^20.9.0 || >=21.1.0}

  eslint@9.20.0:
    resolution: {integrity: sha512-aL4F8167Hg4IvsW89ejnpTwx+B/UQRzJPGgbIOl+4XqffWsahVVsLEWoZvnrVuwpWmnRd7XeXmQI1zlKcFDteA==}
    engines: {node: ^18.18.0 || ^20.9.0 || >=21.1.0}
    hasBin: true
    peerDependencies:
      jiti: '*'
    peerDependenciesMeta:
      jiti:
        optional: true

  espree@10.3.0:
    resolution: {integrity: sha512-0QYC8b24HWY8zjRnDTL6RiHfDbAWn63qb4LMj1Z4b076A4une81+z03Kg7l7mn/48PUTqoLptSXez8oknU8Clg==}
    engines: {node: ^18.18.0 || ^20.9.0 || >=21.1.0}

  espree@9.6.1:
    resolution: {integrity: sha512-oruZaFkjorTpF32kDSI5/75ViwGeZginGGy2NoOSg3Q9bnwlnmDm4HLnkl0RE3n+njDXR037aY1+x58Z/zFdwQ==}
    engines: {node: ^12.22.0 || ^14.17.0 || >=16.0.0}

  esprima@4.0.1:
    resolution: {integrity: sha512-eGuFFw7Upda+g4p+QHvnW0RyTX/SVeJBDM/gCtMARO0cLuT2HcEKnTPvhjV6aGeqrCB/sbNop0Kszm0jsaWU4A==}
    engines: {node: '>=4'}
    hasBin: true

  esquery@1.6.0:
    resolution: {integrity: sha512-ca9pw9fomFcKPvFLXhBKUK90ZvGibiGOvRJNbjljY7s7uq/5YO4BOzcYtJqExdx99rF6aAcnRxHmcUHcz6sQsg==}
    engines: {node: '>=0.10'}

  esrecurse@4.3.0:
    resolution: {integrity: sha512-KmfKL3b6G+RXvP8N1vr3Tq1kL/oCFgn2NYXEtqP8/L3pKapUA4G8cFVaoF3SU323CD4XypR/ffioHmkti6/Tag==}
    engines: {node: '>=4.0'}

  estraverse@5.3.0:
    resolution: {integrity: sha512-MMdARuVEQziNTeJD8DgMqmhwR11BRQ/cBP+pLtYdSTnf3MIO8fFeiINEbX36ZdNlfU/7A9f3gUw49B3oQsvwBA==}
    engines: {node: '>=4.0'}

  estree-walker@2.0.2:
    resolution: {integrity: sha512-Rfkk/Mp/DL7JVje3u18FxFujQlTNR2q6QfMSMB7AvCBx91NGj/ba3kCfza0f6dVDbw7YlRf/nDrn7pQrCCyQ/w==}

  estree-walker@3.0.3:
    resolution: {integrity: sha512-7RUKfXgSMMkzt6ZuXmqapOurLGPPfgj6l9uRZ7lRGolvk0y2yocc35LdcxKC5PQZdn2DMqioAQ2NoWcrTKmm6g==}

  esutils@2.0.3:
    resolution: {integrity: sha512-kVscqXk4OCp68SZ0dkgEKVi6/8ij300KBWTJq32P/dYeWTSwK41WyTxalN1eRmA5Z9UU/LX9D7FWSmV9SAYx6g==}
    engines: {node: '>=0.10.0'}

  expect-type@1.1.0:
    resolution: {integrity: sha512-bFi65yM+xZgk+u/KRIpekdSYkTB5W1pEf0Lt8Q8Msh7b+eQ7LXVtIB1Bkm4fvclDEL1b2CZkMhv2mOeF8tMdkA==}
    engines: {node: '>=12.0.0'}

  fast-deep-equal@3.1.3:
    resolution: {integrity: sha512-f3qQ9oQy9j2AhBe/H9VC91wLmKBCCU/gDOnKNAYG5hswO7BLKj09Hc5HYNz9cGI++xlpDCIgDaitVs03ATR84Q==}

  fast-diff@1.3.0:
    resolution: {integrity: sha512-VxPP4NqbUjj6MaAOafWeUn2cXWLcCtljklUtZf0Ind4XQ+QPtmA0b18zZy0jIQx+ExRVCR/ZQpBmik5lXshNsw==}

  fast-glob@3.3.3:
    resolution: {integrity: sha512-7MptL8U0cqcFdzIzwOTHoilX9x5BrNqye7Z/LuC7kCMRio1EMSyqRK3BEAUD7sXRq4iT4AzTVuZdhgQ2TCvYLg==}
    engines: {node: '>=8.6.0'}

  fast-json-stable-stringify@2.1.0:
    resolution: {integrity: sha512-lhd/wF+Lk98HZoTCtlVraHtfh5XYijIjalXck7saUtuanSDyLMxnHhSXEDJqHxD7msR8D0uCmqlkwjCV8xvwHw==}

  fast-levenshtein@2.0.6:
    resolution: {integrity: sha512-DCXu6Ifhqcks7TZKY3Hxp3y6qphY5SJZmrWMDrKcERSOXWQdMhU9Ig/PYrzyw/ul9jOIyh0N4M0tbC5hodg8dw==}

  fastq@1.19.0:
    resolution: {integrity: sha512-7SFSRCNjBQIZH/xZR3iy5iQYR8aGBE0h3VG6/cwlbrpdciNYBMotQav8c1XI3HjHH+NikUpP53nPdlZSdWmFzA==}

  file-entry-cache@8.0.0:
    resolution: {integrity: sha512-XXTUwCvisa5oacNGRP9SfNtYBNAMi+RPwBFmblZEF7N7swHYQS6/Zfk7SRwx4D5j3CH211YNRco1DEMNVfZCnQ==}
    engines: {node: '>=16.0.0'}

  fill-range@7.1.1:
    resolution: {integrity: sha512-YsGpe3WHLK8ZYi4tWDg2Jy3ebRz2rXowDxnld4bkQB00cc/1Zw9AWnC0i9ztDJitivtQvaI9KaLyKrc+hBW0yg==}
    engines: {node: '>=8'}

  find-up@4.1.0:
    resolution: {integrity: sha512-PpOwAdQ/YlXQ2vj8a3h8IipDuYRi3wceVQQGYWxNINccq40Anw7BlsEXCMbt1Zt+OLA6Fq9suIpIWD0OsnISlw==}
    engines: {node: '>=8'}

  find-up@5.0.0:
    resolution: {integrity: sha512-78/PXT1wlLLDgTzDs7sjq9hzz0vXD+zn+7wypEe4fXQxCmdmqfGsEPQxmiCSQI3ajFV91bVSsvNtrJRiW6nGng==}
    engines: {node: '>=10'}

  flat-cache@4.0.1:
    resolution: {integrity: sha512-f7ccFPK3SXFHpx15UIGyRJ/FJQctuKZ0zVuN3frBo4HnK3cay9VEW0R6yPYFHC0AgqhukPzKjq22t5DmAyqGyw==}
    engines: {node: '>=16'}

  flatted@3.3.2:
    resolution: {integrity: sha512-AiwGJM8YcNOaobumgtng+6NHuOqC3A7MixFeDafM3X9cIUM+xUXoS5Vfgf+OihAYe20fxqNM9yPBXJzRtZ/4eA==}

  foreground-child@3.3.0:
    resolution: {integrity: sha512-Ld2g8rrAyMYFXBhEqMz8ZAHBi4J4uS1i/CxGMDnjyFWddMXLVcDp051DZfu+t7+ab7Wv6SMqpWmyFIj5UbfFvg==}
    engines: {node: '>=14'}

  form-data@4.0.1:
    resolution: {integrity: sha512-tzN8e4TX8+kkxGPK8D5u0FNmjPUjw3lwC9lSLxxoB/+GtsJG91CO8bSWy73APlgAZzZbXEYZJuxjkHH2w+Ezhw==}
    engines: {node: '>= 6'}

  fs.realpath@1.0.0:
    resolution: {integrity: sha512-OO0pH2lK6a0hZnAdau5ItzHPI6pUlvI7jMVnxUQRtw4owF2wk8lOSabtGDCTP4Ggrg2MbGnWO9X8K1t4+fGMDw==}

  fsevents@2.3.3:
    resolution: {integrity: sha512-5xoDfX+fL7faATnagmWPpbFtwh/R77WmMMqqHGS65C3vvB0YHrgF+B1YmZ3441tMj5n63k0212XNoJwzlhffQw==}
    engines: {node: ^8.16.0 || ^10.6.0 || >=11.0.0}
    os: [darwin]

  function-bind@1.1.2:
    resolution: {integrity: sha512-7XHNxH7qX9xG5mIwxkhumTox/MIRNcOgDrxWsMt2pAr23WHp6MrRlN7FBSFpCpr+oVO0F744iUgR82nJMfG2SA==}

  fuse.js@7.1.0:
    resolution: {integrity: sha512-trLf4SzuuUxfusZADLINj+dE8clK1frKdmqiJNb1Es75fmI5oY6X2mxLVUciLLjxqw/xr72Dhy+lER6dGd02FQ==}
    engines: {node: '>=10'}

  gensync@1.0.0-beta.2:
    resolution: {integrity: sha512-3hN7NaskYvMDLQY55gnW3NQ+mesEAepTqlg+VEbj7zzqEMBVNhzcGYYeqFo/TlYz6eQiFcp1HcsCZO+nGgS8zg==}
    engines: {node: '>=6.9.0'}

  get-caller-file@2.0.5:
    resolution: {integrity: sha512-DyFP3BM/3YHTQOCUL/w0OZHR0lpKeGrxotcHWcqNEdnltqFwXVfhEBQ94eIo34AfQpo0rGki4cyIiftY06h2Fg==}
    engines: {node: 6.* || 8.* || >= 10.*}

  get-tsconfig@4.10.0:
    resolution: {integrity: sha512-kGzZ3LWWQcGIAmg6iWvXn0ei6WDtV26wzHRMwDSzmAbcXrTEXxHy6IehI6/4eT6VRKyMP1eF1VqwrVUmE/LR7A==}

  glob-parent@5.1.2:
    resolution: {integrity: sha512-AOIgSQCepiJYwP3ARnGx+5VnTu2HBYdzbGP45eLw1vr3zB3vZLeyed1sC9hnbcOc9/SrMyM5RPQrkGz4aS9Zow==}
    engines: {node: '>= 6'}

  glob-parent@6.0.2:
    resolution: {integrity: sha512-XxwI8EOhVQgWp6iDL+3b0r86f4d6AX6zSU55HfB4ydCEuXLXc5FcYeOu+nnGftS4TEju/11rt4KJPTMgbfmv4A==}
    engines: {node: '>=10.13.0'}

  glob@10.4.5:
    resolution: {integrity: sha512-7Bv8RF0k6xjo7d4A/PxYLbUCfb6c+Vpd2/mB2yRDlew7Jb5hEXiCD9ibfO7wpk8i4sevK6DFny9h7EYbM3/sHg==}
    hasBin: true

  glob@7.2.3:
    resolution: {integrity: sha512-nFR0zLpU2YCaRxwoCJvL6UvCH2JFyFVIvwTLsIf21AuHlMskA1hhTdk+LlYJtOlYt9v6dvszD2BGRqBL+iQK9Q==}
    deprecated: Glob versions prior to v9 are no longer supported

  globals@11.12.0:
    resolution: {integrity: sha512-WOBp/EEGUiIsJSp7wcv/y6MO+lV9UoncWqxuFfm8eBwzWNgyfBd6Gz+IeKQ9jCmyhoH99g15M3T+QaVHFjizVA==}
    engines: {node: '>=4'}

  globals@13.24.0:
    resolution: {integrity: sha512-AhO5QUcj8llrbG09iWhPU2B204J1xnPeL8kQmVorSsy+Sjj1sk8gIyh6cUocGmH4L0UuhAJy+hJMRA4mgA4mFQ==}
    engines: {node: '>=8'}

  globals@14.0.0:
    resolution: {integrity: sha512-oahGvuMGQlPw/ivIYBjVSrWAfWLBeku5tpPE2fOPLi+WHffIWbuh2tCjhyQhTBPMf5E9jDEH4FOmTYgYwbKwtQ==}
    engines: {node: '>=18'}

  globals@15.14.0:
    resolution: {integrity: sha512-OkToC372DtlQeje9/zHIo5CT8lRP/FUgEOKBEhU4e0abL7J7CD24fD9ohiLN5hagG/kWCYj4K5oaxxtj2Z0Dig==}
    engines: {node: '>=18'}

  graceful-fs@4.2.11:
    resolution: {integrity: sha512-RbJ5/jmFcNNCcDV5o9eTnBLJ/HszWV0P73bc+Ff4nS/rJj+YaS6IGyiOL0VoBYX+l1Wrl3k63h/KrH+nhJ0XvQ==}

  graphemer@1.4.0:
    resolution: {integrity: sha512-EtKwoO6kxCL9WO5xipiHTZlSzBm7WLT627TqC/uVRd0HKmq8NXyebnNYxDoBi7wt8eTWrUrKXCOVaFq9x1kgag==}

  has-flag@4.0.0:
    resolution: {integrity: sha512-EykJT/Q1KjTWctppgIAgfSO0tKVuZUjhgMr17kqTumMl6Afv3EISleU7qZUzoXDFTAHTDC4NOoG/ZxU3EvlMPQ==}
    engines: {node: '>=8'}

  hasown@2.0.2:
    resolution: {integrity: sha512-0hJU9SCPvmMzIBdZFqNPXWa6dqh7WdH0cII9y+CyS8rG3nL48Bclra9HmKhVVUHyPWNH5Y7xDwAB7bfgSjkUMQ==}
    engines: {node: '>= 0.4'}

  he@1.2.0:
    resolution: {integrity: sha512-F/1DnUGPopORZi0ni+CvrCgHQ5FyEAHRLSApuYWMmrbSwoN2Mn/7k+Gl38gJnR7yyDZk6WLXwiGod1JOWNDKGw==}
    hasBin: true

  hosted-git-info@2.8.9:
    resolution: {integrity: sha512-mxIDAb9Lsm6DoOJ7xH+5+X4y1LU/4Hi50L9C5sIswK3JzULS4bwk1FvjdBgvYR4bzT4tuUQiC15FE2f5HbLvYw==}

  html-encoding-sniffer@4.0.0:
    resolution: {integrity: sha512-Y22oTqIU4uuPgEemfz7NDJz6OeKf12Lsu+QC+s3BVpda64lTiMYCyGwg5ki4vFxkMwQdeZDl2adZoqUgdFuTgQ==}
    engines: {node: '>=18'}

  http-proxy-agent@7.0.2:
    resolution: {integrity: sha512-T1gkAiYYDWYx3V5Bmyu7HcfcvL7mUrTWiM6yOfa3PIphViJ/gFPbvidQ+veqSOHci/PxBcDabeUNCzpOODJZig==}
    engines: {node: '>= 14'}

  https-proxy-agent@7.0.6:
    resolution: {integrity: sha512-vK9P5/iUfdl95AI+JVyUuIcVtd4ofvtrOr3HNtM2yxC9bnMbEdp3x01OhQNnjb8IJYi38VlTE3mBXwcfvywuSw==}
    engines: {node: '>= 14'}

  iconv-lite@0.6.3:
    resolution: {integrity: sha512-4fCk79wshMdzMp2rH06qWrJE4iolqLhCUH+OiuIgU++RB0+94NlDL81atO7GX55uUKueo0txHNtvEyI6D7WdMw==}
    engines: {node: '>=0.10.0'}

  ignore@5.3.2:
    resolution: {integrity: sha512-hsBTNUqQTDwkWtcdYI2i06Y/nUBEsNEDJKjWdigLvegy8kDuJAS8uRlpkkcQpyEXL0Z/pjDy5HBmMjRCJ2gq+g==}
    engines: {node: '>= 4'}

  ignore@6.0.2:
    resolution: {integrity: sha512-InwqeHHN2XpumIkMvpl/DCJVrAHgCsG5+cn1XlnLWGwtZBm8QJfSusItfrwx81CTp5agNZqpKU2J/ccC5nGT4A==}
    engines: {node: '>= 4'}

  import-fresh@3.3.1:
    resolution: {integrity: sha512-TR3KfrTZTYLPB6jUjfx6MF9WcWrHL9su5TObK4ZkYgBdWKPOFoSoQIdEuTuR82pmtxH2spWG9h6etwfr1pLBqQ==}
    engines: {node: '>=6'}

  imurmurhash@0.1.4:
    resolution: {integrity: sha512-JmXMZ6wuvDmLiHEml9ykzqO6lwFbof0GG4IkcGaENdCRDDmMVnny7s5HsIgHCbaq0w2MyPhDqkhTUgS2LU2PHA==}
    engines: {node: '>=0.8.19'}

  indent-string@4.0.0:
    resolution: {integrity: sha512-EdDDZu4A2OyIK7Lr/2zG+w5jmbuk1DVBnEwREQvBzspBJkCEbRa8GxU1lghYcaGJCnRWibjDXlq779X1/y5xwg==}
    engines: {node: '>=8'}

  inflight@1.0.6:
    resolution: {integrity: sha512-k92I/b08q4wvFscXCLvqfsHCrjrF7yiXsQuIVvVE7N82W3+aqpzuUdBbfhWcy/FZR3/4IgflMgKLOsvPDrGCJA==}
    deprecated: This module is not supported, and leaks memory. Do not use it. Check out lru-cache if you want a good and tested way to coalesce async requests by a key value, which is much more comprehensive and powerful.

  inherits@2.0.4:
    resolution: {integrity: sha512-k/vGaX4/Yla3WzyMCvTQOXYeIHvqOKtnqBduzTHpzpQZzAskKMhZ2K+EnBiSM9zGSoIFeMpXKxa4dYeZIQqewQ==}

  ini@1.3.8:
    resolution: {integrity: sha512-JV/yugV2uzW5iMRSiZAyDtQd+nxtUnjeLt0acNdw98kKLrvuRVyB80tsREOE7yvGVgalhZ6RNXCmEHkUKBKxew==}

  is-arrayish@0.2.1:
    resolution: {integrity: sha512-zz06S8t0ozoDXMG+ube26zeCTNXcKIPJZJi8hBrF4idCLms4CG9QtK7qBl1boi5ODzFpjswb5JPmHCbMpjaYzg==}

  is-builtin-module@3.2.1:
    resolution: {integrity: sha512-BSLE3HnV2syZ0FK0iMA/yUGplUeMmNz4AW5fnTunbCIqZi4vG3WjJT9FHMy5D69xmAYBHXQhJdALdpwVxV501A==}
    engines: {node: '>=6'}

  is-core-module@2.16.1:
    resolution: {integrity: sha512-UfoeMA6fIJ8wTYFEUjelnaGI67v6+N7qXJEvQuIGa99l4xsCruSYOVSQ0uPANn4dAzm8lkYPaKLrrijLq7x23w==}
    engines: {node: '>= 0.4'}

  is-extglob@2.1.1:
    resolution: {integrity: sha512-SbKbANkN603Vi4jEZv49LeVJMn4yGwsbzZworEoyEiutsN3nJYdbO36zfhGJ6QEDpOZIFkDtnq5JRxmvl3jsoQ==}
    engines: {node: '>=0.10.0'}

  is-fullwidth-code-point@3.0.0:
    resolution: {integrity: sha512-zymm5+u+sCsSWyD9qNaejV3DFvhCKclKdizYaJUuHA83RLjb7nSuGnddCHGv0hk+KY7BMAlsWeK4Ueg6EV6XQg==}
    engines: {node: '>=8'}

  is-glob@4.0.3:
    resolution: {integrity: sha512-xelSayHH36ZgE7ZWhli7pW34hNbNl8Ojv5KVmkJD4hBdD3th8Tfk9vYasLM+mXWOZhFkgZfxhLSnrwRr4elSSg==}
    engines: {node: '>=0.10.0'}

  is-language-code@3.1.0:
    resolution: {integrity: sha512-zJdQ3QTeLye+iphMeK3wks+vXSRFKh68/Pnlw7aOfApFSEIOhYa8P9vwwa6QrImNNBMJTiL1PpYF0f4BxDuEgA==}

  is-number@7.0.0:
    resolution: {integrity: sha512-41Cifkg6e8TylSpdtTpeLVMqvSBEVzTttHvERD741+pnZ8ANv0004MRL43QKPDlK9cGvNp6NZWZUBlbGXYxxng==}
    engines: {node: '>=0.12.0'}

  is-potential-custom-element-name@1.0.1:
    resolution: {integrity: sha512-bCYeRA2rVibKZd+s2625gGnGF/t7DSqDs4dP7CrLA1m7jKWz6pps0LpYLJN8Q64HtmPKJ1hrN3nzPNKFEKOUiQ==}

  isexe@2.0.0:
    resolution: {integrity: sha512-RHxMLp9lnKHGHRng9QFhRCMbYAcVpn69smSGcq3f36xjgVVWThj4qqLbTLlq7Ssj8B+fIQ1EuCEGI2lKsyQeIw==}

  jackspeak@3.4.3:
    resolution: {integrity: sha512-OGlZQpz2yfahA/Rd1Y8Cd9SIEsqvXkLVoSw/cgwhnhFMDbsQFeZYoJJ7bIZBS9BcamUW96asq/npPWugM+RQBw==}

  jiti@2.4.2:
    resolution: {integrity: sha512-rg9zJN+G4n2nfJl5MW3BMygZX56zKPNVEYYqq7adpmMh4Jn2QNEwhvQlFy6jPVdcod7txZtKHWnyZiA3a0zP7A==}
    hasBin: true

  js-base64@3.7.7:
    resolution: {integrity: sha512-7rCnleh0z2CkXhH67J8K1Ytz0b2Y+yxTPL+/KOJoa20hfnVQ/3/T6W/KflYI4bRHRagNeXeU2bkNGI3v1oS/lw==}

  js-beautify@1.15.1:
    resolution: {integrity: sha512-ESjNzSlt/sWE8sciZH8kBF8BPlwXPwhR6pWKAw8bw4Bwj+iZcnKW6ONWUutJ7eObuBZQpiIb8S7OYspWrKt7rA==}
    engines: {node: '>=14'}
    hasBin: true

  js-cookie@3.0.5:
    resolution: {integrity: sha512-cEiJEAEoIbWfCZYKWhVwFuvPX1gETRYPw6LlaTKoxD3s2AkXzkCjnp6h0V77ozyqj0jakteJ4YqDJT830+lVGw==}
    engines: {node: '>=14'}

  js-tokens@4.0.0:
    resolution: {integrity: sha512-RdJUflcE3cUzKiMqQgsCu06FPu9UdIJO0beYbPhHN4k6apgJtifcoCtT9bcxOpYBtpD2kCM6Sbzg4CausW/PKQ==}

  js-yaml@4.1.0:
    resolution: {integrity: sha512-wpxZs9NoxZaJESJGIZTyDEaYpl0FKSA+FB9aJiyemKhMwkxQg63h4T1KJgUGHpTqPDNRcmmYLugrRjJlBtWvRA==}
    hasBin: true

  jsdoc-type-pratt-parser@4.1.0:
    resolution: {integrity: sha512-Hicd6JK5Njt2QB6XYFS7ok9e37O8AYk3jTcppG4YVQnYjOemymvTcmc7OWsmq/Qqj5TdRFO5/x/tIPmBeRtGHg==}
    engines: {node: '>=12.0.0'}

  jsdom@26.0.0:
    resolution: {integrity: sha512-BZYDGVAIriBWTpIxYzrXjv3E/4u8+/pSG5bQdIYCbNCGOvsPkDQfTVLAIXAf9ETdCpduCVTkDe2NNZ8NIwUVzw==}
    engines: {node: '>=18'}
    peerDependencies:
      canvas: ^3.0.0
    peerDependenciesMeta:
      canvas:
        optional: true

  jsesc@0.5.0:
    resolution: {integrity: sha512-uZz5UnB7u4T9LvwmFqXii7pZSouaRPorGs5who1Ip7VO0wxanFvBL7GkM6dTHlgX+jhBApRetaWpnDabOeTcnA==}
    hasBin: true

  jsesc@3.1.0:
    resolution: {integrity: sha512-/sM3dO2FOzXjKQhJuo0Q173wf2KOo8t4I8vHy6lF9poUp7bKT0/NHE8fPX23PwfhnykfqnC2xRxOnVw5XuGIaA==}
    engines: {node: '>=6'}
    hasBin: true

  json-buffer@3.0.1:
    resolution: {integrity: sha512-4bV5BfR2mqfQTJm+V5tPPdf+ZpuhiIvTuAB5g8kcrXOZpTT/QwwVRWBywX1ozr6lEuPdbHxwaJlm9G6mI2sfSQ==}

  json-parse-even-better-errors@2.3.1:
    resolution: {integrity: sha512-xyFwyhro/JEof6Ghe2iz2NcXoj2sloNsWr/XsERDK/oiPCfaNhl5ONfp+jQdAZRQQ0IJWNzH9zIZF7li91kh2w==}

  json-schema-traverse@0.4.1:
    resolution: {integrity: sha512-xbbCH5dCYU5T8LcEhhuh7HJ88HXuW3qsI3Y0zOZFKfZEHcpWiHU/Jxzk629Brsab/mMiHQti9wMP+845RPe3Vg==}

  json-stable-stringify-without-jsonify@1.0.1:
    resolution: {integrity: sha512-Bdboy+l7tA3OGW6FjyFHWkP5LuByj1Tk33Ljyq0axyzdk9//JSi2u3fP1QSmd1KNwq6VOKYGlAu87CisVir6Pw==}

  json5@2.2.3:
    resolution: {integrity: sha512-XmOWe7eyHYH14cLdVPoyg+GOH3rYX++KpzrylJwSW98t3Nk+U8XOl8FWKOgwtzdb8lXGf6zYwDUzeHMWfxasyg==}
    engines: {node: '>=6'}
    hasBin: true

  jsonc-eslint-parser@2.4.0:
    resolution: {integrity: sha512-WYDyuc/uFcGp6YtM2H0uKmUwieOuzeE/5YocFJLnLfclZ4inf3mRn8ZVy1s7Hxji7Jxm6Ss8gqpexD/GlKoGgg==}
    engines: {node: ^12.22.0 || ^14.17.0 || >=16.0.0}

  keyv@4.5.4:
    resolution: {integrity: sha512-oxVHkHR/EJf2CNXnWxRLW6mg7JyCCUcG0DtEGmL2ctUo1PNTin1PUil+r/+4r5MpVgC/fn1kjsx7mjSujKqIpw==}

  levn@0.4.1:
    resolution: {integrity: sha512-+bT2uH4E5LGE7h/n3evcS/sQlJXCpIp6ym8OWJ5eV6+67Dsql/LaaT7qJBAt2rzfoa/5QBGBhxDix1dMt2kQKQ==}
    engines: {node: '>= 0.8.0'}

  lightningcss-darwin-arm64@1.29.1:
    resolution: {integrity: sha512-HtR5XJ5A0lvCqYAoSv2QdZZyoHNttBpa5EP9aNuzBQeKGfbyH5+UipLWvVzpP4Uml5ej4BYs5I9Lco9u1fECqw==}
    engines: {node: '>= 12.0.0'}
    cpu: [arm64]
    os: [darwin]

  lightningcss-darwin-x64@1.29.1:
    resolution: {integrity: sha512-k33G9IzKUpHy/J/3+9MCO4e+PzaFblsgBjSGlpAaFikeBFm8B/CkO3cKU9oI4g+fjS2KlkLM/Bza9K/aw8wsNA==}
    engines: {node: '>= 12.0.0'}
    cpu: [x64]
    os: [darwin]

  lightningcss-freebsd-x64@1.29.1:
    resolution: {integrity: sha512-0SUW22fv/8kln2LnIdOCmSuXnxgxVC276W5KLTwoehiO0hxkacBxjHOL5EtHD8BAXg2BvuhsJPmVMasvby3LiQ==}
    engines: {node: '>= 12.0.0'}
    cpu: [x64]
    os: [freebsd]

  lightningcss-linux-arm-gnueabihf@1.29.1:
    resolution: {integrity: sha512-sD32pFvlR0kDlqsOZmYqH/68SqUMPNj+0pucGxToXZi4XZgZmqeX/NkxNKCPsswAXU3UeYgDSpGhu05eAufjDg==}
    engines: {node: '>= 12.0.0'}
    cpu: [arm]
    os: [linux]

  lightningcss-linux-arm64-gnu@1.29.1:
    resolution: {integrity: sha512-0+vClRIZ6mmJl/dxGuRsE197o1HDEeeRk6nzycSy2GofC2JsY4ifCRnvUWf/CUBQmlrvMzt6SMQNMSEu22csWQ==}
    engines: {node: '>= 12.0.0'}
    cpu: [arm64]
    os: [linux]

  lightningcss-linux-arm64-musl@1.29.1:
    resolution: {integrity: sha512-UKMFrG4rL/uHNgelBsDwJcBqVpzNJbzsKkbI3Ja5fg00sgQnHw/VrzUTEc4jhZ+AN2BvQYz/tkHu4vt1kLuJyw==}
    engines: {node: '>= 12.0.0'}
    cpu: [arm64]
    os: [linux]

  lightningcss-linux-x64-gnu@1.29.1:
    resolution: {integrity: sha512-u1S+xdODy/eEtjADqirA774y3jLcm8RPtYztwReEXoZKdzgsHYPl0s5V52Tst+GKzqjebkULT86XMSxejzfISw==}
    engines: {node: '>= 12.0.0'}
    cpu: [x64]
    os: [linux]

  lightningcss-linux-x64-musl@1.29.1:
    resolution: {integrity: sha512-L0Tx0DtaNUTzXv0lbGCLB/c/qEADanHbu4QdcNOXLIe1i8i22rZRpbT3gpWYsCh9aSL9zFujY/WmEXIatWvXbw==}
    engines: {node: '>= 12.0.0'}
    cpu: [x64]
    os: [linux]

  lightningcss-win32-arm64-msvc@1.29.1:
    resolution: {integrity: sha512-QoOVnkIEFfbW4xPi+dpdft/zAKmgLgsRHfJalEPYuJDOWf7cLQzYg0DEh8/sn737FaeMJxHZRc1oBreiwZCjog==}
    engines: {node: '>= 12.0.0'}
    cpu: [arm64]
    os: [win32]

  lightningcss-win32-x64-msvc@1.29.1:
    resolution: {integrity: sha512-NygcbThNBe4JElP+olyTI/doBNGJvLs3bFCRPdvuCcxZCcCZ71B858IHpdm7L1btZex0FvCmM17FK98Y9MRy1Q==}
    engines: {node: '>= 12.0.0'}
    cpu: [x64]
    os: [win32]

  lightningcss@1.29.1:
    resolution: {integrity: sha512-FmGoeD4S05ewj+AkhTY+D+myDvXI6eL27FjHIjoyUkO/uw7WZD1fBVs0QxeYWa7E17CUHJaYX/RUGISCtcrG4Q==}
    engines: {node: '>= 12.0.0'}

  lines-and-columns@1.2.4:
    resolution: {integrity: sha512-7ylylesZQ/PV29jhEDl3Ufjo6ZX7gCqJr5F7PKrqc93v7fzSymt1BpwEU8nAUXs8qzzvqhbjhK5QZg6Mt/HkBg==}

  local-pkg@1.0.0:
    resolution: {integrity: sha512-bbgPw/wmroJsil/GgL4qjDzs5YLTBMQ99weRsok1XCDccQeehbHA/I1oRvk2NPtr7KGZgT/Y5tPRnAtMqeG2Kg==}
    engines: {node: '>=14'}

  locate-path@5.0.0:
    resolution: {integrity: sha512-t7hw9pI+WvuwNJXwk5zVHpyhIqzg2qTlklJOf0mVxGSbe3Fp2VieZcduNYjaLDoy6p9uGpQEGWG87WpMKlNq8g==}
    engines: {node: '>=8'}

  locate-path@6.0.0:
    resolution: {integrity: sha512-iPZK6eYjbxRu3uB4/WZ3EsEIMJFMqAoopl3R+zuq0UjcAm/MO6KCweDgPfP3elTztoKP3KtnVHxTn2NHBSDVUw==}
    engines: {node: '>=10'}

  lodash.castarray@4.4.0:
    resolution: {integrity: sha512-aVx8ztPv7/2ULbArGJ2Y42bG1mEQ5mGjpdvrbJcJFU3TbYybe+QlLS4pst9zV52ymy2in1KpFPiZnAOATxD4+Q==}

  lodash.isplainobject@4.0.6:
    resolution: {integrity: sha512-oSXzaWypCMHkPC3NvBEaPHf0KsA5mvPrOPgQWDsbg8n7orZ290M0BmC/jgRZ4vcJ6DTAhjrsSYgdsW/F+MFOBA==}

  lodash.merge@4.6.2:
    resolution: {integrity: sha512-0KpjqXRVvrYyCsX1swR/XTK0va6VQkQM6MNo7PqW77ByjAhoARA8EfrP1N4+KlKj8YS0ZUCtRT/YUuhyYDujIQ==}

  lodash.sortedlastindex@4.1.0:
    resolution: {integrity: sha512-s8xEQdsp2Tu5zUqVdFSe9C0kR8YlnAJYLqMdkh+pIRBRxF6/apWseLdHl3/+jv2I61dhPwtI/Ff+EqvCpc+N8w==}

  lodash@4.17.21:
    resolution: {integrity: sha512-v2kDEe57lecTulaDIuNTPy3Ry4gLGJ6Z1O3vE1krgXZNrsQ+LFTGHVxVjcXPs17LhbZVGedAJv8XZ1tvj5FvSg==}

  longest-streak@3.1.0:
    resolution: {integrity: sha512-9Ri+o0JYgehTaVBBDoMqIl8GXtbWg711O3srftcHhZ0dqnETqLaoIK0x17fUw9rFSlK/0NlsKe0Ahhyl5pXE2g==}

  loupe@3.1.3:
    resolution: {integrity: sha512-kkIp7XSkP78ZxJEsSxW3712C6teJVoeHHwgo9zJ380de7IYyJ2ISlxojcH2pC5OFLewESmnRi/+XCDIEEVyoug==}

  lru-cache@10.4.3:
    resolution: {integrity: sha512-JNAzZcXrCt42VGLuYz0zfAzDfAvJWW6AfYlDBQyDV5DClI2m5sAmK+OIO7s59XfsRsWHp02jAJrRadPRGTt6SQ==}

  lru-cache@5.1.1:
    resolution: {integrity: sha512-KpNARQA3Iwv+jTA0utUVVbrh+Jlrr1Fv0e56GGzAFOXN7dk/FviaDW8LHmK52DlcH4WP2n6gI8vN1aesBFgo9w==}

  magic-string@0.30.17:
    resolution: {integrity: sha512-sNPKHvyjVf7gyjwS4xGTaW/mCnF8wnjtifKBEhxfZ7E/S8tQ0rssrwGNn6q8JH/ohItJfSQp9mBtQYuTlH5QnA==}

  make-error@1.3.6:
    resolution: {integrity: sha512-s8UhlNe7vPKomQhC1qFelMokr/Sc3AgNbso3n74mVPA5LTZwkB9NlXf4XPamLxJE8h0gh73rM94xvwRT2CVInw==}

  markdown-table@3.0.4:
    resolution: {integrity: sha512-wiYz4+JrLyb/DqW2hkFJxP7Vd7JuTDm77fvbM8VfEQdmSMqcImWeeRbHwZjBjIFki/VaMK2BhFi7oUUZeM5bqw==}

  marked@15.0.6:
    resolution: {integrity: sha512-Y07CUOE+HQXbVDCGl3LXggqJDbXDP2pArc2C1N1RRMN0ONiShoSsIInMd5Gsxupe7fKLpgimTV+HOJ9r7bA+pg==}
    engines: {node: '>= 18'}
    hasBin: true

  mdast-util-find-and-replace@3.0.2:
    resolution: {integrity: sha512-Tmd1Vg/m3Xz43afeNxDIhWRtFZgM2VLyaf4vSTYwudTyeuTneoL3qtWMA5jeLyz/O1vDJmmV4QuScFCA2tBPwg==}

  mdast-util-from-markdown@2.0.2:
    resolution: {integrity: sha512-uZhTV/8NBuw0WHkPTrCqDOl0zVe1BIng5ZtHoDk49ME1qqcjYmmLmOf0gELgcRMxN4w2iuIeVso5/6QymSrgmA==}

  mdast-util-gfm-autolink-literal@2.0.1:
    resolution: {integrity: sha512-5HVP2MKaP6L+G6YaxPNjuL0BPrq9orG3TsrZ9YXbA3vDw/ACI4MEsnoDpn6ZNm7GnZgtAcONJyPhOP8tNJQavQ==}

  mdast-util-gfm-footnote@2.0.0:
    resolution: {integrity: sha512-5jOT2boTSVkMnQ7LTrd6n/18kqwjmuYqo7JUPe+tRCY6O7dAuTFMtTPauYYrMPpox9hlN0uOx/FL8XvEfG9/mQ==}

  mdast-util-gfm-strikethrough@2.0.0:
    resolution: {integrity: sha512-mKKb915TF+OC5ptj5bJ7WFRPdYtuHv0yTRxK2tJvi+BDqbkiG7h7u/9SI89nRAYcmap2xHQL9D+QG/6wSrTtXg==}

  mdast-util-gfm-table@2.0.0:
    resolution: {integrity: sha512-78UEvebzz/rJIxLvE7ZtDd/vIQ0RHv+3Mh5DR96p7cS7HsBhYIICDBCu8csTNWNO6tBWfqXPWekRuj2FNOGOZg==}

  mdast-util-gfm-task-list-item@2.0.0:
    resolution: {integrity: sha512-IrtvNvjxC1o06taBAVJznEnkiHxLFTzgonUdy8hzFVeDun0uTjxxrRGVaNFqkU1wJR3RBPEfsxmU6jDWPofrTQ==}

  mdast-util-gfm@3.0.0:
    resolution: {integrity: sha512-dgQEX5Amaq+DuUqf26jJqSK9qgixgd6rYDHAv4aTBuA92cTknZlKpPfa86Z/s8Dj8xsAQpFfBmPUHWJBWqS4Bw==}

  mdast-util-phrasing@4.1.0:
    resolution: {integrity: sha512-TqICwyvJJpBwvGAMZjj4J2n0X8QWp21b9l0o7eXyVJ25YNWYbJDVIyD1bZXE6WtV6RmKJVYmQAKWa0zWOABz2w==}

  mdast-util-to-markdown@2.1.2:
    resolution: {integrity: sha512-xj68wMTvGXVOKonmog6LwyJKrYXZPvlwabaryTjLh9LuvovB/KAH+kvi8Gjj+7rJjsFi23nkUxRQv1KqSroMqA==}

  mdast-util-to-string@4.0.0:
    resolution: {integrity: sha512-0H44vDimn51F0YwvxSJSm0eCDOJTRlmN0R1yBh4HLj9wiV1Dn0QoXGbvFAWj2hSItVTlCmBF1hqKlIyUBVFLPg==}

  mdn-data@2.0.28:
    resolution: {integrity: sha512-aylIc7Z9y4yzHYAJNuESG3hfhC+0Ibp/MAMiaOZgNv4pmEdFyfZhhhny4MNiAfWdBQ1RQ2mfDWmM1x8SvGyp8g==}

  mdn-data@2.0.30:
    resolution: {integrity: sha512-GaqWWShW4kv/G9IEucWScBx9G1/vsFZZJUO+tD26M8J8z3Kw5RDQjaoZe03YAClgeS/SWPOcb4nkFBTEi5DUEA==}

  merge2@1.4.1:
    resolution: {integrity: sha512-8q7VEgMJW4J8tcfVPy8g09NcQwZdbwFEqhe/WZkoIzjn/3TGDwtOCYtXGxA3O8tPzpczCCDgv+P2P5y00ZJOOg==}
    engines: {node: '>= 8'}

  micromark-core-commonmark@2.0.2:
    resolution: {integrity: sha512-FKjQKbxd1cibWMM1P9N+H8TwlgGgSkWZMmfuVucLCHaYqeSvJ0hFeHsIa65pA2nYbes0f8LDHPMrd9X7Ujxg9w==}

  micromark-extension-gfm-autolink-literal@2.1.0:
    resolution: {integrity: sha512-oOg7knzhicgQ3t4QCjCWgTmfNhvQbDDnJeVu9v81r7NltNCVmhPy1fJRX27pISafdjL+SVc4d3l48Gb6pbRypw==}

  micromark-extension-gfm-footnote@2.1.0:
    resolution: {integrity: sha512-/yPhxI1ntnDNsiHtzLKYnE3vf9JZ6cAisqVDauhp4CEHxlb4uoOTxOCJ+9s51bIB8U1N1FJ1RXOKTIlD5B/gqw==}

  micromark-extension-gfm-strikethrough@2.1.0:
    resolution: {integrity: sha512-ADVjpOOkjz1hhkZLlBiYA9cR2Anf8F4HqZUO6e5eDcPQd0Txw5fxLzzxnEkSkfnD0wziSGiv7sYhk/ktvbf1uw==}

  micromark-extension-gfm-table@2.1.1:
    resolution: {integrity: sha512-t2OU/dXXioARrC6yWfJ4hqB7rct14e8f7m0cbI5hUmDyyIlwv5vEtooptH8INkbLzOatzKuVbQmAYcbWoyz6Dg==}

  micromark-extension-gfm-tagfilter@2.0.0:
    resolution: {integrity: sha512-xHlTOmuCSotIA8TW1mDIM6X2O1SiX5P9IuDtqGonFhEK0qgRI4yeC6vMxEV2dgyr2TiD+2PQ10o+cOhdVAcwfg==}

  micromark-extension-gfm-task-list-item@2.1.0:
    resolution: {integrity: sha512-qIBZhqxqI6fjLDYFTBIa4eivDMnP+OZqsNwmQ3xNLE4Cxwc+zfQEfbs6tzAo2Hjq+bh6q5F+Z8/cksrLFYWQQw==}

  micromark-extension-gfm@3.0.0:
    resolution: {integrity: sha512-vsKArQsicm7t0z2GugkCKtZehqUm31oeGBV/KVSorWSy8ZlNAv7ytjFhvaryUiCUJYqs+NoE6AFhpQvBTM6Q4w==}

  micromark-factory-destination@2.0.1:
    resolution: {integrity: sha512-Xe6rDdJlkmbFRExpTOmRj9N3MaWmbAgdpSrBQvCFqhezUn4AHqJHbaEnfbVYYiexVSs//tqOdY/DxhjdCiJnIA==}

  micromark-factory-label@2.0.1:
    resolution: {integrity: sha512-VFMekyQExqIW7xIChcXn4ok29YE3rnuyveW3wZQWWqF4Nv9Wk5rgJ99KzPvHjkmPXF93FXIbBp6YdW3t71/7Vg==}

  micromark-factory-space@2.0.1:
    resolution: {integrity: sha512-zRkxjtBxxLd2Sc0d+fbnEunsTj46SWXgXciZmHq0kDYGnck/ZSGj9/wULTV95uoeYiK5hRXP2mJ98Uo4cq/LQg==}

  micromark-factory-title@2.0.1:
    resolution: {integrity: sha512-5bZ+3CjhAd9eChYTHsjy6TGxpOFSKgKKJPJxr293jTbfry2KDoWkhBb6TcPVB4NmzaPhMs1Frm9AZH7OD4Cjzw==}

  micromark-factory-whitespace@2.0.1:
    resolution: {integrity: sha512-Ob0nuZ3PKt/n0hORHyvoD9uZhr+Za8sFoP+OnMcnWK5lngSzALgQYKMr9RJVOWLqQYuyn6ulqGWSXdwf6F80lQ==}

  micromark-util-character@2.1.1:
    resolution: {integrity: sha512-wv8tdUTJ3thSFFFJKtpYKOYiGP2+v96Hvk4Tu8KpCAsTMs6yi+nVmGh1syvSCsaxz45J6Jbw+9DD6g97+NV67Q==}

  micromark-util-chunked@2.0.1:
    resolution: {integrity: sha512-QUNFEOPELfmvv+4xiNg2sRYeS/P84pTW0TCgP5zc9FpXetHY0ab7SxKyAQCNCc1eK0459uoLI1y5oO5Vc1dbhA==}

  micromark-util-classify-character@2.0.1:
    resolution: {integrity: sha512-K0kHzM6afW/MbeWYWLjoHQv1sgg2Q9EccHEDzSkxiP/EaagNzCm7T/WMKZ3rjMbvIpvBiZgwR3dKMygtA4mG1Q==}

  micromark-util-combine-extensions@2.0.1:
    resolution: {integrity: sha512-OnAnH8Ujmy59JcyZw8JSbK9cGpdVY44NKgSM7E9Eh7DiLS2E9RNQf0dONaGDzEG9yjEl5hcqeIsj4hfRkLH/Bg==}

  micromark-util-decode-numeric-character-reference@2.0.2:
    resolution: {integrity: sha512-ccUbYk6CwVdkmCQMyr64dXz42EfHGkPQlBj5p7YVGzq8I7CtjXZJrubAYezf7Rp+bjPseiROqe7G6foFd+lEuw==}

  micromark-util-decode-string@2.0.1:
    resolution: {integrity: sha512-nDV/77Fj6eH1ynwscYTOsbK7rR//Uj0bZXBwJZRfaLEJ1iGBR6kIfNmlNqaqJf649EP0F3NWNdeJi03elllNUQ==}

  micromark-util-encode@2.0.1:
    resolution: {integrity: sha512-c3cVx2y4KqUnwopcO9b/SCdo2O67LwJJ/UyqGfbigahfegL9myoEFoDYZgkT7f36T0bLrM9hZTAaAyH+PCAXjw==}

  micromark-util-html-tag-name@2.0.1:
    resolution: {integrity: sha512-2cNEiYDhCWKI+Gs9T0Tiysk136SnR13hhO8yW6BGNyhOC4qYFnwF1nKfD3HFAIXA5c45RrIG1ub11GiXeYd1xA==}

  micromark-util-normalize-identifier@2.0.1:
    resolution: {integrity: sha512-sxPqmo70LyARJs0w2UclACPUUEqltCkJ6PhKdMIDuJ3gSf/Q+/GIe3WKl0Ijb/GyH9lOpUkRAO2wp0GVkLvS9Q==}

  micromark-util-resolve-all@2.0.1:
    resolution: {integrity: sha512-VdQyxFWFT2/FGJgwQnJYbe1jjQoNTS4RjglmSjTUlpUMa95Htx9NHeYW4rGDJzbjvCsl9eLjMQwGeElsqmzcHg==}

  micromark-util-sanitize-uri@2.0.1:
    resolution: {integrity: sha512-9N9IomZ/YuGGZZmQec1MbgxtlgougxTodVwDzzEouPKo3qFWvymFHWcnDi2vzV1ff6kas9ucW+o3yzJK9YB1AQ==}

  micromark-util-subtokenize@2.0.4:
    resolution: {integrity: sha512-N6hXjrin2GTJDe3MVjf5FuXpm12PGm80BrUAeub9XFXca8JZbP+oIwY4LJSVwFUCL1IPm/WwSVUN7goFHmSGGQ==}

  micromark-util-symbol@2.0.1:
    resolution: {integrity: sha512-vs5t8Apaud9N28kgCrRUdEed4UJ+wWNvicHLPxCa9ENlYuAY31M0ETy5y1vA33YoNPDFTghEbnh6efaE8h4x0Q==}

  micromark-util-types@2.0.1:
    resolution: {integrity: sha512-534m2WhVTddrcKVepwmVEVnUAmtrx9bfIjNoQHRqfnvdaHQiFytEhJoTgpWJvDEXCO5gLTQh3wYC1PgOJA4NSQ==}

  micromark@4.0.1:
    resolution: {integrity: sha512-eBPdkcoCNvYcxQOAKAlceo5SNdzZWfF+FcSupREAzdAh9rRmE239CEQAiTwIgblwnoM8zzj35sZ5ZwvSEOF6Kw==}

  micromatch@4.0.8:
    resolution: {integrity: sha512-PXwfBhYu0hBCPw8Dn0E+WDYb7af3dSLVWKi3HGv84IdF4TyFoC0ysxFd0Goxw7nSv4T/PzEJQxsYsEiFCKo2BA==}
    engines: {node: '>=8.6'}

  mime-db@1.52.0:
    resolution: {integrity: sha512-sPU4uV7dYlvtWJxwwxHD0PuihVNiE7TyAbQ5SWxDCB9mUYvOgroQOwYQQOKPJ8CIbE+1ETVlOoK1UC2nU3gYvg==}
    engines: {node: '>= 0.6'}

  mime-types@2.1.35:
    resolution: {integrity: sha512-ZDY+bPm5zTTF+YpCrAU9nK0UgICYPT0QtT1NZWFv4s++TNkcgVaT0g6+4R2uI4MjQjzysHB1zxuWL50hzaeXiw==}
    engines: {node: '>= 0.6'}

  min-indent@1.0.1:
    resolution: {integrity: sha512-I9jwMn07Sy/IwOj3zVkVik2JTvgpaykDZEigL6Rx6N9LbMywwUSMtxET+7lVoDLLd3O3IXwJwvuuns8UB/HeAg==}
    engines: {node: '>=4'}

  minimatch@3.1.2:
    resolution: {integrity: sha512-J7p63hRiAjw1NDEww1W7i37+ByIrOWO5XQQAzZ3VOcL0PNybwpfmV/N05zFAzwQ9USyEcX6t3UO+K5aqBQOIHw==}

  minimatch@9.0.1:
    resolution: {integrity: sha512-0jWhJpD/MdhPXwPuiRkCbfYfSKp2qnn2eOc279qI7f+osl/l+prKSrvhg157zSYvx/1nmgn2NqdT6k2Z7zSH9w==}
    engines: {node: '>=16 || 14 >=14.17'}

  minimatch@9.0.5:
    resolution: {integrity: sha512-G6T0ZX48xgozx7587koeX9Ys2NYy6Gmv//P89sEte9V9whIapMNF4idKxnW2QtCcLiTWlb/wfCabAtAFWhhBow==}
    engines: {node: '>=16 || 14 >=14.17'}

  minipass@7.1.2:
    resolution: {integrity: sha512-qOOzS1cBTWYF4BH8fVePDBOO9iptMnGUEZwNc/cMWnTV2nVLZ7VoNWEPHkYczZA0pdoA7dl6e7FL659nX9S2aw==}
    engines: {node: '>=16 || 14 >=14.17'}

  mlly@1.7.4:
    resolution: {integrity: sha512-qmdSIPC4bDJXgZTCR7XosJiNKySV7O215tsPtDN9iEO/7q/76b/ijtgRu/+epFXSJhijtTCCGp3DWS549P3xKw==}

  ms@2.1.3:
    resolution: {integrity: sha512-6FlzubTLZG3J2a/NVCAleEhjzq5oxgHyaCU9yYXvcLsvoVaHJq/s5xXI6/XXP6tz7R9xAOtHnSO/tXtF3WRTlA==}

  muggle-string@0.4.1:
    resolution: {integrity: sha512-VNTrAak/KhO2i8dqqnqnAHOa3cYBwXEZe9h+D5h/1ZqFSTEFHdM65lR7RoIqq3tBBYavsOXV84NoHXZ0AkPyqQ==}

  nanoid@3.3.8:
    resolution: {integrity: sha512-WNLf5Sd8oZxOm+TzppcYk8gVOgP+l58xNy58D0nbUnOxOWRWvlcCV4kUF7ltmI6PsrLl/BgKEyS4mqsGChFN0w==}
    engines: {node: ^10 || ^12 || ^13.7 || ^14 || >=15.0.1}
    hasBin: true

  natural-compare@1.4.0:
    resolution: {integrity: sha512-OWND8ei3VtNC9h7V60qff3SVobHr996CTwgxubgyQYEpg290h9J0buyECNNJexkFm5sOajh5G116RYA1c8ZMSw==}

  natural-orderby@5.0.0:
    resolution: {integrity: sha512-kKHJhxwpR/Okycz4HhQKKlhWe4ASEfPgkSWNmKFHd7+ezuQlxkA5cM3+XkBPvm1gmHen3w53qsYAv+8GwRrBlg==}
    engines: {node: '>=18'}

  node-emoji@2.2.0:
    resolution: {integrity: sha512-Z3lTE9pLaJF47NyMhd4ww1yFTAP8YhYI8SleJiHzM46Fgpm5cnNzSl9XfzFNqbaz+VlJrIj3fXQ4DeN1Rjm6cw==}
    engines: {node: '>=18'}

  node-releases@2.0.19:
    resolution: {integrity: sha512-xxOWJsBKtzAq7DY0J+DTzuz58K8e7sJbdgwkbMWQe8UYB6ekmsQ45q0M/tJDsGaZmbC+l7n57UV8Hl5tHxO9uw==}

  nopt@7.2.1:
    resolution: {integrity: sha512-taM24ViiimT/XntxbPyJQzCG+p4EKOpgD3mxFwW38mGjVUrfERQOeY4EDHjdnptttfHuHQXFx+lTP08Q+mLa/w==}
    engines: {node: ^14.17.0 || ^16.13.0 || >=18.0.0}
    hasBin: true

  normalize-package-data@2.5.0:
    resolution: {integrity: sha512-/5CMN3T0R4XTj4DcGaexo+roZSdSFW/0AOOTROrjxzCG1wrWXEsGbRKevjlIL+ZDE4sZlJr5ED4YW0yqmkK+eA==}

  nth-check@2.1.1:
    resolution: {integrity: sha512-lqjrjmaOoAnWfMmBPL+XNnynZh2+swxiX3WUE0s4yEHI6m+AwrK2UZOimIRl3X/4QctVqS8AiZjFqyOGrMXb/w==}

  nwsapi@2.2.16:
    resolution: {integrity: sha512-F1I/bimDpj3ncaNDhfyMWuFqmQDBwDB0Fogc2qpL3BWvkQteFD/8BzWuIRl83rq0DXfm8SGt/HFhLXZyljTXcQ==}

  once@1.4.0:
    resolution: {integrity: sha512-lNaJgI+2Q5URQBkccEKHTQOPaXdUxnZZElQTZY0MFUAuaEqe1E+Nyvgdz/aIyNi6Z9MzO5dv1H8n58/GELp3+w==}

  optionator@0.9.4:
    resolution: {integrity: sha512-6IpQ7mKUxRcZNLIObR0hz7lxsapSSIYNZJwXPGeF0mTVqGKFIXj1DQcMoT22S3ROcLyY/rz0PWaWZ9ayWmad9g==}
    engines: {node: '>= 0.8.0'}

  p-limit@2.3.0:
    resolution: {integrity: sha512-//88mFWSJx8lxCzwdAABTJL2MyWB12+eIY7MDL2SqLmAkeKU9qxRvWuSyTjm3FUmpBEMuFfckAIqEaVGUDxb6w==}
    engines: {node: '>=6'}

  p-limit@3.1.0:
    resolution: {integrity: sha512-TYOanM3wGwNGsZN2cVTYPArw454xnXj5qmWF1bEoAc4+cU/ol7GVh7odevjp1FNHduHc3KZMcFduxU5Xc6uJRQ==}
    engines: {node: '>=10'}

  p-locate@4.1.0:
    resolution: {integrity: sha512-R79ZZ/0wAxKGu3oYMlz8jy/kbhsNrS7SKZ7PxEHBgJ5+F2mtFW2fK2cOtBh1cHYkQsbzFV7I+EoRKe6Yt0oK7A==}
    engines: {node: '>=8'}

  p-locate@5.0.0:
    resolution: {integrity: sha512-LaNjtRWUBY++zB5nE/NwcaoMylSPk+S+ZHNB1TzdbMJMny6dynpAGt7X/tl/QYq3TIeE6nxHppbo2LGymrG5Pw==}
    engines: {node: '>=10'}

  p-try@2.2.0:
    resolution: {integrity: sha512-R4nPAVTAU0B9D35/Gk3uJf/7XYbQcyohSKdvAxIRSNghFl4e71hVoGnBNQz9cWaXxO2I10KTC+3jMdvvoKw6dQ==}
    engines: {node: '>=6'}

  package-json-from-dist@1.0.1:
    resolution: {integrity: sha512-UEZIS3/by4OC8vL3P2dTXRETpebLI2NiI5vIrjaD/5UtrkFX/tNbwjTSRAGC/+7CAo2pIcBaRgWmcBBHcsaCIw==}

  package-manager-detector@0.2.9:
    resolution: {integrity: sha512-+vYvA/Y31l8Zk8dwxHhL3JfTuHPm6tlxM2A3GeQyl7ovYnSp1+mzAxClxaOr0qO1TtPxbQxetI7v5XqKLJZk7Q==}

  parent-module@1.0.1:
    resolution: {integrity: sha512-GQ2EWRpQV8/o+Aw8YqtfZZPfNRWZYkbidE9k5rpl/hC3vtHHBfGm2Ifi6qWV+coDGkrUKZAxE3Lot5kcsRlh+g==}
    engines: {node: '>=6'}

  parse-gitignore@2.0.0:
    resolution: {integrity: sha512-RmVuCHWsfu0QPNW+mraxh/xjQVw/lhUCUru8Zni3Ctq3AoMhpDTq0OVdKS6iesd6Kqb7viCV3isAL43dciOSog==}
    engines: {node: '>=14'}

  parse-imports@2.2.1:
    resolution: {integrity: sha512-OL/zLggRp8mFhKL0rNORUTR4yBYujK/uU+xZL+/0Rgm2QE4nLO9v8PzEweSJEbMGKmDRjJE4R3IMJlL2di4JeQ==}
    engines: {node: '>= 18'}

  parse-json@5.2.0:
    resolution: {integrity: sha512-ayCKvm/phCGxOkYRSCM82iDwct8/EonSEgCSxWxD7ve6jHggsFl4fZVQBPRNgQoKiuV/odhFrGzQXZwbifC8Rg==}
    engines: {node: '>=8'}

  parse5@7.2.1:
    resolution: {integrity: sha512-BuBYQYlv1ckiPdQi/ohiivi9Sagc9JG+Ozs0r7b/0iK3sKmrb0b9FdWdBbOdx6hBCM/F9Ir82ofnBhtZOjCRPQ==}

  path-browserify@1.0.1:
    resolution: {integrity: sha512-b7uo2UCUOYZcnF/3ID0lulOJi/bafxa1xPe7ZPsammBSpjSWQkjNxlt635YGS2MiR9GjvuXCtz2emr3jbsz98g==}

  path-exists@4.0.0:
    resolution: {integrity: sha512-ak9Qy5Q7jYb2Wwcey5Fpvg2KoAc/ZIhLSLOSBmRmygPsGwkVVt0fZa0qrtMz+m6tJTAHfZQ8FnmB4MG4LWy7/w==}
    engines: {node: '>=8'}

  path-is-absolute@1.0.1:
    resolution: {integrity: sha512-AVbw3UJ2e9bq64vSaS9Am0fje1Pa8pbGqTTsmXfaIiMpnr5DlDhfJOuLj9Sf95ZPVDAUerDfEk88MPmPe7UCQg==}
    engines: {node: '>=0.10.0'}

  path-key@3.1.1:
    resolution: {integrity: sha512-ojmeN0qd+y0jszEtoY48r0Peq5dwMEkIlCOu6Q5f41lfkswXuKtYrhgoTpLnyIcHm24Uhqx+5Tqm2InSwLhE6Q==}
    engines: {node: '>=8'}

  path-parse@1.0.7:
    resolution: {integrity: sha512-LDJzPVEEEPR+y48z93A0Ed0yXb8pAByGWo/k5YYdYgpY2/2EsOsksJrq7lOHxryrVOn1ejG6oAp8ahvOIQD8sw==}

  path-scurry@1.11.1:
    resolution: {integrity: sha512-Xa4Nw17FS9ApQFJ9umLiJS4orGjm7ZzwUrwamcGQuHSzDyth9boKDaycYdDcZDuqYATXw4HFXgaqWTctW/v1HA==}
    engines: {node: '>=16 || 14 >=14.18'}

  pathe@1.1.2:
    resolution: {integrity: sha512-whLdWMYL2TwI08hn8/ZqAbrVemu0LNaNNJZX73O6qaIdCTfXutsLhMkjdENX0qhsQ9uIimo4/aQOmXkoon2nDQ==}

  pathe@2.0.2:
    resolution: {integrity: sha512-15Ztpk+nov8DR524R4BF7uEuzESgzUEAV4Ah7CUMNGXdE5ELuvxElxGXndBl32vMSsWa1jpNf22Z+Er3sKwq+w==}

  pathval@2.0.0:
    resolution: {integrity: sha512-vE7JKRyES09KiunauX7nd2Q9/L7lhok4smP9RZTDeD4MVs72Dp2qNFVz39Nz5a0FVEW0BJR6C0DYrq6unoziZA==}
    engines: {node: '>= 14.16'}

  picocolors@1.1.1:
    resolution: {integrity: sha512-xceH2snhtb5M9liqDsmEw56le376mTZkEX/jEb/RxNFyegNul7eNslCXP9FDj/Lcu0X8KEyMceP2ntpaHrDEVA==}

  picomatch@2.3.1:
    resolution: {integrity: sha512-JU3teHTNjmE2VCGFzuY8EXzCDVwEqB2a8fsIvwaStHhAWJEeVd1o1QD80CU6+ZdEXXSLbSsuLwJjkCBWqRQUVA==}
    engines: {node: '>=8.6'}

  picomatch@4.0.2:
    resolution: {integrity: sha512-M7BAV6Rlcy5u+m6oPhAPFgJTzAioX/6B0DxyvDlo9l8+T3nLKbrczg2WLUyzd45L8RqfUMyGPzekbMvX2Ldkwg==}
    engines: {node: '>=12'}

  pinia@2.3.1:
    resolution: {integrity: sha512-khUlZSwt9xXCaTbbxFYBKDc/bWAGWJjOgvxETwkTN7KRm66EeT1ZdZj6i2ceh9sP2Pzqsbc704r2yngBrxBVug==}
    peerDependencies:
      typescript: '>=4.4.4'
      vue: ^2.7.0 || ^3.5.11
    peerDependenciesMeta:
      typescript:
        optional: true

  pkg-types@1.3.1:
    resolution: {integrity: sha512-/Jm5M4RvtBFVkKWRu2BLUTNP8/M2a+UwuAX+ae4770q1qVGtfjG+WTCupoZixokjmHiry8uI+dlY8KXYV5HVVQ==}

  pluralize@8.0.0:
    resolution: {integrity: sha512-Nc3IT5yHzflTfbjgqWcCPpo7DaKy4FnpB0l/zCAW0Tc7jxAiuqSxHasntB3D7887LSrA93kDJ9IXovxJYxyLCA==}
    engines: {node: '>=4'}

  postcss-safe-parser@6.0.0:
    resolution: {integrity: sha512-FARHN8pwH+WiS2OPCxJI8FuRJpTVnn6ZNFiqAM2aeW2LwTHWWmWgIyKC6cUo0L8aeKiF/14MNvnpls6R2PBeMQ==}
    engines: {node: '>=12.0'}
    peerDependencies:
      postcss: ^8.3.3

  postcss-scss@4.0.9:
    resolution: {integrity: sha512-AjKOeiwAitL/MXxQW2DliT28EKukvvbEWx3LBmJIRN8KfBGZbRTxNYW0kSqi1COiTZ57nZ9NW06S6ux//N1c9A==}
    engines: {node: '>=12.0'}
    peerDependencies:
      postcss: ^8.4.29

  postcss-selector-parser@6.0.10:
    resolution: {integrity: sha512-IQ7TZdoaqbT+LCpShg46jnZVlhWD2w6iQYAcYXfHARZ7X1t/UGhhceQDs5X0cGqKvYlHNOuv7Oa1xmb0oQuA3w==}
    engines: {node: '>=4'}

  postcss-selector-parser@6.1.2:
    resolution: {integrity: sha512-Q8qQfPiZ+THO/3ZrOrO0cJJKfpYCagtMUkXbnEfmgUjwXg6z/WBeOyS9APBBPCTSiDV+s4SwQGu8yFsiMRIudg==}
    engines: {node: '>=4'}

  postcss-styl@0.12.3:
    resolution: {integrity: sha512-8I7Cd8sxiEITIp32xBK4K/Aj1ukX6vuWnx8oY/oAH35NfQI4OZaY5nd68Yx8HeN5S49uhQ6DL0rNk0ZBu/TaLg==}
    engines: {node: ^8.10.0 || ^10.13.0 || ^11.10.1 || >=12.13.0}

  postcss@8.5.1:
    resolution: {integrity: sha512-6oz2beyjc5VMn/KV1pPw8fliQkhBXrVn1Z3TVyqZxU8kZpzEKhBdmCFqI6ZbmGtamQvQGuU1sgPTk8ZrXDD7jQ==}
    engines: {node: ^10 || ^12 || >=14}

  prelude-ls@1.2.1:
    resolution: {integrity: sha512-vkcDPrRZo1QZLbn5RLGPpg/WmIQ65qoWWhcGKf/b5eplkkarX0m9z8ppCat4mlOqUsWpyNuYgO3VRyrYHSzX5g==}
    engines: {node: '>= 0.8.0'}

  prettier-plugin-tailwindcss@0.6.11:
    resolution: {integrity: sha512-YxaYSIvZPAqhrrEpRtonnrXdghZg1irNg4qrjboCXrpybLWVs55cW2N3juhspVJiO0JBvYJT8SYsJpc8OQSnsA==}
    engines: {node: '>=14.21.3'}
    peerDependencies:
      '@ianvs/prettier-plugin-sort-imports': '*'
      '@prettier/plugin-pug': '*'
      '@shopify/prettier-plugin-liquid': '*'
      '@trivago/prettier-plugin-sort-imports': '*'
      '@zackad/prettier-plugin-twig': '*'
      prettier: ^3.0
      prettier-plugin-astro: '*'
      prettier-plugin-css-order: '*'
      prettier-plugin-import-sort: '*'
      prettier-plugin-jsdoc: '*'
      prettier-plugin-marko: '*'
      prettier-plugin-multiline-arrays: '*'
      prettier-plugin-organize-attributes: '*'
      prettier-plugin-organize-imports: '*'
      prettier-plugin-sort-imports: '*'
      prettier-plugin-style-order: '*'
      prettier-plugin-svelte: '*'
    peerDependenciesMeta:
      '@ianvs/prettier-plugin-sort-imports':
        optional: true
      '@prettier/plugin-pug':
        optional: true
      '@shopify/prettier-plugin-liquid':
        optional: true
      '@trivago/prettier-plugin-sort-imports':
        optional: true
      '@zackad/prettier-plugin-twig':
        optional: true
      prettier-plugin-astro:
        optional: true
      prettier-plugin-css-order:
        optional: true
      prettier-plugin-import-sort:
        optional: true
      prettier-plugin-jsdoc:
        optional: true
      prettier-plugin-marko:
        optional: true
      prettier-plugin-multiline-arrays:
        optional: true
      prettier-plugin-organize-attributes:
        optional: true
      prettier-plugin-organize-imports:
        optional: true
      prettier-plugin-sort-imports:
        optional: true
      prettier-plugin-style-order:
        optional: true
      prettier-plugin-svelte:
        optional: true

  prettier@3.5.0:
    resolution: {integrity: sha512-quyMrVt6svPS7CjQ9gKb3GLEX/rl3BCL2oa/QkNcXv4YNVBC9olt3s+H7ukto06q7B1Qz46PbrKLO34PR6vXcA==}
    engines: {node: '>=14'}
    hasBin: true

  prismjs@1.29.0:
    resolution: {integrity: sha512-Kx/1w86q/epKcmte75LNrEoT+lX8pBpavuAbvJWRXar7Hz8jrtF+e3vY751p0R8H9HdArwaCTNDDzHg/ScJK1Q==}
    engines: {node: '>=6'}

  proto-list@1.2.4:
    resolution: {integrity: sha512-vtK/94akxsTMhe0/cbfpR+syPuszcuwhqVjJq26CuNDgFGj682oRBXOP5MJpv2r7JtE8MsiepGIqvvOTBwn2vA==}

  punycode@2.3.1:
    resolution: {integrity: sha512-vYt7UD1U9Wg6138shLtLOvdAu+8DsC/ilFtEVHcH+wydcSpNE20AfSOduf6MkRFahL5FY7X1oU7nKVZFtfq8Fg==}
    engines: {node: '>=6'}

  queue-microtask@1.2.3:
    resolution: {integrity: sha512-NuaNSa6flKT5JaSYQzJok04JzTL1CA6aGhv5rfLW3PgqA+M2ChpZQnAC8h8i4ZFkBS8X5RqkDBHA7r4hej3K9A==}

  read-pkg-up@7.0.1:
    resolution: {integrity: sha512-zK0TB7Xd6JpCLmlLmufqykGE+/TlOePD6qKClNW7hHDKFh/J7/7gCWGR7joEQEW1bKq3a3yUZSObOoWLFQ4ohg==}
    engines: {node: '>=8'}

  read-pkg@5.2.0:
    resolution: {integrity: sha512-Ug69mNOpfvKDAc2Q8DRpMjjzdtrnv9HcSMX+4VsZxD1aZ6ZzrIE7rlzXBtWTyhULSMKg076AW6WR5iZpD0JiOg==}
    engines: {node: '>=8'}

  refa@0.12.1:
    resolution: {integrity: sha512-J8rn6v4DBb2nnFqkqwy6/NnTYMcgLA+sLr0iIO41qpv0n+ngb7ksag2tMRl0inb1bbO/esUwzW1vbJi7K0sI0g==}
    engines: {node: ^12.0.0 || ^14.0.0 || >=16.0.0}

  regenerator-runtime@0.14.1:
    resolution: {integrity: sha512-dYnhHh0nJoMfnkZs6GmmhFknAGRrLznOu5nc9ML+EJxGvrx6H7teuevqVqCuPcPK//3eDrrjQhehXVx9cnkGdw==}

  regexp-ast-analysis@0.7.1:
    resolution: {integrity: sha512-sZuz1dYW/ZsfG17WSAG7eS85r5a0dDsvg+7BiiYR5o6lKCAtUrEwdmRmaGF6rwVj3LcmAeYkOWKEPlbPzN3Y3A==}
    engines: {node: ^12.0.0 || ^14.0.0 || >=16.0.0}

  regexp-tree@0.1.27:
    resolution: {integrity: sha512-iETxpjK6YoRWJG5o6hXLwvjYAoW+FEZn9os0PD/b6AP6xQwsa/Y7lCVgIixBbUPMfhu+i2LtdeAqVTgGlQarfA==}
    hasBin: true

  regjsparser@0.10.0:
    resolution: {integrity: sha512-qx+xQGZVsy55CH0a1hiVwHmqjLryfh7wQyF5HO07XJ9f7dQMY/gPQHhlyDkIzJKC+x2fUCpCcUODUUUFrm7SHA==}
    hasBin: true

  require-directory@2.1.1:
    resolution: {integrity: sha512-fGxEI7+wsG9xrvdjsrlmL22OMTTiHRwAMroiEeMgq8gzoLC/PQr7RsRDSTLUg/bZAZtF+TVIkHc6/4RIKrui+Q==}
    engines: {node: '>=0.10.0'}

  resolve-from@4.0.0:
    resolution: {integrity: sha512-pb/MYmXstAkysRFx8piNI1tGFNQIFA3vkE3Gq4EuA1dF6gHp/+vgZqsCGJapvy8N3Q+4o7FwvquPJcnZ7RYy4g==}
    engines: {node: '>=4'}

  resolve-pkg-maps@1.0.0:
    resolution: {integrity: sha512-seS2Tj26TBVOC2NIc2rOe2y2ZO7efxITtLZcGSOnHHNOQ7CkiUBfw0Iw2ck6xkIhPwLhKNLS8BO+hEpngQlqzw==}

  resolve@1.22.10:
    resolution: {integrity: sha512-NPRy+/ncIMeDlTAsuqwKIiferiawhefFJtkNSW0qZJEqMEb+qBt/77B/jGeeek+F0uOeN05CDa6HXbbIgtVX4w==}
    engines: {node: '>= 0.4'}
    hasBin: true

  reusify@1.0.4:
    resolution: {integrity: sha512-U9nH88a3fc/ekCF1l0/UP1IosiuIjyTh7hBvXVMHYgVcfGvt897Xguj2UOLDeI5BG2m7/uwyaLVT6fbtCwTyzw==}
    engines: {iojs: '>=1.0.0', node: '>=0.10.0'}

  rollup@4.34.6:
    resolution: {integrity: sha512-wc2cBWqJgkU3Iz5oztRkQbfVkbxoz5EhnCGOrnJvnLnQ7O0WhQUYyv18qQI79O8L7DdHrrlJNeCHd4VGpnaXKQ==}
    engines: {node: '>=18.0.0', npm: '>=8.0.0'}
    hasBin: true

  rrweb-cssom@0.8.0:
    resolution: {integrity: sha512-guoltQEx+9aMf2gDZ0s62EcV8lsXR+0w8915TC3ITdn2YueuNjdAYh/levpU9nFaoChh9RUS5ZdQMrKfVEN9tw==}

  run-parallel@1.2.0:
    resolution: {integrity: sha512-5l4VyZR86LZ/lDxZTR6jqL8AFE2S0IFLMP26AbjsLVADxHdhB/c0GUsH+y39UfCi3dzz8OlQuPmnaJOMoDHQBA==}

  safer-buffer@2.1.2:
    resolution: {integrity: sha512-YZo3K82SD7Riyi0E1EQPojLz7kpepnSQI9IyPbHHg1XXXevb5dJI7tpyN2ADxGcQbHG7vcyRHk0cbwqcQriUtg==}

  sax@1.2.4:
    resolution: {integrity: sha512-NqVDv9TpANUjFm0N8uM5GxL36UgKi9/atZw+x7YFnQ8ckwFGKrl4xX4yWtrey3UJm5nP1kUbnYgLopqWNSRhWw==}

  saxes@6.0.0:
    resolution: {integrity: sha512-xAg7SOnEhrm5zI3puOOKyy1OMcMlIJZYNJY7xLBwSze0UjhPLnWfj2GF2EpT0jmzaJKIWKHLsaSSajf35bcYnA==}
    engines: {node: '>=v12.22.7'}

  scslre@0.3.0:
    resolution: {integrity: sha512-3A6sD0WYP7+QrjbfNA2FN3FsOaGGFoekCVgTyypy53gPxhbkCIjtO6YWgdrfM+n/8sI8JeXZOIxsHjMTNxQ4nQ==}
    engines: {node: ^14.0.0 || >=16.0.0}

  semver@7.7.1:
    resolution: {integrity: sha512-hlq8tAfn0m/61p4BVRcPzIGr6LKiMwo4VM6dGi6pt4qcRkmNzTcWq6eCEjEh+qXjkMDvPlOFFSGwQjoEa6gyMA==}
    engines: {node: '>=10'}
    hasBin: true

  shebang-command@2.0.0:
    resolution: {integrity: sha512-kHxr2zZpYtdmrN1qDjrrX/Z1rR1kG8Dx+gkpK1G4eXmvXswmcE1hTWBWYUzlraYw1/yZp6YuDY77YtvbN0dmDA==}
    engines: {node: '>=8'}

  shebang-regex@3.0.0:
    resolution: {integrity: sha512-7++dFhtcx3353uBaq8DDR4NuxBetBzC7ZQOhmTQInHEd6bSrXdiEyzCvG07Z44UYdLShWUyXt5M/yhz8ekcb1A==}
    engines: {node: '>=8'}

  siginfo@2.0.0:
    resolution: {integrity: sha512-ybx0WO1/8bSBLEWXZvEd7gMW3Sn3JFlW3TvX1nREbDLRNQNaeNN8WK0meBwPdAaOI7TtRRRJn/Es1zhrrCHu7g==}

  signal-exit@4.1.0:
    resolution: {integrity: sha512-bzyZ1e88w9O1iNJbKnOlvYTrWPDl46O1bG0D3XInv+9tkPrxrN8jUUTiFlDkkmKWgn1M6CfIA13SuGqOa9Korw==}
    engines: {node: '>=14'}

  simple-icons@14.6.0:
    resolution: {integrity: sha512-s2C9qwZJpM2gkDpCeVxlN5/XpvCTM444pPX9JvLWRiFL7npZIjQISHR7EYUe7IgGEFyznmoRmM8VdJm5LQih+g==}
    engines: {node: '>=0.12.18'}

  sisteransi@1.0.5:
    resolution: {integrity: sha512-bLGGlR1QxBcynn2d5YmDX4MGjlZvy2MRBDRNHLJ8VI6l6+9FUiyTFNJ0IveOSP0bcXgVDPRcfGqA0pjaqUpfVg==}

  skin-tone@2.0.0:
    resolution: {integrity: sha512-kUMbT1oBJCpgrnKoSr0o6wPtvRWT9W9UKvGLwfJYO2WuahZRHOpEyL1ckyMGgMWh0UdpmaoFqKKD29WTomNEGA==}
    engines: {node: '>=8'}

  slashes@3.0.12:
    resolution: {integrity: sha512-Q9VME8WyGkc7pJf6QEkj3wE+2CnvZMI+XJhwdTPR8Z/kWQRXi7boAWLDibRPyHRTUTPx5FaU7MsyrjI3yLB4HA==}

  source-map-js@1.2.1:
    resolution: {integrity: sha512-UXWMKhLOwVKb728IUtQPXxfYU+usdybtUrK/8uGE8CQMvrhOpwvzDBwj0QhSL7MQc7vIsISBG8VQ8+IDQxpfQA==}
    engines: {node: '>=0.10.0'}

  source-map-resolve@0.6.0:
    resolution: {integrity: sha512-KXBr9d/fO/bWo97NXsPIAW1bFSBOuCnjbNTBMO7N59hsv5i9yzRDfcYwwt0l04+VqnKC+EwzvJZIP/qkuMgR/w==}
    deprecated: See https://github.com/lydell/source-map-resolve#deprecated

  source-map@0.6.1:
    resolution: {integrity: sha512-UjgapumWlbMhkBgzT7Ykc5YXUT46F0iKu8SGXq0bcwP5dz/h0Plj6enJqjz1Zbq2l5WaqYnrVbwWOWMyF3F47g==}
    engines: {node: '>=0.10.0'}

  source-map@0.7.4:
    resolution: {integrity: sha512-l3BikUxvPOcn5E74dZiq5BGsTb5yEwhaTSzccU6t4sDOH8NWJCstKO5QT2CvtFoK6F0saL7p9xHAqHOlCPJygA==}
    engines: {node: '>= 8'}

  spdx-correct@3.2.0:
    resolution: {integrity: sha512-kN9dJbvnySHULIluDHy32WHRUu3Og7B9sbY7tsFLctQkIqnMh3hErYgdMjTYuqmcXX+lK5T1lnUt3G7zNswmZA==}

  spdx-exceptions@2.5.0:
    resolution: {integrity: sha512-PiU42r+xO4UbUS1buo3LPJkjlO7430Xn5SVAhdpzzsPHsjbYVflnnFdATgabnLude+Cqu25p6N+g2lw/PFsa4w==}

  spdx-expression-parse@3.0.1:
    resolution: {integrity: sha512-cbqHunsQWnJNE6KhVSMsMeH5H/L9EpymbzqTQ3uLwNCLZ1Q481oWaofqH7nO6V07xlXwY6PhQdQ2IedWx/ZK4Q==}

  spdx-expression-parse@4.0.0:
    resolution: {integrity: sha512-Clya5JIij/7C6bRR22+tnGXbc4VKlibKSVj2iHvVeX5iMW7s1SIQlqu699JkODJJIhh/pUu8L0/VLh8xflD+LQ==}

  spdx-license-ids@3.0.21:
    resolution: {integrity: sha512-Bvg/8F5XephndSK3JffaRqdT+gyhfqIPwDHpX80tJrF8QQRYMo8sNMeaZ2Dp5+jhwKnUmIOyFFQfHRkjJm5nXg==}

  stable-hash@0.0.4:
    resolution: {integrity: sha512-LjdcbuBeLcdETCrPn9i8AYAZ1eCtu4ECAWtP7UleOiZ9LzVxRzzUZEoZ8zB24nhkQnDWyET0I+3sWokSDS3E7g==}

  stackback@0.0.2:
    resolution: {integrity: sha512-1XMJE5fQo1jGH6Y/7ebnwPOBEkIEnT4QF32d5R1+VXdXveM0IBMJt8zfaxX1P3QhVwrYe+576+jkANtSS2mBbw==}

  std-env@3.8.0:
    resolution: {integrity: sha512-Bc3YwwCB+OzldMxOXJIIvC6cPRWr/LxOp48CdQTOkPyk/t4JWWJbrilwBd7RJzKV8QW7tJkcgAmeuLLJugl5/w==}

  string-width@4.2.3:
    resolution: {integrity: sha512-wKyQRQpjJ0sIp62ErSZdGsjMJWsap5oRNihHhu6G7JVO/9jIB6UyevL+tXuOqrng8j/cxKTWyWUwvSTriiZz/g==}
    engines: {node: '>=8'}

  string-width@5.1.2:
    resolution: {integrity: sha512-HnLOCR3vjcY8beoNLtcjZ5/nxn2afmME6lhrDrebokqMap+XbeW8n9TXpPDOqdGK5qcI3oT0GKTW6wC7EMiVqA==}
    engines: {node: '>=12'}

  strip-ansi@6.0.1:
    resolution: {integrity: sha512-Y38VPSHcqkFrCpFnQ9vuSXmquuv5oXOKpGeT6aGrr3o3Gc9AlVa6JBfUSOCnbxGGZF+/0ooI7KrPuUSztUdU5A==}
    engines: {node: '>=8'}

  strip-ansi@7.1.0:
    resolution: {integrity: sha512-iq6eVVI64nQQTRYq2KtEg2d2uU7LElhTJwsH4YzIHZshxlgZms/wIc4VoDQTlG/IvVIrBKG06CrZnp0qv7hkcQ==}
    engines: {node: '>=12'}

  strip-indent@3.0.0:
    resolution: {integrity: sha512-laJTa3Jb+VQpaC6DseHhF7dXVqHTfJPCRDaEbid/drOhgitgYku/letMUqOXFoWV0zIIUbjpdH2t+tYj4bQMRQ==}
    engines: {node: '>=8'}

  strip-json-comments@3.1.1:
    resolution: {integrity: sha512-6fPc+R4ihwqP6N/aIv2f1gMH8lOVtWQHoqC4yK6oSDVVocumAsfCqjkXnqiYMhmMwS/mEHLp7Vehlt3ql6lEig==}
    engines: {node: '>=8'}

  stylus@0.57.0:
    resolution: {integrity: sha512-yOI6G8WYfr0q8v8rRvE91wbxFU+rJPo760Va4MF6K0I6BZjO4r+xSynkvyPBP9tV1CIEUeRsiidjIs2rzb1CnQ==}
    hasBin: true

  supports-color@7.2.0:
    resolution: {integrity: sha512-qpCAvRl9stuOHveKsn7HncJRvv501qIacKzQlO/+Lwxc9+0q2wLyv4Dfvt80/DPn2pqOBsJdDiogXGR9+OvwRw==}
    engines: {node: '>=8'}

  supports-preserve-symlinks-flag@1.0.0:
    resolution: {integrity: sha512-ot0WnXS9fgdkgIcePe6RHNk1WA8+muPa6cSjeR3V8K27q9BB1rTE3R1p7Hv0z1ZyAc8s6Vvv8DIyWf681MAt0w==}
    engines: {node: '>= 0.4'}

  svgo@3.3.2:
    resolution: {integrity: sha512-OoohrmuUlBs8B8o6MB2Aevn+pRIH9zDALSR+6hhqVfa6fRwG/Qw9VUMSMW9VNg2CFc/MTIfabtdOVl9ODIJjpw==}
    engines: {node: '>=14.0.0'}
    hasBin: true

  symbol-tree@3.2.4:
    resolution: {integrity: sha512-9QNk5KwDF+Bvz+PyObkmSYjI5ksVUYtjW7AU22r2NKcfLJcXp96hkDWU3+XndOsUb+AQ9QhfzfCT2O+CNWT5Tw==}

  synckit@0.6.2:
    resolution: {integrity: sha512-Vhf+bUa//YSTYKseDiiEuQmhGCoIF3CVBhunm3r/DQnYiGT4JssmnKQc44BIyOZRK2pKjXXAgbhfmbeoC9CJpA==}
    engines: {node: '>=12.20'}

  synckit@0.9.2:
    resolution: {integrity: sha512-vrozgXDQwYO72vHjUb/HnFbQx1exDjoKzqx23aXEg2a9VIg2TSFZ8FmeZpTjUCFMYw7mpX4BE2SFu8wI7asYsw==}
    engines: {node: ^14.18.0 || >=16.0.0}

<<<<<<< HEAD
  tailwindcss@4.0.4:
    resolution: {integrity: sha512-/ezDLEkOLf1lXkr9F2iI5BHJbexJpty5zkV2B8bGHCqAdbc9vk85Jgdkq+ZOvNkNPa3yAaqJ8DjRt584Bc84kw==}
=======
  tailwindcss@3.4.17:
    resolution: {integrity: sha512-w33E2aCvSDP0tW9RZuNXadXlkHXqFzSkQew/aIa2i/Sj8fThxwovwlXHSPXTbAHwEIhBFXAedUhP2tueAKP8Og==}
    engines: {node: '>=14.0.0'}
    hasBin: true

  tailwindcss@4.0.5:
    resolution: {integrity: sha512-DZZIKX3tA23LGTjHdnwlJOTxfICD1cPeykLLsYF1RQBI9QsCR3i0szohJfJDVjr6aNRAIio5WVO7FGB77fRHwg==}
>>>>>>> b4df9e68

  tapable@2.2.1:
    resolution: {integrity: sha512-GNzQvQTOIP6RyTfE2Qxb8ZVlNmw0n88vp1szwWRimP02mnTsx3Wtn5qRdqY9w2XduFNUgvOwhNnQsjwCp+kqaQ==}
    engines: {node: '>=6'}

  tinybench@2.9.0:
    resolution: {integrity: sha512-0+DUvqWMValLmha6lr4kD8iAMK1HzV0/aKnCtWb9v9641TnP/MFb7Pc2bxoxQjTXAErryXVgUOfv2YqNllqGeg==}

  tinycolor2@1.6.0:
    resolution: {integrity: sha512-XPaBkWQJdsf3pLKJV9p4qN/S+fm2Oj8AIPo1BTUhg5oxkvm9+SVEGFdhyOz7tTdUTfvxMiAs4sp6/eZO2Ew+pw==}

  tinyexec@0.3.2:
    resolution: {integrity: sha512-KQQR9yN7R5+OSwaK0XQoj22pwHoTlgYqmUscPYoknOoWCWfj/5/ABTMRi69FrKU5ffPVh5QcFikpWJI/P1ocHA==}

  tinypool@1.0.2:
    resolution: {integrity: sha512-al6n+QEANGFOMf/dmUMsuS5/r9B06uwlyNjZZql/zv8J7ybHCgoihBNORZCY2mzUuAnomQa2JdhyHKzZxPCrFA==}
    engines: {node: ^18.0.0 || >=20.0.0}

  tinyrainbow@2.0.0:
    resolution: {integrity: sha512-op4nsTR47R6p0vMUUoYl/a+ljLFVtlfaXkLQmqfLR1qHma1h/ysYk4hEXZ880bf2CYgTskvTa/e196Vd5dDQXw==}
    engines: {node: '>=14.0.0'}

  tinyspy@3.0.2:
    resolution: {integrity: sha512-n1cw8k1k0x4pgA2+9XrOkFydTerNcJ1zWCO5Nn9scWHTD+5tp8dghT2x1uduQePZTZgd3Tupf+x9BxJjeJi77Q==}
    engines: {node: '>=14.0.0'}

  tldts-core@6.1.76:
    resolution: {integrity: sha512-uzhJ02RaMzgQR3yPoeE65DrcHI6LoM4saUqXOt/b5hmb3+mc4YWpdSeAQqVqRUlQ14q8ZuLRWyBR1ictK1dzzg==}

  tldts@6.1.76:
    resolution: {integrity: sha512-6U2ti64/nppsDxQs9hw8ephA3nO6nSQvVVfxwRw8wLQPFtLI1cFI1a1eP22g+LUP+1TA2pKKjUTwWB+K2coqmQ==}
    hasBin: true

  to-regex-range@5.0.1:
    resolution: {integrity: sha512-65P7iz6X5yEr1cwcgvQxbbIw7Uk3gOy5dIdtZ4rDveLqhrdJP+Li/Hx6tyK0NEb+2GCyneCMJiGqrADCSNk8sQ==}
    engines: {node: '>=8.0'}

  toml-eslint-parser@0.10.0:
    resolution: {integrity: sha512-khrZo4buq4qVmsGzS5yQjKe/WsFvV8fGfOjDQN0q4iy9FjRfPWRgTFrU8u1R2iu/SfWLhY9WnCi4Jhdrcbtg+g==}
    engines: {node: ^12.22.0 || ^14.17.0 || >=16.0.0}

  tough-cookie@5.1.0:
    resolution: {integrity: sha512-rvZUv+7MoBYTiDmFPBrhL7Ujx9Sk+q9wwm22x8c8T5IJaR+Wsyc7TNxbVxo84kZoRJZZMazowFLqpankBEQrGg==}
    engines: {node: '>=16'}

  tr46@5.0.0:
    resolution: {integrity: sha512-tk2G5R2KRwBd+ZN0zaEXpmzdKyOYksXwywulIX95MBODjSzMIuQnQ3m8JxgbhnL1LeVo7lqQKsYa1O3Htl7K5g==}
    engines: {node: '>=18'}

  ts-api-utils@2.0.1:
    resolution: {integrity: sha512-dnlgjFSVetynI8nzgJ+qF62efpglpWRk8isUEWZGWlJYySCTD6aKvbUDu+zbPeDakk3bg5H4XpitHukgfL1m9w==}
    engines: {node: '>=18.12'}
    peerDependencies:
      typescript: '>=4.8.4'

  ts-node@10.9.2:
    resolution: {integrity: sha512-f0FFpIdcHgn8zcPSbf1dRevwt047YMnaiJM3u2w2RewrB+fob/zePZcrOyQoLMMO7aBIddLcQIEK5dYjkLnGrQ==}
    hasBin: true
    peerDependencies:
      '@swc/core': '>=1.2.50'
      '@swc/wasm': '>=1.2.50'
      '@types/node': '*'
      typescript: '>=2.7'
    peerDependenciesMeta:
      '@swc/core':
        optional: true
      '@swc/wasm':
        optional: true

  tslib@2.8.1:
    resolution: {integrity: sha512-oJFu94HQb+KVduSUQL7wnpmqnfmLsOA/nAh6b6EH0wCEoK0/mPeXU6c3wKDV83MkOuHPRHtSXKKU99IBazS/2w==}

  type-check@0.4.0:
    resolution: {integrity: sha512-XleUoc9uwGXqjWwXaUTZAmzMcFZ5858QA2vvx1Ur5xIcixXIP+8LnFDgRplU30us6teqdlskFfu+ae4K79Ooew==}
    engines: {node: '>= 0.8.0'}

  type-fest@0.20.2:
    resolution: {integrity: sha512-Ne+eE4r0/iWnpAxD852z3A+N0Bt5RN//NjJwRd2VFHEmrywxf5vsZlh4R6lixl6B+wz/8d+maTSAkN1FIkI3LQ==}
    engines: {node: '>=10'}

  type-fest@0.6.0:
    resolution: {integrity: sha512-q+MB8nYR1KDLrgr4G5yemftpMC7/QLqVndBmEEdqzmNj5dcFOO4Oo8qlwZE3ULT3+Zim1F8Kq4cBnikNhlCMlg==}
    engines: {node: '>=8'}

  type-fest@0.8.1:
    resolution: {integrity: sha512-4dbzIzqvjtgiM5rw1k5rEHtBANKmdudhGyBEajN01fEyhaAIhsoKNy6y7+IN93IfpFtwY9iqi7kD+xwKhQsNJA==}
    engines: {node: '>=8'}

  typescript@5.7.3:
    resolution: {integrity: sha512-84MVSjMEHP+FQRPy3pX9sTVV/INIex71s9TL2Gm5FG/WG1SqXeKyZ0k7/blY/4FdOzI12CBy1vGc4og/eus0fw==}
    engines: {node: '>=14.17'}
    hasBin: true

  ufo@1.5.4:
    resolution: {integrity: sha512-UsUk3byDzKd04EyoZ7U4DOlxQaD14JUKQl6/P7wiX4FNvUfm3XL246n9W5AmqwW5RSFJ27NAuM0iLscAOYUiGQ==}

  undici-types@6.20.0:
    resolution: {integrity: sha512-Ny6QZ2Nju20vw1SRHe3d9jVu6gJ+4e3+MMpqu7pqE5HT6WsTSlce++GQmK5UXS8mzV8DSYHrQH+Xrf2jVcuKNg==}

  unicode-emoji-modifier-base@1.0.0:
    resolution: {integrity: sha512-yLSH4py7oFH3oG/9K+XWrz1pSi3dfUrWEnInbxMfArOfc1+33BlGPQtLsOYwvdMy11AwUBetYuaRxSPqgkq+8g==}
    engines: {node: '>=4'}

  unist-util-is@6.0.0:
    resolution: {integrity: sha512-2qCTHimwdxLfz+YzdGfkqNlH0tLi9xjTnHddPmJwtIG9MGsdbutfTc4P+haPD7l7Cjxf/WZj+we5qfVPvvxfYw==}

  unist-util-stringify-position@4.0.0:
    resolution: {integrity: sha512-0ASV06AAoKCDkS2+xw5RXJywruurpbC4JZSm7nr7MOt1ojAzvyyaO+UxZf18j8FCF6kmzCZKcAgN/yu2gm2XgQ==}

  unist-util-visit-parents@6.0.1:
    resolution: {integrity: sha512-L/PqWzfTP9lzzEa6CKs0k2nARxTdZduw3zyh8d2NVBnsyvHjSX4TWse388YrrQKbvI8w20fGjGlhgT96WwKykw==}

  unist-util-visit@5.0.0:
    resolution: {integrity: sha512-MR04uvD+07cwl/yhVuVWAtw+3GOR/knlL55Nd/wAdblk27GCVt3lqpTivy/tkJcZoNPzTwS1Y+KMojlLDhoTzg==}

  unplugin@1.16.1:
    resolution: {integrity: sha512-4/u/j4FrCKdi17jaxuJA0jClGxB1AvU2hw/IuayPc4ay1XGaJs/rbb4v5WKwAjNifjmXK9PIFyuPiaK8azyR9w==}
    engines: {node: '>=14.0.0'}

  update-browserslist-db@1.1.2:
    resolution: {integrity: sha512-PPypAm5qvlD7XMZC3BujecnaOxwhrtoFR+Dqkk5Aa/6DssiH0ibKoketaj9w8LP7Bont1rYeoV5plxD7RTEPRg==}
    hasBin: true
    peerDependencies:
      browserslist: '>= 4.21.0'

  uri-js@4.4.1:
    resolution: {integrity: sha512-7rKUyy33Q1yc98pQ1DAmLtwX109F7TIfWlW1Ydo8Wl1ii1SeHieeh0HHfPeL2fMXK6z0s8ecKs9frCuLJvndBg==}

  util-deprecate@1.0.2:
    resolution: {integrity: sha512-EPD5q1uXyFxJpCrLnCc1nHnq3gOa6DZBocAIiI2TaSCA7VCJ1UJDMagCzIkXNsUYfD1daK//LTEQ8xiIbrHtcw==}

  v8-compile-cache-lib@3.0.1:
    resolution: {integrity: sha512-wa7YjyUGfNZngI/vtK0UHAN+lgDCxBPCylVXGp0zu59Fz5aiGtNXaq3DhIov063MorB+VfufLh3JlF2KdTK3xg==}

  validate-npm-package-license@3.0.4:
    resolution: {integrity: sha512-DpKm2Ui/xN7/HQKCtpZxoRWBhZ9Z0kqtygG8XCgNQ8ZlDnxuQmWhj566j8fN4Cu3/JmbhsDo7fcAJq4s9h27Ew==}

  vite-node@3.0.5:
    resolution: {integrity: sha512-02JEJl7SbtwSDJdYS537nU6l+ktdvcREfLksk/NDAqtdKWGqHl+joXzEubHROmS3E6pip+Xgu2tFezMu75jH7A==}
    engines: {node: ^18.0.0 || ^20.0.0 || >=22.0.0}
    hasBin: true

  vite-plugin-prismjs@0.0.11:
    resolution: {integrity: sha512-20NBQxg/zH+3FTrlU6BQTob720xkuXNYtrx7psAQ4E6pMcRDeLEK77QU9kXURU587+f2To7ASH1JVTGbXVV/vQ==}
    engines: {node: '>=12.0.0'}

  vite-svg-loader@5.1.0:
    resolution: {integrity: sha512-M/wqwtOEjgb956/+m5ZrYT/Iq6Hax0OakWbokj8+9PXOnB7b/4AxESHieEtnNEy7ZpjsjYW1/5nK8fATQMmRxw==}
    peerDependencies:
      vue: '>=3.2.13'

  vite@6.1.0:
    resolution: {integrity: sha512-RjjMipCKVoR4hVfPY6GQTgveinjNuyLw+qruksLDvA5ktI1150VmcMBKmQaEWJhg/j6Uaf6dNCNA0AfdzUb/hQ==}
    engines: {node: ^18.0.0 || ^20.0.0 || >=22.0.0}
    hasBin: true
    peerDependencies:
      '@types/node': ^18.0.0 || ^20.0.0 || >=22.0.0
      jiti: '>=1.21.0'
      less: '*'
      lightningcss: ^1.21.0
      sass: '*'
      sass-embedded: '*'
      stylus: '*'
      sugarss: '*'
      terser: ^5.16.0
      tsx: ^4.8.1
      yaml: ^2.4.2
    peerDependenciesMeta:
      '@types/node':
        optional: true
      jiti:
        optional: true
      less:
        optional: true
      lightningcss:
        optional: true
      sass:
        optional: true
      sass-embedded:
        optional: true
      stylus:
        optional: true
      sugarss:
        optional: true
      terser:
        optional: true
      tsx:
        optional: true
      yaml:
        optional: true

  vitest@3.0.5:
    resolution: {integrity: sha512-4dof+HvqONw9bvsYxtkfUp2uHsTN9bV2CZIi1pWgoFpL1Lld8LA1ka9q/ONSsoScAKG7NVGf2stJTI7XRkXb2Q==}
    engines: {node: ^18.0.0 || ^20.0.0 || >=22.0.0}
    hasBin: true
    peerDependencies:
      '@edge-runtime/vm': '*'
      '@types/debug': ^4.1.12
      '@types/node': ^18.0.0 || ^20.0.0 || >=22.0.0
      '@vitest/browser': 3.0.5
      '@vitest/ui': 3.0.5
      happy-dom: '*'
      jsdom: '*'
    peerDependenciesMeta:
      '@edge-runtime/vm':
        optional: true
      '@types/debug':
        optional: true
      '@types/node':
        optional: true
      '@vitest/browser':
        optional: true
      '@vitest/ui':
        optional: true
      happy-dom:
        optional: true
      jsdom:
        optional: true

  vscode-uri@3.0.8:
    resolution: {integrity: sha512-AyFQ0EVmsOZOlAnxoFOGOq1SQDWAB7C6aqMGS23svWAllfOaxbuFvcT8D1i8z3Gyn8fraVeZNNmN6e9bxxXkKw==}

  vue-component-type-helpers@2.2.0:
    resolution: {integrity: sha512-cYrAnv2me7bPDcg9kIcGwjJiSB6Qyi08+jLDo9yuvoFQjzHiPTzML7RnkJB1+3P6KMsX/KbCD4QE3Tv/knEllw==}

  vue-demi@0.14.10:
    resolution: {integrity: sha512-nMZBOwuzabUO0nLgIcc6rycZEebF6eeUfaiQx9+WSk8e29IbLvPU9feI6tqW4kTo3hvoYAJkMh8n8D0fuISphg==}
    engines: {node: '>=12'}
    hasBin: true
    peerDependencies:
      '@vue/composition-api': ^1.0.0-rc.1
      vue: ^3.0.0-0 || ^2.6.0
    peerDependenciesMeta:
      '@vue/composition-api':
        optional: true

  vue-eslint-parser@9.4.3:
    resolution: {integrity: sha512-2rYRLWlIpaiN8xbPiDyXZXRgLGOtWxERV7ND5fFAv5qo1D2N9Fu9MNajBNc6o13lZ+24DAWCkQCvj4klgmcITg==}
    engines: {node: ^14.17.0 || >=16.0.0}
    peerDependencies:
      eslint: '>=6.0.0'

  vue-i18n@11.1.1:
    resolution: {integrity: sha512-0P6DkKy96R4Wh2sIZJEHw8ivnlD1pnB6Ib/eldoF1SUpQutfKZv6aMqZwICS1gW0rwq24ZSXw7y3jW+PRVYqWA==}
    engines: {node: '>= 16'}
    peerDependencies:
      vue: ^3.0.0

  vue-router@4.5.0:
    resolution: {integrity: sha512-HDuk+PuH5monfNuY+ct49mNmkCRK4xJAV9Ts4z9UFc4rzdDnxQLyCMGGc8pKhZhHTVzfanpNwB/lwqevcBwI4w==}
    peerDependencies:
      vue: ^3.2.0

  vue-tsc@2.2.0:
    resolution: {integrity: sha512-gtmM1sUuJ8aSb0KoAFmK9yMxb8TxjewmxqTJ1aKphD5Cbu0rULFY6+UQT51zW7SpUcenfPUuflKyVwyx9Qdnxg==}
    hasBin: true
    peerDependencies:
      typescript: '>=5.0.0'

  vue@3.5.13:
    resolution: {integrity: sha512-wmeiSMxkZCSc+PM2w2VRsOYAZC8GdipNFRTsLSfodVqI9mbejKeXEGr8SckuLnrQPGe3oJN5c3K0vpoU9q/wCQ==}
    peerDependencies:
      typescript: '*'
    peerDependenciesMeta:
      typescript:
        optional: true

  w3c-xmlserializer@5.0.0:
    resolution: {integrity: sha512-o8qghlI8NZHU1lLPrpi2+Uq7abh4GGPpYANlalzWxyWteJOCsr/P+oPBA49TOLu5FTZO4d3F9MnWJfiMo4BkmA==}
    engines: {node: '>=18'}

  webidl-conversions@7.0.0:
    resolution: {integrity: sha512-VwddBukDzu71offAQR975unBIGqfKZpM+8ZX6ySk8nYhVoo5CYaZyzt3YBvYtRtO+aoGlqxPg/B87NGVZ/fu6g==}
    engines: {node: '>=12'}

  webpack-virtual-modules@0.6.2:
    resolution: {integrity: sha512-66/V2i5hQanC51vBQKPH4aI8NMAcBW59FVBs+rC7eGHupMyfn34q7rZIE+ETlJ+XTevqfUhVVBgSUNSW2flEUQ==}

  whatwg-encoding@3.1.1:
    resolution: {integrity: sha512-6qN4hJdMwfYBtE3YBTTHhoeuUrDBPZmbQaxWAqSALV/MeEnR5z1xd8UKud2RAkFoPkmB+hli1TZSnyi84xz1vQ==}
    engines: {node: '>=18'}

  whatwg-mimetype@4.0.0:
    resolution: {integrity: sha512-QaKxh0eNIi2mE9p2vEdzfagOKHCcj1pJ56EEHGQOVxp8r9/iszLUUV7v89x9O1p/T+NlTM5W7jW6+cz4Fq1YVg==}
    engines: {node: '>=18'}

  whatwg-url@14.1.0:
    resolution: {integrity: sha512-jlf/foYIKywAt3x/XWKZ/3rz8OSJPiWktjmk891alJUEjiVxKX9LEO92qH3hv4aJ0mN3MWPvGMCy8jQi95xK4w==}
    engines: {node: '>=18'}

  which@2.0.2:
    resolution: {integrity: sha512-BLI3Tl1TW3Pvl70l3yq3Y64i+awpwXqsGBYWkkqMtnbXgrMD+yj7rhW0kuEDxzJaYXGjEW5ogapKNMEKNMjibA==}
    engines: {node: '>= 8'}
    hasBin: true

  why-is-node-running@2.3.0:
    resolution: {integrity: sha512-hUrmaWBdVDcxvYqnyh09zunKzROWjbZTiNy8dBEjkS7ehEDQibXJ7XvlmtbwuTclUiIyN+CyXQD4Vmko8fNm8w==}
    engines: {node: '>=8'}
    hasBin: true

  word-wrap@1.2.5:
    resolution: {integrity: sha512-BN22B5eaMMI9UMtjrGd5g5eCYPpCPDUy0FJXbYsaT5zYxjFOckS53SQDE3pWkVoWpHXVb3BrYcEN4Twa55B5cA==}
    engines: {node: '>=0.10.0'}

  wrap-ansi@7.0.0:
    resolution: {integrity: sha512-YVGIj2kamLSTxw6NsZjoBxfSwsn0ycdesmc4p+Q21c5zPuZ1pl+NfxVdxPtdHvmNVOQ6XSYG4AUtyt/Fi7D16Q==}
    engines: {node: '>=10'}

  wrap-ansi@8.1.0:
    resolution: {integrity: sha512-si7QWI6zUMq56bESFvagtmzMdGOtoxfR+Sez11Mobfc7tm+VkUckk9bW2UeffTGVUbOksxmSw0AA2gs8g71NCQ==}
    engines: {node: '>=12'}

  wrappy@1.0.2:
    resolution: {integrity: sha512-l4Sp/DRseor9wL6EvV2+TuQn63dMkPjZ/sp9XkghTEbV9KlPS1xUsZ3u7/IQO4wxtcFB4bgpQPRcR3QCvezPcQ==}

  ws@8.18.0:
    resolution: {integrity: sha512-8VbfWfHLbbwu3+N6OKsOMpBdT4kXPDDB9cJk2bJ6mh9ucxdlnNvH1e+roYkKmN9Nxw2yjz7VzeO9oOz2zJ04Pw==}
    engines: {node: '>=10.0.0'}
    peerDependencies:
      bufferutil: ^4.0.1
      utf-8-validate: '>=5.0.2'
    peerDependenciesMeta:
      bufferutil:
        optional: true
      utf-8-validate:
        optional: true

  xml-name-validator@4.0.0:
    resolution: {integrity: sha512-ICP2e+jsHvAj2E2lIHxa5tjXRlKDJo4IdvPvCXbXQGdzSfmSpNVyIKMvoZHjDY9DP0zV17iI85o90vRFXNccRw==}
    engines: {node: '>=12'}

  xml-name-validator@5.0.0:
    resolution: {integrity: sha512-EvGK8EJ3DhaHfbRlETOWAS5pO9MZITeauHKJyb8wyajUfQUenkIg2MvLDTZ4T/TgIcm3HU0TFBgWWboAZ30UHg==}
    engines: {node: '>=18'}

  xmlchars@2.2.0:
    resolution: {integrity: sha512-JZnDKK8B0RCDw84FNdDAIpZK+JuJw+s7Lz8nksI7SIuU3UXJJslUthsi+uWBUYOwPFwW7W7PRLRfUKpxjtjFCw==}

  y18n@5.0.8:
    resolution: {integrity: sha512-0pfFzegeDWJHJIAmTLRP2DwHjdF5s7jo9tuztdQxAhINCdvS+3nGINqPd00AphqJR/0LhANUS6/+7SCb98YOfA==}
    engines: {node: '>=10'}

  yallist@3.1.1:
    resolution: {integrity: sha512-a4UGQaWPH59mOXUYnAG2ewncQS4i4F43Tv3JoAM+s2VDAmS9NsK8GpDMLrCHPksFT7h3K6TOoUNn2pb7RoXx4g==}

  yaml-eslint-parser@1.2.3:
    resolution: {integrity: sha512-4wZWvE398hCP7O8n3nXKu/vdq1HcH01ixYlCREaJL5NUMwQ0g3MaGFUBNSlmBtKmhbtVG/Cm6lyYmSVTEVil8A==}
    engines: {node: ^14.17.0 || >=16.0.0}

  yaml@2.7.0:
    resolution: {integrity: sha512-+hSoy/QHluxmC9kCIJyL/uyFmLmc+e5CFR5Wa+bpIhIj85LVb9ZH2nVnqrHoSvKogwODv0ClqZkmiSSaIH5LTA==}
    engines: {node: '>= 14'}
    hasBin: true

  yargs-parser@21.1.1:
    resolution: {integrity: sha512-tVpsJW7DdjecAiFpbIB1e3qxIQsE6NoPc5/eTdrbbIC4h0LVsWhnoa3g+m2HclBIujHzsxZ4VJVA+GUuc2/LBw==}
    engines: {node: '>=12'}

  yargs@17.7.2:
    resolution: {integrity: sha512-7dSzzRQ++CKnNI/krKnYRV7JKKPUXMEh61soaHKg9mrWEhzFWhFnxPxGl+69cD1Ou63C13NUPCnmIcrvqCuM6w==}
    engines: {node: '>=12'}

  yn@3.1.1:
    resolution: {integrity: sha512-Ux4ygGWsu2c7isFWe8Yu1YluJmqVhxqK2cLXNQA5AcC3QfbGNpM7fu0Y8b/z16pXLnFxZYvWhd3fhBY9DLmC6Q==}
    engines: {node: '>=6'}

  yocto-queue@0.1.0:
    resolution: {integrity: sha512-rVksvsnNCdJ/ohGc6xgPwyN8eheCxsiLM8mxuE/t/mOVqJewPuO1miLpTHQiRgTKCLexL4MeAFVagts7HmNZ2Q==}
    engines: {node: '>=10'}

  zwitch@2.0.4:
    resolution: {integrity: sha512-bXE4cR/kVZhKZX/RjPEflHaKVhUVl85noU3v6b8apfQEc1x4A+zBxjZ4lN8LqGd6WZ3dl98pY4o717VFmoPp+A==}

snapshots:

  '@ampproject/remapping@2.3.0':
    dependencies:
      '@jridgewell/gen-mapping': 0.3.8
      '@jridgewell/trace-mapping': 0.3.25

  '@antfu/eslint-config@4.1.1(@typescript-eslint/utils@8.22.0(eslint@9.20.0(jiti@2.4.2))(typescript@5.7.3))(@vue/compiler-sfc@3.5.13)(eslint@9.20.0(jiti@2.4.2))(typescript@5.7.3)(vitest@3.0.5(@types/debug@4.1.12)(@types/node@22.13.1)(jiti@2.4.2)(jsdom@26.0.0)(lightningcss@1.29.1)(stylus@0.57.0)(yaml@2.7.0))':
    dependencies:
      '@antfu/install-pkg': 1.0.0
      '@clack/prompts': 0.9.1
      '@eslint-community/eslint-plugin-eslint-comments': 4.4.1(eslint@9.20.0(jiti@2.4.2))
      '@eslint/markdown': 6.2.2
      '@stylistic/eslint-plugin': 3.0.1(eslint@9.20.0(jiti@2.4.2))(typescript@5.7.3)
      '@typescript-eslint/eslint-plugin': 8.22.0(@typescript-eslint/parser@8.22.0(eslint@9.20.0(jiti@2.4.2))(typescript@5.7.3))(eslint@9.20.0(jiti@2.4.2))(typescript@5.7.3)
      '@typescript-eslint/parser': 8.22.0(eslint@9.20.0(jiti@2.4.2))(typescript@5.7.3)
      '@vitest/eslint-plugin': 1.1.25(@typescript-eslint/utils@8.22.0(eslint@9.20.0(jiti@2.4.2))(typescript@5.7.3))(eslint@9.20.0(jiti@2.4.2))(typescript@5.7.3)(vitest@3.0.5(@types/debug@4.1.12)(@types/node@22.13.1)(jiti@2.4.2)(jsdom@26.0.0)(lightningcss@1.29.1)(stylus@0.57.0)(yaml@2.7.0))
      eslint: 9.20.0(jiti@2.4.2)
      eslint-config-flat-gitignore: 2.0.0(eslint@9.20.0(jiti@2.4.2))
      eslint-flat-config-utils: 2.0.1
      eslint-merge-processors: 1.0.0(eslint@9.20.0(jiti@2.4.2))
      eslint-plugin-antfu: 3.0.0(eslint@9.20.0(jiti@2.4.2))
      eslint-plugin-command: 3.0.0(eslint@9.20.0(jiti@2.4.2))
      eslint-plugin-import-x: 4.6.1(eslint@9.20.0(jiti@2.4.2))(typescript@5.7.3)
      eslint-plugin-jsdoc: 50.6.3(eslint@9.20.0(jiti@2.4.2))
      eslint-plugin-jsonc: 2.19.1(eslint@9.20.0(jiti@2.4.2))
      eslint-plugin-n: 17.15.1(eslint@9.20.0(jiti@2.4.2))
      eslint-plugin-no-only-tests: 3.3.0
      eslint-plugin-perfectionist: 4.7.0(eslint@9.20.0(jiti@2.4.2))(typescript@5.7.3)
      eslint-plugin-regexp: 2.7.0(eslint@9.20.0(jiti@2.4.2))
      eslint-plugin-toml: 0.12.0(eslint@9.20.0(jiti@2.4.2))
      eslint-plugin-unicorn: 56.0.1(eslint@9.20.0(jiti@2.4.2))
      eslint-plugin-unused-imports: 4.1.4(@typescript-eslint/eslint-plugin@8.22.0(@typescript-eslint/parser@8.22.0(eslint@9.20.0(jiti@2.4.2))(typescript@5.7.3))(eslint@9.20.0(jiti@2.4.2))(typescript@5.7.3))(eslint@9.20.0(jiti@2.4.2))
      eslint-plugin-vue: 9.32.0(eslint@9.20.0(jiti@2.4.2))
      eslint-plugin-yml: 1.16.0(eslint@9.20.0(jiti@2.4.2))
      eslint-processor-vue-blocks: 1.0.0(@vue/compiler-sfc@3.5.13)(eslint@9.20.0(jiti@2.4.2))
      globals: 15.14.0
      jsonc-eslint-parser: 2.4.0
      local-pkg: 1.0.0
      parse-gitignore: 2.0.0
      picocolors: 1.1.1
      toml-eslint-parser: 0.10.0
      vue-eslint-parser: 9.4.3(eslint@9.20.0(jiti@2.4.2))
      yaml-eslint-parser: 1.2.3
      yargs: 17.7.2
    transitivePeerDependencies:
      - '@eslint/json'
      - '@typescript-eslint/utils'
      - '@vue/compiler-sfc'
      - supports-color
      - typescript
      - vitest

  '@antfu/install-pkg@1.0.0':
    dependencies:
      package-manager-detector: 0.2.9
      tinyexec: 0.3.2

  '@asamuzakjp/css-color@2.8.3':
    dependencies:
      '@csstools/css-calc': 2.1.1(@csstools/css-parser-algorithms@3.0.4(@csstools/css-tokenizer@3.0.3))(@csstools/css-tokenizer@3.0.3)
      '@csstools/css-color-parser': 3.0.7(@csstools/css-parser-algorithms@3.0.4(@csstools/css-tokenizer@3.0.3))(@csstools/css-tokenizer@3.0.3)
      '@csstools/css-parser-algorithms': 3.0.4(@csstools/css-tokenizer@3.0.3)
      '@csstools/css-tokenizer': 3.0.3
      lru-cache: 10.4.3

  '@babel/code-frame@7.26.2':
    dependencies:
      '@babel/helper-validator-identifier': 7.25.9
      js-tokens: 4.0.0
      picocolors: 1.1.1

  '@babel/compat-data@7.26.5': {}

  '@babel/core@7.26.7':
    dependencies:
      '@ampproject/remapping': 2.3.0
      '@babel/code-frame': 7.26.2
      '@babel/generator': 7.26.5
      '@babel/helper-compilation-targets': 7.26.5
      '@babel/helper-module-transforms': 7.26.0(@babel/core@7.26.7)
      '@babel/helpers': 7.26.7
      '@babel/parser': 7.26.7
      '@babel/template': 7.25.9
      '@babel/traverse': 7.26.7
      '@babel/types': 7.26.7
      convert-source-map: 2.0.0
      debug: 4.4.0
      gensync: 1.0.0-beta.2
      json5: 2.2.3
      semver: 7.7.1
    transitivePeerDependencies:
      - supports-color

  '@babel/generator@7.26.5':
    dependencies:
      '@babel/parser': 7.26.7
      '@babel/types': 7.26.7
      '@jridgewell/gen-mapping': 0.3.8
      '@jridgewell/trace-mapping': 0.3.25
      jsesc: 3.1.0

  '@babel/helper-compilation-targets@7.26.5':
    dependencies:
      '@babel/compat-data': 7.26.5
      '@babel/helper-validator-option': 7.25.9
      browserslist: 4.24.4
      lru-cache: 5.1.1
      semver: 7.7.1

  '@babel/helper-module-imports@7.25.9':
    dependencies:
      '@babel/traverse': 7.26.7
      '@babel/types': 7.26.7
    transitivePeerDependencies:
      - supports-color

  '@babel/helper-module-transforms@7.26.0(@babel/core@7.26.7)':
    dependencies:
      '@babel/core': 7.26.7
      '@babel/helper-module-imports': 7.25.9
      '@babel/helper-validator-identifier': 7.25.9
      '@babel/traverse': 7.26.7
    transitivePeerDependencies:
      - supports-color

  '@babel/helper-string-parser@7.25.9': {}

  '@babel/helper-validator-identifier@7.25.9': {}

  '@babel/helper-validator-option@7.25.9': {}

  '@babel/helpers@7.26.7':
    dependencies:
      '@babel/template': 7.25.9
      '@babel/types': 7.26.7

  '@babel/parser@7.26.7':
    dependencies:
      '@babel/types': 7.26.7

  '@babel/runtime@7.26.7':
    dependencies:
      regenerator-runtime: 0.14.1

  '@babel/template@7.25.9':
    dependencies:
      '@babel/code-frame': 7.26.2
      '@babel/parser': 7.26.7
      '@babel/types': 7.26.7

  '@babel/traverse@7.26.7':
    dependencies:
      '@babel/code-frame': 7.26.2
      '@babel/generator': 7.26.5
      '@babel/parser': 7.26.7
      '@babel/template': 7.25.9
      '@babel/types': 7.26.7
      debug: 4.4.0
      globals: 11.12.0
    transitivePeerDependencies:
      - supports-color

  '@babel/types@7.26.7':
    dependencies:
      '@babel/helper-string-parser': 7.25.9
      '@babel/helper-validator-identifier': 7.25.9

  '@clack/core@0.4.1':
    dependencies:
      picocolors: 1.1.1
      sisteransi: 1.0.5

  '@clack/prompts@0.9.1':
    dependencies:
      '@clack/core': 0.4.1
      picocolors: 1.1.1
      sisteransi: 1.0.5

  '@cspotcode/source-map-support@0.8.1':
    dependencies:
      '@jridgewell/trace-mapping': 0.3.9

  '@csstools/color-helpers@5.0.1': {}

  '@csstools/css-calc@2.1.1(@csstools/css-parser-algorithms@3.0.4(@csstools/css-tokenizer@3.0.3))(@csstools/css-tokenizer@3.0.3)':
    dependencies:
      '@csstools/css-parser-algorithms': 3.0.4(@csstools/css-tokenizer@3.0.3)
      '@csstools/css-tokenizer': 3.0.3

  '@csstools/css-color-parser@3.0.7(@csstools/css-parser-algorithms@3.0.4(@csstools/css-tokenizer@3.0.3))(@csstools/css-tokenizer@3.0.3)':
    dependencies:
      '@csstools/color-helpers': 5.0.1
      '@csstools/css-calc': 2.1.1(@csstools/css-parser-algorithms@3.0.4(@csstools/css-tokenizer@3.0.3))(@csstools/css-tokenizer@3.0.3)
      '@csstools/css-parser-algorithms': 3.0.4(@csstools/css-tokenizer@3.0.3)
      '@csstools/css-tokenizer': 3.0.3

  '@csstools/css-parser-algorithms@3.0.4(@csstools/css-tokenizer@3.0.3)':
    dependencies:
      '@csstools/css-tokenizer': 3.0.3

  '@csstools/css-tokenizer@3.0.3': {}

  '@es-joy/jsdoccomment@0.49.0':
    dependencies:
      comment-parser: 1.4.1
      esquery: 1.6.0
      jsdoc-type-pratt-parser: 4.1.0

  '@es-joy/jsdoccomment@0.50.0':
    dependencies:
      '@types/eslint': 9.6.1
      '@types/estree': 1.0.6
      '@typescript-eslint/types': 8.22.0
      comment-parser: 1.4.1
      esquery: 1.6.0
      jsdoc-type-pratt-parser: 4.1.0

  '@esbuild/aix-ppc64@0.24.2':
    optional: true

  '@esbuild/android-arm64@0.24.2':
    optional: true

  '@esbuild/android-arm@0.24.2':
    optional: true

  '@esbuild/android-x64@0.24.2':
    optional: true

  '@esbuild/darwin-arm64@0.24.2':
    optional: true

  '@esbuild/darwin-x64@0.24.2':
    optional: true

  '@esbuild/freebsd-arm64@0.24.2':
    optional: true

  '@esbuild/freebsd-x64@0.24.2':
    optional: true

  '@esbuild/linux-arm64@0.24.2':
    optional: true

  '@esbuild/linux-arm@0.24.2':
    optional: true

  '@esbuild/linux-ia32@0.24.2':
    optional: true

  '@esbuild/linux-loong64@0.24.2':
    optional: true

  '@esbuild/linux-mips64el@0.24.2':
    optional: true

  '@esbuild/linux-ppc64@0.24.2':
    optional: true

  '@esbuild/linux-riscv64@0.24.2':
    optional: true

  '@esbuild/linux-s390x@0.24.2':
    optional: true

  '@esbuild/linux-x64@0.24.2':
    optional: true

  '@esbuild/netbsd-arm64@0.24.2':
    optional: true

  '@esbuild/netbsd-x64@0.24.2':
    optional: true

  '@esbuild/openbsd-arm64@0.24.2':
    optional: true

  '@esbuild/openbsd-x64@0.24.2':
    optional: true

  '@esbuild/sunos-x64@0.24.2':
    optional: true

  '@esbuild/win32-arm64@0.24.2':
    optional: true

  '@esbuild/win32-ia32@0.24.2':
    optional: true

  '@esbuild/win32-x64@0.24.2':
    optional: true

  '@eslint-community/eslint-plugin-eslint-comments@4.4.1(eslint@9.20.0(jiti@2.4.2))':
    dependencies:
      escape-string-regexp: 4.0.0
      eslint: 9.20.0(jiti@2.4.2)
      ignore: 5.3.2

  '@eslint-community/eslint-utils@4.4.1(eslint@9.20.0(jiti@2.4.2))':
    dependencies:
      eslint: 9.20.0(jiti@2.4.2)
      eslint-visitor-keys: 3.4.3

  '@eslint-community/regexpp@4.12.1': {}

  '@eslint/compat@1.2.6(eslint@9.20.0(jiti@2.4.2))':
    optionalDependencies:
      eslint: 9.20.0(jiti@2.4.2)

  '@eslint/config-array@0.19.2':
    dependencies:
      '@eslint/object-schema': 2.1.6
      debug: 4.4.0
      minimatch: 3.1.2
    transitivePeerDependencies:
      - supports-color

  '@eslint/core@0.10.0':
    dependencies:
      '@types/json-schema': 7.0.15

  '@eslint/core@0.11.0':
    dependencies:
      '@types/json-schema': 7.0.15

  '@eslint/eslintrc@3.2.0':
    dependencies:
      ajv: 6.12.6
      debug: 4.4.0
      espree: 10.3.0
      globals: 14.0.0
      ignore: 5.3.2
      import-fresh: 3.3.1
      js-yaml: 4.1.0
      minimatch: 3.1.2
      strip-json-comments: 3.1.1
    transitivePeerDependencies:
      - supports-color

  '@eslint/js@9.20.0': {}

  '@eslint/markdown@6.2.2':
    dependencies:
      '@eslint/core': 0.10.0
      '@eslint/plugin-kit': 0.2.5
      mdast-util-from-markdown: 2.0.2
      mdast-util-gfm: 3.0.0
      micromark-extension-gfm: 3.0.0
    transitivePeerDependencies:
      - supports-color

  '@eslint/object-schema@2.1.6': {}

  '@eslint/plugin-kit@0.2.5':
    dependencies:
      '@eslint/core': 0.10.0
      levn: 0.4.1

  '@humanfs/core@0.19.1': {}

  '@humanfs/node@0.16.6':
    dependencies:
      '@humanfs/core': 0.19.1
      '@humanwhocodes/retry': 0.3.1

  '@humanwhocodes/module-importer@1.0.1': {}

  '@humanwhocodes/retry@0.3.1': {}

  '@humanwhocodes/retry@0.4.1': {}

  '@ianvs/prettier-plugin-sort-imports@4.4.1(@vue/compiler-sfc@3.5.13)(prettier@3.5.0)':
    dependencies:
      '@babel/generator': 7.26.5
      '@babel/parser': 7.26.7
      '@babel/traverse': 7.26.7
      '@babel/types': 7.26.7
      prettier: 3.5.0
      semver: 7.7.1
    optionalDependencies:
      '@vue/compiler-sfc': 3.5.13
    transitivePeerDependencies:
      - supports-color

  '@intlify/bundle-utils@10.0.0(vue-i18n@11.1.1(vue@3.5.13(typescript@5.7.3)))':
    dependencies:
      '@intlify/message-compiler': 11.0.0-rc.1
      '@intlify/shared': 11.0.0-rc.1
      acorn: 8.14.0
      escodegen: 2.1.0
      estree-walker: 2.0.2
      jsonc-eslint-parser: 2.4.0
      mlly: 1.7.4
      source-map-js: 1.2.1
      yaml-eslint-parser: 1.2.3
    optionalDependencies:
      vue-i18n: 11.1.1(vue@3.5.13(typescript@5.7.3))

  '@intlify/core-base@11.1.1':
    dependencies:
      '@intlify/message-compiler': 11.1.1
      '@intlify/shared': 11.1.1

  '@intlify/core-base@9.14.2':
    dependencies:
      '@intlify/message-compiler': 9.14.2
      '@intlify/shared': 9.14.2

  '@intlify/eslint-plugin-vue-i18n@3.2.0(eslint@9.20.0(jiti@2.4.2))':
    dependencies:
      '@eslint/eslintrc': 3.2.0
      '@intlify/core-base': 9.14.2
      '@intlify/message-compiler': 9.14.2
      debug: 4.4.0
      eslint: 9.20.0(jiti@2.4.2)
      eslint-compat-utils: 0.6.4(eslint@9.20.0(jiti@2.4.2))
      glob: 10.4.5
      globals: 15.14.0
      ignore: 6.0.2
      import-fresh: 3.3.1
      is-language-code: 3.1.0
      js-yaml: 4.1.0
      json5: 2.2.3
      jsonc-eslint-parser: 2.4.0
      lodash: 4.17.21
      parse5: 7.2.1
      semver: 7.7.1
      synckit: 0.9.2
      vue-eslint-parser: 9.4.3(eslint@9.20.0(jiti@2.4.2))
      yaml-eslint-parser: 1.2.3
    transitivePeerDependencies:
      - supports-color

  '@intlify/message-compiler@11.0.0-rc.1':
    dependencies:
      '@intlify/shared': 11.0.0-rc.1
      source-map-js: 1.2.1

  '@intlify/message-compiler@11.1.1':
    dependencies:
      '@intlify/shared': 11.1.1
      source-map-js: 1.2.1

  '@intlify/message-compiler@9.14.2':
    dependencies:
      '@intlify/shared': 9.14.2
      source-map-js: 1.2.1

  '@intlify/shared@11.0.0-rc.1': {}

  '@intlify/shared@11.1.1': {}

  '@intlify/shared@9.14.2': {}

  '@intlify/unplugin-vue-i18n@6.0.3(@vue/compiler-dom@3.5.13)(eslint@9.20.0(jiti@2.4.2))(rollup@4.34.6)(typescript@5.7.3)(vue-i18n@11.1.1(vue@3.5.13(typescript@5.7.3)))(vue@3.5.13(typescript@5.7.3))':
    dependencies:
      '@eslint-community/eslint-utils': 4.4.1(eslint@9.20.0(jiti@2.4.2))
      '@intlify/bundle-utils': 10.0.0(vue-i18n@11.1.1(vue@3.5.13(typescript@5.7.3)))
      '@intlify/shared': 11.1.1
      '@intlify/vue-i18n-extensions': 8.0.0(@intlify/shared@11.1.1)(@vue/compiler-dom@3.5.13)(vue-i18n@11.1.1(vue@3.5.13(typescript@5.7.3)))(vue@3.5.13(typescript@5.7.3))
      '@rollup/pluginutils': 5.1.4(rollup@4.34.6)
      '@typescript-eslint/scope-manager': 8.22.0
      '@typescript-eslint/typescript-estree': 8.22.0(typescript@5.7.3)
      debug: 4.4.0
      fast-glob: 3.3.3
      js-yaml: 4.1.0
      json5: 2.2.3
      pathe: 1.1.2
      picocolors: 1.1.1
      source-map-js: 1.2.1
      unplugin: 1.16.1
      vue: 3.5.13(typescript@5.7.3)
    optionalDependencies:
      vue-i18n: 11.1.1(vue@3.5.13(typescript@5.7.3))
    transitivePeerDependencies:
      - '@vue/compiler-dom'
      - eslint
      - rollup
      - supports-color
      - typescript

  '@intlify/vue-i18n-extensions@8.0.0(@intlify/shared@11.1.1)(@vue/compiler-dom@3.5.13)(vue-i18n@11.1.1(vue@3.5.13(typescript@5.7.3)))(vue@3.5.13(typescript@5.7.3))':
    dependencies:
      '@babel/parser': 7.26.7
    optionalDependencies:
      '@intlify/shared': 11.1.1
      '@vue/compiler-dom': 3.5.13
      vue: 3.5.13(typescript@5.7.3)
      vue-i18n: 11.1.1(vue@3.5.13(typescript@5.7.3))

  '@isaacs/cliui@8.0.2':
    dependencies:
      string-width: 5.1.2
      string-width-cjs: string-width@4.2.3
      strip-ansi: 7.1.0
      strip-ansi-cjs: strip-ansi@6.0.1
      wrap-ansi: 8.1.0
      wrap-ansi-cjs: wrap-ansi@7.0.0

  '@jridgewell/gen-mapping@0.3.8':
    dependencies:
      '@jridgewell/set-array': 1.2.1
      '@jridgewell/sourcemap-codec': 1.5.0
      '@jridgewell/trace-mapping': 0.3.25

  '@jridgewell/resolve-uri@3.1.2': {}

  '@jridgewell/set-array@1.2.1': {}

  '@jridgewell/sourcemap-codec@1.5.0': {}

  '@jridgewell/trace-mapping@0.3.25':
    dependencies:
      '@jridgewell/resolve-uri': 3.1.2
      '@jridgewell/sourcemap-codec': 1.5.0

  '@jridgewell/trace-mapping@0.3.9':
    dependencies:
      '@jridgewell/resolve-uri': 3.1.2
      '@jridgewell/sourcemap-codec': 1.5.0

  '@kyvg/vue3-notification@3.4.1(vue@3.5.13(typescript@5.7.3))':
    dependencies:
      vue: 3.5.13(typescript@5.7.3)

  '@mdi/js@7.4.47': {}

  '@nodelib/fs.scandir@2.1.5':
    dependencies:
      '@nodelib/fs.stat': 2.0.5
      run-parallel: 1.2.0

  '@nodelib/fs.stat@2.0.5': {}

  '@nodelib/fs.walk@1.2.8':
    dependencies:
      '@nodelib/fs.scandir': 2.1.5
      fastq: 1.19.0

  '@one-ini/wasm@0.1.1': {}

  '@pkgjs/parseargs@0.11.0':
    optional: true

  '@pkgr/core@0.1.1': {}

  '@rollup/pluginutils@5.1.4(rollup@4.34.6)':
    dependencies:
      '@types/estree': 1.0.6
      estree-walker: 2.0.2
      picomatch: 4.0.2
    optionalDependencies:
      rollup: 4.34.6

  '@rollup/rollup-android-arm-eabi@4.34.6':
    optional: true

  '@rollup/rollup-android-arm64@4.34.6':
    optional: true

  '@rollup/rollup-darwin-arm64@4.34.6':
    optional: true

  '@rollup/rollup-darwin-x64@4.34.6':
    optional: true

  '@rollup/rollup-freebsd-arm64@4.34.6':
    optional: true

  '@rollup/rollup-freebsd-x64@4.34.6':
    optional: true

  '@rollup/rollup-linux-arm-gnueabihf@4.34.6':
    optional: true

  '@rollup/rollup-linux-arm-musleabihf@4.34.6':
    optional: true

  '@rollup/rollup-linux-arm64-gnu@4.34.6':
    optional: true

  '@rollup/rollup-linux-arm64-musl@4.34.6':
    optional: true

  '@rollup/rollup-linux-loongarch64-gnu@4.34.6':
    optional: true

  '@rollup/rollup-linux-powerpc64le-gnu@4.34.6':
    optional: true

  '@rollup/rollup-linux-riscv64-gnu@4.34.6':
    optional: true

  '@rollup/rollup-linux-s390x-gnu@4.34.6':
    optional: true

  '@rollup/rollup-linux-x64-gnu@4.34.6':
    optional: true

  '@rollup/rollup-linux-x64-musl@4.34.6':
    optional: true

  '@rollup/rollup-win32-arm64-msvc@4.34.6':
    optional: true

  '@rollup/rollup-win32-ia32-msvc@4.34.6':
    optional: true

  '@rollup/rollup-win32-x64-msvc@4.34.6':
    optional: true

  '@sindresorhus/is@4.6.0': {}

  '@stylistic/eslint-plugin@3.0.1(eslint@9.20.0(jiti@2.4.2))(typescript@5.7.3)':
    dependencies:
      '@typescript-eslint/utils': 8.22.0(eslint@9.20.0(jiti@2.4.2))(typescript@5.7.3)
      eslint: 9.20.0(jiti@2.4.2)
      eslint-visitor-keys: 4.2.0
      espree: 10.3.0
      estraverse: 5.3.0
      picomatch: 4.0.2
    transitivePeerDependencies:
      - supports-color
      - typescript

  '@tailwindcss/node@4.0.5':
    dependencies:
      enhanced-resolve: 5.18.0
      jiti: 2.4.2
      tailwindcss: 4.0.5

  '@tailwindcss/oxide-android-arm64@4.0.5':
    optional: true

  '@tailwindcss/oxide-darwin-arm64@4.0.5':
    optional: true

  '@tailwindcss/oxide-darwin-x64@4.0.5':
    optional: true

  '@tailwindcss/oxide-freebsd-x64@4.0.5':
    optional: true

  '@tailwindcss/oxide-linux-arm-gnueabihf@4.0.5':
    optional: true

  '@tailwindcss/oxide-linux-arm64-gnu@4.0.5':
    optional: true

  '@tailwindcss/oxide-linux-arm64-musl@4.0.5':
    optional: true

  '@tailwindcss/oxide-linux-x64-gnu@4.0.5':
    optional: true

  '@tailwindcss/oxide-linux-x64-musl@4.0.5':
    optional: true

  '@tailwindcss/oxide-win32-arm64-msvc@4.0.5':
    optional: true

  '@tailwindcss/oxide-win32-x64-msvc@4.0.5':
    optional: true

  '@tailwindcss/oxide@4.0.5':
    optionalDependencies:
<<<<<<< HEAD
      '@tailwindcss/oxide-android-arm64': 4.0.4
      '@tailwindcss/oxide-darwin-arm64': 4.0.4
      '@tailwindcss/oxide-darwin-x64': 4.0.4
      '@tailwindcss/oxide-freebsd-x64': 4.0.4
      '@tailwindcss/oxide-linux-arm-gnueabihf': 4.0.4
      '@tailwindcss/oxide-linux-arm64-gnu': 4.0.4
      '@tailwindcss/oxide-linux-arm64-musl': 4.0.4
      '@tailwindcss/oxide-linux-x64-gnu': 4.0.4
      '@tailwindcss/oxide-linux-x64-musl': 4.0.4
      '@tailwindcss/oxide-win32-arm64-msvc': 4.0.4
      '@tailwindcss/oxide-win32-x64-msvc': 4.0.4

  '@tailwindcss/typography@0.5.16(tailwindcss@4.0.4)':
=======
      '@tailwindcss/oxide-android-arm64': 4.0.5
      '@tailwindcss/oxide-darwin-arm64': 4.0.5
      '@tailwindcss/oxide-darwin-x64': 4.0.5
      '@tailwindcss/oxide-freebsd-x64': 4.0.5
      '@tailwindcss/oxide-linux-arm-gnueabihf': 4.0.5
      '@tailwindcss/oxide-linux-arm64-gnu': 4.0.5
      '@tailwindcss/oxide-linux-arm64-musl': 4.0.5
      '@tailwindcss/oxide-linux-x64-gnu': 4.0.5
      '@tailwindcss/oxide-linux-x64-musl': 4.0.5
      '@tailwindcss/oxide-win32-arm64-msvc': 4.0.5
      '@tailwindcss/oxide-win32-x64-msvc': 4.0.5

  '@tailwindcss/postcss@4.0.5':
    dependencies:
      '@alloc/quick-lru': 5.2.0
      '@tailwindcss/node': 4.0.5
      '@tailwindcss/oxide': 4.0.5
      lightningcss: 1.29.1
      postcss: 8.5.1
      tailwindcss: 4.0.5

  '@tailwindcss/typography@0.5.16(tailwindcss@3.4.17(ts-node@10.9.2(@types/node@22.13.1)(typescript@5.7.3)))':
>>>>>>> b4df9e68
    dependencies:
      lodash.castarray: 4.4.0
      lodash.isplainobject: 4.0.6
      lodash.merge: 4.6.2
      postcss-selector-parser: 6.0.10
      tailwindcss: 4.0.4

  '@tailwindcss/vite@4.0.5(vite@6.1.0(@types/node@22.13.1)(jiti@2.4.2)(lightningcss@1.29.1)(stylus@0.57.0)(yaml@2.7.0))':
    dependencies:
      '@tailwindcss/node': 4.0.5
      '@tailwindcss/oxide': 4.0.5
      lightningcss: 1.29.1
      tailwindcss: 4.0.5
      vite: 6.1.0(@types/node@22.13.1)(jiti@2.4.2)(lightningcss@1.29.1)(stylus@0.57.0)(yaml@2.7.0)

  '@trysound/sax@0.2.0': {}

  '@tsconfig/node10@1.0.11': {}

  '@tsconfig/node12@1.0.11': {}

  '@tsconfig/node14@1.0.3': {}

  '@tsconfig/node16@1.0.4': {}

  '@types/debug@4.1.12':
    dependencies:
      '@types/ms': 2.1.0

  '@types/doctrine@0.0.9': {}

  '@types/eslint@9.6.1':
    dependencies:
      '@types/estree': 1.0.6
      '@types/json-schema': 7.0.15

  '@types/eslint__js@8.42.3':
    dependencies:
      '@types/eslint': 9.6.1

  '@types/estree@1.0.6': {}

  '@types/json-schema@7.0.15': {}

  '@types/lodash@4.17.15': {}

  '@types/mdast@4.0.4':
    dependencies:
      '@types/unist': 3.0.3

  '@types/ms@2.1.0': {}

  '@types/node@22.13.1':
    dependencies:
      undici-types: 6.20.0

  '@types/normalize-package-data@2.4.4': {}

  '@types/prismjs@1.26.5': {}

  '@types/semver@7.5.8': {}

  '@types/tinycolor2@1.4.6': {}

  '@types/trusted-types@2.0.7':
    optional: true

  '@types/unist@3.0.3': {}

  '@types/web-bluetooth@0.0.20': {}

  '@typescript-eslint/eslint-plugin@8.22.0(@typescript-eslint/parser@8.22.0(eslint@9.20.0(jiti@2.4.2))(typescript@5.7.3))(eslint@9.20.0(jiti@2.4.2))(typescript@5.7.3)':
    dependencies:
      '@eslint-community/regexpp': 4.12.1
      '@typescript-eslint/parser': 8.22.0(eslint@9.20.0(jiti@2.4.2))(typescript@5.7.3)
      '@typescript-eslint/scope-manager': 8.22.0
      '@typescript-eslint/type-utils': 8.22.0(eslint@9.20.0(jiti@2.4.2))(typescript@5.7.3)
      '@typescript-eslint/utils': 8.22.0(eslint@9.20.0(jiti@2.4.2))(typescript@5.7.3)
      '@typescript-eslint/visitor-keys': 8.22.0
      eslint: 9.20.0(jiti@2.4.2)
      graphemer: 1.4.0
      ignore: 5.3.2
      natural-compare: 1.4.0
      ts-api-utils: 2.0.1(typescript@5.7.3)
      typescript: 5.7.3
    transitivePeerDependencies:
      - supports-color

  '@typescript-eslint/parser@8.22.0(eslint@9.20.0(jiti@2.4.2))(typescript@5.7.3)':
    dependencies:
      '@typescript-eslint/scope-manager': 8.22.0
      '@typescript-eslint/types': 8.22.0
      '@typescript-eslint/typescript-estree': 8.22.0(typescript@5.7.3)
      '@typescript-eslint/visitor-keys': 8.22.0
      debug: 4.4.0
      eslint: 9.20.0(jiti@2.4.2)
      typescript: 5.7.3
    transitivePeerDependencies:
      - supports-color

  '@typescript-eslint/scope-manager@8.22.0':
    dependencies:
      '@typescript-eslint/types': 8.22.0
      '@typescript-eslint/visitor-keys': 8.22.0

  '@typescript-eslint/type-utils@8.22.0(eslint@9.20.0(jiti@2.4.2))(typescript@5.7.3)':
    dependencies:
      '@typescript-eslint/typescript-estree': 8.22.0(typescript@5.7.3)
      '@typescript-eslint/utils': 8.22.0(eslint@9.20.0(jiti@2.4.2))(typescript@5.7.3)
      debug: 4.4.0
      eslint: 9.20.0(jiti@2.4.2)
      ts-api-utils: 2.0.1(typescript@5.7.3)
      typescript: 5.7.3
    transitivePeerDependencies:
      - supports-color

  '@typescript-eslint/types@8.22.0': {}

  '@typescript-eslint/typescript-estree@8.22.0(typescript@5.7.3)':
    dependencies:
      '@typescript-eslint/types': 8.22.0
      '@typescript-eslint/visitor-keys': 8.22.0
      debug: 4.4.0
      fast-glob: 3.3.3
      is-glob: 4.0.3
      minimatch: 9.0.5
      semver: 7.7.1
      ts-api-utils: 2.0.1(typescript@5.7.3)
      typescript: 5.7.3
    transitivePeerDependencies:
      - supports-color

  '@typescript-eslint/utils@8.22.0(eslint@9.20.0(jiti@2.4.2))(typescript@5.7.3)':
    dependencies:
      '@eslint-community/eslint-utils': 4.4.1(eslint@9.20.0(jiti@2.4.2))
      '@typescript-eslint/scope-manager': 8.22.0
      '@typescript-eslint/types': 8.22.0
      '@typescript-eslint/typescript-estree': 8.22.0(typescript@5.7.3)
      eslint: 9.20.0(jiti@2.4.2)
      typescript: 5.7.3
    transitivePeerDependencies:
      - supports-color

  '@typescript-eslint/visitor-keys@8.22.0':
    dependencies:
      '@typescript-eslint/types': 8.22.0
      eslint-visitor-keys: 4.2.0

  '@vitejs/plugin-vue@5.2.1(vite@6.1.0(@types/node@22.13.1)(jiti@2.4.2)(lightningcss@1.29.1)(stylus@0.57.0)(yaml@2.7.0))(vue@3.5.13(typescript@5.7.3))':
    dependencies:
      vite: 6.1.0(@types/node@22.13.1)(jiti@2.4.2)(lightningcss@1.29.1)(stylus@0.57.0)(yaml@2.7.0)
      vue: 3.5.13(typescript@5.7.3)

  '@vitest/eslint-plugin@1.1.25(@typescript-eslint/utils@8.22.0(eslint@9.20.0(jiti@2.4.2))(typescript@5.7.3))(eslint@9.20.0(jiti@2.4.2))(typescript@5.7.3)(vitest@3.0.5(@types/debug@4.1.12)(@types/node@22.13.1)(jiti@2.4.2)(jsdom@26.0.0)(lightningcss@1.29.1)(stylus@0.57.0)(yaml@2.7.0))':
    dependencies:
      '@typescript-eslint/utils': 8.22.0(eslint@9.20.0(jiti@2.4.2))(typescript@5.7.3)
      eslint: 9.20.0(jiti@2.4.2)
    optionalDependencies:
      typescript: 5.7.3
      vitest: 3.0.5(@types/debug@4.1.12)(@types/node@22.13.1)(jiti@2.4.2)(jsdom@26.0.0)(lightningcss@1.29.1)(stylus@0.57.0)(yaml@2.7.0)

  '@vitest/expect@3.0.5':
    dependencies:
      '@vitest/spy': 3.0.5
      '@vitest/utils': 3.0.5
      chai: 5.1.2
      tinyrainbow: 2.0.0

  '@vitest/mocker@3.0.5(vite@6.1.0(@types/node@22.13.1)(jiti@2.4.2)(lightningcss@1.29.1)(stylus@0.57.0)(yaml@2.7.0))':
    dependencies:
      '@vitest/spy': 3.0.5
      estree-walker: 3.0.3
      magic-string: 0.30.17
    optionalDependencies:
      vite: 6.1.0(@types/node@22.13.1)(jiti@2.4.2)(lightningcss@1.29.1)(stylus@0.57.0)(yaml@2.7.0)

  '@vitest/pretty-format@3.0.5':
    dependencies:
      tinyrainbow: 2.0.0

  '@vitest/runner@3.0.5':
    dependencies:
      '@vitest/utils': 3.0.5
      pathe: 2.0.2

  '@vitest/snapshot@3.0.5':
    dependencies:
      '@vitest/pretty-format': 3.0.5
      magic-string: 0.30.17
      pathe: 2.0.2

  '@vitest/spy@3.0.5':
    dependencies:
      tinyspy: 3.0.2

  '@vitest/utils@3.0.5':
    dependencies:
      '@vitest/pretty-format': 3.0.5
      loupe: 3.1.3
      tinyrainbow: 2.0.0

  '@volar/language-core@2.4.11':
    dependencies:
      '@volar/source-map': 2.4.11

  '@volar/source-map@2.4.11': {}

  '@volar/typescript@2.4.11':
    dependencies:
      '@volar/language-core': 2.4.11
      path-browserify: 1.0.1
      vscode-uri: 3.0.8

  '@vue/compiler-core@3.5.13':
    dependencies:
      '@babel/parser': 7.26.7
      '@vue/shared': 3.5.13
      entities: 4.5.0
      estree-walker: 2.0.2
      source-map-js: 1.2.1

  '@vue/compiler-dom@3.5.13':
    dependencies:
      '@vue/compiler-core': 3.5.13
      '@vue/shared': 3.5.13

  '@vue/compiler-sfc@3.5.13':
    dependencies:
      '@babel/parser': 7.26.7
      '@vue/compiler-core': 3.5.13
      '@vue/compiler-dom': 3.5.13
      '@vue/compiler-ssr': 3.5.13
      '@vue/shared': 3.5.13
      estree-walker: 2.0.2
      magic-string: 0.30.17
      postcss: 8.5.1
      source-map-js: 1.2.1

  '@vue/compiler-ssr@3.5.13':
    dependencies:
      '@vue/compiler-dom': 3.5.13
      '@vue/shared': 3.5.13

  '@vue/compiler-vue2@2.7.16':
    dependencies:
      de-indent: 1.0.2
      he: 1.2.0

  '@vue/devtools-api@6.6.4': {}

  '@vue/language-core@2.2.0(typescript@5.7.3)':
    dependencies:
      '@volar/language-core': 2.4.11
      '@vue/compiler-dom': 3.5.13
      '@vue/compiler-vue2': 2.7.16
      '@vue/shared': 3.5.13
      alien-signals: 0.4.14
      minimatch: 9.0.5
      muggle-string: 0.4.1
      path-browserify: 1.0.1
    optionalDependencies:
      typescript: 5.7.3

  '@vue/reactivity@3.5.13':
    dependencies:
      '@vue/shared': 3.5.13

  '@vue/runtime-core@3.5.13':
    dependencies:
      '@vue/reactivity': 3.5.13
      '@vue/shared': 3.5.13

  '@vue/runtime-dom@3.5.13':
    dependencies:
      '@vue/reactivity': 3.5.13
      '@vue/runtime-core': 3.5.13
      '@vue/shared': 3.5.13
      csstype: 3.1.3

  '@vue/server-renderer@3.5.13(vue@3.5.13(typescript@5.7.3))':
    dependencies:
      '@vue/compiler-ssr': 3.5.13
      '@vue/shared': 3.5.13
      vue: 3.5.13(typescript@5.7.3)

  '@vue/shared@3.5.13': {}

  '@vue/test-utils@2.4.6':
    dependencies:
      js-beautify: 1.15.1
      vue-component-type-helpers: 2.2.0

  '@vueuse/core@12.5.0(typescript@5.7.3)':
    dependencies:
      '@types/web-bluetooth': 0.0.20
      '@vueuse/metadata': 12.5.0
      '@vueuse/shared': 12.5.0(typescript@5.7.3)
      vue: 3.5.13(typescript@5.7.3)
    transitivePeerDependencies:
      - typescript

  '@vueuse/metadata@12.5.0': {}

  '@vueuse/shared@12.5.0(typescript@5.7.3)':
    dependencies:
      vue: 3.5.13(typescript@5.7.3)
    transitivePeerDependencies:
      - typescript

  abbrev@2.0.0: {}

  acorn-jsx@5.3.2(acorn@8.14.0):
    dependencies:
      acorn: 8.14.0

  acorn-walk@8.3.4:
    dependencies:
      acorn: 8.14.0

  acorn@8.14.0: {}

  agent-base@7.1.3: {}

  ajv@6.12.6:
    dependencies:
      fast-deep-equal: 3.1.3
      fast-json-stable-stringify: 2.1.0
      json-schema-traverse: 0.4.1
      uri-js: 4.4.1

  alien-signals@0.4.14: {}

  ansi-regex@5.0.1: {}

  ansi-regex@6.1.0: {}

  ansi-styles@4.3.0:
    dependencies:
      color-convert: 2.0.1

  ansi-styles@6.2.1: {}

  ansi_up@6.0.2: {}

  are-docs-informative@0.0.2: {}

  arg@4.1.3: {}

  argparse@2.0.1: {}

  assertion-error@2.0.1: {}

  asynckit@0.4.0: {}

  atob@2.1.2: {}

  babel-plugin-prismjs@2.1.0(prismjs@1.29.0):
    dependencies:
      prismjs: 1.29.0

  balanced-match@1.0.2: {}

  boolbase@1.0.0: {}

  brace-expansion@1.1.11:
    dependencies:
      balanced-match: 1.0.2
      concat-map: 0.0.1

  brace-expansion@2.0.1:
    dependencies:
      balanced-match: 1.0.2

  braces@3.0.3:
    dependencies:
      fill-range: 7.1.1

  browserslist@4.24.4:
    dependencies:
      caniuse-lite: 1.0.30001696
      electron-to-chromium: 1.5.90
      node-releases: 2.0.19
      update-browserslist-db: 1.1.2(browserslist@4.24.4)

  builtin-modules@3.3.0: {}

  cac@6.7.14: {}

  callsites@3.1.0: {}

  caniuse-lite@1.0.30001696: {}

  ccount@2.0.1: {}

  chai@5.1.2:
    dependencies:
      assertion-error: 2.0.1
      check-error: 2.1.1
      deep-eql: 5.0.2
      loupe: 3.1.3
      pathval: 2.0.0

  chalk@4.1.2:
    dependencies:
      ansi-styles: 4.3.0
      supports-color: 7.2.0

  char-regex@1.0.2: {}

  character-entities@2.0.2: {}

  check-error@2.1.1: {}

  ci-info@4.1.0: {}

  clean-regexp@1.0.0:
    dependencies:
      escape-string-regexp: 1.0.5

  cliui@8.0.1:
    dependencies:
      string-width: 4.2.3
      strip-ansi: 6.0.1
      wrap-ansi: 7.0.0

  color-convert@2.0.1:
    dependencies:
      color-name: 1.1.4

  color-name@1.1.4: {}

  combined-stream@1.0.8:
    dependencies:
      delayed-stream: 1.0.0

  commander@10.0.1: {}

  commander@7.2.0: {}

  comment-parser@1.4.1: {}

  concat-map@0.0.1: {}

  confbox@0.1.8: {}

  config-chain@1.1.13:
    dependencies:
      ini: 1.3.8
      proto-list: 1.2.4

  convert-source-map@2.0.0: {}

  core-js-compat@3.40.0:
    dependencies:
      browserslist: 4.24.4

  create-require@1.1.1: {}

  cross-spawn@7.0.6:
    dependencies:
      path-key: 3.1.1
      shebang-command: 2.0.0
      which: 2.0.2

  css-select@5.1.0:
    dependencies:
      boolbase: 1.0.0
      css-what: 6.1.0
      domhandler: 5.0.3
      domutils: 3.2.2
      nth-check: 2.1.1

  css-tree@2.2.1:
    dependencies:
      mdn-data: 2.0.28
      source-map-js: 1.2.1

  css-tree@2.3.1:
    dependencies:
      mdn-data: 2.0.30
      source-map-js: 1.2.1

  css-what@6.1.0: {}

  css@3.0.0:
    dependencies:
      inherits: 2.0.4
      source-map: 0.6.1
      source-map-resolve: 0.6.0

  cssesc@3.0.0: {}

  csso@5.0.5:
    dependencies:
      css-tree: 2.2.1

  cssstyle@4.2.1:
    dependencies:
      '@asamuzakjp/css-color': 2.8.3
      rrweb-cssom: 0.8.0

  csstype@3.1.3: {}

  data-urls@5.0.0:
    dependencies:
      whatwg-mimetype: 4.0.0
      whatwg-url: 14.1.0

  de-indent@1.0.2: {}

  debug@3.2.7:
    dependencies:
      ms: 2.1.3

  debug@4.4.0:
    dependencies:
      ms: 2.1.3

  decimal.js@10.5.0: {}

  decode-named-character-reference@1.0.2:
    dependencies:
      character-entities: 2.0.2

  decode-uri-component@0.2.2: {}

  deep-eql@5.0.2: {}

  deep-is@0.1.4: {}

  delayed-stream@1.0.0: {}

  dequal@2.0.3: {}

  detect-libc@1.0.3: {}

  devlop@1.1.0:
    dependencies:
      dequal: 2.0.3

  diff@4.0.2: {}

  doctrine@3.0.0:
    dependencies:
      esutils: 2.0.3

  dom-serializer@2.0.0:
    dependencies:
      domelementtype: 2.3.0
      domhandler: 5.0.3
      entities: 4.5.0

  domelementtype@2.3.0: {}

  domhandler@5.0.3:
    dependencies:
      domelementtype: 2.3.0

  dompurify@3.2.4:
    optionalDependencies:
      '@types/trusted-types': 2.0.7

  domutils@3.2.2:
    dependencies:
      dom-serializer: 2.0.0
      domelementtype: 2.3.0
      domhandler: 5.0.3

  eastasianwidth@0.2.0: {}

  editorconfig@1.0.4:
    dependencies:
      '@one-ini/wasm': 0.1.1
      commander: 10.0.1
      minimatch: 9.0.1
      semver: 7.7.1

  electron-to-chromium@1.5.90: {}

  emoji-regex@8.0.0: {}

  emoji-regex@9.2.2: {}

  emojilib@2.4.0: {}

  enhanced-resolve@5.18.0:
    dependencies:
      graceful-fs: 4.2.11
      tapable: 2.2.1

  entities@4.5.0: {}

  error-ex@1.3.2:
    dependencies:
      is-arrayish: 0.2.1

  es-module-lexer@1.6.0: {}

  esbuild@0.24.2:
    optionalDependencies:
      '@esbuild/aix-ppc64': 0.24.2
      '@esbuild/android-arm': 0.24.2
      '@esbuild/android-arm64': 0.24.2
      '@esbuild/android-x64': 0.24.2
      '@esbuild/darwin-arm64': 0.24.2
      '@esbuild/darwin-x64': 0.24.2
      '@esbuild/freebsd-arm64': 0.24.2
      '@esbuild/freebsd-x64': 0.24.2
      '@esbuild/linux-arm': 0.24.2
      '@esbuild/linux-arm64': 0.24.2
      '@esbuild/linux-ia32': 0.24.2
      '@esbuild/linux-loong64': 0.24.2
      '@esbuild/linux-mips64el': 0.24.2
      '@esbuild/linux-ppc64': 0.24.2
      '@esbuild/linux-riscv64': 0.24.2
      '@esbuild/linux-s390x': 0.24.2
      '@esbuild/linux-x64': 0.24.2
      '@esbuild/netbsd-arm64': 0.24.2
      '@esbuild/netbsd-x64': 0.24.2
      '@esbuild/openbsd-arm64': 0.24.2
      '@esbuild/openbsd-x64': 0.24.2
      '@esbuild/sunos-x64': 0.24.2
      '@esbuild/win32-arm64': 0.24.2
      '@esbuild/win32-ia32': 0.24.2
      '@esbuild/win32-x64': 0.24.2

  escalade@3.2.0: {}

  escape-string-regexp@1.0.5: {}

  escape-string-regexp@4.0.0: {}

  escape-string-regexp@5.0.0: {}

  escodegen@2.1.0:
    dependencies:
      esprima: 4.0.1
      estraverse: 5.3.0
      esutils: 2.0.3
    optionalDependencies:
      source-map: 0.6.1

  eslint-compat-utils@0.5.1(eslint@9.20.0(jiti@2.4.2)):
    dependencies:
      eslint: 9.20.0(jiti@2.4.2)
      semver: 7.7.1

  eslint-compat-utils@0.6.4(eslint@9.20.0(jiti@2.4.2)):
    dependencies:
      eslint: 9.20.0(jiti@2.4.2)
      semver: 7.7.1

  eslint-config-flat-gitignore@2.0.0(eslint@9.20.0(jiti@2.4.2)):
    dependencies:
      '@eslint/compat': 1.2.6(eslint@9.20.0(jiti@2.4.2))
      eslint: 9.20.0(jiti@2.4.2)

  eslint-flat-config-utils@2.0.1:
    dependencies:
      pathe: 2.0.2

  eslint-import-resolver-node@0.3.9:
    dependencies:
      debug: 3.2.7
      is-core-module: 2.16.1
      resolve: 1.22.10
    transitivePeerDependencies:
      - supports-color

  eslint-json-compat-utils@0.2.1(eslint@9.20.0(jiti@2.4.2))(jsonc-eslint-parser@2.4.0):
    dependencies:
      eslint: 9.20.0(jiti@2.4.2)
      esquery: 1.6.0
      jsonc-eslint-parser: 2.4.0

  eslint-merge-processors@1.0.0(eslint@9.20.0(jiti@2.4.2)):
    dependencies:
      eslint: 9.20.0(jiti@2.4.2)

  eslint-plugin-antfu@3.0.0(eslint@9.20.0(jiti@2.4.2)):
    dependencies:
      eslint: 9.20.0(jiti@2.4.2)

  eslint-plugin-command@3.0.0(eslint@9.20.0(jiti@2.4.2)):
    dependencies:
      '@es-joy/jsdoccomment': 0.50.0
      eslint: 9.20.0(jiti@2.4.2)

  eslint-plugin-es-x@7.8.0(eslint@9.20.0(jiti@2.4.2)):
    dependencies:
      '@eslint-community/eslint-utils': 4.4.1(eslint@9.20.0(jiti@2.4.2))
      '@eslint-community/regexpp': 4.12.1
      eslint: 9.20.0(jiti@2.4.2)
      eslint-compat-utils: 0.5.1(eslint@9.20.0(jiti@2.4.2))

  eslint-plugin-import-x@4.6.1(eslint@9.20.0(jiti@2.4.2))(typescript@5.7.3):
    dependencies:
      '@types/doctrine': 0.0.9
      '@typescript-eslint/scope-manager': 8.22.0
      '@typescript-eslint/utils': 8.22.0(eslint@9.20.0(jiti@2.4.2))(typescript@5.7.3)
      debug: 4.4.0
      doctrine: 3.0.0
      enhanced-resolve: 5.18.0
      eslint: 9.20.0(jiti@2.4.2)
      eslint-import-resolver-node: 0.3.9
      get-tsconfig: 4.10.0
      is-glob: 4.0.3
      minimatch: 9.0.5
      semver: 7.7.1
      stable-hash: 0.0.4
      tslib: 2.8.1
    transitivePeerDependencies:
      - supports-color
      - typescript

  eslint-plugin-jsdoc@50.6.3(eslint@9.20.0(jiti@2.4.2)):
    dependencies:
      '@es-joy/jsdoccomment': 0.49.0
      are-docs-informative: 0.0.2
      comment-parser: 1.4.1
      debug: 4.4.0
      escape-string-regexp: 4.0.0
      eslint: 9.20.0(jiti@2.4.2)
      espree: 10.3.0
      esquery: 1.6.0
      parse-imports: 2.2.1
      semver: 7.7.1
      spdx-expression-parse: 4.0.0
      synckit: 0.9.2
    transitivePeerDependencies:
      - supports-color

  eslint-plugin-jsonc@2.19.1(eslint@9.20.0(jiti@2.4.2)):
    dependencies:
      '@eslint-community/eslint-utils': 4.4.1(eslint@9.20.0(jiti@2.4.2))
      eslint: 9.20.0(jiti@2.4.2)
      eslint-compat-utils: 0.6.4(eslint@9.20.0(jiti@2.4.2))
      eslint-json-compat-utils: 0.2.1(eslint@9.20.0(jiti@2.4.2))(jsonc-eslint-parser@2.4.0)
      espree: 9.6.1
      graphemer: 1.4.0
      jsonc-eslint-parser: 2.4.0
      natural-compare: 1.4.0
      synckit: 0.6.2
    transitivePeerDependencies:
      - '@eslint/json'

  eslint-plugin-n@17.15.1(eslint@9.20.0(jiti@2.4.2)):
    dependencies:
      '@eslint-community/eslint-utils': 4.4.1(eslint@9.20.0(jiti@2.4.2))
      enhanced-resolve: 5.18.0
      eslint: 9.20.0(jiti@2.4.2)
      eslint-plugin-es-x: 7.8.0(eslint@9.20.0(jiti@2.4.2))
      get-tsconfig: 4.10.0
      globals: 15.14.0
      ignore: 5.3.2
      minimatch: 9.0.5
      semver: 7.7.1

  eslint-plugin-no-only-tests@3.3.0: {}

  eslint-plugin-perfectionist@4.7.0(eslint@9.20.0(jiti@2.4.2))(typescript@5.7.3):
    dependencies:
      '@typescript-eslint/types': 8.22.0
      '@typescript-eslint/utils': 8.22.0(eslint@9.20.0(jiti@2.4.2))(typescript@5.7.3)
      eslint: 9.20.0(jiti@2.4.2)
      natural-orderby: 5.0.0
    transitivePeerDependencies:
      - supports-color
      - typescript

  eslint-plugin-promise@7.2.1(eslint@9.20.0(jiti@2.4.2)):
    dependencies:
      '@eslint-community/eslint-utils': 4.4.1(eslint@9.20.0(jiti@2.4.2))
      eslint: 9.20.0(jiti@2.4.2)

  eslint-plugin-regexp@2.7.0(eslint@9.20.0(jiti@2.4.2)):
    dependencies:
      '@eslint-community/eslint-utils': 4.4.1(eslint@9.20.0(jiti@2.4.2))
      '@eslint-community/regexpp': 4.12.1
      comment-parser: 1.4.1
      eslint: 9.20.0(jiti@2.4.2)
      jsdoc-type-pratt-parser: 4.1.0
      refa: 0.12.1
      regexp-ast-analysis: 0.7.1
      scslre: 0.3.0

  eslint-plugin-toml@0.12.0(eslint@9.20.0(jiti@2.4.2)):
    dependencies:
      debug: 4.4.0
      eslint: 9.20.0(jiti@2.4.2)
      eslint-compat-utils: 0.6.4(eslint@9.20.0(jiti@2.4.2))
      lodash: 4.17.21
      toml-eslint-parser: 0.10.0
    transitivePeerDependencies:
      - supports-color

  eslint-plugin-unicorn@56.0.1(eslint@9.20.0(jiti@2.4.2)):
    dependencies:
      '@babel/helper-validator-identifier': 7.25.9
      '@eslint-community/eslint-utils': 4.4.1(eslint@9.20.0(jiti@2.4.2))
      ci-info: 4.1.0
      clean-regexp: 1.0.0
      core-js-compat: 3.40.0
      eslint: 9.20.0(jiti@2.4.2)
      esquery: 1.6.0
      globals: 15.14.0
      indent-string: 4.0.0
      is-builtin-module: 3.2.1
      jsesc: 3.1.0
      pluralize: 8.0.0
      read-pkg-up: 7.0.1
      regexp-tree: 0.1.27
      regjsparser: 0.10.0
      semver: 7.7.1
      strip-indent: 3.0.0

  eslint-plugin-unused-imports@4.1.4(@typescript-eslint/eslint-plugin@8.22.0(@typescript-eslint/parser@8.22.0(eslint@9.20.0(jiti@2.4.2))(typescript@5.7.3))(eslint@9.20.0(jiti@2.4.2))(typescript@5.7.3))(eslint@9.20.0(jiti@2.4.2)):
    dependencies:
      eslint: 9.20.0(jiti@2.4.2)
    optionalDependencies:
      '@typescript-eslint/eslint-plugin': 8.22.0(@typescript-eslint/parser@8.22.0(eslint@9.20.0(jiti@2.4.2))(typescript@5.7.3))(eslint@9.20.0(jiti@2.4.2))(typescript@5.7.3)

  eslint-plugin-vue-scoped-css@2.9.0(eslint@9.20.0(jiti@2.4.2))(vue-eslint-parser@9.4.3(eslint@9.20.0(jiti@2.4.2))):
    dependencies:
      '@eslint-community/eslint-utils': 4.4.1(eslint@9.20.0(jiti@2.4.2))
      eslint: 9.20.0(jiti@2.4.2)
      eslint-compat-utils: 0.6.4(eslint@9.20.0(jiti@2.4.2))
      lodash: 4.17.21
      postcss: 8.5.1
      postcss-safe-parser: 6.0.0(postcss@8.5.1)
      postcss-scss: 4.0.9(postcss@8.5.1)
      postcss-selector-parser: 6.1.2
      postcss-styl: 0.12.3
      vue-eslint-parser: 9.4.3(eslint@9.20.0(jiti@2.4.2))
    transitivePeerDependencies:
      - supports-color

  eslint-plugin-vue@9.32.0(eslint@9.20.0(jiti@2.4.2)):
    dependencies:
      '@eslint-community/eslint-utils': 4.4.1(eslint@9.20.0(jiti@2.4.2))
      eslint: 9.20.0(jiti@2.4.2)
      globals: 13.24.0
      natural-compare: 1.4.0
      nth-check: 2.1.1
      postcss-selector-parser: 6.1.2
      semver: 7.7.1
      vue-eslint-parser: 9.4.3(eslint@9.20.0(jiti@2.4.2))
      xml-name-validator: 4.0.0
    transitivePeerDependencies:
      - supports-color

  eslint-plugin-yml@1.16.0(eslint@9.20.0(jiti@2.4.2)):
    dependencies:
      debug: 4.4.0
      eslint: 9.20.0(jiti@2.4.2)
      eslint-compat-utils: 0.6.4(eslint@9.20.0(jiti@2.4.2))
      lodash: 4.17.21
      natural-compare: 1.4.0
      yaml-eslint-parser: 1.2.3
    transitivePeerDependencies:
      - supports-color

  eslint-processor-vue-blocks@1.0.0(@vue/compiler-sfc@3.5.13)(eslint@9.20.0(jiti@2.4.2)):
    dependencies:
      '@vue/compiler-sfc': 3.5.13
      eslint: 9.20.0(jiti@2.4.2)

  eslint-scope@7.2.2:
    dependencies:
      esrecurse: 4.3.0
      estraverse: 5.3.0

  eslint-scope@8.2.0:
    dependencies:
      esrecurse: 4.3.0
      estraverse: 5.3.0

  eslint-visitor-keys@3.4.3: {}

  eslint-visitor-keys@4.2.0: {}

  eslint@9.20.0(jiti@2.4.2):
    dependencies:
      '@eslint-community/eslint-utils': 4.4.1(eslint@9.20.0(jiti@2.4.2))
      '@eslint-community/regexpp': 4.12.1
      '@eslint/config-array': 0.19.2
      '@eslint/core': 0.11.0
      '@eslint/eslintrc': 3.2.0
      '@eslint/js': 9.20.0
      '@eslint/plugin-kit': 0.2.5
      '@humanfs/node': 0.16.6
      '@humanwhocodes/module-importer': 1.0.1
      '@humanwhocodes/retry': 0.4.1
      '@types/estree': 1.0.6
      '@types/json-schema': 7.0.15
      ajv: 6.12.6
      chalk: 4.1.2
      cross-spawn: 7.0.6
      debug: 4.4.0
      escape-string-regexp: 4.0.0
      eslint-scope: 8.2.0
      eslint-visitor-keys: 4.2.0
      espree: 10.3.0
      esquery: 1.6.0
      esutils: 2.0.3
      fast-deep-equal: 3.1.3
      file-entry-cache: 8.0.0
      find-up: 5.0.0
      glob-parent: 6.0.2
      ignore: 5.3.2
      imurmurhash: 0.1.4
      is-glob: 4.0.3
      json-stable-stringify-without-jsonify: 1.0.1
      lodash.merge: 4.6.2
      minimatch: 3.1.2
      natural-compare: 1.4.0
      optionator: 0.9.4
    optionalDependencies:
      jiti: 2.4.2
    transitivePeerDependencies:
      - supports-color

  espree@10.3.0:
    dependencies:
      acorn: 8.14.0
      acorn-jsx: 5.3.2(acorn@8.14.0)
      eslint-visitor-keys: 4.2.0

  espree@9.6.1:
    dependencies:
      acorn: 8.14.0
      acorn-jsx: 5.3.2(acorn@8.14.0)
      eslint-visitor-keys: 3.4.3

  esprima@4.0.1: {}

  esquery@1.6.0:
    dependencies:
      estraverse: 5.3.0

  esrecurse@4.3.0:
    dependencies:
      estraverse: 5.3.0

  estraverse@5.3.0: {}

  estree-walker@2.0.2: {}

  estree-walker@3.0.3:
    dependencies:
      '@types/estree': 1.0.6

  esutils@2.0.3: {}

  expect-type@1.1.0: {}

  fast-deep-equal@3.1.3: {}

  fast-diff@1.3.0: {}

  fast-glob@3.3.3:
    dependencies:
      '@nodelib/fs.stat': 2.0.5
      '@nodelib/fs.walk': 1.2.8
      glob-parent: 5.1.2
      merge2: 1.4.1
      micromatch: 4.0.8

  fast-json-stable-stringify@2.1.0: {}

  fast-levenshtein@2.0.6: {}

  fastq@1.19.0:
    dependencies:
      reusify: 1.0.4

  file-entry-cache@8.0.0:
    dependencies:
      flat-cache: 4.0.1

  fill-range@7.1.1:
    dependencies:
      to-regex-range: 5.0.1

  find-up@4.1.0:
    dependencies:
      locate-path: 5.0.0
      path-exists: 4.0.0

  find-up@5.0.0:
    dependencies:
      locate-path: 6.0.0
      path-exists: 4.0.0

  flat-cache@4.0.1:
    dependencies:
      flatted: 3.3.2
      keyv: 4.5.4

  flatted@3.3.2: {}

  foreground-child@3.3.0:
    dependencies:
      cross-spawn: 7.0.6
      signal-exit: 4.1.0

  form-data@4.0.1:
    dependencies:
      asynckit: 0.4.0
      combined-stream: 1.0.8
      mime-types: 2.1.35

  fs.realpath@1.0.0: {}

  fsevents@2.3.3:
    optional: true

  function-bind@1.1.2: {}

  fuse.js@7.1.0: {}

  gensync@1.0.0-beta.2: {}

  get-caller-file@2.0.5: {}

  get-tsconfig@4.10.0:
    dependencies:
      resolve-pkg-maps: 1.0.0

  glob-parent@5.1.2:
    dependencies:
      is-glob: 4.0.3

  glob-parent@6.0.2:
    dependencies:
      is-glob: 4.0.3

  glob@10.4.5:
    dependencies:
      foreground-child: 3.3.0
      jackspeak: 3.4.3
      minimatch: 9.0.5
      minipass: 7.1.2
      package-json-from-dist: 1.0.1
      path-scurry: 1.11.1

  glob@7.2.3:
    dependencies:
      fs.realpath: 1.0.0
      inflight: 1.0.6
      inherits: 2.0.4
      minimatch: 3.1.2
      once: 1.4.0
      path-is-absolute: 1.0.1

  globals@11.12.0: {}

  globals@13.24.0:
    dependencies:
      type-fest: 0.20.2

  globals@14.0.0: {}

  globals@15.14.0: {}

  graceful-fs@4.2.11: {}

  graphemer@1.4.0: {}

  has-flag@4.0.0: {}

  hasown@2.0.2:
    dependencies:
      function-bind: 1.1.2

  he@1.2.0: {}

  hosted-git-info@2.8.9: {}

  html-encoding-sniffer@4.0.0:
    dependencies:
      whatwg-encoding: 3.1.1

  http-proxy-agent@7.0.2:
    dependencies:
      agent-base: 7.1.3
      debug: 4.4.0
    transitivePeerDependencies:
      - supports-color

  https-proxy-agent@7.0.6:
    dependencies:
      agent-base: 7.1.3
      debug: 4.4.0
    transitivePeerDependencies:
      - supports-color

  iconv-lite@0.6.3:
    dependencies:
      safer-buffer: 2.1.2

  ignore@5.3.2: {}

  ignore@6.0.2: {}

  import-fresh@3.3.1:
    dependencies:
      parent-module: 1.0.1
      resolve-from: 4.0.0

  imurmurhash@0.1.4: {}

  indent-string@4.0.0: {}

  inflight@1.0.6:
    dependencies:
      once: 1.4.0
      wrappy: 1.0.2

  inherits@2.0.4: {}

  ini@1.3.8: {}

  is-arrayish@0.2.1: {}

  is-builtin-module@3.2.1:
    dependencies:
      builtin-modules: 3.3.0

  is-core-module@2.16.1:
    dependencies:
      hasown: 2.0.2

  is-extglob@2.1.1: {}

  is-fullwidth-code-point@3.0.0: {}

  is-glob@4.0.3:
    dependencies:
      is-extglob: 2.1.1

  is-language-code@3.1.0:
    dependencies:
      '@babel/runtime': 7.26.7

  is-number@7.0.0: {}

  is-potential-custom-element-name@1.0.1: {}

  isexe@2.0.0: {}

  jackspeak@3.4.3:
    dependencies:
      '@isaacs/cliui': 8.0.2
    optionalDependencies:
      '@pkgjs/parseargs': 0.11.0

  jiti@2.4.2: {}

  js-base64@3.7.7: {}

  js-beautify@1.15.1:
    dependencies:
      config-chain: 1.1.13
      editorconfig: 1.0.4
      glob: 10.4.5
      js-cookie: 3.0.5
      nopt: 7.2.1

  js-cookie@3.0.5: {}

  js-tokens@4.0.0: {}

  js-yaml@4.1.0:
    dependencies:
      argparse: 2.0.1

  jsdoc-type-pratt-parser@4.1.0: {}

  jsdom@26.0.0:
    dependencies:
      cssstyle: 4.2.1
      data-urls: 5.0.0
      decimal.js: 10.5.0
      form-data: 4.0.1
      html-encoding-sniffer: 4.0.0
      http-proxy-agent: 7.0.2
      https-proxy-agent: 7.0.6
      is-potential-custom-element-name: 1.0.1
      nwsapi: 2.2.16
      parse5: 7.2.1
      rrweb-cssom: 0.8.0
      saxes: 6.0.0
      symbol-tree: 3.2.4
      tough-cookie: 5.1.0
      w3c-xmlserializer: 5.0.0
      webidl-conversions: 7.0.0
      whatwg-encoding: 3.1.1
      whatwg-mimetype: 4.0.0
      whatwg-url: 14.1.0
      ws: 8.18.0
      xml-name-validator: 5.0.0
    transitivePeerDependencies:
      - bufferutil
      - supports-color
      - utf-8-validate

  jsesc@0.5.0: {}

  jsesc@3.1.0: {}

  json-buffer@3.0.1: {}

  json-parse-even-better-errors@2.3.1: {}

  json-schema-traverse@0.4.1: {}

  json-stable-stringify-without-jsonify@1.0.1: {}

  json5@2.2.3: {}

  jsonc-eslint-parser@2.4.0:
    dependencies:
      acorn: 8.14.0
      eslint-visitor-keys: 3.4.3
      espree: 9.6.1
      semver: 7.7.1

  keyv@4.5.4:
    dependencies:
      json-buffer: 3.0.1

  levn@0.4.1:
    dependencies:
      prelude-ls: 1.2.1
      type-check: 0.4.0

  lightningcss-darwin-arm64@1.29.1:
    optional: true

  lightningcss-darwin-x64@1.29.1:
    optional: true

  lightningcss-freebsd-x64@1.29.1:
    optional: true

  lightningcss-linux-arm-gnueabihf@1.29.1:
    optional: true

  lightningcss-linux-arm64-gnu@1.29.1:
    optional: true

  lightningcss-linux-arm64-musl@1.29.1:
    optional: true

  lightningcss-linux-x64-gnu@1.29.1:
    optional: true

  lightningcss-linux-x64-musl@1.29.1:
    optional: true

  lightningcss-win32-arm64-msvc@1.29.1:
    optional: true

  lightningcss-win32-x64-msvc@1.29.1:
    optional: true

  lightningcss@1.29.1:
    dependencies:
      detect-libc: 1.0.3
    optionalDependencies:
      lightningcss-darwin-arm64: 1.29.1
      lightningcss-darwin-x64: 1.29.1
      lightningcss-freebsd-x64: 1.29.1
      lightningcss-linux-arm-gnueabihf: 1.29.1
      lightningcss-linux-arm64-gnu: 1.29.1
      lightningcss-linux-arm64-musl: 1.29.1
      lightningcss-linux-x64-gnu: 1.29.1
      lightningcss-linux-x64-musl: 1.29.1
      lightningcss-win32-arm64-msvc: 1.29.1
      lightningcss-win32-x64-msvc: 1.29.1

  lines-and-columns@1.2.4: {}

  local-pkg@1.0.0:
    dependencies:
      mlly: 1.7.4
      pkg-types: 1.3.1

  locate-path@5.0.0:
    dependencies:
      p-locate: 4.1.0

  locate-path@6.0.0:
    dependencies:
      p-locate: 5.0.0

  lodash.castarray@4.4.0: {}

  lodash.isplainobject@4.0.6: {}

  lodash.merge@4.6.2: {}

  lodash.sortedlastindex@4.1.0: {}

  lodash@4.17.21: {}

  longest-streak@3.1.0: {}

  loupe@3.1.3: {}

  lru-cache@10.4.3: {}

  lru-cache@5.1.1:
    dependencies:
      yallist: 3.1.1

  magic-string@0.30.17:
    dependencies:
      '@jridgewell/sourcemap-codec': 1.5.0

  make-error@1.3.6: {}

  markdown-table@3.0.4: {}

  marked@15.0.6: {}

  mdast-util-find-and-replace@3.0.2:
    dependencies:
      '@types/mdast': 4.0.4
      escape-string-regexp: 5.0.0
      unist-util-is: 6.0.0
      unist-util-visit-parents: 6.0.1

  mdast-util-from-markdown@2.0.2:
    dependencies:
      '@types/mdast': 4.0.4
      '@types/unist': 3.0.3
      decode-named-character-reference: 1.0.2
      devlop: 1.1.0
      mdast-util-to-string: 4.0.0
      micromark: 4.0.1
      micromark-util-decode-numeric-character-reference: 2.0.2
      micromark-util-decode-string: 2.0.1
      micromark-util-normalize-identifier: 2.0.1
      micromark-util-symbol: 2.0.1
      micromark-util-types: 2.0.1
      unist-util-stringify-position: 4.0.0
    transitivePeerDependencies:
      - supports-color

  mdast-util-gfm-autolink-literal@2.0.1:
    dependencies:
      '@types/mdast': 4.0.4
      ccount: 2.0.1
      devlop: 1.1.0
      mdast-util-find-and-replace: 3.0.2
      micromark-util-character: 2.1.1

  mdast-util-gfm-footnote@2.0.0:
    dependencies:
      '@types/mdast': 4.0.4
      devlop: 1.1.0
      mdast-util-from-markdown: 2.0.2
      mdast-util-to-markdown: 2.1.2
      micromark-util-normalize-identifier: 2.0.1
    transitivePeerDependencies:
      - supports-color

  mdast-util-gfm-strikethrough@2.0.0:
    dependencies:
      '@types/mdast': 4.0.4
      mdast-util-from-markdown: 2.0.2
      mdast-util-to-markdown: 2.1.2
    transitivePeerDependencies:
      - supports-color

  mdast-util-gfm-table@2.0.0:
    dependencies:
      '@types/mdast': 4.0.4
      devlop: 1.1.0
      markdown-table: 3.0.4
      mdast-util-from-markdown: 2.0.2
      mdast-util-to-markdown: 2.1.2
    transitivePeerDependencies:
      - supports-color

  mdast-util-gfm-task-list-item@2.0.0:
    dependencies:
      '@types/mdast': 4.0.4
      devlop: 1.1.0
      mdast-util-from-markdown: 2.0.2
      mdast-util-to-markdown: 2.1.2
    transitivePeerDependencies:
      - supports-color

  mdast-util-gfm@3.0.0:
    dependencies:
      mdast-util-from-markdown: 2.0.2
      mdast-util-gfm-autolink-literal: 2.0.1
      mdast-util-gfm-footnote: 2.0.0
      mdast-util-gfm-strikethrough: 2.0.0
      mdast-util-gfm-table: 2.0.0
      mdast-util-gfm-task-list-item: 2.0.0
      mdast-util-to-markdown: 2.1.2
    transitivePeerDependencies:
      - supports-color

  mdast-util-phrasing@4.1.0:
    dependencies:
      '@types/mdast': 4.0.4
      unist-util-is: 6.0.0

  mdast-util-to-markdown@2.1.2:
    dependencies:
      '@types/mdast': 4.0.4
      '@types/unist': 3.0.3
      longest-streak: 3.1.0
      mdast-util-phrasing: 4.1.0
      mdast-util-to-string: 4.0.0
      micromark-util-classify-character: 2.0.1
      micromark-util-decode-string: 2.0.1
      unist-util-visit: 5.0.0
      zwitch: 2.0.4

  mdast-util-to-string@4.0.0:
    dependencies:
      '@types/mdast': 4.0.4

  mdn-data@2.0.28: {}

  mdn-data@2.0.30: {}

  merge2@1.4.1: {}

  micromark-core-commonmark@2.0.2:
    dependencies:
      decode-named-character-reference: 1.0.2
      devlop: 1.1.0
      micromark-factory-destination: 2.0.1
      micromark-factory-label: 2.0.1
      micromark-factory-space: 2.0.1
      micromark-factory-title: 2.0.1
      micromark-factory-whitespace: 2.0.1
      micromark-util-character: 2.1.1
      micromark-util-chunked: 2.0.1
      micromark-util-classify-character: 2.0.1
      micromark-util-html-tag-name: 2.0.1
      micromark-util-normalize-identifier: 2.0.1
      micromark-util-resolve-all: 2.0.1
      micromark-util-subtokenize: 2.0.4
      micromark-util-symbol: 2.0.1
      micromark-util-types: 2.0.1

  micromark-extension-gfm-autolink-literal@2.1.0:
    dependencies:
      micromark-util-character: 2.1.1
      micromark-util-sanitize-uri: 2.0.1
      micromark-util-symbol: 2.0.1
      micromark-util-types: 2.0.1

  micromark-extension-gfm-footnote@2.1.0:
    dependencies:
      devlop: 1.1.0
      micromark-core-commonmark: 2.0.2
      micromark-factory-space: 2.0.1
      micromark-util-character: 2.1.1
      micromark-util-normalize-identifier: 2.0.1
      micromark-util-sanitize-uri: 2.0.1
      micromark-util-symbol: 2.0.1
      micromark-util-types: 2.0.1

  micromark-extension-gfm-strikethrough@2.1.0:
    dependencies:
      devlop: 1.1.0
      micromark-util-chunked: 2.0.1
      micromark-util-classify-character: 2.0.1
      micromark-util-resolve-all: 2.0.1
      micromark-util-symbol: 2.0.1
      micromark-util-types: 2.0.1

  micromark-extension-gfm-table@2.1.1:
    dependencies:
      devlop: 1.1.0
      micromark-factory-space: 2.0.1
      micromark-util-character: 2.1.1
      micromark-util-symbol: 2.0.1
      micromark-util-types: 2.0.1

  micromark-extension-gfm-tagfilter@2.0.0:
    dependencies:
      micromark-util-types: 2.0.1

  micromark-extension-gfm-task-list-item@2.1.0:
    dependencies:
      devlop: 1.1.0
      micromark-factory-space: 2.0.1
      micromark-util-character: 2.1.1
      micromark-util-symbol: 2.0.1
      micromark-util-types: 2.0.1

  micromark-extension-gfm@3.0.0:
    dependencies:
      micromark-extension-gfm-autolink-literal: 2.1.0
      micromark-extension-gfm-footnote: 2.1.0
      micromark-extension-gfm-strikethrough: 2.1.0
      micromark-extension-gfm-table: 2.1.1
      micromark-extension-gfm-tagfilter: 2.0.0
      micromark-extension-gfm-task-list-item: 2.1.0
      micromark-util-combine-extensions: 2.0.1
      micromark-util-types: 2.0.1

  micromark-factory-destination@2.0.1:
    dependencies:
      micromark-util-character: 2.1.1
      micromark-util-symbol: 2.0.1
      micromark-util-types: 2.0.1

  micromark-factory-label@2.0.1:
    dependencies:
      devlop: 1.1.0
      micromark-util-character: 2.1.1
      micromark-util-symbol: 2.0.1
      micromark-util-types: 2.0.1

  micromark-factory-space@2.0.1:
    dependencies:
      micromark-util-character: 2.1.1
      micromark-util-types: 2.0.1

  micromark-factory-title@2.0.1:
    dependencies:
      micromark-factory-space: 2.0.1
      micromark-util-character: 2.1.1
      micromark-util-symbol: 2.0.1
      micromark-util-types: 2.0.1

  micromark-factory-whitespace@2.0.1:
    dependencies:
      micromark-factory-space: 2.0.1
      micromark-util-character: 2.1.1
      micromark-util-symbol: 2.0.1
      micromark-util-types: 2.0.1

  micromark-util-character@2.1.1:
    dependencies:
      micromark-util-symbol: 2.0.1
      micromark-util-types: 2.0.1

  micromark-util-chunked@2.0.1:
    dependencies:
      micromark-util-symbol: 2.0.1

  micromark-util-classify-character@2.0.1:
    dependencies:
      micromark-util-character: 2.1.1
      micromark-util-symbol: 2.0.1
      micromark-util-types: 2.0.1

  micromark-util-combine-extensions@2.0.1:
    dependencies:
      micromark-util-chunked: 2.0.1
      micromark-util-types: 2.0.1

  micromark-util-decode-numeric-character-reference@2.0.2:
    dependencies:
      micromark-util-symbol: 2.0.1

  micromark-util-decode-string@2.0.1:
    dependencies:
      decode-named-character-reference: 1.0.2
      micromark-util-character: 2.1.1
      micromark-util-decode-numeric-character-reference: 2.0.2
      micromark-util-symbol: 2.0.1

  micromark-util-encode@2.0.1: {}

  micromark-util-html-tag-name@2.0.1: {}

  micromark-util-normalize-identifier@2.0.1:
    dependencies:
      micromark-util-symbol: 2.0.1

  micromark-util-resolve-all@2.0.1:
    dependencies:
      micromark-util-types: 2.0.1

  micromark-util-sanitize-uri@2.0.1:
    dependencies:
      micromark-util-character: 2.1.1
      micromark-util-encode: 2.0.1
      micromark-util-symbol: 2.0.1

  micromark-util-subtokenize@2.0.4:
    dependencies:
      devlop: 1.1.0
      micromark-util-chunked: 2.0.1
      micromark-util-symbol: 2.0.1
      micromark-util-types: 2.0.1

  micromark-util-symbol@2.0.1: {}

  micromark-util-types@2.0.1: {}

  micromark@4.0.1:
    dependencies:
      '@types/debug': 4.1.12
      debug: 4.4.0
      decode-named-character-reference: 1.0.2
      devlop: 1.1.0
      micromark-core-commonmark: 2.0.2
      micromark-factory-space: 2.0.1
      micromark-util-character: 2.1.1
      micromark-util-chunked: 2.0.1
      micromark-util-combine-extensions: 2.0.1
      micromark-util-decode-numeric-character-reference: 2.0.2
      micromark-util-encode: 2.0.1
      micromark-util-normalize-identifier: 2.0.1
      micromark-util-resolve-all: 2.0.1
      micromark-util-sanitize-uri: 2.0.1
      micromark-util-subtokenize: 2.0.4
      micromark-util-symbol: 2.0.1
      micromark-util-types: 2.0.1
    transitivePeerDependencies:
      - supports-color

  micromatch@4.0.8:
    dependencies:
      braces: 3.0.3
      picomatch: 2.3.1

  mime-db@1.52.0: {}

  mime-types@2.1.35:
    dependencies:
      mime-db: 1.52.0

  min-indent@1.0.1: {}

  minimatch@3.1.2:
    dependencies:
      brace-expansion: 1.1.11

  minimatch@9.0.1:
    dependencies:
      brace-expansion: 2.0.1

  minimatch@9.0.5:
    dependencies:
      brace-expansion: 2.0.1

  minipass@7.1.2: {}

  mlly@1.7.4:
    dependencies:
      acorn: 8.14.0
      pathe: 2.0.2
      pkg-types: 1.3.1
      ufo: 1.5.4

  ms@2.1.3: {}

  muggle-string@0.4.1: {}

  nanoid@3.3.8: {}

  natural-compare@1.4.0: {}

  natural-orderby@5.0.0: {}

  node-emoji@2.2.0:
    dependencies:
      '@sindresorhus/is': 4.6.0
      char-regex: 1.0.2
      emojilib: 2.4.0
      skin-tone: 2.0.0

  node-releases@2.0.19: {}

  nopt@7.2.1:
    dependencies:
      abbrev: 2.0.0

  normalize-package-data@2.5.0:
    dependencies:
      hosted-git-info: 2.8.9
      resolve: 1.22.10
      semver: 7.7.1
      validate-npm-package-license: 3.0.4

  nth-check@2.1.1:
    dependencies:
      boolbase: 1.0.0

  nwsapi@2.2.16: {}

  once@1.4.0:
    dependencies:
      wrappy: 1.0.2

  optionator@0.9.4:
    dependencies:
      deep-is: 0.1.4
      fast-levenshtein: 2.0.6
      levn: 0.4.1
      prelude-ls: 1.2.1
      type-check: 0.4.0
      word-wrap: 1.2.5

  p-limit@2.3.0:
    dependencies:
      p-try: 2.2.0

  p-limit@3.1.0:
    dependencies:
      yocto-queue: 0.1.0

  p-locate@4.1.0:
    dependencies:
      p-limit: 2.3.0

  p-locate@5.0.0:
    dependencies:
      p-limit: 3.1.0

  p-try@2.2.0: {}

  package-json-from-dist@1.0.1: {}

  package-manager-detector@0.2.9: {}

  parent-module@1.0.1:
    dependencies:
      callsites: 3.1.0

  parse-gitignore@2.0.0: {}

  parse-imports@2.2.1:
    dependencies:
      es-module-lexer: 1.6.0
      slashes: 3.0.12

  parse-json@5.2.0:
    dependencies:
      '@babel/code-frame': 7.26.2
      error-ex: 1.3.2
      json-parse-even-better-errors: 2.3.1
      lines-and-columns: 1.2.4

  parse5@7.2.1:
    dependencies:
      entities: 4.5.0

  path-browserify@1.0.1: {}

  path-exists@4.0.0: {}

  path-is-absolute@1.0.1: {}

  path-key@3.1.1: {}

  path-parse@1.0.7: {}

  path-scurry@1.11.1:
    dependencies:
      lru-cache: 10.4.3
      minipass: 7.1.2

  pathe@1.1.2: {}

  pathe@2.0.2: {}

  pathval@2.0.0: {}

  picocolors@1.1.1: {}

  picomatch@2.3.1: {}

  picomatch@4.0.2: {}

  pinia@2.3.1(typescript@5.7.3)(vue@3.5.13(typescript@5.7.3)):
    dependencies:
      '@vue/devtools-api': 6.6.4
      vue: 3.5.13(typescript@5.7.3)
      vue-demi: 0.14.10(vue@3.5.13(typescript@5.7.3))
    optionalDependencies:
      typescript: 5.7.3
    transitivePeerDependencies:
      - '@vue/composition-api'

  pkg-types@1.3.1:
    dependencies:
      confbox: 0.1.8
      mlly: 1.7.4
      pathe: 2.0.2

  pluralize@8.0.0: {}

  postcss-safe-parser@6.0.0(postcss@8.5.1):
    dependencies:
      postcss: 8.5.1

  postcss-scss@4.0.9(postcss@8.5.1):
    dependencies:
      postcss: 8.5.1

  postcss-selector-parser@6.0.10:
    dependencies:
      cssesc: 3.0.0
      util-deprecate: 1.0.2

  postcss-selector-parser@6.1.2:
    dependencies:
      cssesc: 3.0.0
      util-deprecate: 1.0.2

  postcss-styl@0.12.3:
    dependencies:
      debug: 4.4.0
      fast-diff: 1.3.0
      lodash.sortedlastindex: 4.1.0
      postcss: 8.5.1
      stylus: 0.57.0
    transitivePeerDependencies:
      - supports-color

  postcss@8.5.1:
    dependencies:
      nanoid: 3.3.8
      picocolors: 1.1.1
      source-map-js: 1.2.1

  prelude-ls@1.2.1: {}

  prettier-plugin-tailwindcss@0.6.11(@ianvs/prettier-plugin-sort-imports@4.4.1(@vue/compiler-sfc@3.5.13)(prettier@3.5.0))(prettier@3.5.0):
    dependencies:
      prettier: 3.5.0
    optionalDependencies:
      '@ianvs/prettier-plugin-sort-imports': 4.4.1(@vue/compiler-sfc@3.5.13)(prettier@3.5.0)

  prettier@3.5.0: {}

  prismjs@1.29.0: {}

  proto-list@1.2.4: {}

  punycode@2.3.1: {}

  queue-microtask@1.2.3: {}

  read-pkg-up@7.0.1:
    dependencies:
      find-up: 4.1.0
      read-pkg: 5.2.0
      type-fest: 0.8.1

  read-pkg@5.2.0:
    dependencies:
      '@types/normalize-package-data': 2.4.4
      normalize-package-data: 2.5.0
      parse-json: 5.2.0
      type-fest: 0.6.0

  refa@0.12.1:
    dependencies:
      '@eslint-community/regexpp': 4.12.1

  regenerator-runtime@0.14.1: {}

  regexp-ast-analysis@0.7.1:
    dependencies:
      '@eslint-community/regexpp': 4.12.1
      refa: 0.12.1

  regexp-tree@0.1.27: {}

  regjsparser@0.10.0:
    dependencies:
      jsesc: 0.5.0

  require-directory@2.1.1: {}

  resolve-from@4.0.0: {}

  resolve-pkg-maps@1.0.0: {}

  resolve@1.22.10:
    dependencies:
      is-core-module: 2.16.1
      path-parse: 1.0.7
      supports-preserve-symlinks-flag: 1.0.0

  reusify@1.0.4: {}

  rollup@4.34.6:
    dependencies:
      '@types/estree': 1.0.6
    optionalDependencies:
      '@rollup/rollup-android-arm-eabi': 4.34.6
      '@rollup/rollup-android-arm64': 4.34.6
      '@rollup/rollup-darwin-arm64': 4.34.6
      '@rollup/rollup-darwin-x64': 4.34.6
      '@rollup/rollup-freebsd-arm64': 4.34.6
      '@rollup/rollup-freebsd-x64': 4.34.6
      '@rollup/rollup-linux-arm-gnueabihf': 4.34.6
      '@rollup/rollup-linux-arm-musleabihf': 4.34.6
      '@rollup/rollup-linux-arm64-gnu': 4.34.6
      '@rollup/rollup-linux-arm64-musl': 4.34.6
      '@rollup/rollup-linux-loongarch64-gnu': 4.34.6
      '@rollup/rollup-linux-powerpc64le-gnu': 4.34.6
      '@rollup/rollup-linux-riscv64-gnu': 4.34.6
      '@rollup/rollup-linux-s390x-gnu': 4.34.6
      '@rollup/rollup-linux-x64-gnu': 4.34.6
      '@rollup/rollup-linux-x64-musl': 4.34.6
      '@rollup/rollup-win32-arm64-msvc': 4.34.6
      '@rollup/rollup-win32-ia32-msvc': 4.34.6
      '@rollup/rollup-win32-x64-msvc': 4.34.6
      fsevents: 2.3.3

  rrweb-cssom@0.8.0: {}

  run-parallel@1.2.0:
    dependencies:
      queue-microtask: 1.2.3

  safer-buffer@2.1.2: {}

  sax@1.2.4: {}

  saxes@6.0.0:
    dependencies:
      xmlchars: 2.2.0

  scslre@0.3.0:
    dependencies:
      '@eslint-community/regexpp': 4.12.1
      refa: 0.12.1
      regexp-ast-analysis: 0.7.1

  semver@7.7.1: {}

  shebang-command@2.0.0:
    dependencies:
      shebang-regex: 3.0.0

  shebang-regex@3.0.0: {}

  siginfo@2.0.0: {}

  signal-exit@4.1.0: {}

  simple-icons@14.6.0: {}

  sisteransi@1.0.5: {}

  skin-tone@2.0.0:
    dependencies:
      unicode-emoji-modifier-base: 1.0.0

  slashes@3.0.12: {}

  source-map-js@1.2.1: {}

  source-map-resolve@0.6.0:
    dependencies:
      atob: 2.1.2
      decode-uri-component: 0.2.2

  source-map@0.6.1: {}

  source-map@0.7.4: {}

  spdx-correct@3.2.0:
    dependencies:
      spdx-expression-parse: 3.0.1
      spdx-license-ids: 3.0.21

  spdx-exceptions@2.5.0: {}

  spdx-expression-parse@3.0.1:
    dependencies:
      spdx-exceptions: 2.5.0
      spdx-license-ids: 3.0.21

  spdx-expression-parse@4.0.0:
    dependencies:
      spdx-exceptions: 2.5.0
      spdx-license-ids: 3.0.21

  spdx-license-ids@3.0.21: {}

  stable-hash@0.0.4: {}

  stackback@0.0.2: {}

  std-env@3.8.0: {}

  string-width@4.2.3:
    dependencies:
      emoji-regex: 8.0.0
      is-fullwidth-code-point: 3.0.0
      strip-ansi: 6.0.1

  string-width@5.1.2:
    dependencies:
      eastasianwidth: 0.2.0
      emoji-regex: 9.2.2
      strip-ansi: 7.1.0

  strip-ansi@6.0.1:
    dependencies:
      ansi-regex: 5.0.1

  strip-ansi@7.1.0:
    dependencies:
      ansi-regex: 6.1.0

  strip-indent@3.0.0:
    dependencies:
      min-indent: 1.0.1

  strip-json-comments@3.1.1: {}

  stylus@0.57.0:
    dependencies:
      css: 3.0.0
      debug: 4.4.0
      glob: 7.2.3
      safer-buffer: 2.1.2
      sax: 1.2.4
      source-map: 0.7.4
    transitivePeerDependencies:
      - supports-color

  supports-color@7.2.0:
    dependencies:
      has-flag: 4.0.0

  supports-preserve-symlinks-flag@1.0.0: {}

  svgo@3.3.2:
    dependencies:
      '@trysound/sax': 0.2.0
      commander: 7.2.0
      css-select: 5.1.0
      css-tree: 2.3.1
      css-what: 6.1.0
      csso: 5.0.5
      picocolors: 1.1.1

  symbol-tree@3.2.4: {}

  synckit@0.6.2:
    dependencies:
      tslib: 2.8.1

  synckit@0.9.2:
    dependencies:
      '@pkgr/core': 0.1.1
      tslib: 2.8.1

<<<<<<< HEAD
  tailwindcss@4.0.4: {}
=======
  tailwindcss@3.4.17(ts-node@10.9.2(@types/node@22.13.1)(typescript@5.7.3)):
    dependencies:
      '@alloc/quick-lru': 5.2.0
      arg: 5.0.2
      chokidar: 3.6.0
      didyoumean: 1.2.2
      dlv: 1.1.3
      fast-glob: 3.3.3
      glob-parent: 6.0.2
      is-glob: 4.0.3
      jiti: 1.21.7
      lilconfig: 3.1.3
      micromatch: 4.0.8
      normalize-path: 3.0.0
      object-hash: 3.0.0
      picocolors: 1.1.1
      postcss: 8.5.1
      postcss-import: 15.1.0(postcss@8.5.1)
      postcss-js: 4.0.1(postcss@8.5.1)
      postcss-load-config: 4.0.2(postcss@8.5.1)(ts-node@10.9.2(@types/node@22.13.1)(typescript@5.7.3))
      postcss-nested: 6.2.0(postcss@8.5.1)
      postcss-selector-parser: 6.1.2
      resolve: 1.22.10
      sucrase: 3.35.0
    transitivePeerDependencies:
      - ts-node

  tailwindcss@4.0.5: {}
>>>>>>> b4df9e68

  tapable@2.2.1: {}

  tinybench@2.9.0: {}

  tinycolor2@1.6.0: {}

  tinyexec@0.3.2: {}

  tinypool@1.0.2: {}

  tinyrainbow@2.0.0: {}

  tinyspy@3.0.2: {}

  tldts-core@6.1.76: {}

  tldts@6.1.76:
    dependencies:
      tldts-core: 6.1.76

  to-regex-range@5.0.1:
    dependencies:
      is-number: 7.0.0

  toml-eslint-parser@0.10.0:
    dependencies:
      eslint-visitor-keys: 3.4.3

  tough-cookie@5.1.0:
    dependencies:
      tldts: 6.1.76

  tr46@5.0.0:
    dependencies:
      punycode: 2.3.1

  ts-api-utils@2.0.1(typescript@5.7.3):
    dependencies:
      typescript: 5.7.3

  ts-node@10.9.2(@types/node@22.13.1)(typescript@5.7.3):
    dependencies:
      '@cspotcode/source-map-support': 0.8.1
      '@tsconfig/node10': 1.0.11
      '@tsconfig/node12': 1.0.11
      '@tsconfig/node14': 1.0.3
      '@tsconfig/node16': 1.0.4
      '@types/node': 22.13.1
      acorn: 8.14.0
      acorn-walk: 8.3.4
      arg: 4.1.3
      create-require: 1.1.1
      diff: 4.0.2
      make-error: 1.3.6
      typescript: 5.7.3
      v8-compile-cache-lib: 3.0.1
      yn: 3.1.1

  tslib@2.8.1: {}

  type-check@0.4.0:
    dependencies:
      prelude-ls: 1.2.1

  type-fest@0.20.2: {}

  type-fest@0.6.0: {}

  type-fest@0.8.1: {}

  typescript@5.7.3: {}

  ufo@1.5.4: {}

  undici-types@6.20.0: {}

  unicode-emoji-modifier-base@1.0.0: {}

  unist-util-is@6.0.0:
    dependencies:
      '@types/unist': 3.0.3

  unist-util-stringify-position@4.0.0:
    dependencies:
      '@types/unist': 3.0.3

  unist-util-visit-parents@6.0.1:
    dependencies:
      '@types/unist': 3.0.3
      unist-util-is: 6.0.0

  unist-util-visit@5.0.0:
    dependencies:
      '@types/unist': 3.0.3
      unist-util-is: 6.0.0
      unist-util-visit-parents: 6.0.1

  unplugin@1.16.1:
    dependencies:
      acorn: 8.14.0
      webpack-virtual-modules: 0.6.2

  update-browserslist-db@1.1.2(browserslist@4.24.4):
    dependencies:
      browserslist: 4.24.4
      escalade: 3.2.0
      picocolors: 1.1.1

  uri-js@4.4.1:
    dependencies:
      punycode: 2.3.1

  util-deprecate@1.0.2: {}

  v8-compile-cache-lib@3.0.1: {}

  validate-npm-package-license@3.0.4:
    dependencies:
      spdx-correct: 3.2.0
      spdx-expression-parse: 3.0.1

  vite-node@3.0.5(@types/node@22.13.1)(jiti@2.4.2)(lightningcss@1.29.1)(stylus@0.57.0)(yaml@2.7.0):
    dependencies:
      cac: 6.7.14
      debug: 4.4.0
      es-module-lexer: 1.6.0
      pathe: 2.0.2
      vite: 6.1.0(@types/node@22.13.1)(jiti@2.4.2)(lightningcss@1.29.1)(stylus@0.57.0)(yaml@2.7.0)
    transitivePeerDependencies:
      - '@types/node'
      - jiti
      - less
      - lightningcss
      - sass
      - sass-embedded
      - stylus
      - sugarss
      - supports-color
      - terser
      - tsx
      - yaml

  vite-plugin-prismjs@0.0.11(prismjs@1.29.0):
    dependencies:
      '@babel/core': 7.26.7
      babel-plugin-prismjs: 2.1.0(prismjs@1.29.0)
    transitivePeerDependencies:
      - prismjs
      - supports-color

  vite-svg-loader@5.1.0(vue@3.5.13(typescript@5.7.3)):
    dependencies:
      svgo: 3.3.2
      vue: 3.5.13(typescript@5.7.3)

  vite@6.1.0(@types/node@22.13.1)(jiti@2.4.2)(lightningcss@1.29.1)(stylus@0.57.0)(yaml@2.7.0):
    dependencies:
      esbuild: 0.24.2
      postcss: 8.5.1
      rollup: 4.34.6
    optionalDependencies:
      '@types/node': 22.13.1
      fsevents: 2.3.3
      jiti: 2.4.2
      lightningcss: 1.29.1
      stylus: 0.57.0
      yaml: 2.7.0

  vitest@3.0.5(@types/debug@4.1.12)(@types/node@22.13.1)(jiti@2.4.2)(jsdom@26.0.0)(lightningcss@1.29.1)(stylus@0.57.0)(yaml@2.7.0):
    dependencies:
      '@vitest/expect': 3.0.5
      '@vitest/mocker': 3.0.5(vite@6.1.0(@types/node@22.13.1)(jiti@2.4.2)(lightningcss@1.29.1)(stylus@0.57.0)(yaml@2.7.0))
      '@vitest/pretty-format': 3.0.5
      '@vitest/runner': 3.0.5
      '@vitest/snapshot': 3.0.5
      '@vitest/spy': 3.0.5
      '@vitest/utils': 3.0.5
      chai: 5.1.2
      debug: 4.4.0
      expect-type: 1.1.0
      magic-string: 0.30.17
      pathe: 2.0.2
      std-env: 3.8.0
      tinybench: 2.9.0
      tinyexec: 0.3.2
      tinypool: 1.0.2
      tinyrainbow: 2.0.0
      vite: 6.1.0(@types/node@22.13.1)(jiti@2.4.2)(lightningcss@1.29.1)(stylus@0.57.0)(yaml@2.7.0)
      vite-node: 3.0.5(@types/node@22.13.1)(jiti@2.4.2)(lightningcss@1.29.1)(stylus@0.57.0)(yaml@2.7.0)
      why-is-node-running: 2.3.0
    optionalDependencies:
      '@types/debug': 4.1.12
      '@types/node': 22.13.1
      jsdom: 26.0.0
    transitivePeerDependencies:
      - jiti
      - less
      - lightningcss
      - msw
      - sass
      - sass-embedded
      - stylus
      - sugarss
      - supports-color
      - terser
      - tsx
      - yaml

  vscode-uri@3.0.8: {}

  vue-component-type-helpers@2.2.0: {}

  vue-demi@0.14.10(vue@3.5.13(typescript@5.7.3)):
    dependencies:
      vue: 3.5.13(typescript@5.7.3)

  vue-eslint-parser@9.4.3(eslint@9.20.0(jiti@2.4.2)):
    dependencies:
      debug: 4.4.0
      eslint: 9.20.0(jiti@2.4.2)
      eslint-scope: 7.2.2
      eslint-visitor-keys: 3.4.3
      espree: 9.6.1
      esquery: 1.6.0
      lodash: 4.17.21
      semver: 7.7.1
    transitivePeerDependencies:
      - supports-color

  vue-i18n@11.1.1(vue@3.5.13(typescript@5.7.3)):
    dependencies:
      '@intlify/core-base': 11.1.1
      '@intlify/shared': 11.1.1
      '@vue/devtools-api': 6.6.4
      vue: 3.5.13(typescript@5.7.3)

  vue-router@4.5.0(vue@3.5.13(typescript@5.7.3)):
    dependencies:
      '@vue/devtools-api': 6.6.4
      vue: 3.5.13(typescript@5.7.3)

  vue-tsc@2.2.0(typescript@5.7.3):
    dependencies:
      '@volar/typescript': 2.4.11
      '@vue/language-core': 2.2.0(typescript@5.7.3)
      typescript: 5.7.3

  vue@3.5.13(typescript@5.7.3):
    dependencies:
      '@vue/compiler-dom': 3.5.13
      '@vue/compiler-sfc': 3.5.13
      '@vue/runtime-dom': 3.5.13
      '@vue/server-renderer': 3.5.13(vue@3.5.13(typescript@5.7.3))
      '@vue/shared': 3.5.13
    optionalDependencies:
      typescript: 5.7.3

  w3c-xmlserializer@5.0.0:
    dependencies:
      xml-name-validator: 5.0.0

  webidl-conversions@7.0.0: {}

  webpack-virtual-modules@0.6.2: {}

  whatwg-encoding@3.1.1:
    dependencies:
      iconv-lite: 0.6.3

  whatwg-mimetype@4.0.0: {}

  whatwg-url@14.1.0:
    dependencies:
      tr46: 5.0.0
      webidl-conversions: 7.0.0

  which@2.0.2:
    dependencies:
      isexe: 2.0.0

  why-is-node-running@2.3.0:
    dependencies:
      siginfo: 2.0.0
      stackback: 0.0.2

  word-wrap@1.2.5: {}

  wrap-ansi@7.0.0:
    dependencies:
      ansi-styles: 4.3.0
      string-width: 4.2.3
      strip-ansi: 6.0.1

  wrap-ansi@8.1.0:
    dependencies:
      ansi-styles: 6.2.1
      string-width: 5.1.2
      strip-ansi: 7.1.0

  wrappy@1.0.2: {}

  ws@8.18.0: {}

  xml-name-validator@4.0.0: {}

  xml-name-validator@5.0.0: {}

  xmlchars@2.2.0: {}

  y18n@5.0.8: {}

  yallist@3.1.1: {}

  yaml-eslint-parser@1.2.3:
    dependencies:
      eslint-visitor-keys: 3.4.3
      lodash: 4.17.21
      yaml: 2.7.0

  yaml@2.7.0: {}

  yargs-parser@21.1.1: {}

  yargs@17.7.2:
    dependencies:
      cliui: 8.0.1
      escalade: 3.2.0
      get-caller-file: 2.0.5
      require-directory: 2.1.1
      string-width: 4.2.3
      y18n: 5.0.8
      yargs-parser: 21.1.1

  yn@3.1.1: {}

  yocto-queue@0.1.0: {}

  zwitch@2.0.4: {}<|MERGE_RESOLUTION|>--- conflicted
+++ resolved
@@ -17,12 +17,6 @@
       '@mdi/js':
         specifier: ^7.4.47
         version: 7.4.47
-<<<<<<< HEAD
-=======
-      '@tailwindcss/postcss':
-        specifier: 4.0.5
-        version: 4.0.5
->>>>>>> b4df9e68
       '@tailwindcss/typography':
         specifier: ^0.5.15
         version: 0.5.16(tailwindcss@4.0.4)
@@ -57,13 +51,8 @@
         specifier: ^2.3.0
         version: 2.3.1(typescript@5.7.3)(vue@3.5.13(typescript@5.7.3))
       prettier-plugin-tailwindcss:
-<<<<<<< HEAD
         specifier: ^0.6.11
-        version: 0.6.11(@ianvs/prettier-plugin-sort-imports@4.4.1(@vue/compiler-sfc@3.5.13)(prettier@3.4.2))(prettier@3.4.2)
-=======
-        specifier: ^0.6.9
         version: 0.6.11(@ianvs/prettier-plugin-sort-imports@4.4.1(@vue/compiler-sfc@3.5.13)(prettier@3.5.0))(prettier@3.5.0)
->>>>>>> b4df9e68
       prismjs:
         specifier: ^1.29.0
         version: 1.29.0
@@ -899,12 +888,6 @@
     resolution: {integrity: sha512-iWGyOCu0TuzvCBisWbGv2K9+7QCfE0ztgtrZOvb9iF7V7ChVkD15Obe3HevZrhjngAc34jDA+OMSuSvkrpTy4A==}
     engines: {node: '>= 10'}
 
-<<<<<<< HEAD
-=======
-  '@tailwindcss/postcss@4.0.5':
-    resolution: {integrity: sha512-U7IPb+KMASETtUvISwePM+1h+jLQspXf2ncfX/LmP/4AaH7b7DJQhqXzDCaJQd/MIh54dRUO93i9q4+Xm7dlVg==}
-
->>>>>>> b4df9e68
   '@tailwindcss/typography@0.5.16':
     resolution: {integrity: sha512-0wDLwCVF5V3x3b1SGXPCDcdsbDHMBe+lkFzBRaHeLvNi+nrrnZ1lA18u+OTWO8iSWU2GxUOCvlXtDuqftc1oiA==}
     peerDependencies:
@@ -2740,18 +2723,11 @@
     resolution: {integrity: sha512-vrozgXDQwYO72vHjUb/HnFbQx1exDjoKzqx23aXEg2a9VIg2TSFZ8FmeZpTjUCFMYw7mpX4BE2SFu8wI7asYsw==}
     engines: {node: ^14.18.0 || >=16.0.0}
 
-<<<<<<< HEAD
   tailwindcss@4.0.4:
     resolution: {integrity: sha512-/ezDLEkOLf1lXkr9F2iI5BHJbexJpty5zkV2B8bGHCqAdbc9vk85Jgdkq+ZOvNkNPa3yAaqJ8DjRt584Bc84kw==}
-=======
-  tailwindcss@3.4.17:
-    resolution: {integrity: sha512-w33E2aCvSDP0tW9RZuNXadXlkHXqFzSkQew/aIa2i/Sj8fThxwovwlXHSPXTbAHwEIhBFXAedUhP2tueAKP8Og==}
-    engines: {node: '>=14.0.0'}
-    hasBin: true
 
   tailwindcss@4.0.5:
     resolution: {integrity: sha512-DZZIKX3tA23LGTjHdnwlJOTxfICD1cPeykLLsYF1RQBI9QsCR3i0szohJfJDVjr6aNRAIio5WVO7FGB77fRHwg==}
->>>>>>> b4df9e68
 
   tapable@2.2.1:
     resolution: {integrity: sha512-GNzQvQTOIP6RyTfE2Qxb8ZVlNmw0n88vp1szwWRimP02mnTsx3Wtn5qRdqY9w2XduFNUgvOwhNnQsjwCp+kqaQ==}
@@ -3792,21 +3768,6 @@
 
   '@tailwindcss/oxide@4.0.5':
     optionalDependencies:
-<<<<<<< HEAD
-      '@tailwindcss/oxide-android-arm64': 4.0.4
-      '@tailwindcss/oxide-darwin-arm64': 4.0.4
-      '@tailwindcss/oxide-darwin-x64': 4.0.4
-      '@tailwindcss/oxide-freebsd-x64': 4.0.4
-      '@tailwindcss/oxide-linux-arm-gnueabihf': 4.0.4
-      '@tailwindcss/oxide-linux-arm64-gnu': 4.0.4
-      '@tailwindcss/oxide-linux-arm64-musl': 4.0.4
-      '@tailwindcss/oxide-linux-x64-gnu': 4.0.4
-      '@tailwindcss/oxide-linux-x64-musl': 4.0.4
-      '@tailwindcss/oxide-win32-arm64-msvc': 4.0.4
-      '@tailwindcss/oxide-win32-x64-msvc': 4.0.4
-
-  '@tailwindcss/typography@0.5.16(tailwindcss@4.0.4)':
-=======
       '@tailwindcss/oxide-android-arm64': 4.0.5
       '@tailwindcss/oxide-darwin-arm64': 4.0.5
       '@tailwindcss/oxide-darwin-x64': 4.0.5
@@ -3819,17 +3780,7 @@
       '@tailwindcss/oxide-win32-arm64-msvc': 4.0.5
       '@tailwindcss/oxide-win32-x64-msvc': 4.0.5
 
-  '@tailwindcss/postcss@4.0.5':
-    dependencies:
-      '@alloc/quick-lru': 5.2.0
-      '@tailwindcss/node': 4.0.5
-      '@tailwindcss/oxide': 4.0.5
-      lightningcss: 1.29.1
-      postcss: 8.5.1
-      tailwindcss: 4.0.5
-
-  '@tailwindcss/typography@0.5.16(tailwindcss@3.4.17(ts-node@10.9.2(@types/node@22.13.1)(typescript@5.7.3)))':
->>>>>>> b4df9e68
+  '@tailwindcss/typography@0.5.16(tailwindcss@4.0.4)':
     dependencies:
       lodash.castarray: 4.4.0
       lodash.isplainobject: 4.0.6
@@ -5891,38 +5842,9 @@
       '@pkgr/core': 0.1.1
       tslib: 2.8.1
 
-<<<<<<< HEAD
   tailwindcss@4.0.4: {}
-=======
-  tailwindcss@3.4.17(ts-node@10.9.2(@types/node@22.13.1)(typescript@5.7.3)):
-    dependencies:
-      '@alloc/quick-lru': 5.2.0
-      arg: 5.0.2
-      chokidar: 3.6.0
-      didyoumean: 1.2.2
-      dlv: 1.1.3
-      fast-glob: 3.3.3
-      glob-parent: 6.0.2
-      is-glob: 4.0.3
-      jiti: 1.21.7
-      lilconfig: 3.1.3
-      micromatch: 4.0.8
-      normalize-path: 3.0.0
-      object-hash: 3.0.0
-      picocolors: 1.1.1
-      postcss: 8.5.1
-      postcss-import: 15.1.0(postcss@8.5.1)
-      postcss-js: 4.0.1(postcss@8.5.1)
-      postcss-load-config: 4.0.2(postcss@8.5.1)(ts-node@10.9.2(@types/node@22.13.1)(typescript@5.7.3))
-      postcss-nested: 6.2.0(postcss@8.5.1)
-      postcss-selector-parser: 6.1.2
-      resolve: 1.22.10
-      sucrase: 3.35.0
-    transitivePeerDependencies:
-      - ts-node
 
   tailwindcss@4.0.5: {}
->>>>>>> b4df9e68
 
   tapable@2.2.1: {}
 
