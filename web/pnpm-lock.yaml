--- conflicted
+++ resolved
@@ -17,18 +17,9 @@
       '@mdi/js':
         specifier: ^7.4.47
         version: 7.4.47
-<<<<<<< HEAD
       '@tailwindcss/typography':
         specifier: ^0.5.15
-        version: 0.5.16(tailwindcss@4.0.3)
-=======
-      '@tailwindcss/postcss':
-        specifier: 4.0.4
-        version: 4.0.4
-      '@tailwindcss/typography':
-        specifier: ^0.5.15
-        version: 0.5.16(tailwindcss@3.4.17(ts-node@10.9.2(@types/node@22.13.1)(typescript@5.7.3)))
->>>>>>> d44bc18c
+        version: 0.5.16(tailwindcss@4.0.4)
       '@tailwindcss/vite':
         specifier: 4.0.4
         version: 4.0.4(vite@6.1.0(@types/node@22.13.1)(jiti@2.4.2)(lightningcss@1.29.1)(stylus@0.57.0)(yaml@2.7.0))
@@ -72,13 +63,8 @@
         specifier: ^14.1.0
         version: 14.5.0
       tailwindcss:
-<<<<<<< HEAD
         specifier: ^4.0.0
-        version: 4.0.3
-=======
-        specifier: ^3.4.17
-        version: 3.4.17(ts-node@10.9.2(@types/node@22.13.1)(typescript@5.7.3))
->>>>>>> d44bc18c
+        version: 4.0.4
       vue:
         specifier: ^3.5.13
         version: 3.5.13(typescript@5.7.3)
@@ -902,12 +888,6 @@
     resolution: {integrity: sha512-vPpu30KFLiGyPOoElkYt8WRvzGKVrrOz49KpfiGGtnQGmyUpL8VCbJzzEEcpKT5BpaaQidhFok+OXscf6hHjOQ==}
     engines: {node: '>= 10'}
 
-<<<<<<< HEAD
-=======
-  '@tailwindcss/postcss@4.0.4':
-    resolution: {integrity: sha512-Up8fB+DUhy8qvDqlHgZAWaL5iVEbypcuOjzlW4K6EyU+aGEvXK0/wrcKBKOTvg3KKP5givJMexJ0aG1hDPOuRg==}
-
->>>>>>> d44bc18c
   '@tailwindcss/typography@0.5.16':
     resolution: {integrity: sha512-0wDLwCVF5V3x3b1SGXPCDcdsbDHMBe+lkFzBRaHeLvNi+nrrnZ1lA18u+OTWO8iSWU2GxUOCvlXtDuqftc1oiA==}
     peerDependencies:
@@ -2743,18 +2723,8 @@
     resolution: {integrity: sha512-vrozgXDQwYO72vHjUb/HnFbQx1exDjoKzqx23aXEg2a9VIg2TSFZ8FmeZpTjUCFMYw7mpX4BE2SFu8wI7asYsw==}
     engines: {node: ^14.18.0 || >=16.0.0}
 
-<<<<<<< HEAD
-  tailwindcss@4.0.3:
-    resolution: {integrity: sha512-ImmZF0Lon5RrQpsEAKGxRvHwCvMgSC4XVlFRqmbzTEDb/3wvin9zfEZrMwgsa3yqBbPqahYcVI6lulM2S7IZAA==}
-=======
-  tailwindcss@3.4.17:
-    resolution: {integrity: sha512-w33E2aCvSDP0tW9RZuNXadXlkHXqFzSkQew/aIa2i/Sj8fThxwovwlXHSPXTbAHwEIhBFXAedUhP2tueAKP8Og==}
-    engines: {node: '>=14.0.0'}
-    hasBin: true
-
   tailwindcss@4.0.4:
     resolution: {integrity: sha512-/ezDLEkOLf1lXkr9F2iI5BHJbexJpty5zkV2B8bGHCqAdbc9vk85Jgdkq+ZOvNkNPa3yAaqJ8DjRt584Bc84kw==}
->>>>>>> d44bc18c
 
   tapable@2.2.1:
     resolution: {integrity: sha512-GNzQvQTOIP6RyTfE2Qxb8ZVlNmw0n88vp1szwWRimP02mnTsx3Wtn5qRdqY9w2XduFNUgvOwhNnQsjwCp+kqaQ==}
@@ -3795,21 +3765,6 @@
 
   '@tailwindcss/oxide@4.0.4':
     optionalDependencies:
-<<<<<<< HEAD
-      '@tailwindcss/oxide-android-arm64': 4.0.3
-      '@tailwindcss/oxide-darwin-arm64': 4.0.3
-      '@tailwindcss/oxide-darwin-x64': 4.0.3
-      '@tailwindcss/oxide-freebsd-x64': 4.0.3
-      '@tailwindcss/oxide-linux-arm-gnueabihf': 4.0.3
-      '@tailwindcss/oxide-linux-arm64-gnu': 4.0.3
-      '@tailwindcss/oxide-linux-arm64-musl': 4.0.3
-      '@tailwindcss/oxide-linux-x64-gnu': 4.0.3
-      '@tailwindcss/oxide-linux-x64-musl': 4.0.3
-      '@tailwindcss/oxide-win32-arm64-msvc': 4.0.3
-      '@tailwindcss/oxide-win32-x64-msvc': 4.0.3
-
-  '@tailwindcss/typography@0.5.16(tailwindcss@4.0.3)':
-=======
       '@tailwindcss/oxide-android-arm64': 4.0.4
       '@tailwindcss/oxide-darwin-arm64': 4.0.4
       '@tailwindcss/oxide-darwin-x64': 4.0.4
@@ -3822,27 +3777,13 @@
       '@tailwindcss/oxide-win32-arm64-msvc': 4.0.4
       '@tailwindcss/oxide-win32-x64-msvc': 4.0.4
 
-  '@tailwindcss/postcss@4.0.4':
-    dependencies:
-      '@alloc/quick-lru': 5.2.0
-      '@tailwindcss/node': 4.0.4
-      '@tailwindcss/oxide': 4.0.4
-      lightningcss: 1.29.1
-      postcss: 8.5.1
-      tailwindcss: 4.0.4
-
-  '@tailwindcss/typography@0.5.16(tailwindcss@3.4.17(ts-node@10.9.2(@types/node@22.13.1)(typescript@5.7.3)))':
->>>>>>> d44bc18c
+  '@tailwindcss/typography@0.5.16(tailwindcss@4.0.4)':
     dependencies:
       lodash.castarray: 4.4.0
       lodash.isplainobject: 4.0.6
       lodash.merge: 4.6.2
       postcss-selector-parser: 6.0.10
-<<<<<<< HEAD
-      tailwindcss: 4.0.3
-=======
-      tailwindcss: 3.4.17(ts-node@10.9.2(@types/node@22.13.1)(typescript@5.7.3))
->>>>>>> d44bc18c
+      tailwindcss: 4.0.4
 
   '@tailwindcss/vite@4.0.4(vite@6.1.0(@types/node@22.13.1)(jiti@2.4.2)(lightningcss@1.29.1)(stylus@0.57.0)(yaml@2.7.0))':
     dependencies:
@@ -5635,34 +5576,6 @@
 
   pluralize@8.0.0: {}
 
-<<<<<<< HEAD
-=======
-  postcss-import@15.1.0(postcss@8.5.1):
-    dependencies:
-      postcss: 8.5.1
-      postcss-value-parser: 4.2.0
-      read-cache: 1.0.0
-      resolve: 1.22.10
-
-  postcss-js@4.0.1(postcss@8.5.1):
-    dependencies:
-      camelcase-css: 2.0.1
-      postcss: 8.5.1
-
-  postcss-load-config@4.0.2(postcss@8.5.1)(ts-node@10.9.2(@types/node@22.13.1)(typescript@5.7.3)):
-    dependencies:
-      lilconfig: 3.1.3
-      yaml: 2.7.0
-    optionalDependencies:
-      postcss: 8.5.1
-      ts-node: 10.9.2(@types/node@22.13.1)(typescript@5.7.3)
-
-  postcss-nested@6.2.0(postcss@8.5.1):
-    dependencies:
-      postcss: 8.5.1
-      postcss-selector-parser: 6.1.2
-
->>>>>>> d44bc18c
   postcss-safe-parser@6.0.0(postcss@8.5.1):
     dependencies:
       postcss: 8.5.1
@@ -5926,38 +5839,7 @@
       '@pkgr/core': 0.1.1
       tslib: 2.8.1
 
-<<<<<<< HEAD
-  tailwindcss@4.0.3: {}
-=======
-  tailwindcss@3.4.17(ts-node@10.9.2(@types/node@22.13.1)(typescript@5.7.3)):
-    dependencies:
-      '@alloc/quick-lru': 5.2.0
-      arg: 5.0.2
-      chokidar: 3.6.0
-      didyoumean: 1.2.2
-      dlv: 1.1.3
-      fast-glob: 3.3.3
-      glob-parent: 6.0.2
-      is-glob: 4.0.3
-      jiti: 1.21.7
-      lilconfig: 3.1.3
-      micromatch: 4.0.8
-      normalize-path: 3.0.0
-      object-hash: 3.0.0
-      picocolors: 1.1.1
-      postcss: 8.5.1
-      postcss-import: 15.1.0(postcss@8.5.1)
-      postcss-js: 4.0.1(postcss@8.5.1)
-      postcss-load-config: 4.0.2(postcss@8.5.1)(ts-node@10.9.2(@types/node@22.13.1)(typescript@5.7.3))
-      postcss-nested: 6.2.0(postcss@8.5.1)
-      postcss-selector-parser: 6.1.2
-      resolve: 1.22.10
-      sucrase: 3.35.0
-    transitivePeerDependencies:
-      - ts-node
-
   tailwindcss@4.0.4: {}
->>>>>>> d44bc18c
 
   tapable@2.2.1: {}
 
@@ -5999,13 +5881,7 @@
     dependencies:
       typescript: 5.7.3
 
-<<<<<<< HEAD
-  ts-node@10.9.2(@types/node@22.13.0)(typescript@5.7.3):
-=======
-  ts-interface-checker@0.1.13: {}
-
   ts-node@10.9.2(@types/node@22.13.1)(typescript@5.7.3):
->>>>>>> d44bc18c
     dependencies:
       '@cspotcode/source-map-support': 0.8.1
       '@tsconfig/node10': 1.0.11
