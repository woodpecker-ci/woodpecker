--- conflicted
+++ resolved
@@ -2498,18 +2498,11 @@
     engines: {node: '>=14.18.0'}
     dev: true
 
-<<<<<<< HEAD
-=======
   /human-signals@5.0.0:
     resolution: {integrity: sha512-AXcZb6vzzrFAUE61HnN4mpLqd/cSIwNQjtNWR0euPm6y0iqx3G4gOXaIDdtdDwZmhwe82LA6+zinmW4UBWVePQ==}
     engines: {node: '>=16.17.0'}
     dev: true
 
-  /humanize-duration@3.31.0:
-    resolution: {integrity: sha512-fRrehgBG26NNZysRlTq1S+HPtDpp3u+Jzdc/d5A4cEzOD86YLAkDaJyJg8krSdCi7CJ+s7ht3fwRj8Dl+Btd0w==}
-    dev: false
-
->>>>>>> fb7d5ae3
   /ignore@5.3.0:
     resolution: {integrity: sha512-g7dmpshy+gD7mh88OC9NwSGTKoc3kyLAZQRU1mt53Aw/vnvfXnbC+F/7F7QoYVKbV+KNvJx8wArewKy1vXMtlg==}
     engines: {node: '>= 4'}
