--- conflicted
+++ resolved
@@ -7,11 +7,8 @@
 import { defineConfig } from 'vite';
 import prismjs from 'vite-plugin-prismjs';
 import svgLoader from 'vite-svg-loader';
-<<<<<<< HEAD
-=======
 import type { ViteUserConfig } from 'vitest/config';
 import { defineConfig } from 'vitest/config';
->>>>>>> 2bbd221e
 
 function woodpeckerInfoPlugin(): Plugin {
   return {
