--- conflicted
+++ resolved
@@ -35,35 +35,6 @@
     "vue-router": "^4.3.2"
   },
   "devDependencies": {
-<<<<<<< HEAD
-    "@antfu/eslint-config": "^2.19.0",
-    "@eslint/js": "^9.3.0",
-    "@iconify/json": "^2.2.171",
-    "@intlify/eslint-plugin-vue-i18n": "^3.0.0-next.13",
-    "@types/eslint__js": "^8.42.3",
-    "@types/lodash": "^4.14.202",
-    "@types/node": "^20.11.5",
-    "@types/node-emoji": "^2.0.0",
-    "@types/prismjs": "^1.26.3",
-    "@types/semver": "^7.5.6",
-    "@typescript-eslint/eslint-plugin": "^7.11.0",
-    "@typescript-eslint/parser": "^7.11.0",
-    "@vitejs/plugin-vue": "^5.0.3",
-    "@vue/compiler-sfc": "^3.4.15",
-    "@vue/test-utils": "^2.4.5",
-    "eslint": "^9.1.1",
-    "eslint-plugin-promise": "^6.2.0",
-    "eslint-plugin-vue": "^9.26.0",
-    "eslint-plugin-vue-scoped-css": "^2.8.0",
-    "globals": "^15.3.0",
-    "jsdom": "^24.0.0",
-    "prettier": "^3.2.4",
-    "replace-in-file": "^7.1.0",
-    "tinycolor2": "^1.6.0",
-    "typescript": "5.4.5",
-    "typescript-eslint": "^7.11.0",
-    "unplugin-icons": "^0.18.2",
-=======
     "@antfu/eslint-config": "^2.20.0",
     "@eslint/js": "^9.4.0",
     "@ianvs/prettier-plugin-sort-imports": "^4.2.1",
@@ -89,19 +60,13 @@
     "typescript": "5.4.5",
     "typescript-eslint": "^7.12.0",
     "unplugin-icons": "^0.18.5",
->>>>>>> 5be3a7cb
     "unplugin-vue-components": "^0.26.0",
     "vite": "^5.2.12",
     "vite-plugin-prismjs": "^0.0.11",
     "vite-plugin-windicss": "^1.9.3",
     "vite-svg-loader": "^5.1.0",
-<<<<<<< HEAD
-    "vitest": "^1.5.0",
-    "vue-tsc": "^2.0.0",
-=======
     "vitest": "^1.6.0",
     "vue-tsc": "^2.0.19",
->>>>>>> 5be3a7cb
     "windicss": "^3.5.6"
   },
   "pnpm": {
