--- conflicted
+++ resolved
@@ -71,11 +71,7 @@
   "pnpm": {
     "overrides": {
       "semver@<7.5.2": ">=7.5.2",
-<<<<<<< HEAD
-      "stylus": "0.0.1-security"
-=======
       "stylus": "github:stylus/stylus#0.57.0"
->>>>>>> da0e1b4a
     }
   }
 }