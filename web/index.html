--- conflicted
+++ resolved
@@ -7,16 +7,12 @@
     <meta name="viewport" content="width=device-width, initial-scale=1.0" />
     <meta name="theme-color" content="#65a30d" />
     <title>Woodpecker</title>
-<<<<<<< HEAD
     <script type="" src="/BASE_PATH/web-config.js"></script>
-=======
-    <link rel="stylesheet" href="/assets/custom.css" />
-    <script type="" src="/web-config.js"></script>
->>>>>>> 2432abd3
+    <link rel="stylesheet" href="/BASE_PATH/assets/custom.css" />
   </head>
   <body>
     <div id="app"></div>
     <script type="module" src="/src/main.ts"></script>
-    <script type="application/javascript" src="/assets/custom.js"></script>
+    <script type="application/javascript" src="/BASE_PATH/assets/custom.js"></script>
   </body>
 </html>