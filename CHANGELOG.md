# Changelog

<<<<<<< HEAD
## [2.0.0](https://github.com/woodpecker-ci/woodpecker/releases/tag/2.0.0) - 2023-10-16

### ❤️ Thanks to all contributors! ❤️

@anbraten, @qwerty287, @renovate[bot], @pat-s, @JohnWalkerx, @OskarsPakers, @Exar04, @dominic-p, @categulario, @mzampetakis, @Timshel, @6543, @nitram509, @Denperidge, @xoxys, @tomix1024, @lonix1, @s3lph, @math3vz, @LTek-online, @testwill, @klinux, @pinpox, @zc-devs, @hpidcock, @lafriks, @ChewingBever, @azdle, @runephilosof-karnovgroup, @praneeth-ovckd

### 💥 Breaking changes

- Update to docker 23 [[#2577](https://github.com/woodpecker-ci/woodpecker/pull/2577)]
- Remove deprecated options parsing [[#2480](https://github.com/woodpecker-ci/woodpecker/pull/2480)]
- Deprecate "platform" filter in favour of "labels" [[#2181](https://github.com/woodpecker-ci/woodpecker/pull/2181)]
- fail hard on deprecated pipeline keys [[#2180](https://github.com/woodpecker-ci/woodpecker/pull/2180)]
- client lib: remove useless "sync" option from RepoListOpts [[#2090](https://github.com/woodpecker-ci/woodpecker/pull/2090)]
- Drop deprecated built-in environment variables [[#2048](https://github.com/woodpecker-ci/woodpecker/pull/2048)]

### 🔒 Security

- Never log tokens [[#2466](https://github.com/woodpecker-ci/woodpecker/pull/2466)]
- Check permissions on repo lookup [[#2357](https://github.com/woodpecker-ci/woodpecker/pull/2357)]
- Change token logging to trace level [[#2247](https://github.com/woodpecker-ci/woodpecker/pull/2247)]
- Validate webhook before change any data [[#2221](https://github.com/woodpecker-ci/woodpecker/pull/2221)]

### ✨ Features

- Add repos list for admins [[#2347](https://github.com/woodpecker-ci/woodpecker/pull/2347)]
- Add org list [[#2338](https://github.com/woodpecker-ci/woodpecker/pull/2338)]
- Add option to configure tolerations in kubernetes backend [[#2249](https://github.com/woodpecker-ci/woodpecker/pull/2249)]
- Support user secrets [[#2126](https://github.com/woodpecker-ci/woodpecker/pull/2126)]
- Add opt save global log output to file [[#2115](https://github.com/woodpecker-ci/woodpecker/pull/2115)]
- Support bitbucket Dir() and support multi-workflows [[#2045](https://github.com/woodpecker-ci/woodpecker/pull/2045)]
- Add ping command to server to allow container healthchecks [[#2030](https://github.com/woodpecker-ci/woodpecker/pull/2030)]

### 🐛 Bug Fixes

- Fix secret priority [[#2599](https://github.com/woodpecker-ci/woodpecker/pull/2599)]
- UI cleanups and improvements [[#2548](https://github.com/woodpecker-ci/woodpecker/pull/2548)]
- Fix PR event trigger and list for bitbucket repos [[#2539](https://github.com/woodpecker-ci/woodpecker/pull/2539)]
- Fix ccmenu endpoint [[#2543](https://github.com/woodpecker-ci/woodpecker/pull/2543)]
- Trim last "/" from WOODPECKER_HOST config [[#2538](https://github.com/woodpecker-ci/woodpecker/pull/2538)]
- Use correct mime type when no content is sent [[#2515](https://github.com/woodpecker-ci/woodpecker/pull/2515)]
- Fix bitbucket branches pagination. [[#2509](https://github.com/woodpecker-ci/woodpecker/pull/2509)]
- fix: change config.config_data column type to longblob in mysql [[#2434](https://github.com/woodpecker-ci/woodpecker/pull/2434)]
- Fix: change tasks.task_data column type to longblob in mysql [[#2418](https://github.com/woodpecker-ci/woodpecker/pull/2418)]
- Do not list archived repos for all forges [[#2374](https://github.com/woodpecker-ci/woodpecker/pull/2374)]
- fix(server/api/repo): Fix repair webhook host [[#2372](https://github.com/woodpecker-ci/woodpecker/pull/2372)]
-  Delete repos/secrets on org deletion [[#2367](https://github.com/woodpecker-ci/woodpecker/pull/2367)]
- Fix org fetching [[#2343](https://github.com/woodpecker-ci/woodpecker/pull/2343)]
- Show correct event in pipeline step list [[#2334](https://github.com/woodpecker-ci/woodpecker/pull/2334)]
- Add min height to mobile pipeline view and fix overflow [[#2335](https://github.com/woodpecker-ci/woodpecker/pull/2335)]
- Fix grid column size in pipeline log view [[#2336](https://github.com/woodpecker-ci/woodpecker/pull/2336)]
- Fix mobile login view [[#2332](https://github.com/woodpecker-ci/woodpecker/pull/2332)]
- Fix button loading spinner when activating repos [[#2333](https://github.com/woodpecker-ci/woodpecker/pull/2333)]
- make WOODPECKER_MIGRATIONS_ALLOW_LONG have an actuall effect [[#2251](https://github.com/woodpecker-ci/woodpecker/pull/2251)]
- Docker build dont ignore ci env vars [[#2238](https://github.com/woodpecker-ci/woodpecker/pull/2238)]
- Handle parsed hooks that should be ignored [[#2243](https://github.com/woodpecker-ci/woodpecker/pull/2243)]
- Set correct version for release branch releases [[#2227](https://github.com/woodpecker-ci/woodpecker/pull/2227)]
- Bump default git clone plugin [[#2215](https://github.com/woodpecker-ci/woodpecker/pull/2215)]
- Show all steps [[#2190](https://github.com/woodpecker-ci/woodpecker/pull/2190)]
- Fix pipeline config collapsing [[#2166](https://github.com/woodpecker-ci/woodpecker/pull/2166)]
- Fix 'add-orgs' migration [[#2117](https://github.com/woodpecker-ci/woodpecker/pull/2117)]
- docs: Environment Variable Seems to be `DOCKER_HOST`, not `DOCKER_SOCK` [[#2122](https://github.com/woodpecker-ci/woodpecker/pull/2122)]
- Fix swagger response code [[#2119](https://github.com/woodpecker-ci/woodpecker/pull/2119)]
- Forge Github Org: Use `login` instead of `name` [[#2104](https://github.com/woodpecker-ci/woodpecker/pull/2104)]
- client.go: Fix RepoPost path [[#2091](https://github.com/woodpecker-ci/woodpecker/pull/2091)]
- Fix alt text contrast in code boxes [[#2089](https://github.com/woodpecker-ci/woodpecker/pull/2089)]
- Fix WOODPECKER_GRPC_VERIFY being ignored [[#2077](https://github.com/woodpecker-ci/woodpecker/pull/2077)]
- Handle case where there is no latest pipeline for GetBadge [[#2042](https://github.com/woodpecker-ci/woodpecker/pull/2042)]

### 📚 Documentation

- Add plugin "Release helper" [[#2584](https://github.com/woodpecker-ci/woodpecker/pull/2584)]
- Add plugin "Gitea Create Pull Request" to plugin index [[#2581](https://github.com/woodpecker-ci/woodpecker/pull/2581)]
- Adjust github scopes and clarify documentation. [[#2578](https://github.com/woodpecker-ci/woodpecker/pull/2578)]
- Remove redundant definition of webhook form docs [[#2561](https://github.com/woodpecker-ci/woodpecker/pull/2561)]
- Add notes about CRI-O specific config [[#2546](https://github.com/woodpecker-ci/woodpecker/pull/2546)]
- Fix incorrect yaml syntax for `ref` in docs [[#2518](https://github.com/woodpecker-ci/woodpecker/pull/2518)]
- Local image documentation [[#2521](https://github.com/woodpecker-ci/woodpecker/pull/2521)]
- Adds bitbucket tag support in docs [[#2536](https://github.com/woodpecker-ci/woodpecker/pull/2536)]
- Fix docs duplicate WOODPECKER_HOST assignment [[#2501](https://github.com/woodpecker-ci/woodpecker/pull/2501)]
- Update github auth install [[#2499](https://github.com/woodpecker-ci/woodpecker/pull/2499)]
- Update GH app installation instructions [[#2472](https://github.com/woodpecker-ci/woodpecker/pull/2472)]
- Add videos [[#2465](https://github.com/woodpecker-ci/woodpecker/pull/2465)]
- docs: missing info for runs_on [[#2457](https://github.com/woodpecker-ci/woodpecker/pull/2457)]
- Add hint about alternative pipeline skip syntax [[#2443](https://github.com/woodpecker-ci/woodpecker/pull/2443)]
- Fix typo in GitLab docs [[#2376](https://github.com/woodpecker-ci/woodpecker/pull/2376)]
- clarify setup with gitlab with RFC1918 nets and non standard TLDs [[#2363](https://github.com/woodpecker-ci/woodpecker/pull/2363)]
- Clarify env var `CI` in docs [[#2349](https://github.com/woodpecker-ci/woodpecker/pull/2349)]
- docs: yaml cheatsheet for advanced syntax [[#2329](https://github.com/woodpecker-ci/woodpecker/pull/2329)]
- Improve explanation for globs in when:path [[#2252](https://github.com/woodpecker-ci/woodpecker/pull/2252)]
- Fix usage description for backend-http-proxy flag [[#2250](https://github.com/woodpecker-ci/woodpecker/pull/2250)]
- Restructure k8s documentation [[#2193](https://github.com/woodpecker-ci/woodpecker/pull/2193)]
- Update list of "projects using Woodpecker" [[#2196](https://github.com/woodpecker-ci/woodpecker/pull/2196)]
- Update 92-awesome.md [[#2195](https://github.com/woodpecker-ci/woodpecker/pull/2195)]
- Better blog title/desc [[#2182](https://github.com/woodpecker-ci/woodpecker/pull/2182)]
- Fix version in FAQ [[#2101](https://github.com/woodpecker-ci/woodpecker/pull/2101)]
- Add blog posts/tutorials [[#2095](https://github.com/woodpecker-ci/woodpecker/pull/2095)]
- update version docs about versioning [[#2086](https://github.com/woodpecker-ci/woodpecker/pull/2086)]
- Fix client example [[#2085](https://github.com/woodpecker-ci/woodpecker/pull/2085)]
- Update docs deps to address cves [[#2080](https://github.com/woodpecker-ci/woodpecker/pull/2080)]
- fix: global registry docs [[#2070](https://github.com/woodpecker-ci/woodpecker/pull/2070)]
- Improve bitbucket docs [[#2066](https://github.com/woodpecker-ci/woodpecker/pull/2066)]
- update docs about versioning [[#2043](https://github.com/woodpecker-ci/woodpecker/pull/2043)]
- Set v1.0 documents as default and mark v0.15 as unmaintained [[#2034](https://github.com/woodpecker-ci/woodpecker/pull/2034)]

### 📈 Enhancement

- Refactor/simplify pubsub [[#2554](https://github.com/woodpecker-ci/woodpecker/pull/2554)]
- Refactor pipeline parsing and forge refreshing [[#2527](https://github.com/woodpecker-ci/woodpecker/pull/2527)]
- Fix gitlab hooks and simplify config extension [[#2537](https://github.com/woodpecker-ci/woodpecker/pull/2537)]
- local backend set home variable windows-equivalent too  [[#2323](https://github.com/woodpecker-ci/woodpecker/pull/2323)]
- Some cleanups about host config [[#2490](https://github.com/woodpecker-ci/woodpecker/pull/2490)]
- Fix usage of WOODPECKER_ROOT_PATH [[#2485](https://github.com/woodpecker-ci/woodpecker/pull/2485)]
- Some UI enhancement [[#2468](https://github.com/woodpecker-ci/woodpecker/pull/2468)]
- Harmonize pipeline status information and add a review link to the approval [[#2345](https://github.com/woodpecker-ci/woodpecker/pull/2345)]
- Add Renovate [[#2360](https://github.com/woodpecker-ci/woodpecker/pull/2360)]
- Add option to render button as link [[#2378](https://github.com/woodpecker-ci/woodpecker/pull/2378)]
- close sidebar on outside click [[#2325](https://github.com/woodpecker-ci/woodpecker/pull/2325)]
- Add release helper [[#1976](https://github.com/woodpecker-ci/woodpecker/pull/1976)]
- Use API error helpers and improve response codes [[#2366](https://github.com/woodpecker-ci/woodpecker/pull/2366)]
- Import packages only once [[#2362](https://github.com/woodpecker-ci/woodpecker/pull/2362)]
- Execute `make generate` with new versions [[#2365](https://github.com/woodpecker-ci/woodpecker/pull/2365)]
- Only show commit title [[#2361](https://github.com/woodpecker-ci/woodpecker/pull/2361)]
- Truncate commit message in pipeline log view header [[#2356](https://github.com/woodpecker-ci/woodpecker/pull/2356)]
- Increase header padding again [[#2348](https://github.com/woodpecker-ci/woodpecker/pull/2348)]
- Use full width header on pipeline view and show repo name [[#2327](https://github.com/woodpecker-ci/woodpecker/pull/2327)]
- Use html list for changed files list [[#2346](https://github.com/woodpecker-ci/woodpecker/pull/2346)]
- Show that repo is disabled [[#2340](https://github.com/woodpecker-ci/woodpecker/pull/2340)]
- add spacing to pipeline feed spinner [[#2326](https://github.com/woodpecker-ci/woodpecker/pull/2326)]
- make: autodetect host platform [[#2322](https://github.com/woodpecker-ci/woodpecker/pull/2322)]
- Add "plugin" support to local backend [[#2239](https://github.com/woodpecker-ci/woodpecker/pull/2239)]
- Rename grpc pipeline to workflow [[#2173](https://github.com/woodpecker-ci/woodpecker/pull/2173)]
- Pass netrc data to external config service request [[#2310](https://github.com/woodpecker-ci/woodpecker/pull/2310)]
- Create settings-panel vue component and use InputFields [[#2177](https://github.com/woodpecker-ci/woodpecker/pull/2177)]
- Use browser-native tooltips [[#2189](https://github.com/woodpecker-ci/woodpecker/pull/2189)]
- Improve agent rpc retry logic with exponential backoff [[#2205](https://github.com/woodpecker-ci/woodpecker/pull/2205)]
- Skip settings proxy config with WithProxy if its empty [[#2242](https://github.com/woodpecker-ci/woodpecker/pull/2242)]
- Move hook and events-stream routes to use `/api` prefix [[#2212](https://github.com/woodpecker-ci/woodpecker/pull/2212)]
- Add SSH clone URL env var [[#2198](https://github.com/woodpecker-ci/woodpecker/pull/2198)]
- Small improvements to mobile interface [[#2202](https://github.com/woodpecker-ci/woodpecker/pull/2202)]
- Switch to upstream ttlcache [[#2187](https://github.com/woodpecker-ci/woodpecker/pull/2187)]
- make EqualStringSlice to generic EqualSliceValues [[#2179](https://github.com/woodpecker-ci/woodpecker/pull/2179)]
- Pass netrc to trusted clone images [[#2163](https://github.com/woodpecker-ci/woodpecker/pull/2163)]
- Use Vue setup directive [[#2165](https://github.com/woodpecker-ci/woodpecker/pull/2165)]
- Release file lock on USR1 signal [[#2151](https://github.com/woodpecker-ci/woodpecker/pull/2151)]
- Use min/max width for pipeline step list [[#2141](https://github.com/woodpecker-ci/woodpecker/pull/2141)]
- Add header to pipeline log and always show buttons [[#2140](https://github.com/woodpecker-ci/woodpecker/pull/2140)]
- Use fix width for pipeline step list [[#2138](https://github.com/woodpecker-ci/woodpecker/pull/2138)]
- Make sure we dont have hidden options for backend and pipeline compiler [[#2123](https://github.com/woodpecker-ci/woodpecker/pull/2123)]
- Enhance local backend [[#2017](https://github.com/woodpecker-ci/woodpecker/pull/2017)]
- Don't show badge without information [[#2130](https://github.com/woodpecker-ci/woodpecker/pull/2130)]
- CLI repo sync: Show `forge-remote-id` [[#2103](https://github.com/woodpecker-ci/woodpecker/pull/2103)]
- Lazy-load TimeAgo locales [[#2094](https://github.com/woodpecker-ci/woodpecker/pull/2094)]
- Improve user settings [[#2087](https://github.com/woodpecker-ci/woodpecker/pull/2087)]
- Allow to disable swagger [[#2093](https://github.com/woodpecker-ci/woodpecker/pull/2093)]
- Use consistent woodpecker color scheme [[#2003](https://github.com/woodpecker-ci/woodpecker/pull/2003)]
- Change master to main [[#2044](https://github.com/woodpecker-ci/woodpecker/pull/2044)]
- Remove default branch fallbacks [[#2065](https://github.com/woodpecker-ci/woodpecker/pull/2065)]
- Remove fallback check for old sqlite file location [[#2046](https://github.com/woodpecker-ci/woodpecker/pull/2046)]
- let generic datastore error include func name [[#2041](https://github.com/woodpecker-ci/woodpecker/pull/2041)]

### Misc

- Update README badge link [[#2596](https://github.com/woodpecker-ci/woodpecker/pull/2596)]
- fix(deps): update golang (packages) to v23.0.7+incompatible [[#2586](https://github.com/woodpecker-ci/woodpecker/pull/2586)]
- Fix missing web dist [[#2580](https://github.com/woodpecker-ci/woodpecker/pull/2580)]
- Run tests on `main` branch [[#2576](https://github.com/woodpecker-ci/woodpecker/pull/2576)]
- fix(deps): update module github.com/google/go-github/v55 to v56 [[#2573](https://github.com/woodpecker-ci/woodpecker/pull/2573)]
- Add plugin "NixOS Remote Builder" to plugin index [[#2571](https://github.com/woodpecker-ci/woodpecker/pull/2571)]
- Fix renovate [[#2569](https://github.com/woodpecker-ci/woodpecker/pull/2569)]
- renovate: add `golang` group [[#2567](https://github.com/woodpecker-ci/woodpecker/pull/2567)]
- chore(deps): update golang docker tag to v1.21.3 [[#2564](https://github.com/woodpecker-ci/woodpecker/pull/2564)]
- chore(deps): update techknowlogick/xgo docker tag to go-1.21.3 [[#2565](https://github.com/woodpecker-ci/woodpecker/pull/2565)]
- fix(deps): update golang deps non-major [[#2566](https://github.com/woodpecker-ci/woodpecker/pull/2566)]
- chore(deps): update mstruebing/editorconfig-checker docker tag to v2.7.2 [[#2563](https://github.com/woodpecker-ci/woodpecker/pull/2563)]
- Bump to mysql 8 [[#2559](https://github.com/woodpecker-ci/woodpecker/pull/2559)]
- fix(deps): update module github.com/xanzy/go-gitlab to v0.93.1 [[#2560](https://github.com/woodpecker-ci/woodpecker/pull/2560)]
- Require Go 1.21 [[#2553](https://github.com/woodpecker-ci/woodpecker/pull/2553)]
- chore(deps): update techknowlogick/xgo docker tag to go-1.21.2 [[#2523](https://github.com/woodpecker-ci/woodpecker/pull/2523)]
- Update issue config [[#2353](https://github.com/woodpecker-ci/woodpecker/pull/2353)]
- Add test for handling pipeline error [[#2547](https://github.com/woodpecker-ci/woodpecker/pull/2547)]
- chore(deps): update golang docker tag to v1.21.2 [[#2532](https://github.com/woodpecker-ci/woodpecker/pull/2532)]
- fix(deps): update golang.org/x/exp digest to 7918f67 [[#2535](https://github.com/woodpecker-ci/woodpecker/pull/2535)]
- fix(deps): update golang deps non-major [[#2533](https://github.com/woodpecker-ci/woodpecker/pull/2533)]
- fix(deps): update golang.org/x/exp digest to 3e424a5 [[#2530](https://github.com/woodpecker-ci/woodpecker/pull/2530)]
- Use golangci-lint to lint zerolog [[#2524](https://github.com/woodpecker-ci/woodpecker/pull/2524)]
- Renovate config updates [[#2519](https://github.com/woodpecker-ci/woodpecker/pull/2519)]
- fix(deps): update module github.com/docker/distribution to v2.8.3+incompatible [[#2517](https://github.com/woodpecker-ci/woodpecker/pull/2517)]
- fix(deps): update module github.com/melbahja/goph to v1.4.0 [[#2513](https://github.com/woodpecker-ci/woodpecker/pull/2513)]
- fix(deps): update golang deps non-major [[#2500](https://github.com/woodpecker-ci/woodpecker/pull/2500)]
- chore(deps): lock file maintenance [[#2497](https://github.com/woodpecker-ci/woodpecker/pull/2497)]
- Fix broken link to 3rd party plugin library [[#2494](https://github.com/woodpecker-ci/woodpecker/pull/2494)]
- fix(deps): update golang deps non-major [[#2486](https://github.com/woodpecker-ci/woodpecker/pull/2486)]
- chore(deps): lock file maintenance [[#2469](https://github.com/woodpecker-ci/woodpecker/pull/2469)]
- Add devx lable to compose file PRs [[#2467](https://github.com/woodpecker-ci/woodpecker/pull/2467)]
- chore(deps): update postgres docker tag to v16 [[#2463](https://github.com/woodpecker-ci/woodpecker/pull/2463)]
- Update gitea sdk [[#2464](https://github.com/woodpecker-ci/woodpecker/pull/2464)]
- fix(deps): update golang deps non-major [[#2462](https://github.com/woodpecker-ci/woodpecker/pull/2462)]
- fix(deps): update dependency ansi_up to v6 [[#2431](https://github.com/woodpecker-ci/woodpecker/pull/2431)]
- chore(deps): update web npm deps non-major [[#2461](https://github.com/woodpecker-ci/woodpecker/pull/2461)]
- fix(deps): update module github.com/tevino/abool to v2 [[#2460](https://github.com/woodpecker-ci/woodpecker/pull/2460)]
- fix(deps): update module github.com/google/go-github/v39 to v55 [[#2456](https://github.com/woodpecker-ci/woodpecker/pull/2456)]
- fix(deps): update module github.com/golang-jwt/jwt/v4 to v5 [[#2449](https://github.com/woodpecker-ci/woodpecker/pull/2449)]
- fix(deps): update module github.com/golang-jwt/jwt/v4 to v5 [[#2447](https://github.com/woodpecker-ci/woodpecker/pull/2447)]
- chore(deps): update node.js to v20 [[#2422](https://github.com/woodpecker-ci/woodpecker/pull/2422)]
- Add renovate package rule to apply build label [[#2440](https://github.com/woodpecker-ci/woodpecker/pull/2440)]
- fix(deps): update dependency prism-react-renderer to v2 [[#2436](https://github.com/woodpecker-ci/woodpecker/pull/2436)]
- fix(deps): update dependency node-emoji to v2 [[#2435](https://github.com/woodpecker-ci/woodpecker/pull/2435)]
- Add renovate package rule to apply dependencies label [[#2438](https://github.com/woodpecker-ci/woodpecker/pull/2438)]
- fix(deps): update golang deps non-major [[#2437](https://github.com/woodpecker-ci/woodpecker/pull/2437)]
- chore(deps): update postgres docker tag to v15 [[#2423](https://github.com/woodpecker-ci/woodpecker/pull/2423)]
- fix(deps): update dependency esbuild-loader to v4 [[#2433](https://github.com/woodpecker-ci/woodpecker/pull/2433)]
- fix(deps): update dependency clsx to v2 [[#2432](https://github.com/woodpecker-ci/woodpecker/pull/2432)]
- fix(deps): update dependency @vueuse/core to v10 [[#2430](https://github.com/woodpecker-ci/woodpecker/pull/2430)]
- fix(deps): update dependency @svgr/webpack to v8 [[#2429](https://github.com/woodpecker-ci/woodpecker/pull/2429)]
- fix(deps): update dependency @kyvg/vue3-notification to v3 [[#2427](https://github.com/woodpecker-ci/woodpecker/pull/2427)]
- fix(deps): update dependency @intlify/unplugin-vue-i18n to v1 [[#2426](https://github.com/woodpecker-ci/woodpecker/pull/2426)]
- chore(deps): update typescript-eslint monorepo to v6 (major) [[#2425](https://github.com/woodpecker-ci/woodpecker/pull/2425)]
- chore(deps): update react monorepo to v18 (major) [[#2424](https://github.com/woodpecker-ci/woodpecker/pull/2424)]
- chore(deps): update dependency prettier to v3 [[#2420](https://github.com/woodpecker-ci/woodpecker/pull/2420)]
- chore(deps): update dependency eslint-config-prettier to v9 [[#2415](https://github.com/woodpecker-ci/woodpecker/pull/2415)]
- chore(deps): update dependency @tsconfig/docusaurus to v2 [[#2410](https://github.com/woodpecker-ci/woodpecker/pull/2410)]
- chore(deps): update dependency typescript to v5 [[#2421](https://github.com/woodpecker-ci/woodpecker/pull/2421)]
- chore(deps): update dependency concurrently to v8 [[#2414](https://github.com/woodpecker-ci/woodpecker/pull/2414)]
- Add renovate deps groups [[#2417](https://github.com/woodpecker-ci/woodpecker/pull/2417)]
- fix(deps): update module xorm.io/xorm to v1.3.3 [[#2393](https://github.com/woodpecker-ci/woodpecker/pull/2393)]
- chore(deps): update dependency marked to v9 [[#2419](https://github.com/woodpecker-ci/woodpecker/pull/2419)]
- chore(deps): update dependency @types/marked to v5 [[#2411](https://github.com/woodpecker-ci/woodpecker/pull/2411)]
- fix(deps): update module github.com/rs/zerolog to v1.30.0 [[#2404](https://github.com/woodpecker-ci/woodpecker/pull/2404)]
- fix(deps): update module github.com/jellydator/ttlcache/v3 to v3.1.0 [[#2402](https://github.com/woodpecker-ci/woodpecker/pull/2402)]
- fix(deps): update module github.com/xanzy/go-gitlab to v0.91.1 [[#2405](https://github.com/woodpecker-ci/woodpecker/pull/2405)]
- fix(deps): update module github.com/antonmedv/expr to v1.15.1 [[#2400](https://github.com/woodpecker-ci/woodpecker/pull/2400)]
- chore(deps): update dependency axios to v1 [[#2413](https://github.com/woodpecker-ci/woodpecker/pull/2413)]
- fix(deps): update module github.com/prometheus/client_golang to v1.16.0 [[#2403](https://github.com/woodpecker-ci/woodpecker/pull/2403)]
- fix(deps): update module github.com/urfave/cli/v2 to v2.25.7 [[#2391](https://github.com/woodpecker-ci/woodpecker/pull/2391)]
- fix(deps): update module google.golang.org/protobuf to v1.31.0 [[#2409](https://github.com/woodpecker-ci/woodpecker/pull/2409)]
- fix(deps): update kubernetes packages to v0.28.1 [[#2399](https://github.com/woodpecker-ci/woodpecker/pull/2399)]
- fix(deps): update module github.com/swaggo/swag to v1.16.2 [[#2390](https://github.com/woodpecker-ci/woodpecker/pull/2390)]
- fix(deps): update dependency @easyops-cn/docusaurus-search-local to ^0.36.0 [[#2406](https://github.com/woodpecker-ci/woodpecker/pull/2406)]
- fix(deps): update module github.com/stretchr/testify to v1.8.4 [[#2389](https://github.com/woodpecker-ci/woodpecker/pull/2389)]
- fix(deps): update module github.com/caddyserver/certmagic to v0.19.2 [[#2401](https://github.com/woodpecker-ci/woodpecker/pull/2401)]
- chore(deps): update postgres docker tag to v12.16 [[#2397](https://github.com/woodpecker-ci/woodpecker/pull/2397)]
- fix(deps): update module github.com/mattn/go-sqlite3 to v1.14.17 [[#2387](https://github.com/woodpecker-ci/woodpecker/pull/2387)]
- fix(deps): update module github.com/google/uuid to v1.3.1 [[#2386](https://github.com/woodpecker-ci/woodpecker/pull/2386)]
- chore(deps): update dependency unplugin-vue-components to ^0.25.0 [[#2395](https://github.com/woodpecker-ci/woodpecker/pull/2395)]
- fix(deps): update dependency @intlify/unplugin-vue-i18n to ^0.13.0 [[#2398](https://github.com/woodpecker-ci/woodpecker/pull/2398)]
- chore(deps): update dependency unplugin-icons to ^0.17.0 [[#2394](https://github.com/woodpecker-ci/woodpecker/pull/2394)]
- chore(deps): update golang docker tag [[#2396](https://github.com/woodpecker-ci/woodpecker/pull/2396)]
- fix(deps): update module github.com/moby/moby to v20.10.25+incompatible [[#2388](https://github.com/woodpecker-ci/woodpecker/pull/2388)]
- fix(deps): update module github.com/docker/docker to v20.10.25+incompatible [[#2385](https://github.com/woodpecker-ci/woodpecker/pull/2385)]
- fix(deps): update module github.com/docker/cli to v20.10.25+incompatible [[#2384](https://github.com/woodpecker-ci/woodpecker/pull/2384)]
- fix(deps): update module github.com/alessio/shellescape to v1.4.2 [[#2381](https://github.com/woodpecker-ci/woodpecker/pull/2381)]
- fix(deps): update golang.org/x/exp digest to 9212866 [[#2380](https://github.com/woodpecker-ci/woodpecker/pull/2380)]
- Check for correct license header [[#2137](https://github.com/woodpecker-ci/woodpecker/pull/2137)]
- Add TestCompilerCompile [[#2183](https://github.com/woodpecker-ci/woodpecker/pull/2183)]
- Fix `docs` workflow [[#2128](https://github.com/woodpecker-ci/woodpecker/pull/2128)]
- Add some tests for bitbucket forge  [[#2097](https://github.com/woodpecker-ci/woodpecker/pull/2097)]
- Publish releases and branch tags to quay.io too [[#2069](https://github.com/woodpecker-ci/woodpecker/pull/2069)]
=======
## [1.0.3](https://github.com/woodpecker-ci/woodpecker/releases/tag/v1.0.3) - 2023-10-14

* SECURITY
  * Update dependencies (#2587)
  * Frontend: bump postcss to 8.4.31 (#2541)
  * Check permissions on repo lookup (#2358)
  * Change token logging to trace level (#2247) (#2248)
* BUGFIXES
  * Fix gitlab hooks (#2537) (#2542)
  * Trim last "/" from WOODPECKER_HOST config (#2538) (#2540)
  * Fix(server/api/repo): Fix repair webhook host (#2372) (#2452)
  * Show correct event in pipeline step list (#2448)
  * Make WOODPECKER_MIGRATIONS_ALLOW_LONG have an actuall effect (#2251) (#2309)
  * Docker build dont ignore ci env vars (#2238) (#2246)
  * Handle parsed hooks that should be ignored (#2243) (#2244)
  * Return 204 not 500 on filtered pipeline (#2230)
  * Set correct version for release branch releases (#2227) (#2229)
* MISC
  * Rebuild swagger with latest version (#2455)
>>>>>>> 03870c55

## [1.0.2](https://github.com/woodpecker-ci/woodpecker/releases/tag/v1.0.2) - 2023-08-16

* SECURITY
  * Validate webhook before change any data (#2221) (#2222)
* BUGFIXES
  * Bump default git clone plugin (#2215) (#2220)
  * Show all steps (#2190) (#2191)

## [1.0.1](https://github.com/woodpecker-ci/woodpecker/releases/tag/v1.0.1) - 2023-08-08

* SECURITY
  * Fix WOODPECKER_GRPC_VERIFY being ignored (#2077) (#2082)
* BUGFIXES
  * Fix 'add-orgs' migration (#2117) (#2145)
  * Fix UI and backend paths with subpath (#1799) (#2133)
  * Fix swagger response code (#2119) (#2121)
  * Forge Github Org: Use `login` instead of `name` (#2104) (#2106)
  * Client.go: Backport fix RepoPost path (#2100)
  * Fix translation key (#2098)

## [1.0.0](https://github.com/woodpecker-ci/woodpecker/releases/tag/v1.0.0) - 2023-07-29

* BREAKING
  * Use IDs to access organizations (#1873)
  * Drop support for Bitbucket Server (#1994)
  * Rename yaml `pipeline` to `steps` (#1833)
  * Drop ".drone.yml" as default pipeline config (#1795)
  * Build-in Env Vars, use _URL for all links/URLs (#1794)
  * Resolve built-in variables for global when filtered too (#1790)
  * Drop "Gogs" support (#1752)
  * Access repos by their IDs (#1691)
  * Drop "coding" support (#1644)
  * Add queue details UI for admins (#1632)
  * Remove `command:` from steps (#1032)
  * Remove old `build` API routes (#1283)
  * Let single line command be a single command (#1009)
  * Drop deprecated environment vars (#920)
  * Drop Var-Args in steps in favor of settings (#919)
  * Fix branch condition on tags (#917)
  * Use asymmetric key to sign webhooks (#916)
  * Add agent tagging / filtering for pipelines (#902)
  * Delete old fallback for "drone.sqlite" (#791)
  * Migrate to certmagic (#360)
* FEATURES
  * Implement YAML Map Merge, Overrides, and Sequence Merge Support (#1720)
  * Add users UI for admins (#1634)
  * Add agent no-schedule flag (#1567)
  * Change locale in user settings (#1305)
  * Add when evaluate filter (#1213)
  * Store an agents list and add agent heartbeats (#1189)
  * Add ability to trigger manual builds (#1156)
  * Add default event filter (#1140)
  * Add CLI support for global and organization secrets (#1113)
  * Allow multiple when conditions (#1087)
  * Add syntax highlighting for pipeline config (#1082)
  * Add `logs` command to CLI & update forges features docs (#1064)
  * Add method to check organization membership (#1037)
  * Global and organization secrets (#1027)
  * Add pipeline log output download (#1023)
  * Provide global environment variables for pipeline substitution (#968)
  * Add cron jobs (#934)
  * Support localized web UI (#912)
  * Add support to define a custom docker network and enable docker ipv6 (#893)
  * Add SSH backend (#861)
  * Add support for superseding runs (#831)
  * Add support for steps to be a list (instead of dict) (#826)
  * Add editing of secrets and registries (#823)
  * Allow loading sensitive flags from files (#815)
  * Add support for pipeline configuration service (#804)
  * Support all backends for CLI exec (#801)
  * Add support for pipeline root.when conditions (#770)
  * Add support to run pipelines using a local backend (#709)
  * Add initial version of Kubernetes backend (#552)
* SECURITY
  * Fix ignoring server set pipeline max-timeout (#1875)
  * Only grant privileged to plugins (#1646)
  * Only inject netrc to trusted clone plugins (#1352)
  * Support plugin-only secrets (#1344)
  * Fix insecure /tmp usage in local backend (#872)
* BUGFIXES
  * Handle case where there is no latest pipeline for GetBadge (#2042) (#2050)
  * Fix repo gate protection (#1969)
  * Make secrets with "/" in name editable / deletable (#1938)
  * Fix Bitbucket implement missing features (#1887) (#1889)
  * Fix nil pointer in repo repair (#1804)
  * Do not use OAuth client without token (#1803)
  * Correct label argument parsing in agent code (#1717)
  * Fully support `.yaml` (#1713)
  * Consistent status on delete (#1703)
  * Fix Bitbucket Server branches (#1698)
  * Set 'HOME' during local pipeline step (#1686)
  * Pipeline compiler: handle nil entrys in settings list (#1626)
  * Fix: backend auto-detection should be consistent (#1618)
  * Return 404 on badge endpoint for inactive repos (#1600)
  * Ensure the SharedInformerFactory closes eventually (#1585)
  * Deduplicate step docker container volumes (#1571)
  * Don't require secret value on secret edit (#1552) (#1553)
  * Rework status constraint logic for successes (#1515)
  * Don't panic on hook parsing (#1501)
  * Hide not owned repos from sidebar and repo list (#1453)
  * Fix cut of woodpecker animation (#1402)
  * Fix approval on mobile (#1320)
  * Unify buttons, links and improve focus styles (#1317)
  * Fix pipeline manual trigger on web (#1307)
  * Fix SCM visibility if user visibility is private (#1217)
  * Hide log output container if step does not have logs (#1086)
  * Fix to show build pipeline parse error (#1066)
  * Pipeline compiler should not alter specified image (#1005)
  * Gracefully handle non-zero exit code in local backend (#1002)
  * Replace run_on references with runs_on (#965)
  * Set default logging value of CLI to info (#871)
  * Support conditional branch as an array to align with documentation (#836)
  * Fix redirect after login (#824)
* ENHANCEMENTS
  * Add BranchHead implementation for bitbucket forge (#2011)
  * Use global logger for xorm logs and add options (#1997)
  * Let HookParse func explicit ignore events (#1942)
  * Link swagger in navbar (#1984)
  * Add option to read grpc-secret from file (#1972)
  * Let pipeline-compiler export step types (#1958)
  * docker backend use uuid instead of name as identifier (#1967)
  * Kubernetes do not set Pod's Image pull policy if not explicitly set (#1914)
  * Fixed when:evaluate on non-standard (non-CI*) env vars (#1907)
  * Add pull-request implementation for bitbucket forge (#1889)
  * Store agent ID in config file (#1888)
  * Fix bitbucket forge add repo (#1887)
  * Added Woodpecker Host Config used for Webhooks (#1869)
  * Drop old columns (#1838)
  * Remove MSSQL specific code and cleanups (#1796)
  * Remove unused file system API (#1791)
  * Add Forge Metadata to built-in environment variables (#1789)
  * Redirect to new pipeline (#1761)
  * Add reset token button (#1755)
  * Add agent functions to go-sdk (#1754)
  * Always send a status back to forge (#1751)
  * Allow to configure listener port for SSL (#1735)
  * Identify users using their remote ID (#1732)
  * Let agent retry to connecting to server (#1728)
  * Stable sort order for DB lists (#1702)
  * Add backend label to agents (#1692)
  * Web: use i18n-t to avoid v-html directive (#1676)
  * Various UI improvements (#1663)
  * Do not store inactive repos without any resources (#1658)
  * Implement visual display of queue statistics (#1657)
  * Agent check gRPC version against server (#1653)
  * Initiate Pagination Implementation for API and Infinite Scroll in UI (#1651)
  * Add PR pipeline list (#1641)
  * Save agent-id for tasks and add endpoint to get agent tasks (#1631)
  * Return 404 if pipeline not exist and handle 404 errors in WebUI (#1627)
  * UI should confirm secret deletion (#1604)
  * Add collapsable support to panel elements (#1601)
  * Add cancel button on secrets tab (#1599)
  * Allow custom dnsConfig in agent deployment (#1569)
  * Show platform, backend and capacity as badges in agent list (#1568)
  * Define WOODPECKER_FORGE_TIMEOUT server config (#1558)
  * Sort repos by org/name (#1548)
  * Improve button and input contrast in dark mode (#1456)
  * Consistent and more descriptive naming of parameters in index.ts (#1455)
  * Add button in UI to trigger the deployment event (#1415)
  * Use icons for step and workflow states (#1409)
  * Match notification font size to rest of the UI (#1399)
  * Support .yaml as file-ending for workflow config too (#1388)
  * Show workflow state in UI and collapse completed workflows (#1383)
  * Use pipeline wrapper and improve scaffold UI (#1368)
  * Lazy load locales (#1362)
  * Always use rounded quadrat user avatars (#1350)
  * Fix display of long pipeline and job names (#1346)
  * Support changed files for Gitea PRs (#1342)
  * Allow to change directory for steps (#1329)
  * UI use system font stack (#1326)
  * Add pull request labels as environment variable (#1321)
  * Make pipeline workflows collapsable (#1304)
  * Make submit buttons green and add forms (#1302)
  * Add pipeline build number into Pipeline list (#1301)
  * Add title to docs links (#1298)
  * Check if repo exists before creating pipeline (#1297)
  * Use HTML buttons to allow keyboard navigation (#1242)
  * Introduce and use Pagination helper func (#1236)
  * Sort secret lists and events (#1223)
  * Add support sub-settings and secrets in sub-settings (#1221)
  * Add option to ignore failures on steps (#1219)
  * Set a default value for `pipeline-event` flag of `cli exec` command (#1212)
  * Add option for docker runtime to provide default volumes (#1203)
  * Make healthcheck port configurable (#1197)
  * Don't show "changed files" if event can't have them (#1191)
  * Add dedicated DroneCI env compatibility layer (#1185)
  * Only enable debug endpoints if log level is debug or below (#1160)
  * Sort pipelines based on creation date (#1159)
  * Add option to turn on and off log automatic scrolling (#1149)
  * Checkout tags on tag pipeline (#1110)
  * Use fixed version of git clone plugin (#1108)
  * Fetch repositories with remote ID if possible (#1078)
  * Support Docker credential helpers (#1075)
  * Do not show pipeline name if it's a single file (#1069)
  * Remove xterm and use ansi converter for logs (#1067)
  * Update jsonschema and define "services" (#1036)
  * Show forge icons in UI (#987)
  * Make pipeline runtime log with description (#970)
  * Improve UI colors to have more contrast (#943)
  * Add branches support for BitBucket (#907)
  * Auto cancel blocked pipelines (#905)
  * Allow to change forge status messages (#900)
  * Added support for step errors when executing backend (#817)
  * Do not filter on linux/amd64 per default (#805)
* DOCUMENTATION
  * Remove never implemented "tag"-filter and document "ref"-filter to do the same (#1820)
  * Define Glossary (#1800)
  * Add more documentation about branch matching (#1186)
  * Use versioned docs (#1145)
  * Add gitpod setup (#1020)
* MISC
  * Drop tarball release (#1819)
  * Move helm charts to own repo "helm" (#1589)
  * Replace yarn with pnpm (#1240)
  * Publish preview docker images of pulls (#1072)

## [0.15.11](https://github.com/woodpecker-ci/woodpecker/releases/tag/v0.15.11) - 2023-07-12

* SECURITY
  * Update github.com/gin-gonic/gin to 1.9.1 (#1989)
* ENHANCEMENTS
  * Allow gitea dev version (#914) (#1988)

## [0.15.10](https://github.com/woodpecker-ci/woodpecker/releases/tag/v0.15.10) - 2023-07-09

* SECURITY
  * Fix agent auth (#1952) (#1953)
  * Return after error (#1875) (#1876)
  * Update github.com/docker/distribution (#1750)

## [0.15.9](https://github.com/woodpecker-ci/woodpecker/releases/tag/v0.15.9) - 2023-05-11

* SECURITY
  * Backport securitycheck and bump deps where needed (#1745)

## [0.15.8](https://github.com/woodpecker-ci/woodpecker/releases/tag/0.15.8) - 2023-04-29

* BUGFIXES
  * Use codeberg.org/6543/go-yaml2json (#1719)
  * Fix faulty hardlink in release tarball (#1669) (#1671)
  * Persist `DepStatus` of tasks (#1610) (#1625)

## [0.15.7](https://github.com/woodpecker-ci/woodpecker/releases/tag/v0.15.7) - 2023-03-14

* SECURITY
  * Update dependencies golang/x libs (#1612) (#1621)
* BUGFIXES
  * Docker backend should not close 'engine.Tail' result (#1616) (#1620)
  * Force pure Go resolver onto server (#1502) (#1503)
* ENHANCEMENTS
  * SanitizeParamKey "-" to "_" for plugin settings (#1511)
* MISC
  * Bump xgo and go to v1.19.5 (#1538) (#1547)
  * Pin official default clone image (#1526) (#1534)

## [0.15.6](https://github.com/woodpecker-ci/woodpecker/releases/tag/v0.15.6) - 2022-12-23

* SECURITY
  * Update golang.org/x/net (#1494)
  * [**BREAKING**] Disable metrics access if no token is set (#1469) (#1470)
  * Update dep moby (#1263) (#1264)
* BUGFIXES
  * Update json schema for cli lint to cover valid cases (#1384)
  * Add pipeline.step.when.branch string-array type to schema.json (#1380)
  * Display system CA error only if there is an error (#870) (#1286)
* ENHANCEMENTS
  * Bump Frontend Deps and remove unused (#1404)

## [0.15.5](https://github.com/woodpecker-ci/woodpecker/releases/tag/v0.15.5) - 2022-10-13

* BUGFIXES
  * Change build message column type to text (#1252) (#1253)
* ENHANCEMENTS
  * Bump DefaultCloneImage version to v1.6.0 (#1254)
  * On Repo update, keep old "Clone" if update would empty it (#1170) (#1195)

## [0.15.4](https://github.com/woodpecker-ci/woodpecker/releases/tag/v0.15.4) - 2022-09-06

* BUGFIXES
  * Extract commit message from branch creation (#1150) (#1153)
  * Respect WOODPECKER_GITEA_SKIP_VERIFY (#1152) (#1151)
  * update golang.org/x/crypto (#1124)
  * Implement Refresher for GitLab (#1031) (#1120)
  * Make returned proc list to be returned always in correct order (#1060) (#1065)
  * Update type of 'log_data' from blob to longblob (#1050) (#1052)
  * Make ListItem component more accessible by using a button tag when clickable (#1044) (#1046)
* MISC
  * Update base images (#1024) (#1025)

## [0.15.3](https://github.com/woodpecker-ci/woodpecker/releases/tag/v0.15.3) - 2022-06-16

* SECURITY
  * Update github.com/containerd/containerd (#978) (#980)
* BUGFIXES
  * Return to page after clicking login at navbar (#975) (#976)

## [0.15.2](https://github.com/woodpecker-ci/woodpecker/releases/tag/v0.15.2) - 2022-06-14

* BUGFIXES
  * Fix uppercase from_secrets (#842) (#925)
  * Fix key/val format for dind env vars (#889) (#890)
  * Update helm chart releasing (#882) (#888)
* DOCUMENTATION
  * Fix run_on references with runs_on in docs (#965)

## [0.15.1](https://github.com/woodpecker-ci/woodpecker/releases/tag/v0.15.1) - 2022-04-13

* SECURITY
  * Escape html / xml in log view (#879) (#880)
* FEATURES
  * Build multiarch images for server (#821) (#822)
* BUGFIXES
  * Branch list enhancements (#808) (#809)
  * Get Netrc machine from clone url (#800) (#803)

## [v0.15.0](https://github.com/woodpecker-ci/woodpecker/releases/tag/v0.15.0) - 2022-02-24

* BREAKING
  * Change paths to use woodpecker instead of drone (#494)
  * Move plugin config to root.pipeline.[step].settings (#464)
  * Replace debug with log-level flag (#440)
  * Change prometheus metrics from `drone_*` to `woodpecker_*` (#439)
  * Replace DRONE_ with CI_ variables in pipeline steps (#427)
  * Enable pull_request hook by default on repository activation (#420)
  * Remote Gitea drop basic auth support (#365)
  * Change pipeline config path resolution (#299)
  * Remove push, tag and deployment webhook filters (#281)
  * Clean up config environment variables for server and agent (#218)
* SECURITY
  * Add linter bidichk to prevent malicious utf8 chars (#516)
* FEATURES
  * Show changed files of pipeline in UI (#650)
  * Show yml config of pipeline in UI (#649)
  * Multiarch build for cli and agent docker images (#634), (#622)
  * Get secrets in settings (#604)
  * Add multi-pipeline support to exec & lint (#568)
  * Add repo branches endpoint (#481)
  * Add repo permission endpoint (#436)
  * Add web-config endpoint (#433)
  * Replace www-path with www-proxy option for development (#248)
* BUGFIXES
  * Make gRPC error "too many keepalive pings" only show up in trace logs (#787)
  * WOODPECKER_ENVIRONMENT: ignore items only containing a key and no value (#781)
  * Fix pipeline timestamps (#730)
  * Remove "panic()" as much as possible from code (#682)
  * Send decline events back to UI (#680)
  * Notice all changed files of all related commits for gitea push webhooks (#675)
  * Use global branch filter only on events containing branch info (#659)
  * API GetRepos() return empty list if no active repos exist (#658)
  * Skip nested GitLab repositories during sync (#656), (#652)
  * Build proc tree function should not depend on sorted procs list (#647)
  * Fix sqlite migration on column drop of abnormal schemas (#629)
  * Fix gRPC incompatibility in helm chart (#627)
  * Fix new pipeline not published to UI if protected repo mode enabled (#619)
  * Dont panic, report error back (#582)
  * Improve status updates (#561)
  * Let normal repo admins change timeout to lower values (#543)
  * Fix registry delete (#532)
  * Fix overflowing commit messages (#528)
  * Fix passing of netrc credentials to clone step (#492)
  * Fix various typos (#416)
  * Append trailing slash to default GH API URL (#411)
  * Fix filter pipeline config files (#279)
* ENHANCEMENTS
  * Return better error if repo was deleted/renamed (#780)
  * Add support to set default clone image via environment variable (#769)
  * Add flag to always authenticate when cloning public repositories from locked down / private only forges (#760)
  * UI: show date time on hover over time items (#756)
  * Add repo-link to badge markdown in UI (#753)
  * Allow specifying dind container in values (#750)
  * Add page to view all projects of a user / group (#741)
  * Let non required migration tasks fail and continue (#729)
  * Improve pipeline compiler (#699)
  * Support ChangedFiles for GitHub & Gitlab PRs and pushes and Gitea pushes (#697)
  * Remove unused flags / options (#693)
  * Automatically determine platform of agent (#690)
  * Build ref link point to commit not compare if only one commit was pushed (#673)
  * Hide multi line secrets from log (#671)
  * Do not exclude repo owner from gated rule (#641)
  * Add field for image list in Secrets Repo Settings (Web UI) (#638)
  * Use Woodpecker theme colors on Safari Tab Bar / Header Bar (#632)
  * Add "woodpeckerci/plugin-docker-buildx" to privileged plugins (#623)
  * Use gitlab generic webhooks instead of drone-ci-service (#620)
  * Calculate build number on creation (#615)
  * Hide gin routes logging on non-debug starts (#603)
  * Let remove be a remove (#593)
  * Add flag to set oauth redirect host in dev mode (#586)
  * Add log-level option to cli (#584)
  * Improve favicons (#576)
  * Show icon and index of a pull request in pipelines triggered by pull requests (#575)
  * Improve secrets tab (#574)
  * Use monospace font for build logs (#527)
  * Show environ in every BuildProc (#526)
  * Drop error only on purpose or else report back or log (#514)
  * Migrate database backend to Xorm (#474)
  * Add backend selection for agent (#463)
  * Switch default git plugin (#449)
  * Add log level API (#444)
  * Move entirely to zerolog (#426)
  * Pass context.Context down (#371)
  * Extend Logging & Report to WebHook Caller back if pulls are disabled (#369)
  * If config is no file assume its a folder (#354)
  * Rename cmd agent and server folders and binaries (#330)
  * Release Helm charts (#302)
  * Add flag for specific grpc server addr (#295)
  * Add option to charts, to pass in topology pod constraints (#262)
  * Use server-host as source for public links and warn if it is set to localhost (#251)
  * Rewrite of UI (#245)
* REFACTOR
  * Remove github.com/kr/pretty in favor of assert.EqualValues() (#564)
  * Simplify web router code (#541)
  * Server obtain remote from glob config not from context (#540)
  * Serve index.html directly without template (#539)
  * Add linter revive, unused, ineffassign, varcheck, structcheck, staticcheck, whitespace, misspell (#550), (#551), (#554), (#538), (#537), (#535), (#531), (#530)
  * Rename struct field and add new types into server/model's (#523)
  * Update database in one transaction on syncing user repositories (#513)
  * Format code with 'simplify' flag and check via CI (#509)
  * Use Goblin Assert as intended (#501)
  * Embedding libcompose types for yaml parsing (#495)
  * Use std method to get SystemCertPool (#488)
  * Upgrade urfave/cli to v2 (#483)
  * Remove some wrapper and make code more readable (#478)
  * More logging and refactor (#457)
  * Simplify routes (#437)
  * Move api-routes to separate file (#434)
  * Rename drone-go to woodpecker-go (#390)
  * Remove ghodss/yaml (#384)
  * Move model/ to server/model/ (#366)
  * Use moby definitions for docker pipeline backend (#364)
  * Rewrite Gitlab Remote (#358)
  * Update Generated Proto Code (#351)
  * Remove legacy/unused code + misc cleanups (#331)
  * CLI use version from version/version.go (#329)
  * Move cli/drone/ to cli/ (#329)
  * Cleanup Code (#348)
  * Move cncd/pipeline/pipeline/ to pipeline/ (#347)
  * Move cncd/{logging,pubsub,queue}/ to server/{logging,pubsub,queue}/ (#346)
  * Move remote/ to server/remote/ (#344)
  * Move plugins/ to server/plugins/ (#343)
  * Move store/ to server/store/ (#341)
  * Move router/ to server/router/ (#339)
  * Create agent/ package for backend agnostic logic (#338)
  * Reorganize into server/{api,grpc,shared} packages (#337)
* TESTING
  * Add tests framework for storage migration (#630)
  * Add more golangci-lint linters & sort them (#499) (#502)
  * Compile on pull too (#287)
* DOCUMENTATION
  * Add note about Gitlab & Gitea internal connections to docs (#711)
  * Add registries docs (#679)
  * Add documentation of all agent configuration options (#667)
  * Add `repo` to `when` block (#642)
  * Add development docs (#610)
  * Clarify Docs on Docker for new users in intro (#606)
  * Update Documentation (fix diffs and add settings) (#569)
  * Add notice of supported YAML versions in docs (#556)
  * Update Agent and Pipeline syntax documentation (#506)
  * Update docs about selecting agent based on platform (#470)
  * Add plugin marketplace (for official plugins) (#451)
  * Add search to docs (#448)
  * Add image migration docs (#406)
  * Add security policy (#396)
  * Explain open registration setting (#361)
  * Add json schema and cli lint command (#342)
  * Improve docs deployment (#333)
  * Improve plugin docs (#313)
  * Add Support section to README (#310)
  * Community Guide (#296)
  * Migrate docs framework to Docusaurus (#282)
  * Use woodpecker env variable instead of drone in docker-compose (#264)
* MISC
  * Add support for building in docker (#759)
  * Compile for more platforms on release (#703)
  * Build agent for multiple platforms (arm, arm64, amd64, linux, windows, darwin) (#408)
  * Release deb, rpm bundles (#405)
  * Release cli images (#404)
  * Publish alpine container (#398)
  * Migrate go-docker to docker/docker (#363)
  * Use go's vendoring (#284)

## [v0.14.4](https://github.com/woodpecker-ci/woodpecker/releases/tag/v0.14.4) - 2022-01-31

* BUGFIXES
  * Docker Images use golang image for ca-certificates (#608)

## [v0.14.3](https://github.com/woodpecker-ci/woodpecker/releases/tag/v0.14.3) - 2021-10-30

* BUGFIXES
  * Add flag for not fetching permissions (FlatPermissions) (#491)
  * Gitea use default branch (#480) (#482)
  * Fix repo access (#476) (#477)
* ENHANCEMENTS
  * Use go embed for web files and remove httptreemux (#382) (#489)

## [v0.14.2](https://github.com/woodpecker-ci/woodpecker/releases/tag/v0.14.2) - 2021-10-19

* BUGFIXES
  * Fix sanitizePath (#326) (aa4fa9aab3)
  * Fix json tag for `Pos` at struct `Line` (#422) (#424)
  * Fix channel buffer used with signal.Notify (#421) (#423)
* ENHANCEMENTS
  * Support recursive glob for path conditions (#327) (#412)
* TESTING
  * Add TestPipelineName to procBuilder_test.go (#461) (#455)

## [v0.14.1](https://github.com/woodpecker-ci/woodpecker/releases/tag/v0.14.1) - 2021-09-21

* SECURITY
  * Migrate jwt token lib (#332)
* BUGFIXES
  * Increase allowed length for user token in db (#328)
  * Fix cli matrix filter (#311)
  * Fix ignore pushes to tags for gitea (#289)
  * Fix use custom config path to sanitize build names (#280)

## [v0.14.0](https://github.com/woodpecker-ci/woodpecker/releases/tag/v0.14.0) - 2021-08-01

* FEATURES
  * Add OAuth2 Support for Gitea Remote (#226)
  * Add support for path-prefix condition (#174)
* BUGFIXES
  * Allow multi pipeline file to be named .drone.yml (#250)
  * Fix release-server make target by build server with correct option (#237)
  * Fix Gitea unable to login on 0.12.0+ with error "cannot authenticate user. 403 Forbidden" (#221)
* ENHANCEMENTS
  * Update / Remove drone dependencies (#236)
  * Add support to gitea remote for path-prefix condition (#235)
  * Enable go vet for ci (#230)
  * Enforce code format (#228)
  * Add multi-pipeline to Gitea (#225)
  * Move flag definitions into extra files (#215)
  * Remove unused code in server (#213)
  * Docs URL configuration (#206)
  * Filter main branch (#205)
  * Fix multi pipeline bug when a pipeline depends on two other pipelines (#201)
  * Using configured server URL instead of obtained from request (#175)
* DOCUMENTATION
  * Switch in docs to new docker hub image repo (#227)
  * Use WOODPECKER_ env vars in docs (#211)
  * Also show WOODPECKER_HOST and WOODPECKER_SERVER_HOST environment variables in log messages (#208)
  * Move woodpecker to dedicated organisation on github (#202)
* MISC
  * Add chart for installing woodpecker server and agent (#199)<|MERGE_RESOLUTION|>--- conflicted
+++ resolved
@@ -1,6 +1,5 @@
 # Changelog
 
-<<<<<<< HEAD
 ## [2.0.0](https://github.com/woodpecker-ci/woodpecker/releases/tag/2.0.0) - 2023-10-16
 
 ### ❤️ Thanks to all contributors! ❤️
@@ -258,7 +257,7 @@
 - Fix `docs` workflow [[#2128](https://github.com/woodpecker-ci/woodpecker/pull/2128)]
 - Add some tests for bitbucket forge  [[#2097](https://github.com/woodpecker-ci/woodpecker/pull/2097)]
 - Publish releases and branch tags to quay.io too [[#2069](https://github.com/woodpecker-ci/woodpecker/pull/2069)]
-=======
+
 ## [1.0.3](https://github.com/woodpecker-ci/woodpecker/releases/tag/v1.0.3) - 2023-10-14
 
 * SECURITY
@@ -278,7 +277,6 @@
   * Set correct version for release branch releases (#2227) (#2229)
 * MISC
   * Rebuild swagger with latest version (#2455)
->>>>>>> 03870c55
 
 ## [1.0.2](https://github.com/woodpecker-ci/woodpecker/releases/tag/v1.0.2) - 2023-08-16
 
