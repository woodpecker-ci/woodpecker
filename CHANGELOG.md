--- conflicted
+++ resolved
@@ -1,6 +1,5 @@
 # Changelog
 
-<<<<<<< HEAD
 ## [1.0.0-rc1](https://github.com/woodpecker-ci/woodpecker/releases/tag/1.0.0-rc1) - 2023-06-X
 
 * BREAKING
@@ -178,14 +177,13 @@
   * Move helm charts to own repo "helm" (#1589)
   * Replace yarn with pnpm (#1240)
   * Publish preview docker images of pulls (#1072)
-=======
+
 ## [0.15.10](https://github.com/woodpecker-ci/woodpecker/releases/tag/v0.15.10) - 2023-07-09
 
 * SECURITY
   * Fix agent auth (#1952) (#1953)
   * Return after error (#1875) (#1876)
   * Update github.com/docker/distribution (#1750)
->>>>>>> 7b97e27f
 
 ## [0.15.9](https://github.com/woodpecker-ci/woodpecker/releases/tag/v0.15.9) - 2023-05-11
 
