--- conflicted
+++ resolved
@@ -61,11 +61,7 @@
 	$(DOCKER_RUN) go build -o dist/woodpecker-server github.com/woodpecker-ci/woodpecker/cmd/server
 
 build-frontend:
-<<<<<<< HEAD
-	(cd web/; yarn install; yarn run build)
-=======
 	(cd web/; yarn; yarn run build)
->>>>>>> 44ae414b
 
 build-cli:
 	$(DOCKER_RUN) go build -o dist/woodpecker-cli github.com/woodpecker-ci/woodpecker/cmd/cli
