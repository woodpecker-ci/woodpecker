GO_PACKAGES ?= $(shell go list ./... | grep -v /vendor/)

TARGETOS ?= $(shell go env GOOS)
TARGETARCH ?= $(shell go env GOARCH)

BIN_SUFFIX :=
ifeq ($(TARGETOS),windows)
	BIN_SUFFIX := .exe
endif

VERSION ?= next
VERSION_NUMBER ?= 0.0.0
CI_COMMIT_SHA ?= $(shell git rev-parse HEAD)

# it's a tagged release
ifneq ($(CI_COMMIT_TAG),)
	VERSION := $(CI_COMMIT_TAG:v%=%)
	VERSION_NUMBER := ${CI_COMMIT_TAG:v%=%}
else
	# append commit-sha to next version
	ifeq ($(VERSION),next)
		VERSION := $(shell echo "next-$(shell echo ${CI_COMMIT_SHA} | cut -c -10)")
	endif
	# append commit-sha to release branch version
	ifeq ($(shell echo ${CI_COMMIT_BRANCH} | cut -c -9),release/v)
		VERSION := $(shell echo "$(shell echo ${CI_COMMIT_BRANCH} | cut -c 10-)-$(shell echo ${CI_COMMIT_SHA} | cut -c -10)")
	endif
endif

<<<<<<< HEAD
LDFLAGS := -s -w -X go.woodpecker-ci.org/woodpecker/version.Version=${VERSION}
=======
LDFLAGS := -s -w -extldflags "-static" -X go.woodpecker-ci.org/woodpecker/v2/version.Version=${VERSION}
>>>>>>> a28e2e19
CGO_ENABLED ?= 1 # only used to compile server

HAS_GO = $(shell hash go > /dev/null 2>&1 && echo "GO" || echo "NOGO" )
ifeq ($(HAS_GO),GO)
	XGO_VERSION ?= go-1.20.x
	CGO_CFLAGS ?= $(shell go env CGO_CFLAGS)
endif
CGO_CFLAGS ?=

# If the first argument is "in_docker"...
ifeq (in_docker,$(firstword $(MAKECMDGOALS)))
  # use the rest as arguments for "in_docker"
  MAKE_ARGS := $(wordlist 2,$(words $(MAKECMDGOALS)),$(MAKECMDGOALS))
  # Ignore the next args
  $(eval $(MAKE_ARGS):;@:)

  in_docker:
	@[ "1" -eq "$(shell docker image ls woodpecker/make:local -a | wc -l)" ] && docker buildx build -f ./docker/Dockerfile.make -t woodpecker/make:local --load . || echo reuse existing docker image
	@echo run in docker:
	@docker run -it \
		--user $(shell id -u):$(shell id -g) \
		-e VERSION="$(VERSION)" \
		-e CI_COMMIT_SHA="$(CI_COMMIT_SHA)" \
		-e TARGETOS="$(TARGETOS)" \
		-e TARGETARCH="$(TARGETARCH)" \
		-e CGO_ENABLED="$(CGO_ENABLED)" \
		-e GOPATH=/tmp/go \
		-e HOME=/tmp/home \
		-v $(PWD):/build --rm woodpecker/make:local make $(MAKE_ARGS)
else

# Proceed with normal make

##@ General

.PHONY: all
all: help

.PHONY: version
version: ## Print the current version
	@echo ${VERSION}

# The help target prints out all targets with their descriptions organized
# beneath their categories. The categories are represented by '##@' and the
# target descriptions by '##'. The awk commands is responsible for reading the
# entire set of makefiles included in this invocation, looking for lines of the
# file as xyz: ## something, and then pretty-format the target and help. Then,
# if there's a line with ##@ something, that gets pretty-printed as a category.
# More info on the usage of ANSI control characters for terminal formatting:
# https://en.wikipedia.org/wiki/ANSI_escape_code#SGR_parameters
# More info on the awk command:
# http://linuxcommand.org/lc3_adv_awk.php

.PHONY: help
help: ## Display this help.
	@awk 'BEGIN {FS = ":.*##"; printf "\nUsage:\n  make \033[36m<target>\033[0m\n"} /^[a-zA-Z_0-9-]+:.*?##/ { printf "  \033[36m%-15s\033[0m %s\n", $$1, $$2 } /^##@/ { printf "\n\033[1m%s\033[0m\n", substr($$0, 5) } ' $(MAKEFILE_LIST)

.PHONY: vendor
vendor: ## Update the vendor directory
	go mod tidy
	go mod vendor

format: install-tools ## Format source code
	@gofumpt -extra -w .

.PHONY: clean
clean: ## Clean build artifacts
	go clean -i ./...
	rm -rf build
	@[ "1" != "$(shell docker image ls woodpecker/make:local -a | wc -l)" ] && docker image rm woodpecker/make:local || echo no docker image to clean

.PHONY: generate
generate: generate-swagger ## Run all code generations
	go generate ./...

generate-swagger: install-tools ## Run swagger code generation
	swag init -g server/api/ -g cmd/server/swagger.go --outputTypes go -output cmd/server/docs

generate-license-header: install-tools
	addlicense -c "Woodpecker Authors" -ignore "vendor/**" **/*.go

check-xgo: ## Check if xgo is installed
	@hash xgo > /dev/null 2>&1; if [ $$? -ne 0 ]; then \
		$(GO) install src.techknowlogick.com/xgo@latest; \
	fi

install-tools: ## Install development tools
	@hash golangci-lint > /dev/null 2>&1; if [ $$? -ne 0 ]; then \
		go install github.com/golangci/golangci-lint/cmd/golangci-lint@latest; \
	fi ; \
	hash gofumpt > /dev/null 2>&1; if [ $$? -ne 0 ]; then \
		go install mvdan.cc/gofumpt@latest; \
	fi ; \
	hash swag > /dev/null 2>&1; if [ $$? -ne 0 ]; then \
		go install github.com/swaggo/swag/cmd/swag@latest; \
	fi ; \
	hash addlicense > /dev/null 2>&1; if [ $$? -ne 0 ]; then \
		go install github.com/google/addlicense@latest; \
	fi

ui-dependencies: ## Install UI dependencies
	(cd web/; pnpm install --frozen-lockfile)

##@ Test

.PHONY: lint
lint: install-tools ## Lint code
	@echo "Running golangci-lint"
	golangci-lint run --timeout 15m

lint-ui: ## Lint UI code
	(cd web/; pnpm install)
	(cd web/; pnpm lesshint)
	(cd web/; pnpm lint --quiet)

test-agent: ## Test agent code
	go test -race -cover -coverprofile agent-coverage.out -timeout 30s go.woodpecker-ci.org/woodpecker/v2/cmd/agent go.woodpecker-ci.org/woodpecker/v2/agent/...

test-server: ## Test server code
	go test -race -cover -coverprofile server-coverage.out -timeout 30s go.woodpecker-ci.org/woodpecker/v2/cmd/server $(shell go list go.woodpecker-ci.org/woodpecker/v2/server/... | grep -v '/store')

test-cli: ## Test cli code
	go test -race -cover -coverprofile cli-coverage.out -timeout 30s go.woodpecker-ci.org/woodpecker/v2/cmd/cli go.woodpecker-ci.org/woodpecker/v2/cli/...

test-server-datastore: ## Test server datastore
	go test -timeout 120s -run TestMigrate go.woodpecker-ci.org/woodpecker/v2/server/store/...
	go test -race -timeout 30s -skip TestMigrate go.woodpecker-ci.org/woodpecker/v2/server/store/...

test-server-datastore-coverage: ## Test server datastore with coverage report
	go test -race -cover -coverprofile datastore-coverage.out -timeout 120s go.woodpecker-ci.org/woodpecker/v2/server/store/...

test-ui: ui-dependencies ## Test UI code
	(cd web/; pnpm run lint)
	(cd web/; pnpm run format:check)
	(cd web/; pnpm run typecheck)
	(cd web/; pnpm run test)

test-lib: ## Test lib code
	go test -race -cover -coverprofile coverage.out -timeout 30s $(shell go list ./... | grep -v '/cmd\|/agent\|/cli\|/server')

.PHONY: test
test: test-agent test-server test-server-datastore test-cli test-lib test-ui ## Run all tests

##@ Build

build-ui: ## Build UI
	(cd web/; pnpm install --frozen-lockfile; pnpm build)

build-server: build-ui generate-swagger ## Build server
	CGO_ENABLED=${CGO_ENABLED} GOOS=${TARGETOS} GOARCH=${TARGETARCH} go build -ldflags '${LDFLAGS}' -o dist/woodpecker-server${BIN_SUFFIX} go.woodpecker-ci.org/woodpecker/v2/cmd/server

build-agent: ## Build agent
	CGO_ENABLED=0 GOOS=${TARGETOS} GOARCH=${TARGETARCH} go build -ldflags '${LDFLAGS}' -o dist/woodpecker-agent${BIN_SUFFIX} go.woodpecker-ci.org/woodpecker/v2/cmd/agent

build-cli: ## Build cli
	CGO_ENABLED=0 GOOS=${TARGETOS} GOARCH=${TARGETARCH} go build -ldflags '${LDFLAGS}' -o dist/woodpecker-cli${BIN_SUFFIX} go.woodpecker-ci.org/woodpecker/v2/cmd/cli

.PHONY: build
build: build-agent build-server build-cli ## Build all binaries

release-frontend: build-frontend ## Build frontend

cross-compile-server: ## Cross compile the server
	$(foreach platform,$(subst ;, ,$(PLATFORMS)),\
		TARGETOS=$(firstword $(subst |, ,$(platform))) \
		TARGETARCH_XGO=$(subst arm64/v8,arm64,$(subst arm/v7,arm-7,$(word 2,$(subst |, ,$(platform))))) \
		TARGETARCH_BUILDX=$(subst arm64/v8,arm64,$(subst arm/v7,arm,$(word 2,$(subst |, ,$(platform))))) \
		make release-server-xgo || exit 1; \
	)
	tree dist

release-server-xgo: check-xgo ## Create server binaries for release using xgo
	@echo "Building for:"
	@echo "os:$(TARGETOS)"
	@echo "arch orgi:$(TARGETARCH)"
	@echo "arch (xgo):$(TARGETARCH_XGO)"
	@echo "arch (buildx):$(TARGETARCH_BUILDX)"

	CGO_CFLAGS="$(CGO_CFLAGS)" xgo -go $(XGO_VERSION) -dest ./dist/server/$(TARGETOS)-$(TARGETARCH_XGO) -tags 'netgo osusergo $(TAGS)' -ldflags '-linkmode external $(LDFLAGS)' -targets '$(TARGETOS)/$(TARGETARCH_XGO)' -out woodpecker-server -pkg cmd/server .
	mkdir -p ./dist/server/$(TARGETOS)/$(TARGETARCH_BUILDX)
	mv /build/woodpecker-server-$(TARGETOS)*-$(TARGETARCH_XGO)$(BIN_SUFFIX) ./dist/server/$(TARGETOS)/$(TARGETARCH_BUILDX)/woodpecker-server$(BIN_SUFFIX)
	[ "${TARGZ}" -eq "1" ] && tar -cvzf dist/woodpecker-server_$(TARGETOS)_$(TARGETARCH_BUILDX).tar.gz -C dist/server/$(TARGETOS)/$(TARGETARCH_BUILDX) woodpecker-server$(BIN_SUFFIX) || echo "skip tar.gz binary"

release-server: ## Create server binaries for release
	# compile
	GOOS=$(TARGETOS) GOARCH=$(TARGETARCH) CGO_ENABLED=${CGO_ENABLED} go build -ldflags '${LDFLAGS}' -o dist/server/$(TARGETOS)_$(TARGETARCH)/woodpecker-server$(BIN_SUFFIX) go.woodpecker-ci.org/woodpecker/v2/cmd/server
	# tar binary files
	tar -cvzf dist/woodpecker-server_$(TARGETOS)_$(TARGETARCH).tar.gz -C dist/server/$(TARGETOS)_$(TARGETARCH) woodpecker-server$(BIN_SUFFIX)

release-agent: ## Create agent binaries for release
	# compile
	GOOS=linux   GOARCH=amd64 CGO_ENABLED=0 go build -ldflags '${LDFLAGS}' -o dist/agent/linux_amd64/woodpecker-agent       go.woodpecker-ci.org/woodpecker/v2/cmd/agent
	GOOS=linux   GOARCH=arm64 CGO_ENABLED=0 go build -ldflags '${LDFLAGS}' -o dist/agent/linux_arm64/woodpecker-agent       go.woodpecker-ci.org/woodpecker/v2/cmd/agent
	GOOS=linux   GOARCH=arm   CGO_ENABLED=0 go build -ldflags '${LDFLAGS}' -o dist/agent/linux_arm/woodpecker-agent         go.woodpecker-ci.org/woodpecker/v2/cmd/agent
	GOOS=windows GOARCH=amd64 CGO_ENABLED=0 go build -ldflags '${LDFLAGS}' -o dist/agent/windows_amd64/woodpecker-agent.exe go.woodpecker-ci.org/woodpecker/v2/cmd/agent
	GOOS=darwin  GOARCH=amd64 CGO_ENABLED=0 go build -ldflags '${LDFLAGS}' -o dist/agent/darwin_amd64/woodpecker-agent      go.woodpecker-ci.org/woodpecker/v2/cmd/agent
	GOOS=darwin  GOARCH=arm64 CGO_ENABLED=0 go build -ldflags '${LDFLAGS}' -o dist/agent/darwin_arm64/woodpecker-agent      go.woodpecker-ci.org/woodpecker/v2/cmd/agent
	# tar binary files
	tar -cvzf dist/woodpecker-agent_linux_amd64.tar.gz   -C dist/agent/linux_amd64   woodpecker-agent
	tar -cvzf dist/woodpecker-agent_linux_arm64.tar.gz   -C dist/agent/linux_arm64   woodpecker-agent
	tar -cvzf dist/woodpecker-agent_linux_arm.tar.gz     -C dist/agent/linux_arm     woodpecker-agent
	tar -cvzf dist/woodpecker-agent_windows_amd64.tar.gz -C dist/agent/windows_amd64 woodpecker-agent.exe
	tar -cvzf dist/woodpecker-agent_darwin_amd64.tar.gz  -C dist/agent/darwin_amd64  woodpecker-agent
	tar -cvzf dist/woodpecker-agent_darwin_arm64.tar.gz  -C dist/agent/darwin_arm64  woodpecker-agent

release-cli: ## Create cli binaries for release
	# compile
	GOOS=linux   GOARCH=amd64 CGO_ENABLED=0 go build -ldflags '${LDFLAGS}' -o dist/cli/linux_amd64/woodpecker-cli       go.woodpecker-ci.org/woodpecker/v2/cmd/cli
	GOOS=linux   GOARCH=arm64 CGO_ENABLED=0 go build -ldflags '${LDFLAGS}' -o dist/cli/linux_arm64/woodpecker-cli       go.woodpecker-ci.org/woodpecker/v2/cmd/cli
	GOOS=linux   GOARCH=arm   CGO_ENABLED=0 go build -ldflags '${LDFLAGS}' -o dist/cli/linux_arm/woodpecker-cli         go.woodpecker-ci.org/woodpecker/v2/cmd/cli
	GOOS=windows GOARCH=amd64 CGO_ENABLED=0 go build -ldflags '${LDFLAGS}' -o dist/cli/windows_amd64/woodpecker-cli.exe go.woodpecker-ci.org/woodpecker/v2/cmd/cli
	GOOS=darwin  GOARCH=amd64 CGO_ENABLED=0 go build -ldflags '${LDFLAGS}' -o dist/cli/darwin_amd64/woodpecker-cli      go.woodpecker-ci.org/woodpecker/v2/cmd/cli
	GOOS=darwin  GOARCH=arm64 CGO_ENABLED=0 go build -ldflags '${LDFLAGS}' -o dist/cli/darwin_arm64/woodpecker-cli      go.woodpecker-ci.org/woodpecker/v2/cmd/cli
	# tar binary files
	tar -cvzf dist/woodpecker-cli_linux_amd64.tar.gz   -C dist/cli/linux_amd64   woodpecker-cli
	tar -cvzf dist/woodpecker-cli_linux_arm64.tar.gz   -C dist/cli/linux_arm64   woodpecker-cli
	tar -cvzf dist/woodpecker-cli_linux_arm.tar.gz     -C dist/cli/linux_arm     woodpecker-cli
	tar -cvzf dist/woodpecker-cli_windows_amd64.tar.gz -C dist/cli/windows_amd64 woodpecker-cli.exe
	tar -cvzf dist/woodpecker-cli_darwin_amd64.tar.gz  -C dist/cli/darwin_amd64  woodpecker-cli
	tar -cvzf dist/woodpecker-cli_darwin_arm64.tar.gz  -C dist/cli/darwin_arm64  woodpecker-cli

release-checksums: ## Create checksums for all release files
	# generate shas for tar files
	(cd dist/; sha256sum *.* > checksums.txt)

.PHONY: release
release: release-frontend release-server release-agent release-cli ## Release all binaries

bundle-prepare: ## Prepare the bundles
	go install github.com/goreleaser/nfpm/v2/cmd/nfpm@v2.6.0

bundle-agent: bundle-prepare ## Create bundles for agent
	VERSION_NUMBER=$(VERSION_NUMBER) nfpm package --config ./nfpm/nfpm-agent.yml --target ./dist --packager deb
	VERSION_NUMBER=$(VERSION_NUMBER) nfpm package --config ./nfpm/nfpm-agent.yml --target ./dist --packager rpm

bundle-server: bundle-prepare ## Create bundles for server
	VERSION_NUMBER=$(VERSION_NUMBER) nfpm package --config ./nfpm/nfpm-server.yml --target ./dist --packager deb
	VERSION_NUMBER=$(VERSION_NUMBER) nfpm package --config ./nfpm/nfpm-server.yml --target ./dist --packager rpm

bundle-cli: bundle-prepare ## Create bundles for cli
	VERSION_NUMBER=$(VERSION_NUMBER) nfpm package --config ./nfpm/nfpm-cli.yml --target ./dist --packager deb
	VERSION_NUMBER=$(VERSION_NUMBER) nfpm package --config ./nfpm/nfpm-cli.yml --target ./dist --packager rpm

.PHONY: bundle
bundle: bundle-agent bundle-server bundle-cli ## Create all bundles

##@ Docs
.PHONY: docs
docs: ## Generate docs (currently only for the cli)
	go generate cmd/cli/app.go
	go generate cmd/server/swagger.go

endif<|MERGE_RESOLUTION|>--- conflicted
+++ resolved
@@ -27,11 +27,7 @@
 	endif
 endif
 
-<<<<<<< HEAD
-LDFLAGS := -s -w -X go.woodpecker-ci.org/woodpecker/version.Version=${VERSION}
-=======
-LDFLAGS := -s -w -extldflags "-static" -X go.woodpecker-ci.org/woodpecker/v2/version.Version=${VERSION}
->>>>>>> a28e2e19
+LDFLAGS := -s -w -X go.woodpecker-ci.org/woodpecker/v2/version.Version=${VERSION}
 CGO_ENABLED ?= 1 # only used to compile server
 
 HAS_GO = $(shell hash go > /dev/null 2>&1 && echo "GO" || echo "NOGO" )
