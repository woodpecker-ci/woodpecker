GO_PACKAGES ?= $(shell go list ./... | grep -v /vendor/)

TARGETOS ?= $(shell go env GOOS)
TARGETARCH ?= $(shell go env GOARCH)

BIN_SUFFIX :=
ifeq ($(TARGETOS),windows)
	BIN_SUFFIX := .exe
endif

DIST_DIR ?= dist

VERSION ?= next
VERSION_NUMBER ?= 0.0.0
CI_COMMIT_SHA ?= $(shell git rev-parse HEAD)

# it's a tagged release
ifneq ($(CI_COMMIT_TAG),)
	VERSION := $(CI_COMMIT_TAG:v%=%)
	VERSION_NUMBER := ${CI_COMMIT_TAG:v%=%}
else
	# append commit-sha to next version
	ifeq ($(VERSION),next)
		VERSION := $(shell echo "next-$(shell echo ${CI_COMMIT_SHA} | cut -c -10)")
	endif
	# append commit-sha to release branch version
	ifeq ($(shell echo ${CI_COMMIT_BRANCH} | cut -c -9),release/v)
		VERSION := $(shell echo "$(shell echo ${CI_COMMIT_BRANCH} | cut -c 10-)-$(shell echo ${CI_COMMIT_SHA} | cut -c -10)")
	endif
endif

TAGS ?=
LDFLAGS := -X go.woodpecker-ci.org/woodpecker/v2/version.Version=${VERSION}
STATIC_BUILD ?= true
ifeq ($(STATIC_BUILD),true)
	LDFLAGS := -s -w -extldflags "-static" $(LDFLAGS)
endif
CGO_ENABLED ?= 1 # only used to compile server

HAS_GO = $(shell hash go > /dev/null 2>&1 && echo "GO" || echo "NOGO" )
ifeq ($(HAS_GO),GO)
  # renovate: datasource=docker depName=docker.io/techknowlogick/xgo
	XGO_VERSION ?= go-1.23.x
	CGO_CFLAGS ?= $(shell go env CGO_CFLAGS)
endif
CGO_CFLAGS ?=

# If the first argument is "in_docker"...
ifeq (in_docker,$(firstword $(MAKECMDGOALS)))
  # use the rest as arguments for "in_docker"
  MAKE_ARGS := $(wordlist 2,$(words $(MAKECMDGOALS)),$(MAKECMDGOALS))
  # Ignore the next args
  $(eval $(MAKE_ARGS):;@:)

  in_docker:
	@[ "1" -eq "$(shell docker image ls woodpecker/make:local -a | wc -l)" ] && docker buildx build -f ./docker/Dockerfile.make -t woodpecker/make:local --load . || echo reuse existing docker image
	@echo run in docker:
	@docker run -it \
		--user $(shell id -u):$(shell id -g) \
		-e VERSION="$(VERSION)" \
		-e CI_COMMIT_SHA="$(CI_COMMIT_SHA)" \
		-e TARGETOS="$(TARGETOS)" \
		-e TARGETARCH="$(TARGETARCH)" \
		-e CGO_ENABLED="$(CGO_ENABLED)" \
		-v $(PWD):/build --rm woodpecker/make:local make $(MAKE_ARGS)
else

# Proceed with normal make

##@ General

.PHONY: all
all: help

.PHONY: version
version: ## Print the current version
	@echo ${VERSION}

# The help target prints out all targets with their descriptions organized
# beneath their categories. The categories are represented by '##@' and the
# target descriptions by '##'. The awk commands is responsible for reading the
# entire set of makefiles included in this invocation, looking for lines of the
# file as xyz: ## something, and then pretty-format the target and help. Then,
# if there's a line with ##@ something, that gets pretty-printed as a category.
# More info on the usage of ANSI control characters for terminal formatting:
# https://en.wikipedia.org/wiki/ANSI_escape_code#SGR_parameters
# More info on the awk command:
# http://linuxcommand.org/lc3_adv_awk.php

.PHONY: help
help: ## Display this help.
	@awk 'BEGIN {FS = ":.*##"; printf "\nUsage:\n  make \033[36m<target>\033[0m\n"} /^[a-zA-Z_0-9-]+:.*?##/ { printf "  \033[36m%-15s\033[0m %s\n", $$1, $$2 } /^##@/ { printf "\n\033[1m%s\033[0m\n", substr($$0, 5) } ' $(MAKEFILE_LIST)

.PHONY: vendor
vendor: ## Update the vendor directory
	go mod tidy
	go mod vendor

format: install-tools ## Format source code
	@gofumpt -extra -w .

.PHONY: clean
clean: ## Clean build artifacts
	go clean -i ./...
	rm -rf build
	@[ "1" != "$(shell docker image ls woodpecker/make:local -a | wc -l)" ] && docker image rm woodpecker/make:local || echo no docker image to clean

.PHONY: clean-all
clean-all: clean ## Clean all artifacts
	rm -rf ${DIST_DIR} web/dist docs/build docs/node_modules web/node_modules
	# delete generated
	rm -rf docs/docs/40-cli.md docs/openapi.json

.PHONY: generate
generate: install-tools generate-openapi ## Run all code generations
	CGO_ENABLED=0 go generate ./...

<<<<<<< HEAD
generate-swagger: install-tools ## Run swagger code generation
	swag init -g server/api/ -g cmd/server/swagger.go --outputTypes go -output cmd/server/docs
	CGO_ENABLED=0 go generate cmd/server/swagger.go
	go generate cmd/server/woodpecker_docs_gen.go

generate-client:
	go generate woodpecker-go/client.go
=======
generate-openapi: install-tools ## Run openapi code generation and format it
	go run github.com/swaggo/swag/cmd/swag fmt
	CGO_ENABLED=0 go generate cmd/server/openapi.go
>>>>>>> 30fb33cb

generate-license-header: install-tools
	addlicense -c "Woodpecker Authors" -ignore "vendor/**" **/*.go

check-xgo: ## Check if xgo is installed
	@hash xgo > /dev/null 2>&1; if [ $$? -ne 0 ]; then \
		$(GO) install src.techknowlogick.com/xgo@latest; \
	fi

install-tools: ## Install development tools
	@hash golangci-lint > /dev/null 2>&1; if [ $$? -ne 0 ]; then \
		go install github.com/golangci/golangci-lint/cmd/golangci-lint@latest ; \
	fi ; \
	hash gofumpt > /dev/null 2>&1; if [ $$? -ne 0 ]; then \
		go install mvdan.cc/gofumpt@latest; \
	fi ; \
	hash addlicense > /dev/null 2>&1; if [ $$? -ne 0 ]; then \
		go install github.com/google/addlicense@latest; \
	fi ; \
	hash mockery > /dev/null 2>&1; if [ $$? -ne 0 ]; then \
		go install github.com/vektra/mockery/v2@latest; \
	fi ; \
	hash protoc-gen-go > /dev/null 2>&1; if [ $$? -ne 0 ]; then \
		go install google.golang.org/protobuf/cmd/protoc-gen-go@latest; \
	fi ; \
	hash protoc-gen-go-grpc > /dev/null 2>&1; if [ $$? -ne 0 ]; then \
		go install google.golang.org/grpc/cmd/protoc-gen-go-grpc@latest; \
	fi
	hash swagger > /dev/null 2>&1; if [ $$? -ne 0 ]; then \
		go install github.com/go-swagger/go-swagger/cmd/swagger@latest; \
	fi

ui-dependencies: ## Install UI dependencies
	(cd web/; pnpm install --frozen-lockfile)

##@ Test

.PHONY: lint
lint: install-tools ## Lint code
	@echo "Running golangci-lint"
	golangci-lint run

lint-ui: ui-dependencies ## Lint UI code
	(cd web/; pnpm lint --quiet)

test-agent: ## Test agent code
	go test -race -cover -coverprofile agent-coverage.out -timeout 60s -tags 'test $(TAGS)' go.woodpecker-ci.org/woodpecker/v2/cmd/agent go.woodpecker-ci.org/woodpecker/v2/agent/...

test-server: ## Test server code
	go test -race -cover -coverprofile server-coverage.out -timeout 60s -tags 'test $(TAGS)' go.woodpecker-ci.org/woodpecker/v2/cmd/server $(shell go list go.woodpecker-ci.org/woodpecker/v2/server/... | grep -v '/store')

test-cli: ## Test cli code
	go test -race -cover -coverprofile cli-coverage.out -timeout 60s -tags 'test $(TAGS)' go.woodpecker-ci.org/woodpecker/v2/cmd/cli go.woodpecker-ci.org/woodpecker/v2/cli/...

test-server-datastore: ## Test server datastore
	go test -timeout 300s -tags 'test $(TAGS)' -run TestMigrate go.woodpecker-ci.org/woodpecker/v2/server/store/...
	go test -race -timeout 100s -tags 'test $(TAGS)' -skip TestMigrate go.woodpecker-ci.org/woodpecker/v2/server/store/...

test-server-datastore-coverage: ## Test server datastore with coverage report
	go test -race -cover -coverprofile datastore-coverage.out -timeout 300s -tags 'test $(TAGS)' go.woodpecker-ci.org/woodpecker/v2/server/store/...

test-ui: ui-dependencies ## Test UI code
	(cd web/; pnpm run lint)
	(cd web/; pnpm run format:check)
	(cd web/; pnpm run typecheck)
	(cd web/; pnpm run test)

test-lib: ## Test lib code
	go test -race -cover -coverprofile coverage.out -timeout 60s -tags 'test $(TAGS)' $(shell go list ./... | grep -v '/cmd\|/agent\|/cli\|/server')

.PHONY: test
test: test-agent test-server test-server-datastore test-cli test-lib ## Run all tests

##@ Build

build-ui: ## Build UI
	(cd web/; pnpm install --frozen-lockfile; pnpm build)

build-server: build-ui generate-openapi ## Build server
	CGO_ENABLED=${CGO_ENABLED} GOOS=${TARGETOS} GOARCH=${TARGETARCH} go build -tags '$(TAGS)' -ldflags '${LDFLAGS}' -o ${DIST_DIR}/woodpecker-server${BIN_SUFFIX} go.woodpecker-ci.org/woodpecker/v2/cmd/server

build-agent: ## Build agent
	CGO_ENABLED=0 GOOS=${TARGETOS} GOARCH=${TARGETARCH} go build -tags '$(TAGS)' -ldflags '${LDFLAGS}' -o ${DIST_DIR}/woodpecker-agent${BIN_SUFFIX} go.woodpecker-ci.org/woodpecker/v2/cmd/agent

build-cli: ## Build cli
	CGO_ENABLED=0 GOOS=${TARGETOS} GOARCH=${TARGETARCH} go build -tags '$(TAGS)' -ldflags '${LDFLAGS}' -o ${DIST_DIR}/woodpecker-cli${BIN_SUFFIX} go.woodpecker-ci.org/woodpecker/v2/cmd/cli

build-tarball: ## Build tar archive
	mkdir -p ${DIST_DIR} && tar chzvf ${DIST_DIR}/woodpecker-src.tar.gz \
	  --exclude="*.exe" \
	  --exclude="./.pnpm-store" \
	  --exclude="node_modules" \
	  --exclude="./dist" \
	  --exclude="./data" \
	  --exclude="./build" \
	  --exclude="./.git" \
	  .

.PHONY: build
build: build-agent build-server build-cli ## Build all binaries

release-frontend: build-frontend ## Build frontend

cross-compile-server: ## Cross compile the server
	$(foreach platform,$(subst ;, ,$(PLATFORMS)),\
		TARGETOS=$(firstword $(subst |, ,$(platform))) \
		TARGETARCH_XGO=$(subst arm64/v8,arm64,$(subst arm/v7,arm-7,$(word 2,$(subst |, ,$(platform))))) \
		TARGETARCH_BUILDX=$(subst arm64/v8,arm64,$(subst arm/v7,arm,$(word 2,$(subst |, ,$(platform))))) \
		make release-server-xgo || exit 1; \
	)
	tree ${DIST_DIR}

release-server-xgo: check-xgo ## Create server binaries for release using xgo
	@echo "Building for:"
	@echo "os:$(TARGETOS)"
	@echo "arch orgi:$(TARGETARCH)"
	@echo "arch (xgo):$(TARGETARCH_XGO)"
	@echo "arch (buildx):$(TARGETARCH_BUILDX)"
	# build via xgo
	CGO_CFLAGS="$(CGO_CFLAGS)" xgo -go $(XGO_VERSION) -dest ${DIST_DIR}/server/$(TARGETOS)_$(TARGETARCH_BUILDX) -tags 'netgo osusergo grpcnotrace $(TAGS)' -ldflags '-linkmode external $(LDFLAGS)' -targets '$(TARGETOS)/$(TARGETARCH_XGO)' -out woodpecker-server -pkg cmd/server .
	# move binary into subfolder depending on target os and arch
	@if [ "$${XGO_IN_XGO:-0}" -eq "1" ]; then \
	  echo "inside xgo image"; \
	  mkdir -p ${DIST_DIR}/server/$(TARGETOS)_$(TARGETARCH_BUILDX); \
	  mv -vf /build/woodpecker-server* ${DIST_DIR}/server/$(TARGETOS)_$(TARGETARCH_BUILDX)/woodpecker-server$(BIN_SUFFIX); \
	else \
	  echo "outside xgo image"; \
	  [ -f "${DIST_DIR}/server/$(TARGETOS)_$(TARGETARCH_BUILDX)/woodpecker-server$(BIN_SUFFIX)" ] && rm -v ${DIST_DIR}/server/$(TARGETOS)_$(TARGETARCH_BUILDX)/woodpecker-server$(BIN_SUFFIX); \
	  mv -v ${DIST_DIR}/server/$(TARGETOS)_$(TARGETARCH_XGO)/woodpecker-server* ${DIST_DIR}/server/$(TARGETOS)_$(TARGETARCH_BUILDX)/woodpecker-server$(BIN_SUFFIX); \
	fi
	# if enabled package it in an archive
	@if [ "$${ARCHIVE_IT:-0}" -eq "1" ]; then \
	  if [ "$(BIN_SUFFIX)" = ".exe" ]; then \
		  rm -f  ${DIST_DIR}/woodpecker-server_$(TARGETOS)_$(TARGETARCH_BUILDX).zip; \
	    zip -j ${DIST_DIR}/woodpecker-server_$(TARGETOS)_$(TARGETARCH_BUILDX).zip ${DIST_DIR}/server/$(TARGETOS)_$(TARGETARCH_BUILDX)/woodpecker-server.exe; \
	  else \
	    tar -cvzf ${DIST_DIR}/woodpecker-server_$(TARGETOS)_$(TARGETARCH_BUILDX).tar.gz -C ${DIST_DIR}/server/$(TARGETOS)_$(TARGETARCH_BUILDX) woodpecker-server$(BIN_SUFFIX); \
	  fi; \
	else \
	  echo "skip creating '${DIST_DIR}/woodpecker-server_$(TARGETOS)_$(TARGETARCH_BUILDX).tar.gz'"; \
	fi

release-server: ## Create server binaries for release
	# compile
	GOOS=$(TARGETOS) GOARCH=$(TARGETARCH) CGO_ENABLED=${CGO_ENABLED} go build -ldflags '${LDFLAGS}' -tags 'grpcnotrace $(TAGS)' -o ${DIST_DIR}/server/$(TARGETOS)_$(TARGETARCH)/woodpecker-server$(BIN_SUFFIX) go.woodpecker-ci.org/woodpecker/v2/cmd/server
	# tar binary files
	if [ "$(BIN_SUFFIX)" == ".exe" ]; then \
	  zip -j ${DIST_DIR}/woodpecker-server_$(TARGETOS)_$(TARGETARCH).zip ${DIST_DIR}/server/$(TARGETOS)_$(TARGETARCH)/woodpecker-server.exe; \
	else \
	  tar -cvzf ${DIST_DIR}/woodpecker-server_$(TARGETOS)_$(TARGETARCH).tar.gz -C ${DIST_DIR}/server/$(TARGETOS)_$(TARGETARCH) woodpecker-server$(BIN_SUFFIX); \
	fi

release-agent: ## Create agent binaries for release
	# compile
	GOOS=linux   GOARCH=amd64 CGO_ENABLED=0 go build -ldflags '${LDFLAGS}' -tags 'grpcnotrace $(TAGS)' -o ${DIST_DIR}/agent/linux_amd64/woodpecker-agent       go.woodpecker-ci.org/woodpecker/v2/cmd/agent
	GOOS=linux   GOARCH=arm64 CGO_ENABLED=0 go build -ldflags '${LDFLAGS}' -tags 'grpcnotrace $(TAGS)' -o ${DIST_DIR}/agent/linux_arm64/woodpecker-agent       go.woodpecker-ci.org/woodpecker/v2/cmd/agent
	GOOS=linux   GOARCH=arm   CGO_ENABLED=0 go build -ldflags '${LDFLAGS}' -tags 'grpcnotrace $(TAGS)' -o ${DIST_DIR}/agent/linux_arm/woodpecker-agent         go.woodpecker-ci.org/woodpecker/v2/cmd/agent
	GOOS=windows GOARCH=amd64 CGO_ENABLED=0 go build -ldflags '${LDFLAGS}' -tags 'grpcnotrace $(TAGS)' -o ${DIST_DIR}/agent/windows_amd64/woodpecker-agent.exe go.woodpecker-ci.org/woodpecker/v2/cmd/agent
	GOOS=darwin  GOARCH=amd64 CGO_ENABLED=0 go build -ldflags '${LDFLAGS}' -tags 'grpcnotrace $(TAGS)' -o ${DIST_DIR}/agent/darwin_amd64/woodpecker-agent      go.woodpecker-ci.org/woodpecker/v2/cmd/agent
	GOOS=darwin  GOARCH=arm64 CGO_ENABLED=0 go build -ldflags '${LDFLAGS}' -tags 'grpcnotrace $(TAGS)' -o ${DIST_DIR}/agent/darwin_arm64/woodpecker-agent      go.woodpecker-ci.org/woodpecker/v2/cmd/agent
	# tar binary files
	tar -cvzf ${DIST_DIR}/woodpecker-agent_linux_amd64.tar.gz   -C ${DIST_DIR}/agent/linux_amd64   woodpecker-agent
	tar -cvzf ${DIST_DIR}/woodpecker-agent_linux_arm64.tar.gz   -C ${DIST_DIR}/agent/linux_arm64   woodpecker-agent
	tar -cvzf ${DIST_DIR}/woodpecker-agent_linux_arm.tar.gz     -C ${DIST_DIR}/agent/linux_arm     woodpecker-agent
	tar -cvzf ${DIST_DIR}/woodpecker-agent_darwin_amd64.tar.gz  -C ${DIST_DIR}/agent/darwin_amd64  woodpecker-agent
	tar -cvzf ${DIST_DIR}/woodpecker-agent_darwin_arm64.tar.gz  -C ${DIST_DIR}/agent/darwin_arm64  woodpecker-agent
	# zip binary files
	rm -f  ${DIST_DIR}/woodpecker-agent_windows_amd64.zip
	zip -j ${DIST_DIR}/woodpecker-agent_windows_amd64.zip          ${DIST_DIR}/agent/windows_amd64/woodpecker-agent.exe

release-cli: ## Create cli binaries for release
	# compile
	GOOS=linux   GOARCH=amd64 CGO_ENABLED=0 go build -ldflags '${LDFLAGS}' -o ${DIST_DIR}/cli/linux_amd64/woodpecker-cli       go.woodpecker-ci.org/woodpecker/v2/cmd/cli
	GOOS=linux   GOARCH=arm64 CGO_ENABLED=0 go build -ldflags '${LDFLAGS}' -o ${DIST_DIR}/cli/linux_arm64/woodpecker-cli       go.woodpecker-ci.org/woodpecker/v2/cmd/cli
	GOOS=linux   GOARCH=arm   CGO_ENABLED=0 go build -ldflags '${LDFLAGS}' -o ${DIST_DIR}/cli/linux_arm/woodpecker-cli         go.woodpecker-ci.org/woodpecker/v2/cmd/cli
	GOOS=windows GOARCH=amd64 CGO_ENABLED=0 go build -ldflags '${LDFLAGS}' -o ${DIST_DIR}/cli/windows_amd64/woodpecker-cli.exe go.woodpecker-ci.org/woodpecker/v2/cmd/cli
	GOOS=darwin  GOARCH=amd64 CGO_ENABLED=0 go build -ldflags '${LDFLAGS}' -o ${DIST_DIR}/cli/darwin_amd64/woodpecker-cli      go.woodpecker-ci.org/woodpecker/v2/cmd/cli
	GOOS=darwin  GOARCH=arm64 CGO_ENABLED=0 go build -ldflags '${LDFLAGS}' -o ${DIST_DIR}/cli/darwin_arm64/woodpecker-cli      go.woodpecker-ci.org/woodpecker/v2/cmd/cli
	# tar binary files
	tar -cvzf ${DIST_DIR}/woodpecker-cli_linux_amd64.tar.gz   -C ${DIST_DIR}/cli/linux_amd64   woodpecker-cli
	tar -cvzf ${DIST_DIR}/woodpecker-cli_linux_arm64.tar.gz   -C ${DIST_DIR}/cli/linux_arm64   woodpecker-cli
	tar -cvzf ${DIST_DIR}/woodpecker-cli_linux_arm.tar.gz     -C ${DIST_DIR}/cli/linux_arm     woodpecker-cli
	tar -cvzf ${DIST_DIR}/woodpecker-cli_darwin_amd64.tar.gz  -C ${DIST_DIR}/cli/darwin_amd64  woodpecker-cli
	tar -cvzf ${DIST_DIR}/woodpecker-cli_darwin_arm64.tar.gz  -C ${DIST_DIR}/cli/darwin_arm64  woodpecker-cli
	# zip binary files
	rm -f  ${DIST_DIR}/woodpecker-cli_windows_amd64.zip
	zip -j ${DIST_DIR}/woodpecker-cli_windows_amd64.zip          ${DIST_DIR}/cli/windows_amd64/woodpecker-cli.exe

release-checksums: ## Create checksums for all release files
	# generate shas for tar files
	(cd ${DIST_DIR}/; sha256sum *.* > checksums.txt)

.PHONY: release
release: release-frontend release-server release-agent release-cli ## Release all binaries

bundle-prepare: ## Prepare the bundles
	go install github.com/goreleaser/nfpm/v2/cmd/nfpm@v2.6.0

bundle-agent: bundle-prepare ## Create bundles for agent
	VERSION_NUMBER=$(VERSION_NUMBER) nfpm package --config ./nfpm/agent.yaml --target ${DIST_DIR} --packager deb
	VERSION_NUMBER=$(VERSION_NUMBER) nfpm package --config ./nfpm/agent.yaml --target ${DIST_DIR} --packager rpm

bundle-server: bundle-prepare ## Create bundles for server
	VERSION_NUMBER=$(VERSION_NUMBER) nfpm package --config ./nfpm/server.yaml --target ${DIST_DIR} --packager deb
	VERSION_NUMBER=$(VERSION_NUMBER) nfpm package --config ./nfpm/server.yaml --target ${DIST_DIR} --packager rpm

bundle-cli: bundle-prepare ## Create bundles for cli
	VERSION_NUMBER=$(VERSION_NUMBER) nfpm package --config ./nfpm/cli.yaml --target ${DIST_DIR} --packager deb
	VERSION_NUMBER=$(VERSION_NUMBER) nfpm package --config ./nfpm/cli.yaml --target ${DIST_DIR} --packager rpm

.PHONY: bundle
bundle: bundle-agent bundle-server bundle-cli ## Create all bundles

.PHONY: spellcheck
spellcheck:
	pnpx cspell lint --no-progress --gitignore '{**,.*}/{*,.*}'
	tree --gitignore \
	  -I 012_columns_rename_procs_to_steps.go \
	  -I versioned_docs -I '*opensource.svg' | \
	  pnpx cspell lint --no-progress stdin

##@ Docs
.PHONY: docs
docs: ## Generate docs (currently only for the cli)
	CGO_ENABLED=0 go generate cmd/cli/app.go
	CGO_ENABLED=0 go generate cmd/server/openapi.go

endif<|MERGE_RESOLUTION|>--- conflicted
+++ resolved
@@ -115,19 +115,12 @@
 generate: install-tools generate-openapi ## Run all code generations
 	CGO_ENABLED=0 go generate ./...
 
-<<<<<<< HEAD
-generate-swagger: install-tools ## Run swagger code generation
-	swag init -g server/api/ -g cmd/server/swagger.go --outputTypes go -output cmd/server/docs
-	CGO_ENABLED=0 go generate cmd/server/swagger.go
-	go generate cmd/server/woodpecker_docs_gen.go
-
-generate-client:
-	go generate woodpecker-go/client.go
-=======
 generate-openapi: install-tools ## Run openapi code generation and format it
 	go run github.com/swaggo/swag/cmd/swag fmt
 	CGO_ENABLED=0 go generate cmd/server/openapi.go
->>>>>>> 30fb33cb
+
+generate-client:
+	go generate woodpecker-go/client.go
 
 generate-license-header: install-tools
 	addlicense -c "Woodpecker Authors" -ignore "vendor/**" **/*.go
