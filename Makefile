GO_PACKAGES ?= $(shell go list ./... | grep -v /vendor/)

TARGETOS ?= linux
TARGETARCH ?= amd64

VERSION ?= next
VERSION_NUMBER ?= 0.0.0
ifneq ($(CI_COMMIT_TAG),)
	VERSION := $(CI_COMMIT_TAG:v%=%)
	VERSION_NUMBER := ${VERSION}
endif

# append commit-sha to next version
BUILD_VERSION ?= $(VERSION)
ifeq ($(BUILD_VERSION),next)
	CI_COMMIT_SHA ?= $(shell git rev-parse HEAD)
	BUILD_VERSION := $(shell echo "next-$(shell echo ${CI_COMMIT_SHA} | head -c 8)")
endif

LDFLAGS := -s -w -extldflags "-static" -X github.com/woodpecker-ci/woodpecker/version.Version=${BUILD_VERSION}
CGO_ENABLED ?= 1 # only used to compile server

HAS_GO = $(shell hash go > /dev/null 2>&1 && echo "GO" || echo "NOGO" )
ifeq ($(HAS_GO),GO)
	XGO_VERSION ?= go-1.19.x
	CGO_CFLAGS ?= $(shell go env CGO_CFLAGS)
endif
CGO_CFLAGS ?=
GO_VERSION ?= $(shell go version | cut -d' ' -f3 | tr -d go)

# If the first argument is "in_docker"...
ifeq (in_docker,$(firstword $(MAKECMDGOALS)))
  # use the rest as arguments for "in_docker"
  MAKE_ARGS := $(wordlist 2,$(words $(MAKECMDGOALS)),$(MAKECMDGOALS))
  # Ignore the next args
  $(eval $(MAKE_ARGS):;@:)

  in_docker:
<<<<<<< HEAD
	@[ "1" -eq "$(shell docker image ls woodpecker/make:local -a | wc -l)" ] && docker build -f ./docker/Dockerfile.make --build-arg GO=$(GO_VERSION) -t woodpecker/make:local . || echo reuse existing docker image
=======
	@[ "1" -eq "$(shell docker image ls woodpecker/make:local -a | wc -l)" ] && docker buildx build -f ./docker/Dockerfile.make -t woodpecker/make:local --load . || echo reuse existing docker image
>>>>>>> 669abdf6
	@echo run in docker:
	@docker run -it \
		--user $(shell id -u):$(shell id -g) \
		-e VERSION="$(VERSION)" \
		-e BUILD_VERSION="$(BUILD_VERSION)" \
		-e CI_COMMIT_SHA="$(CI_COMMIT_SHA)" \
		-e TARGETOS="$(TARGETOS)" \
		-e TARGETARCH="$(TARGETARCH)" \
		-e CGO_ENABLED="$(CGO_ENABLED)" \
		-e GOPATH=/tmp/go \
		-e HOME=/tmp/home \
		-v $(PWD):/build --rm woodpecker/make:local make $(MAKE_ARGS)
else

# Proceed with normal make

##@ General

all: help

.PHONY: version
version: ## Print the current version
	@echo ${BUILD_VERSION}

# The help target prints out all targets with their descriptions organized
# beneath their categories. The categories are represented by '##@' and the
# target descriptions by '##'. The awk commands is responsible for reading the
# entire set of makefiles included in this invocation, looking for lines of the
# file as xyz: ## something, and then pretty-format the target and help. Then,
# if there's a line with ##@ something, that gets pretty-printed as a category.
# More info on the usage of ANSI control characters for terminal formatting:
# https://en.wikipedia.org/wiki/ANSI_escape_code#SGR_parameters
# More info on the awk command:
# http://linuxcommand.org/lc3_adv_awk.php

.PHONY: help
help: ## Display this help.
	@awk 'BEGIN {FS = ":.*##"; printf "\nUsage:\n  make \033[36m<target>\033[0m\n"} /^[a-zA-Z_0-9-]+:.*?##/ { printf "  \033[36m%-15s\033[0m %s\n", $$1, $$2 } /^##@/ { printf "\n\033[1m%s\033[0m\n", substr($$0, 5) } ' $(MAKEFILE_LIST)

.PHONY: vendor
vendor: ## Update the vendor directory
	go mod tidy
	go mod vendor

format: install-tools ## Format source code
	@gofumpt -extra -w .

.PHONY: clean
clean: ## Clean build artifacts
	go clean -i ./...
	rm -rf build
	@[ "1" != "$(shell docker image ls woodpecker/make:local -a | wc -l)" ] && docker image rm woodpecker/make:local || echo no docker image to clean

.PHONY: generate
generate: generate-swagger ## Run all code generations
	go generate ./...

generate-swagger: install-tools ## Run swagger code generation
	swag init -g server/api/ -g cmd/server/swagger.go --outputTypes go -output cmd/server/docs

check-xgo: ## Check if xgo is installed
	@hash xgo > /dev/null 2>&1; if [ $$? -ne 0 ]; then \
		$(GO) install src.techknowlogick.com/xgo@latest; \
	fi

install-tools: ## Install development tools
	@hash golangci-lint > /dev/null 2>&1; if [ $$? -ne 0 ]; then \
		go install github.com/golangci/golangci-lint/cmd/golangci-lint@latest; \
	fi ; \
	hash lint > /dev/null 2>&1; if [ $$? -ne 0 ]; then \
		go install github.com/rs/zerolog/cmd/lint@latest; \
	fi ; \
	hash gofumpt > /dev/null 2>&1; if [ $$? -ne 0 ]; then \
		go install mvdan.cc/gofumpt@latest; \
	fi ; \
	hash swag > /dev/null 2>&1; if [ $$? -ne 0 ]; then \
		go install github.com/swaggo/swag/cmd/swag@latest; \
	fi

ui-dependencies: ## Install UI dependencies
	(cd web/; pnpm install --frozen-lockfile)

##@ Test

.PHONY: lint
lint: install-tools ## Lint code
	@echo "Running golangci-lint"
	golangci-lint run --timeout 10m
	@echo "Running zerolog linter"
	lint github.com/woodpecker-ci/woodpecker/cmd/agent
	lint github.com/woodpecker-ci/woodpecker/cmd/cli
	lint github.com/woodpecker-ci/woodpecker/cmd/server

lint-ui: ## Lint UI code
	(cd web/; pnpm install)
	(cd web/; pnpm lesshint)
	(cd web/; pnpm lint --quiet)

test-agent: ## Test agent code
	go test -race -cover -coverprofile agent-coverage.out -timeout 30s github.com/woodpecker-ci/woodpecker/cmd/agent github.com/woodpecker-ci/woodpecker/agent/...

test-server: ## Test server code
	go test -race -cover -coverprofile server-coverage.out -timeout 30s github.com/woodpecker-ci/woodpecker/cmd/server $(shell go list github.com/woodpecker-ci/woodpecker/server/... | grep -v '/store')

test-cli: ## Test cli code
	go test -race -cover -coverprofile cli-coverage.out -timeout 30s github.com/woodpecker-ci/woodpecker/cmd/cli github.com/woodpecker-ci/woodpecker/cli/...

test-server-datastore: ## Test server datastore
	go test -timeout 120s -run TestMigrate github.com/woodpecker-ci/woodpecker/server/store/...
	go test -race -timeout 30s -skip TestMigrate github.com/woodpecker-ci/woodpecker/server/store/...

test-server-datastore-coverage: ## Test server datastore with coverage report
	go test -race -cover -coverprofile datastore-coverage.out -timeout 120s github.com/woodpecker-ci/woodpecker/server/store/...

test-ui: ui-dependencies ## Test UI code
	(cd web/; pnpm run lint)
	(cd web/; pnpm run formatcheck)
	(cd web/; pnpm run typecheck)
	(cd web/; pnpm run test)

test-lib: ## Test lib code
	go test -race -cover -coverprofile coverage.out -timeout 30s $(shell go list ./... | grep -v '/cmd\|/agent\|/cli\|/server')

test: test-agent test-server test-server-datastore test-cli test-lib test-ui ## Run all tests

##@ Build

build-ui: ## Build UI
	(cd web/; pnpm install --frozen-lockfile; pnpm build)

build-server: build-ui generate-swagger ## Build server
	CGO_ENABLED=${CGO_ENABLED} GOOS=${TARGETOS} GOARCH=${TARGETARCH} go build -ldflags '${LDFLAGS}' -o dist/woodpecker-server github.com/woodpecker-ci/woodpecker/cmd/server

build-agent: ## Build agent
	CGO_ENABLED=0 GOOS=${TARGETOS} GOARCH=${TARGETARCH} go build -ldflags '${LDFLAGS}' -o dist/woodpecker-agent github.com/woodpecker-ci/woodpecker/cmd/agent

build-cli: ## Build cli
	CGO_ENABLED=0 GOOS=${TARGETOS} GOARCH=${TARGETARCH} go build -ldflags '${LDFLAGS}' -o dist/woodpecker-cli github.com/woodpecker-ci/woodpecker/cmd/cli

build: build-agent build-server build-cli ## Build all binaries

release-frontend: build-frontend ## Build frontend

cross-compile-server: ## Cross compile the server
	$(foreach platform,$(subst ;, ,$(PLATFORMS)),\
		TARGETOS=$(firstword $(subst |, ,$(platform))) \
		TARGETARCH_XGO=$(subst arm64/v8,arm64,$(subst arm/v7,arm-7,$(word 2,$(subst |, ,$(platform))))) \
		TARGETARCH_BUILDX=$(subst arm64/v8,arm64,$(subst arm/v7,arm,$(word 2,$(subst |, ,$(platform))))) \
		make release-server-xgo || exit 1; \
	)
	tree dist

release-server-xgo: check-xgo ## Create server binaries for release using xgo
	@echo "Building for:"
	@echo "os:$(TARGETOS)"
	@echo "arch orgi:$(TARGETARCH)"
	@echo "arch (xgo):$(TARGETARCH_XGO)"
	@echo "arch (buildx):$(TARGETARCH_BUILDX)"

	CGO_CFLAGS="$(CGO_CFLAGS)" xgo -go $(XGO_VERSION) -dest ./dist/server/$(TARGETOS)-$(TARGETARCH_XGO) -tags 'netgo osusergo $(TAGS)' -ldflags '-linkmode external $(LDFLAGS)' -targets '$(TARGETOS)/$(TARGETARCH_XGO)' -out woodpecker-server -pkg cmd/server .
	mkdir -p ./dist/server/$(TARGETOS)/$(TARGETARCH_BUILDX)
	mv /build/woodpecker-server-$(TARGETOS)-$(TARGETARCH_XGO) ./dist/server/$(TARGETOS)/$(TARGETARCH_BUILDX)/woodpecker-server

release-server: ## Create server binaries for release
	# compile
	GOOS=linux GOARCH=amd64 CGO_ENABLED=${CGO_ENABLED} go build -ldflags '${LDFLAGS}' -o dist/server/linux_amd64/woodpecker-server github.com/woodpecker-ci/woodpecker/cmd/server
	# tar binary files
	tar -cvzf dist/woodpecker-server_linux_amd64.tar.gz   -C dist/server/linux_amd64 woodpecker-server

release-agent: ## Create agent binaries for release
	# compile
	GOOS=linux   GOARCH=amd64 CGO_ENABLED=0 go build -ldflags '${LDFLAGS}' -o dist/agent/linux_amd64/woodpecker-agent   github.com/woodpecker-ci/woodpecker/cmd/agent
	GOOS=linux   GOARCH=arm64 CGO_ENABLED=0 go build -ldflags '${LDFLAGS}' -o dist/agent/linux_arm64/woodpecker-agent   github.com/woodpecker-ci/woodpecker/cmd/agent
	GOOS=linux   GOARCH=arm   CGO_ENABLED=0 go build -ldflags '${LDFLAGS}' -o dist/agent/linux_arm/woodpecker-agent     github.com/woodpecker-ci/woodpecker/cmd/agent
	GOOS=windows GOARCH=amd64 CGO_ENABLED=0 go build -ldflags '${LDFLAGS}' -o dist/agent/windows_amd64/woodpecker-agent github.com/woodpecker-ci/woodpecker/cmd/agent
	GOOS=darwin  GOARCH=amd64 CGO_ENABLED=0 go build -ldflags '${LDFLAGS}' -o dist/agent/darwin_amd64/woodpecker-agent  github.com/woodpecker-ci/woodpecker/cmd/agent
	GOOS=darwin  GOARCH=arm64 CGO_ENABLED=0 go build -ldflags '${LDFLAGS}' -o dist/agent/darwin_arm64/woodpecker-agent  github.com/woodpecker-ci/woodpecker/cmd/agent
	# tar binary files
	tar -cvzf dist/woodpecker-agent_linux_amd64.tar.gz   -C dist/agent/linux_amd64   woodpecker-agent
	tar -cvzf dist/woodpecker-agent_linux_arm64.tar.gz   -C dist/agent/linux_arm64   woodpecker-agent
	tar -cvzf dist/woodpecker-agent_linux_arm.tar.gz     -C dist/agent/linux_arm     woodpecker-agent
	tar -cvzf dist/woodpecker-agent_windows_amd64.tar.gz -C dist/agent/windows_amd64 woodpecker-agent
	tar -cvzf dist/woodpecker-agent_darwin_amd64.tar.gz  -C dist/agent/darwin_amd64  woodpecker-agent
	tar -cvzf dist/woodpecker-agent_darwin_arm64.tar.gz  -C dist/agent/darwin_arm64  woodpecker-agent

release-cli: ## Create cli binaries for release
	# compile
	GOOS=linux   GOARCH=amd64 CGO_ENABLED=0 go build -ldflags '${LDFLAGS}' -o dist/cli/linux_amd64/woodpecker-cli   github.com/woodpecker-ci/woodpecker/cmd/cli
	GOOS=linux   GOARCH=arm64 CGO_ENABLED=0 go build -ldflags '${LDFLAGS}' -o dist/cli/linux_arm64/woodpecker-cli   github.com/woodpecker-ci/woodpecker/cmd/cli
	GOOS=linux   GOARCH=arm   CGO_ENABLED=0 go build -ldflags '${LDFLAGS}' -o dist/cli/linux_arm/woodpecker-cli     github.com/woodpecker-ci/woodpecker/cmd/cli
	GOOS=windows GOARCH=amd64 CGO_ENABLED=0 go build -ldflags '${LDFLAGS}' -o dist/cli/windows_amd64/woodpecker-cli github.com/woodpecker-ci/woodpecker/cmd/cli
	GOOS=darwin  GOARCH=amd64 CGO_ENABLED=0 go build -ldflags '${LDFLAGS}' -o dist/cli/darwin_amd64/woodpecker-cli  github.com/woodpecker-ci/woodpecker/cmd/cli
	GOOS=darwin  GOARCH=arm64 CGO_ENABLED=0 go build -ldflags '${LDFLAGS}' -o dist/cli/darwin_arm64/woodpecker-cli  github.com/woodpecker-ci/woodpecker/cmd/cli
	# tar binary files
	tar -cvzf dist/woodpecker-cli_linux_amd64.tar.gz   -C dist/cli/linux_amd64   woodpecker-cli
	tar -cvzf dist/woodpecker-cli_linux_arm64.tar.gz   -C dist/cli/linux_arm64   woodpecker-cli
	tar -cvzf dist/woodpecker-cli_linux_arm.tar.gz     -C dist/cli/linux_arm     woodpecker-cli
	tar -cvzf dist/woodpecker-cli_windows_amd64.tar.gz -C dist/cli/windows_amd64 woodpecker-cli
	tar -cvzf dist/woodpecker-cli_darwin_amd64.tar.gz  -C dist/cli/darwin_amd64  woodpecker-cli
	tar -cvzf dist/woodpecker-cli_darwin_arm64.tar.gz  -C dist/cli/darwin_arm64  woodpecker-cli

release-checksums: ## Create checksums for all release files
	# generate shas for tar files
	(cd dist/; sha256sum *.* > checksums.txt)

release: release-frontend release-server release-agent release-cli ## Release all binaries

bundle-prepare: ## Prepare the bundles
	go install github.com/goreleaser/nfpm/v2/cmd/nfpm@v2.6.0

bundle-agent: bundle-prepare ## Create bundles for agent
	VERSION_NUMBER=$(VERSION_NUMBER) nfpm package --config ./nfpm/nfpm-agent.yml --target ./dist --packager deb
	VERSION_NUMBER=$(VERSION_NUMBER) nfpm package --config ./nfpm/nfpm-agent.yml --target ./dist --packager rpm

bundle-server: bundle-prepare ## Create bundles for server
	VERSION_NUMBER=$(VERSION_NUMBER) nfpm package --config ./nfpm/nfpm-server.yml --target ./dist --packager deb
	VERSION_NUMBER=$(VERSION_NUMBER) nfpm package --config ./nfpm/nfpm-server.yml --target ./dist --packager rpm

bundle-cli: bundle-prepare ## Create bundles for cli
	VERSION_NUMBER=$(VERSION_NUMBER) nfpm package --config ./nfpm/nfpm-cli.yml --target ./dist --packager deb
	VERSION_NUMBER=$(VERSION_NUMBER) nfpm package --config ./nfpm/nfpm-cli.yml --target ./dist --packager rpm

bundle: bundle-agent bundle-server bundle-cli ## Create all bundles

##@ Docs
.PHONY: docs
docs: ## Generate docs (currently only for the cli)
	go generate cmd/cli/app.go
	go generate cmd/server/swagger.go

endif<|MERGE_RESOLUTION|>--- conflicted
+++ resolved
@@ -36,11 +36,7 @@
   $(eval $(MAKE_ARGS):;@:)
 
   in_docker:
-<<<<<<< HEAD
-	@[ "1" -eq "$(shell docker image ls woodpecker/make:local -a | wc -l)" ] && docker build -f ./docker/Dockerfile.make --build-arg GO=$(GO_VERSION) -t woodpecker/make:local . || echo reuse existing docker image
-=======
-	@[ "1" -eq "$(shell docker image ls woodpecker/make:local -a | wc -l)" ] && docker buildx build -f ./docker/Dockerfile.make -t woodpecker/make:local --load . || echo reuse existing docker image
->>>>>>> 669abdf6
+	@[ "1" -eq "$(shell docker image ls woodpecker/make:local -a | wc -l)" ] && docker buildx build -f ./docker/Dockerfile.make --build-arg GO=$(GO_VERSION) -t woodpecker/make:local --load . || echo reuse existing docker image
 	@echo run in docker:
 	@docker run -it \
 		--user $(shell id -u):$(shell id -g) \
