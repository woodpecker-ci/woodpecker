package yaml

import (
	"fmt"

	"gopkg.in/yaml.v3"

	"github.com/woodpecker-ci/woodpecker/pipeline/frontend/yaml/types"
)

type (
	// AuthConfig defines registry authentication credentials.
	AuthConfig struct {
		Username string
		Password string
		Email    string
	}

	// Containers denotes an ordered collection of containers.
	Containers struct {
		Containers []*Container
	}

	// Container defines a container.
	Container struct {
<<<<<<< HEAD
		AuthConfig    AuthConfig                `yaml:"auth_config,omitempty"`
		CapAdd        []string                  `yaml:"cap_add,omitempty"`
		CapDrop       []string                  `yaml:"cap_drop,omitempty"`
		Command       libcompose.Command        `yaml:"command,omitempty"`
		Commands      libcompose.Stringorslice  `yaml:"commands,omitempty"`
		CPUQuota      libcompose.StringorInt    `yaml:"cpu_quota,omitempty"`
		CPUSet        string                    `yaml:"cpuset,omitempty"`
		CPUShares     libcompose.StringorInt    `yaml:"cpu_shares,omitempty"`
		Detached      bool                      `yaml:"detach,omitempty"`
		Devices       []string                  `yaml:"devices,omitempty"`
		Tmpfs         []string                  `yaml:"tmpfs,omitempty"`
		DNS           libcompose.Stringorslice  `yaml:"dns,omitempty"`
		DNSSearch     libcompose.Stringorslice  `yaml:"dns_search,omitempty"`
		Entrypoint    libcompose.Command        `yaml:"entrypoint,omitempty"`
		Environment   libcompose.SliceorMap     `yaml:"environment,omitempty"`
		ExtraHosts    []string                  `yaml:"extra_hosts,omitempty"`
		Group         string                    `yaml:"group,omitempty"`
		Image         string                    `yaml:"image,omitempty"`
		Isolation     string                    `yaml:"isolation,omitempty"`
		Labels        libcompose.SliceorMap     `yaml:"labels,omitempty"`
		MemLimit      libcompose.MemStringorInt `yaml:"mem_limit,omitempty"`
		MemSwapLimit  libcompose.MemStringorInt `yaml:"memswap_limit,omitempty"`
		MemSwappiness libcompose.MemStringorInt `yaml:"mem_swappiness,omitempty"`
		Name          string                    `yaml:"name,omitempty"`
		NetworkMode   string                    `yaml:"network_mode,omitempty"`
		IpcMode       string                    `yaml:"ipc_mode,omitempty"`
		Networks      libcompose.Networks       `yaml:"networks,omitempty"`
		Privileged    bool                      `yaml:"privileged,omitempty"`
		Pull          bool                      `yaml:"pull,omitempty"`
		ShmSize       libcompose.MemStringorInt `yaml:"shm_size,omitempty"`
		Ulimits       libcompose.Ulimits        `yaml:"ulimits,omitempty"`
		Volumes       libcompose.Volumes        `yaml:"volumes,omitempty"`
		Secrets       Secrets                   `yaml:"secrets,omitempty"`
		Sysctls       libcompose.SliceorMap     `yaml:"sysctls,omitempty"`
		Constraints   Constraints               `yaml:"when,omitempty"`
		Settings      Settings                  `yaml:"settings"`
		Vargs         map[string]interface{}    `yaml:",inline"`
=======
		AuthConfig    AuthConfig             `yaml:"auth_config,omitempty"`
		CapAdd        []string               `yaml:"cap_add,omitempty"`
		CapDrop       []string               `yaml:"cap_drop,omitempty"`
		Command       types.Command          `yaml:"command,omitempty"`
		Commands      types.Stringorslice    `yaml:"commands,omitempty"`
		CPUQuota      types.StringorInt      `yaml:"cpu_quota,omitempty"`
		CPUSet        string                 `yaml:"cpuset,omitempty"`
		CPUShares     types.StringorInt      `yaml:"cpu_shares,omitempty"`
		Detached      bool                   `yaml:"detach,omitempty"`
		Devices       []string               `yaml:"devices,omitempty"`
		Tmpfs         []string               `yaml:"tmpfs,omitempty"`
		DNS           types.Stringorslice    `yaml:"dns,omitempty"`
		DNSSearch     types.Stringorslice    `yaml:"dns_search,omitempty"`
		Entrypoint    types.Command          `yaml:"entrypoint,omitempty"`
		Environment   types.SliceorMap       `yaml:"environment,omitempty"`
		ExtraHosts    []string               `yaml:"extra_hosts,omitempty"`
		Group         string                 `yaml:"group,omitempty"`
		Image         string                 `yaml:"image,omitempty"`
		Isolation     string                 `yaml:"isolation,omitempty"`
		Labels        types.SliceorMap       `yaml:"labels,omitempty"`
		MemLimit      types.MemStringorInt   `yaml:"mem_limit,omitempty"`
		MemSwapLimit  types.MemStringorInt   `yaml:"memswap_limit,omitempty"`
		MemSwappiness types.MemStringorInt   `yaml:"mem_swappiness,omitempty"`
		Name          string                 `yaml:"name,omitempty"`
		NetworkMode   string                 `yaml:"network_mode,omitempty"`
		IpcMode       string                 `yaml:"ipc_mode,omitempty"`
		Networks      types.Networks         `yaml:"networks,omitempty"`
		Privileged    bool                   `yaml:"privileged,omitempty"`
		Pull          bool                   `yaml:"pull,omitempty"`
		ShmSize       types.MemStringorInt   `yaml:"shm_size,omitempty"`
		Ulimits       types.Ulimits          `yaml:"ulimits,omitempty"`
		Volumes       types.Volumes          `yaml:"volumes,omitempty"`
		Secrets       Secrets                `yaml:"secrets,omitempty"`
		Sysctls       types.SliceorMap       `yaml:"sysctls,omitempty"`
		Constraints   Constraints            `yaml:"when,omitempty"`
		Vargs         map[string]interface{} `yaml:",inline"`
>>>>>>> d3eabbde
	}

	// Settings is a map of settings
	Settings struct {
		Params map[string]interface{} `yaml:",inline"`
	}
)

// UnmarshalYAML implements the Unmarshaler interface.
func (c *Containers) UnmarshalYAML(value *yaml.Node) error {
	containers := map[string]Container{}
	err := value.Decode(&containers)
	if err != nil {
		return err
	}

	for i, n := range value.Content {
		if i%2 == 1 {
			container := Container{}
			err := n.Decode(&container)
			if err != nil {
				return err
			}

			if container.Name == "" {
				container.Name = fmt.Sprintf("%v", value.Content[i-1].Value)
			}
			c.Containers = append(c.Containers, &container)
		}
	}

	// TODO: drop Vargs in favour of Settings in v1.16.0 release
	for _, cc := range c.Containers {
		if cc.Settings.Params == nil && cc.Vargs != nil {
			cc.Settings.Params = make(map[string]interface{})
		}
		for k, v := range cc.Vargs {
			cc.Settings.Params[k] = v
		}
	}
	return nil
}<|MERGE_RESOLUTION|>--- conflicted
+++ resolved
@@ -23,45 +23,6 @@
 
 	// Container defines a container.
 	Container struct {
-<<<<<<< HEAD
-		AuthConfig    AuthConfig                `yaml:"auth_config,omitempty"`
-		CapAdd        []string                  `yaml:"cap_add,omitempty"`
-		CapDrop       []string                  `yaml:"cap_drop,omitempty"`
-		Command       libcompose.Command        `yaml:"command,omitempty"`
-		Commands      libcompose.Stringorslice  `yaml:"commands,omitempty"`
-		CPUQuota      libcompose.StringorInt    `yaml:"cpu_quota,omitempty"`
-		CPUSet        string                    `yaml:"cpuset,omitempty"`
-		CPUShares     libcompose.StringorInt    `yaml:"cpu_shares,omitempty"`
-		Detached      bool                      `yaml:"detach,omitempty"`
-		Devices       []string                  `yaml:"devices,omitempty"`
-		Tmpfs         []string                  `yaml:"tmpfs,omitempty"`
-		DNS           libcompose.Stringorslice  `yaml:"dns,omitempty"`
-		DNSSearch     libcompose.Stringorslice  `yaml:"dns_search,omitempty"`
-		Entrypoint    libcompose.Command        `yaml:"entrypoint,omitempty"`
-		Environment   libcompose.SliceorMap     `yaml:"environment,omitempty"`
-		ExtraHosts    []string                  `yaml:"extra_hosts,omitempty"`
-		Group         string                    `yaml:"group,omitempty"`
-		Image         string                    `yaml:"image,omitempty"`
-		Isolation     string                    `yaml:"isolation,omitempty"`
-		Labels        libcompose.SliceorMap     `yaml:"labels,omitempty"`
-		MemLimit      libcompose.MemStringorInt `yaml:"mem_limit,omitempty"`
-		MemSwapLimit  libcompose.MemStringorInt `yaml:"memswap_limit,omitempty"`
-		MemSwappiness libcompose.MemStringorInt `yaml:"mem_swappiness,omitempty"`
-		Name          string                    `yaml:"name,omitempty"`
-		NetworkMode   string                    `yaml:"network_mode,omitempty"`
-		IpcMode       string                    `yaml:"ipc_mode,omitempty"`
-		Networks      libcompose.Networks       `yaml:"networks,omitempty"`
-		Privileged    bool                      `yaml:"privileged,omitempty"`
-		Pull          bool                      `yaml:"pull,omitempty"`
-		ShmSize       libcompose.MemStringorInt `yaml:"shm_size,omitempty"`
-		Ulimits       libcompose.Ulimits        `yaml:"ulimits,omitempty"`
-		Volumes       libcompose.Volumes        `yaml:"volumes,omitempty"`
-		Secrets       Secrets                   `yaml:"secrets,omitempty"`
-		Sysctls       libcompose.SliceorMap     `yaml:"sysctls,omitempty"`
-		Constraints   Constraints               `yaml:"when,omitempty"`
-		Settings      Settings                  `yaml:"settings"`
-		Vargs         map[string]interface{}    `yaml:",inline"`
-=======
 		AuthConfig    AuthConfig             `yaml:"auth_config,omitempty"`
 		CapAdd        []string               `yaml:"cap_add,omitempty"`
 		CapDrop       []string               `yaml:"cap_drop,omitempty"`
@@ -97,8 +58,8 @@
 		Secrets       Secrets                `yaml:"secrets,omitempty"`
 		Sysctls       types.SliceorMap       `yaml:"sysctls,omitempty"`
 		Constraints   Constraints            `yaml:"when,omitempty"`
+		Settings      Settings               `yaml:"settings"`
 		Vargs         map[string]interface{} `yaml:",inline"`
->>>>>>> d3eabbde
 	}
 
 	// Settings is a map of settings
