package yaml

import (
	"fmt"

	"gopkg.in/yaml.v3"

	"github.com/woodpecker-ci/woodpecker/pipeline/frontend/yaml/constraint"
	"github.com/woodpecker-ci/woodpecker/pipeline/frontend/yaml/types"
)

type (
	// AuthConfig defines registry authentication credentials.
	AuthConfig struct {
		Username string
		Password string
		Email    string
	}

	// Containers denotes an ordered collection of containers.
	Containers struct {
		Containers []*Container
	}

	// Container defines a container.
	Container struct {
		AuthConfig    AuthConfig             `yaml:"auth_config,omitempty"`
		CapAdd        []string               `yaml:"cap_add,omitempty"`
		CapDrop       []string               `yaml:"cap_drop,omitempty"`
		Commands      types.Stringorslice    `yaml:"commands,omitempty"`
		CPUQuota      types.StringorInt      `yaml:"cpu_quota,omitempty"`
		CPUSet        string                 `yaml:"cpuset,omitempty"`
		CPUShares     types.StringorInt      `yaml:"cpu_shares,omitempty"`
		Detached      bool                   `yaml:"detach,omitempty"`
		Devices       []string               `yaml:"devices,omitempty"`
		Tmpfs         []string               `yaml:"tmpfs,omitempty"`
		DNS           types.Stringorslice    `yaml:"dns,omitempty"`
		DNSSearch     types.Stringorslice    `yaml:"dns_search,omitempty"`
<<<<<<< HEAD
=======
		Directory     string                 `yaml:"directory,omitempty"`
		Entrypoint    types.Command          `yaml:"entrypoint,omitempty"`
>>>>>>> a5e17140
		Environment   types.SliceorMap       `yaml:"environment,omitempty"`
		ExtraHosts    []string               `yaml:"extra_hosts,omitempty"`
		Group         string                 `yaml:"group,omitempty"`
		Image         string                 `yaml:"image,omitempty"`
		Isolation     string                 `yaml:"isolation,omitempty"`
		Labels        types.SliceorMap       `yaml:"labels,omitempty"`
		MemLimit      types.MemStringorInt   `yaml:"mem_limit,omitempty"`
		MemSwapLimit  types.MemStringorInt   `yaml:"memswap_limit,omitempty"`
		MemSwappiness types.MemStringorInt   `yaml:"mem_swappiness,omitempty"`
		Name          string                 `yaml:"name,omitempty"`
		NetworkMode   string                 `yaml:"network_mode,omitempty"`
		IpcMode       string                 `yaml:"ipc_mode,omitempty"`
		Networks      types.Networks         `yaml:"networks,omitempty"`
		Privileged    bool                   `yaml:"privileged,omitempty"`
		Pull          bool                   `yaml:"pull,omitempty"`
		ShmSize       types.MemStringorInt   `yaml:"shm_size,omitempty"`
		Ulimits       types.Ulimits          `yaml:"ulimits,omitempty"`
		Volumes       types.Volumes          `yaml:"volumes,omitempty"`
		Secrets       Secrets                `yaml:"secrets,omitempty"`
		Sysctls       types.SliceorMap       `yaml:"sysctls,omitempty"`
		When          constraint.When        `yaml:"when,omitempty"`
		Settings      map[string]interface{} `yaml:"settings"`
	}
)

// UnmarshalYAML implements the Unmarshaler interface.
func (c *Containers) UnmarshalYAML(value *yaml.Node) error {
	switch value.Kind {
	// We support maps ...
	case yaml.MappingNode:
		c.Containers = make([]*Container, 0, len(value.Content)/2+1)
		// We cannot use decode on specific values
		// since if we try to load from a map, the order
		// will not be kept. Therefore use value.Content
		// and take the map values i%2=1
		for i, n := range value.Content {
			if i%2 == 1 {
				container := &Container{}
				if err := n.Decode(container); err != nil {
					return err
				}

				if container.Name == "" {
					container.Name = fmt.Sprintf("%v", value.Content[i-1].Value)
				}

				c.Containers = append(c.Containers, container)
			}
		}

	// ... and lists
	case yaml.SequenceNode:
		c.Containers = make([]*Container, 0, len(value.Content))
		for i, n := range value.Content {
			container := &Container{}
			if err := n.Decode(container); err != nil {
				return err
			}

			if container.Name == "" {
				container.Name = fmt.Sprintf("step-%d", i)
			}

			c.Containers = append(c.Containers, container)
		}

	default:
		return fmt.Errorf("yaml node type[%d]: '%s' not supported", value.Kind, value.Tag)
	}

	return nil
}

func (c *Container) IsPlugin() bool {
	return len(c.Commands) == 0 && len(c.Command) == 0
}<|MERGE_RESOLUTION|>--- conflicted
+++ resolved
@@ -36,11 +36,7 @@
 		Tmpfs         []string               `yaml:"tmpfs,omitempty"`
 		DNS           types.Stringorslice    `yaml:"dns,omitempty"`
 		DNSSearch     types.Stringorslice    `yaml:"dns_search,omitempty"`
-<<<<<<< HEAD
-=======
 		Directory     string                 `yaml:"directory,omitempty"`
-		Entrypoint    types.Command          `yaml:"entrypoint,omitempty"`
->>>>>>> a5e17140
 		Environment   types.SliceorMap       `yaml:"environment,omitempty"`
 		ExtraHosts    []string               `yaml:"extra_hosts,omitempty"`
 		Group         string                 `yaml:"group,omitempty"`
@@ -115,5 +111,5 @@
 }
 
 func (c *Container) IsPlugin() bool {
-	return len(c.Commands) == 0 && len(c.Command) == 0
+	return len(c.Commands) == 0
 }