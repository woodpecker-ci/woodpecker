--- conflicted
+++ resolved
@@ -101,8 +101,6 @@
 				container.Name = fmt.Sprintf("step-%d", i)
 			}
 
-<<<<<<< HEAD
-=======
 			c.Containers = append(c.Containers, container)
 		}
 
@@ -110,6 +108,5 @@
 		return fmt.Errorf("yaml node type[%d]: '%s' not supported", value.Kind, value.Tag)
 	}
 
->>>>>>> 9a576021
 	return nil
 }