package yaml

import (
	"fmt"

	"gopkg.in/yaml.v3"

	"github.com/woodpecker-ci/woodpecker/pipeline/frontend"
	"github.com/woodpecker-ci/woodpecker/pipeline/frontend/yaml/constraint"
	"github.com/woodpecker-ci/woodpecker/pipeline/frontend/yaml/types"
)

type (
	// AuthConfig defines registry authentication credentials.
	AuthConfig struct {
		Username string
		Password string
		Email    string
	}

	// Containers denotes an ordered collection of containers.
	Containers struct {
		Containers []*Container
	}

	// Container defines a container.
	Container struct {
		AuthConfig    AuthConfig             `yaml:"auth_config,omitempty"`
		CapAdd        []string               `yaml:"cap_add,omitempty"`
		CapDrop       []string               `yaml:"cap_drop,omitempty"`
		Command       types.Command          `yaml:"command,omitempty"`
		Commands      types.Stringorslice    `yaml:"commands,omitempty"`
		CPUQuota      types.StringorInt      `yaml:"cpu_quota,omitempty"`
		CPUSet        string                 `yaml:"cpuset,omitempty"`
		CPUShares     types.StringorInt      `yaml:"cpu_shares,omitempty"`
		Detached      bool                   `yaml:"detach,omitempty"`
		Devices       []string               `yaml:"devices,omitempty"`
		Tmpfs         []string               `yaml:"tmpfs,omitempty"`
		DNS           types.Stringorslice    `yaml:"dns,omitempty"`
		DNSSearch     types.Stringorslice    `yaml:"dns_search,omitempty"`
		Entrypoint    types.Command          `yaml:"entrypoint,omitempty"`
		Environment   types.SliceorMap       `yaml:"environment,omitempty"`
		ExtraHosts    []string               `yaml:"extra_hosts,omitempty"`
		Group         string                 `yaml:"group,omitempty"`
		Image         string                 `yaml:"image,omitempty"`
		Isolation     string                 `yaml:"isolation,omitempty"`
		Labels        types.SliceorMap       `yaml:"labels,omitempty"`
		MemLimit      types.MemStringorInt   `yaml:"mem_limit,omitempty"`
		MemSwapLimit  types.MemStringorInt   `yaml:"memswap_limit,omitempty"`
		MemSwappiness types.MemStringorInt   `yaml:"mem_swappiness,omitempty"`
		Name          string                 `yaml:"name,omitempty"`
		NetworkMode   string                 `yaml:"network_mode,omitempty"`
		IpcMode       string                 `yaml:"ipc_mode,omitempty"`
		Networks      types.Networks         `yaml:"networks,omitempty"`
		Privileged    bool                   `yaml:"privileged,omitempty"`
		Pull          bool                   `yaml:"pull,omitempty"`
		ShmSize       types.MemStringorInt   `yaml:"shm_size,omitempty"`
		Ulimits       types.Ulimits          `yaml:"ulimits,omitempty"`
		Volumes       types.Volumes          `yaml:"volumes,omitempty"`
		Secrets       Secrets                `yaml:"secrets,omitempty"`
		Sysctls       types.SliceorMap       `yaml:"sysctls,omitempty"`
		Constraints   constraint.Constraints `yaml:"when,omitempty"`
		Settings      map[string]interface{} `yaml:"settings"`
	}
)

func (c *Container) MatchConstraints(meta frontend.Metadata) bool {
	return c.Constraints.Match(meta)
}

// UnmarshalYAML implements the Unmarshaler interface.
func (c *Containers) UnmarshalYAML(value *yaml.Node) error {
	// TODO: Deprecate pipeline as map to achieve proper yaml
	decodeFromMap := func() ([]*Container, error) {
		containers := []*Container{}
		// We cannot use decode on specific values
		// since if we try to load from a map, the order
		// will not be kept. Therefore use value.Content
		// and take the map values i%2=1
		for i, n := range value.Content {
			if i%2 == 1 {
				container := Container{}
				err := n.Decode(&container)
				if err != nil {
					return containers, err
				}

				if container.Name == "" {
					container.Name = fmt.Sprintf("%v", value.Content[i-1].Value)
				}

				containers = append(containers, &container)
			}
		}
		return containers, nil
	}

	decodeFromList := func() ([]*Container, error) {
		containers := []*Container{}
		err := value.Decode(&containers)
		if err != nil {
			return containers, err
		}
		for i, container := range containers {
			if container.Name == "" {
				container.Name = fmt.Sprintf("step-%d", i)
			}
<<<<<<< HEAD
		}
		return containers, nil
	}

	containers, err := decodeFromList()
	if err != nil {
		containers, err = decodeFromMap()
	}
	if err != nil {
		return err
	}

	// Load and validate the container values.
	c.Containers = containers

	// TODO drop Vargs in favor of Settings in v0.16.0 release
	for _, cc := range c.Containers {
		if cc.Settings == nil && cc.Vargs != nil {
			cc.Settings = make(map[string]interface{})
		}
		for k, v := range cc.Vargs {
			cc.Settings[k] = v
=======

			c.Containers = append(c.Containers, &container)
>>>>>>> cc30db44
		}
	}

	return nil
}<|MERGE_RESOLUTION|>--- conflicted
+++ resolved
@@ -105,7 +105,6 @@
 			if container.Name == "" {
 				container.Name = fmt.Sprintf("step-%d", i)
 			}
-<<<<<<< HEAD
 		}
 		return containers, nil
 	}
@@ -121,19 +120,5 @@
 	// Load and validate the container values.
 	c.Containers = containers
 
-	// TODO drop Vargs in favor of Settings in v0.16.0 release
-	for _, cc := range c.Containers {
-		if cc.Settings == nil && cc.Vargs != nil {
-			cc.Settings = make(map[string]interface{})
-		}
-		for k, v := range cc.Vargs {
-			cc.Settings[k] = v
-=======
-
-			c.Containers = append(c.Containers, &container)
->>>>>>> cc30db44
-		}
-	}
-
 	return nil
 }