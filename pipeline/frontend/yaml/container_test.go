--- conflicted
+++ resolved
@@ -124,16 +124,8 @@
 	}
 	got := Container{}
 	err := yaml.Unmarshal(containerYaml, &got)
-<<<<<<< HEAD
-	if err != nil {
-		t.Error(err)
-	} else if !reflect.DeepEqual(want, got) {
-		assert.EqualValues(t, want, got)
-	}
-=======
 	assert.NoError(t, err)
 	assert.EqualValues(t, want, got, "problem parsing container")
->>>>>>> 568dceac
 }
 
 // TestUnmarshalContainersErr unmarshals a map of containers. The order is
@@ -171,16 +163,8 @@
 		in := []byte(test.from)
 		got := Containers{}
 		err := yaml.Unmarshal(in, &got)
-<<<<<<< HEAD
-		if err != nil {
-			t.Error(err)
-		} else if !reflect.DeepEqual(test.want, got.Containers) {
-			assert.EqualValues(t, test.want, got.Containers)
-		}
-=======
 		assert.NoError(t, err)
 		assert.EqualValues(t, test.want, got.Containers, "problem parsing containers %q", test.from)
->>>>>>> 568dceac
 	}
 }
 
