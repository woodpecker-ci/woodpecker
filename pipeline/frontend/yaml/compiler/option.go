--- conflicted
+++ resolved
@@ -157,24 +157,6 @@
 	}
 }
 
-<<<<<<< HEAD
-=======
-// WithResourceLimit configures the compiler with default resource limits that
-// are applied each container in the pipeline.
-func WithResourceLimit(swap, mem, shmSize, cpuQuota, cpuShares int64, cpuSet string) Option {
-	return func(compiler *Compiler) {
-		compiler.reslimit = ResourceLimit{
-			MemSwapLimit: swap,
-			MemLimit:     mem,
-			ShmSize:      shmSize,
-			CPUQuota:     cpuQuota,
-			CPUShares:    cpuShares,
-			CPUSet:       cpuSet,
-		}
-	}
-}
-
->>>>>>> c8411d7f
 func WithDefaultCloneImage(cloneImage string) Option {
 	return func(compiler *Compiler) {
 		compiler.defaultCloneImage = cloneImage
