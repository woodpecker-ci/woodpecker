--- conflicted
+++ resolved
@@ -66,21 +66,11 @@
 // WithNetrc configures the compiler with netrc authentication
 // credentials added by default to every container in the pipeline.
 func WithNetrc(username, password, machine string) Option {
-<<<<<<< HEAD
 	return func(compiler *Compiler) {
 		compiler.cloneEnv["CI_NETRC_USERNAME"] = username
 		compiler.cloneEnv["CI_NETRC_PASSWORD"] = password
 		compiler.cloneEnv["CI_NETRC_MACHINE"] = machine
 	}
-=======
-	return WithEnviron(
-		map[string]string{
-			"CI_NETRC_USERNAME": username,
-			"CI_NETRC_PASSWORD": password,
-			"CI_NETRC_MACHINE":  machine,
-		},
-	)
->>>>>>> 063d0bb3
 }
 
 // WithWorkspace configures the compiler with the workspace base
