--- conflicted
+++ resolved
@@ -183,12 +183,8 @@
 		WorkingDir:     workingdir,
 		Environment:    environment,
 		Commands:       container.Commands,
-<<<<<<< HEAD
 		Entrypoint:     container.Entrypoint,
-		ExtraHosts:     container.ExtraHosts,
-=======
 		ExtraHosts:     extraHosts,
->>>>>>> ee038a74
 		Volumes:        volumes,
 		Tmpfs:          container.Tmpfs,
 		Devices:        container.Devices,
