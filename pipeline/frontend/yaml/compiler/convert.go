package compiler

import (
	"fmt"
	"path"
	"strings"

	"github.com/rs/zerolog/log"

	backend "github.com/woodpecker-ci/woodpecker/pipeline/backend/types"
	"github.com/woodpecker-ci/woodpecker/pipeline/frontend/yaml"
)

func (c *Compiler) createProcess(name string, container *yaml.Container, section string) *backend.Step {
	var (
		detached   bool
		workingdir string

		workspace   = fmt.Sprintf("%s_default:%s", c.prefix, c.base)
		privileged  = container.Privileged
		entrypoint  = container.Entrypoint
		command     = container.Command
		image       = expandImage(container.Image)
		networkMode = container.NetworkMode
		ipcMode     = container.IpcMode
		// network    = container.Network
	)

	networks := []backend.Conn{
		{
			Name:    fmt.Sprintf("%s_default", c.prefix),
			Aliases: []string{container.Name},
		},
	}
	for _, network := range c.networks {
		networks = append(networks, backend.Conn{
			Name: network,
		})
	}

	var volumes []string
	if !c.local {
		volumes = append(volumes, workspace)
	}
	volumes = append(volumes, c.volumes...)
	for _, volume := range container.Volumes.Volumes {
		volumes = append(volumes, volume.String())
	}

	// append default environment variables
	environment := map[string]string{}
	for k, v := range container.Environment {
		environment[k] = v
	}
	for k, v := range c.env {
		switch v {
		case "", "0", "false":
			continue
		default:
			environment[k] = v
		}
	}

	environment["CI_WORKSPACE"] = path.Join(c.base, c.path)

	if section == "services" || container.Detached {
		detached = true
	}

	if !detached || len(container.Commands) != 0 {
		workingdir = path.Join(c.base, c.path)
	}

	if !detached {
		if err := paramsToEnv(container.Settings, environment, c.secrets); err != nil {
			log.Error().Err(err).Msg("paramsToEnv")
		}
	}

	if len(container.Commands) != 0 {
		if c.metadata.Sys.Platform == "windows/amd64" {
			entrypoint = []string{"powershell", "-noprofile", "-noninteractive", "-command"}
			command = []string{"[System.Text.Encoding]::UTF8.GetString([System.Convert]::FromBase64String($Env:CI_SCRIPT)) | iex"}
			environment["CI_SCRIPT"] = generateScriptWindows(container.Commands)
			environment["HOME"] = "c:\\root"
			environment["SHELL"] = "powershell.exe"
		} else {
			entrypoint = []string{"/bin/sh", "-c"}
			command = []string{"echo $CI_SCRIPT | base64 -d | /bin/sh -e"}
			environment["CI_SCRIPT"] = generateScriptPosix(container.Commands)
			environment["HOME"] = "/root"
			environment["SHELL"] = "/bin/sh"
		}
	}

	if matchImage(container.Image, c.escalated...) {
		privileged = true
		entrypoint = []string{}
		command = []string{}
	}

	authConfig := backend.Auth{
		Username: container.AuthConfig.Username,
		Password: container.AuthConfig.Password,
		Email:    container.AuthConfig.Email,
	}
	for _, registry := range c.registries {
		if matchHostname(image, registry.Hostname) {
			authConfig.Username = registry.Username
			authConfig.Password = registry.Password
			authConfig.Email = registry.Email
			break
		}
	}

	for _, requested := range container.Secrets.Secrets {
		secret, ok := c.secrets[strings.ToLower(requested.Source)]
		if ok && (len(secret.Match) == 0 || matchImage(image, secret.Match...)) {
			environment[strings.ToUpper(requested.Target)] = secret.Value
		}
	}

	memSwapLimit := int64(container.MemSwapLimit)
	if c.reslimit.MemSwapLimit != 0 {
		memSwapLimit = c.reslimit.MemSwapLimit
	}
	memLimit := int64(container.MemLimit)
	if c.reslimit.MemLimit != 0 {
		memLimit = c.reslimit.MemLimit
	}
	shmSize := int64(container.ShmSize)
	if c.reslimit.ShmSize != 0 {
		shmSize = c.reslimit.ShmSize
	}
	cpuQuota := int64(container.CPUQuota)
	if c.reslimit.CPUQuota != 0 {
		cpuQuota = c.reslimit.CPUQuota
	}
	cpuShares := int64(container.CPUShares)
	if c.reslimit.CPUShares != 0 {
		cpuShares = c.reslimit.CPUShares
	}
	cpuSet := container.CPUSet
	if c.reslimit.CPUSet != "" {
		cpuSet = c.reslimit.CPUSet
	}

	stepName := container.Name
	if len(stepName) == 0 {
		stepName = name
	} else {
		stepName = section + "." + stepName
	}

<<<<<<< HEAD
	// all constraints must exclude success.
	onSuccess := container.Constraints.IsEmpty() ||
		!container.Constraints.ExcludesStatus("success")
	// at least one constraint must include the status failure.
	onFailure := container.Constraints.IncludesStatus("failure")

=======
>>>>>>> e06ebd64
	return &backend.Step{
		Name:         stepName,
		Alias:        container.Name,
		Image:        image,
		Pull:         container.Pull,
		Detached:     detached,
		Privileged:   privileged,
		WorkingDir:   workingdir,
		Environment:  environment,
		Labels:       container.Labels,
		Entrypoint:   entrypoint,
		Command:      command,
		ExtraHosts:   container.ExtraHosts,
		Volumes:      volumes,
		Tmpfs:        container.Tmpfs,
		Devices:      container.Devices,
		Networks:     networks,
		DNS:          container.DNS,
		DNSSearch:    container.DNSSearch,
		MemSwapLimit: memSwapLimit,
		MemLimit:     memLimit,
		ShmSize:      shmSize,
		Sysctls:      container.Sysctls,
		CPUQuota:     cpuQuota,
		CPUShares:    cpuShares,
		CPUSet:       cpuSet,
		AuthConfig:   authConfig,
		OnSuccess:    onSuccess,
		OnFailure:    onFailure,
		NetworkMode:  networkMode,
		IpcMode:      ipcMode,
	}
}<|MERGE_RESOLUTION|>--- conflicted
+++ resolved
@@ -152,15 +152,12 @@
 		stepName = section + "." + stepName
 	}
 
-<<<<<<< HEAD
 	// all constraints must exclude success.
 	onSuccess := container.Constraints.IsEmpty() ||
 		!container.Constraints.ExcludesStatus("success")
 	// at least one constraint must include the status failure.
 	onFailure := container.Constraints.IncludesStatus("failure")
 
-=======
->>>>>>> e06ebd64
 	return &backend.Step{
 		Name:         stepName,
 		Alias:        container.Name,
