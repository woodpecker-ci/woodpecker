// Copyright 2023 Woodpecker Authors
//
// Licensed under the Apache License, Version 2.0 (the "License");
// you may not use this file except in compliance with the License.
// You may obtain a copy of the License at
//
//     http://www.apache.org/licenses/LICENSE-2.0
//
// Unless required by applicable law or agreed to in writing, software
// distributed under the License is distributed on an "AS IS" BASIS,
// WITHOUT WARRANTIES OR CONDITIONS OF ANY KIND, either express or implied.
// See the License for the specific language governing permissions and
// limitations under the License.

package compiler

import (
	"fmt"
	"path"
	"path/filepath"
	"strings"

<<<<<<< HEAD
	backend "github.com/woodpecker-ci/woodpecker/pipeline/backend/types"
	"github.com/woodpecker-ci/woodpecker/pipeline/frontend"
	"github.com/woodpecker-ci/woodpecker/pipeline/frontend/yaml"
=======
	"github.com/google/uuid"
	"github.com/rs/zerolog/log"
	"golang.org/x/exp/maps"

	backend_types "github.com/woodpecker-ci/woodpecker/pipeline/backend/types"
	"github.com/woodpecker-ci/woodpecker/pipeline/frontend/metadata"
>>>>>>> 1f956753
	"github.com/woodpecker-ci/woodpecker/pipeline/frontend/yaml/compiler/settings"
	yaml_types "github.com/woodpecker-ci/woodpecker/pipeline/frontend/yaml/types"
	"github.com/woodpecker-ci/woodpecker/pipeline/frontend/yaml/utils"
)

<<<<<<< HEAD
func (c *Compiler) createProcess(name string, container *yaml.Container, section string) (*backend.Step, error) {
=======
func (c *Compiler) createProcess(name string, container *yaml_types.Container, stepType backend_types.StepType) *backend_types.Step {
>>>>>>> 1f956753
	var (
		uuid = uuid.New()

		detached   bool
		workingdir string

		workspace   = fmt.Sprintf("%s_default:%s", c.prefix, c.base)
		privileged  = container.Privileged
		networkMode = container.NetworkMode
		ipcMode     = container.IpcMode
		// network    = container.Network
	)

	networks := []backend_types.Conn{
		{
			Name:    fmt.Sprintf("%s_default", c.prefix),
			Aliases: []string{container.Name},
		},
	}
	for _, network := range c.networks {
		networks = append(networks, backend_types.Conn{
			Name: network,
		})
	}

	var volumes []string
	if !c.local {
		volumes = append(volumes, workspace)
	}
	volumes = append(volumes, c.volumes...)
	for _, volume := range container.Volumes.Volumes {
		volumes = append(volumes, volume.String())
	}

	// append default environment variables
	environment := map[string]string{}
	maps.Copy(environment, container.Environment)
	maps.Copy(environment, c.env)

	environment["CI_WORKSPACE"] = path.Join(c.base, c.path)
	environment["CI_STEP_NAME"] = name

	if stepType == backend_types.StepTypeService || container.Detached {
		detached = true
	}

	if !detached || len(container.Commands) != 0 {
		workingdir = c.stepWorkdir(container)
	}

	if !detached {
		pluginSecrets := secretMap{}
		for name, secret := range c.secrets {
			if secret.Available(container) {
				pluginSecrets[name] = secret
			}
		}

		if err := settings.ParamsToEnv(container.Settings, environment, pluginSecrets.toStringMap()); err != nil {
			return nil, err
		}
	}

	if utils.MatchImage(container.Image, c.escalated...) && container.IsPlugin() {
		privileged = true
	}

	authConfig := backend_types.Auth{}
	for _, registry := range c.registries {
		if utils.MatchHostname(container.Image, registry.Hostname) {
			authConfig.Username = registry.Username
			authConfig.Password = registry.Password
			authConfig.Email = registry.Email
			break
		}
	}

	for _, requested := range container.Secrets.Secrets {
		secret, ok := c.secrets[strings.ToLower(requested.Source)]
		if ok && secret.Available(container) {
			environment[strings.ToUpper(requested.Target)] = secret.Value
		}
	}

	// Kubernetes advanced settings
	backendOptions := backend_types.BackendOptions{
		Kubernetes: backend_types.KubernetesBackendOptions{
			Resources: backend_types.Resources{
				Limits:   container.BackendOptions.Kubernetes.Resources.Limits,
				Requests: container.BackendOptions.Kubernetes.Resources.Requests,
			},
			ServiceAccountName: container.BackendOptions.Kubernetes.ServiceAccountName,
			NodeSelector:       container.BackendOptions.Kubernetes.NodeSelector,
		},
	}

	memSwapLimit := int64(container.MemSwapLimit)
	if c.reslimit.MemSwapLimit != 0 {
		memSwapLimit = c.reslimit.MemSwapLimit
	}
	memLimit := int64(container.MemLimit)
	if c.reslimit.MemLimit != 0 {
		memLimit = c.reslimit.MemLimit
	}
	shmSize := int64(container.ShmSize)
	if c.reslimit.ShmSize != 0 {
		shmSize = c.reslimit.ShmSize
	}
	cpuQuota := int64(container.CPUQuota)
	if c.reslimit.CPUQuota != 0 {
		cpuQuota = c.reslimit.CPUQuota
	}
	cpuShares := int64(container.CPUShares)
	if c.reslimit.CPUShares != 0 {
		cpuShares = c.reslimit.CPUShares
	}
	cpuSet := container.CPUSet
	if c.reslimit.CPUSet != "" {
		cpuSet = c.reslimit.CPUSet
	}

	// at least one constraint contain status success, or all constraints have no status set
	onSuccess := container.When.IncludesStatusSuccess()
	// at least one constraint must include the status failure.
	onFailure := container.When.IncludesStatusFailure()

	failure := container.Failure
	if container.Failure == "" {
<<<<<<< HEAD
		failure = frontend.FailureFail
	}

	return &backend.Step{
		Name:         name,
		Alias:        container.Name,
		Image:        container.Image,
		Pull:         container.Pull,
		Detached:     detached,
		Privileged:   privileged,
		WorkingDir:   workingdir,
		Environment:  environment,
		Labels:       container.Labels,
		Commands:     container.Commands,
		ExtraHosts:   container.ExtraHosts,
		Volumes:      volumes,
		Tmpfs:        container.Tmpfs,
		Devices:      container.Devices,
		Networks:     networks,
		DNS:          container.DNS,
		DNSSearch:    container.DNSSearch,
		MemSwapLimit: memSwapLimit,
		MemLimit:     memLimit,
		ShmSize:      shmSize,
		Sysctls:      container.Sysctls,
		CPUQuota:     cpuQuota,
		CPUShares:    cpuShares,
		CPUSet:       cpuSet,
		AuthConfig:   authConfig,
		OnSuccess:    onSuccess,
		OnFailure:    onFailure,
		Failure:      failure,
		NetworkMode:  networkMode,
		IpcMode:      ipcMode,
	}, nil
=======
		failure = metadata.FailureFail
	}

	return &backend_types.Step{
		Name:           name,
		UUID:           uuid.String(),
		Type:           stepType,
		Alias:          container.Name,
		Image:          container.Image,
		Pull:           container.Pull,
		Detached:       detached,
		Privileged:     privileged,
		WorkingDir:     workingdir,
		Environment:    environment,
		Commands:       container.Commands,
		ExtraHosts:     container.ExtraHosts,
		Volumes:        volumes,
		Tmpfs:          container.Tmpfs,
		Devices:        container.Devices,
		Networks:       networks,
		DNS:            container.DNS,
		DNSSearch:      container.DNSSearch,
		MemSwapLimit:   memSwapLimit,
		MemLimit:       memLimit,
		ShmSize:        shmSize,
		Sysctls:        container.Sysctls,
		CPUQuota:       cpuQuota,
		CPUShares:      cpuShares,
		CPUSet:         cpuSet,
		AuthConfig:     authConfig,
		OnSuccess:      onSuccess,
		OnFailure:      onFailure,
		Failure:        failure,
		NetworkMode:    networkMode,
		IpcMode:        ipcMode,
		BackendOptions: backendOptions,
	}
>>>>>>> 1f956753
}

func (c *Compiler) stepWorkdir(container *yaml_types.Container) string {
	if filepath.IsAbs(container.Directory) {
		return container.Directory
	}
	return filepath.Join(c.base, c.path, container.Directory)
}<|MERGE_RESOLUTION|>--- conflicted
+++ resolved
@@ -20,28 +20,17 @@
 	"path/filepath"
 	"strings"
 
-<<<<<<< HEAD
-	backend "github.com/woodpecker-ci/woodpecker/pipeline/backend/types"
-	"github.com/woodpecker-ci/woodpecker/pipeline/frontend"
-	"github.com/woodpecker-ci/woodpecker/pipeline/frontend/yaml"
-=======
 	"github.com/google/uuid"
-	"github.com/rs/zerolog/log"
 	"golang.org/x/exp/maps"
 
 	backend_types "github.com/woodpecker-ci/woodpecker/pipeline/backend/types"
 	"github.com/woodpecker-ci/woodpecker/pipeline/frontend/metadata"
->>>>>>> 1f956753
 	"github.com/woodpecker-ci/woodpecker/pipeline/frontend/yaml/compiler/settings"
 	yaml_types "github.com/woodpecker-ci/woodpecker/pipeline/frontend/yaml/types"
 	"github.com/woodpecker-ci/woodpecker/pipeline/frontend/yaml/utils"
 )
 
-<<<<<<< HEAD
-func (c *Compiler) createProcess(name string, container *yaml.Container, section string) (*backend.Step, error) {
-=======
-func (c *Compiler) createProcess(name string, container *yaml_types.Container, stepType backend_types.StepType) *backend_types.Step {
->>>>>>> 1f956753
+func (c *Compiler) createProcess(name string, container *yaml_types.Container, stepType backend_types.StepType) (*backend_types.Step, error) {
 	var (
 		uuid = uuid.New()
 
@@ -170,43 +159,6 @@
 
 	failure := container.Failure
 	if container.Failure == "" {
-<<<<<<< HEAD
-		failure = frontend.FailureFail
-	}
-
-	return &backend.Step{
-		Name:         name,
-		Alias:        container.Name,
-		Image:        container.Image,
-		Pull:         container.Pull,
-		Detached:     detached,
-		Privileged:   privileged,
-		WorkingDir:   workingdir,
-		Environment:  environment,
-		Labels:       container.Labels,
-		Commands:     container.Commands,
-		ExtraHosts:   container.ExtraHosts,
-		Volumes:      volumes,
-		Tmpfs:        container.Tmpfs,
-		Devices:      container.Devices,
-		Networks:     networks,
-		DNS:          container.DNS,
-		DNSSearch:    container.DNSSearch,
-		MemSwapLimit: memSwapLimit,
-		MemLimit:     memLimit,
-		ShmSize:      shmSize,
-		Sysctls:      container.Sysctls,
-		CPUQuota:     cpuQuota,
-		CPUShares:    cpuShares,
-		CPUSet:       cpuSet,
-		AuthConfig:   authConfig,
-		OnSuccess:    onSuccess,
-		OnFailure:    onFailure,
-		Failure:      failure,
-		NetworkMode:  networkMode,
-		IpcMode:      ipcMode,
-	}, nil
-=======
 		failure = metadata.FailureFail
 	}
 
@@ -243,8 +195,7 @@
 		NetworkMode:    networkMode,
 		IpcMode:        ipcMode,
 		BackendOptions: backendOptions,
-	}
->>>>>>> 1f956753
+	}, nil
 }
 
 func (c *Compiler) stepWorkdir(container *yaml_types.Container) string {
