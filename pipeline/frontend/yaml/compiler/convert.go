package compiler

import (
	"fmt"
	"path"
	"strings"

	"github.com/rs/zerolog/log"

	backend "github.com/woodpecker-ci/woodpecker/pipeline/backend/types"
	"github.com/woodpecker-ci/woodpecker/pipeline/frontend/yaml"
)

func (c *Compiler) createProcess(name string, container *yaml.Container, section string) *backend.Step {
	var (
		detached   bool
		workingdir string

		workspace   = fmt.Sprintf("%s_default:%s", c.prefix, c.base)
		privileged  = container.Privileged
		entrypoint  = container.Entrypoint
		command     = container.Command
		image       = expandImage(container.Image)
		networkMode = container.NetworkMode
		ipcMode     = container.IpcMode
		// network    = container.Network
	)

	networks := []backend.Conn{
		{
			Name:    fmt.Sprintf("%s_default", c.prefix),
			Aliases: []string{container.Name},
		},
	}
	for _, network := range c.networks {
		networks = append(networks, backend.Conn{
			Name: network,
		})
	}

	var volumes []string
	if !c.local {
		volumes = append(volumes, workspace)
	}
	volumes = append(volumes, c.volumes...)
	for _, volume := range container.Volumes.Volumes {
		volumes = append(volumes, volume.String())
	}

	// append default environment variables
	environment := map[string]string{}
	for k, v := range container.Environment {
		environment[k] = v
	}
	for k, v := range c.env {
		switch v {
		case "", "0", "false":
			continue
		default:
			environment[k] = v
		}
	}

	environment["CI_WORKSPACE"] = path.Join(c.base, c.path)

	if section == "services" || container.Detached {
		detached = true
	}

	if !detached || len(container.Commands) != 0 {
		workingdir = path.Join(c.base, c.path)
	}

	if !detached {
<<<<<<< HEAD
		paramsToEnv(container.Settings.Params, environment)
=======
		if err := paramsToEnv(container.Vargs, environment); err != nil {
			log.Error().Err(err).Msg("paramsToEnv")
		}
>>>>>>> d3eabbde
	}

	if len(container.Commands) != 0 {
		if c.metadata.Sys.Arch == "windows/amd64" {
			entrypoint = []string{"powershell", "-noprofile", "-noninteractive", "-command"}
			command = []string{"[System.Text.Encoding]::UTF8.GetString([System.Convert]::FromBase64String($Env:CI_SCRIPT)) | iex"}
			environment["CI_SCRIPT"] = generateScriptWindows(container.Commands)
			environment["HOME"] = "c:\\root"
			environment["SHELL"] = "powershell.exe"
		} else {
			entrypoint = []string{"/bin/sh", "-c"}
			command = []string{"echo $CI_SCRIPT | base64 -d | /bin/sh -e"}
			environment["CI_SCRIPT"] = generateScriptPosix(container.Commands)
			environment["HOME"] = "/root"
			environment["SHELL"] = "/bin/sh"
		}
	}

	if matchImage(container.Image, c.escalated...) {
		privileged = true
		entrypoint = []string{}
		command = []string{}
	}

	authConfig := backend.Auth{
		Username: container.AuthConfig.Username,
		Password: container.AuthConfig.Password,
		Email:    container.AuthConfig.Email,
	}
	for _, registry := range c.registries {
		if matchHostname(image, registry.Hostname) {
			authConfig.Username = registry.Username
			authConfig.Password = registry.Password
			authConfig.Email = registry.Email
			break
		}
	}

	for _, requested := range container.Secrets.Secrets {
		secret, ok := c.secrets[strings.ToLower(requested.Source)]
		if ok && (len(secret.Match) == 0 || matchImage(image, secret.Match...)) {
			environment[strings.ToUpper(requested.Target)] = secret.Value
		}
	}

	memSwapLimit := int64(container.MemSwapLimit)
	if c.reslimit.MemSwapLimit != 0 {
		memSwapLimit = c.reslimit.MemSwapLimit
	}
	memLimit := int64(container.MemLimit)
	if c.reslimit.MemLimit != 0 {
		memLimit = c.reslimit.MemLimit
	}
	shmSize := int64(container.ShmSize)
	if c.reslimit.ShmSize != 0 {
		shmSize = c.reslimit.ShmSize
	}
	cpuQuota := int64(container.CPUQuota)
	if c.reslimit.CPUQuota != 0 {
		cpuQuota = c.reslimit.CPUQuota
	}
	cpuShares := int64(container.CPUShares)
	if c.reslimit.CPUShares != 0 {
		cpuShares = c.reslimit.CPUShares
	}
	cpuSet := container.CPUSet
	if c.reslimit.CPUSet != "" {
		cpuSet = c.reslimit.CPUSet
	}

	return &backend.Step{
		Name:         name,
		Alias:        container.Name,
		Image:        image,
		Pull:         container.Pull,
		Detached:     detached,
		Privileged:   privileged,
		WorkingDir:   workingdir,
		Environment:  environment,
		Labels:       container.Labels,
		Entrypoint:   entrypoint,
		Command:      command,
		ExtraHosts:   container.ExtraHosts,
		Volumes:      volumes,
		Tmpfs:        container.Tmpfs,
		Devices:      container.Devices,
		Networks:     networks,
		DNS:          container.DNS,
		DNSSearch:    container.DNSSearch,
		MemSwapLimit: memSwapLimit,
		MemLimit:     memLimit,
		ShmSize:      shmSize,
		Sysctls:      container.Sysctls,
		CPUQuota:     cpuQuota,
		CPUShares:    cpuShares,
		CPUSet:       cpuSet,
		AuthConfig:   authConfig,
		OnSuccess:    container.Constraints.Status.Match("success"),
		OnFailure: (len(container.Constraints.Status.Include)+
			len(container.Constraints.Status.Exclude) != 0) &&
			container.Constraints.Status.Match("failure"),
		NetworkMode: networkMode,
		IpcMode:     ipcMode,
	}
}<|MERGE_RESOLUTION|>--- conflicted
+++ resolved
@@ -72,13 +72,9 @@
 	}
 
 	if !detached {
-<<<<<<< HEAD
-		paramsToEnv(container.Settings.Params, environment)
-=======
-		if err := paramsToEnv(container.Vargs, environment); err != nil {
+		if err := paramsToEnv(container.Settings.Params, environment); err != nil {
 			log.Error().Err(err).Msg("paramsToEnv")
 		}
->>>>>>> d3eabbde
 	}
 
 	if len(container.Commands) != 0 {
