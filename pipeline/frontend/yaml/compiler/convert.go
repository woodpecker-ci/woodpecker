// Copyright 2023 Woodpecker Authors
//
// Licensed under the Apache License, Version 2.0 (the "License");
// you may not use this file except in compliance with the License.
// You may obtain a copy of the License at
//
//     http://www.apache.org/licenses/LICENSE-2.0
//
// Unless required by applicable law or agreed to in writing, software
// distributed under the License is distributed on an "AS IS" BASIS,
// WITHOUT WARRANTIES OR CONDITIONS OF ANY KIND, either express or implied.
// See the License for the specific language governing permissions and
// limitations under the License.

package compiler

import (
	"fmt"
	"maps"
	"path"
	"strconv"
	"strings"

	"github.com/oklog/ulid/v2"

	backend_types "go.woodpecker-ci.org/woodpecker/v2/pipeline/backend/types"
	"go.woodpecker-ci.org/woodpecker/v2/pipeline/frontend/metadata"
	"go.woodpecker-ci.org/woodpecker/v2/pipeline/frontend/yaml/compiler/settings"
	yaml_types "go.woodpecker-ci.org/woodpecker/v2/pipeline/frontend/yaml/types"
	"go.woodpecker-ci.org/woodpecker/v2/pipeline/frontend/yaml/utils"
)

func (c *Compiler) createProcess(container *yaml_types.Container, stepType backend_types.StepType) (*backend_types.Step, error) {
	var (
		uuid = ulid.Make()

		detached   bool
		workingDir string

		workspace   = fmt.Sprintf("%s_default:%s", c.prefix, c.base)
		privileged  = container.Privileged
		networkMode = container.NetworkMode
		// network    = container.Network
	)

	networks := []backend_types.Conn{
		{
			Name:    fmt.Sprintf("%s_default", c.prefix),
			Aliases: []string{container.Name},
		},
	}
	for _, network := range c.networks {
		networks = append(networks, backend_types.Conn{
			Name: network,
		})
	}

	extraHosts := make([]backend_types.HostAlias, len(container.ExtraHosts))
	for i, extraHost := range container.ExtraHosts {
		name, ip, ok := strings.Cut(extraHost, ":")
		if !ok {
			return nil, &ErrExtraHostFormat{host: extraHost}
		}
		extraHosts[i].Name = name
		extraHosts[i].IP = ip
	}

	var volumes []string
	if !c.local {
		volumes = append(volumes, workspace)
	}
	volumes = append(volumes, c.volumes...)
	for _, volume := range container.Volumes.Volumes {
		volumes = append(volumes, volume.String())
	}

	// append default environment variables
	environment := map[string]string{}
	maps.Copy(environment, container.Environment)
	maps.Copy(environment, c.env)

	environment["CI_WORKSPACE"] = path.Join(c.base, c.path)

	if stepType == backend_types.StepTypeService || container.Detached {
		detached = true
	}

	if !detached || len(container.Commands) != 0 {
		workingDir = c.stepWorkingDir(container)
	}

	getSecretValue := func(name string) (string, error) {
		name = strings.ToLower(name)
		secret, ok := c.secrets[name]
		if !ok {
			return "", fmt.Errorf("secret %q not found", name)
		}

		event := c.metadata.Curr.Event
		err := secret.Available(event, container)
		if err != nil {
			return "", err
		}

		return secret.Value, nil
	}

	// TODO: why don't we pass secrets to detached steps?
	if !detached {
		if err := settings.ParamsToEnv(container.Settings, environment, getSecretValue); err != nil {
			return nil, err
		}
	}

	for _, requested := range container.Secrets.Secrets {
		secretValue, err := getSecretValue(requested.Source)
		if err != nil {
			return nil, err
		}

		environment[strings.ToUpper(requested.Target)] = secretValue
	}

	if utils.MatchImage(container.Image, c.escalated...) && container.IsPlugin() {
		privileged = true
	}

	authConfig := backend_types.Auth{}
	for _, registry := range c.registries {
		if utils.MatchHostname(container.Image, registry.Hostname) {
			authConfig.Username = registry.Username
			authConfig.Password = registry.Password
			break
		}
	}

<<<<<<< HEAD
	for _, requested := range container.Secrets.Secrets {
		secret, ok := c.secrets[strings.ToLower(requested.Source)]
		if ok && secret.Available(container) {
			environment[strings.ToUpper(requested.Target)] = secret.Value
		} else {
			return nil, fmt.Errorf("secret %q not found or not allowed to be used", requested.Source)
		}
=======
	// Advanced backend settings
	backendOptions := backend_types.BackendOptions{
		Kubernetes: convertKubernetesBackendOptions(&container.BackendOptions.Kubernetes),
>>>>>>> 94b882fb
	}

	memSwapLimit := int64(container.MemSwapLimit)
	if c.reslimit.MemSwapLimit != 0 {
		memSwapLimit = c.reslimit.MemSwapLimit
	}
	memLimit := int64(container.MemLimit)
	if c.reslimit.MemLimit != 0 {
		memLimit = c.reslimit.MemLimit
	}
	shmSize := int64(container.ShmSize)
	if c.reslimit.ShmSize != 0 {
		shmSize = c.reslimit.ShmSize
	}
	cpuQuota := int64(container.CPUQuota)
	if c.reslimit.CPUQuota != 0 {
		cpuQuota = c.reslimit.CPUQuota
	}
	cpuShares := int64(container.CPUShares)
	if c.reslimit.CPUShares != 0 {
		cpuShares = c.reslimit.CPUShares
	}
	cpuSet := container.CPUSet
	if c.reslimit.CPUSet != "" {
		cpuSet = c.reslimit.CPUSet
	}

	var ports []backend_types.Port
	for _, portDef := range container.Ports {
		port, err := convertPort(portDef)
		if err != nil {
			return nil, err
		}
		ports = append(ports, port)
	}

	// at least one constraint contain status success, or all constraints have no status set
	onSuccess := container.When.IncludesStatusSuccess()
	// at least one constraint must include the status failure.
	onFailure := container.When.IncludesStatusFailure()

	failure := container.Failure
	if container.Failure == "" {
		failure = metadata.FailureFail
	}

	return &backend_types.Step{
		Name:           container.Name,
		UUID:           uuid.String(),
		Type:           stepType,
		Image:          container.Image,
		Pull:           container.Pull,
		Detached:       detached,
		Privileged:     privileged,
		WorkingDir:     workingDir,
		Environment:    environment,
		Commands:       container.Commands,
		Entrypoint:     container.Entrypoint,
		ExtraHosts:     extraHosts,
		Volumes:        volumes,
		Tmpfs:          container.Tmpfs,
		Devices:        container.Devices,
		Networks:       networks,
		DNS:            container.DNS,
		DNSSearch:      container.DNSSearch,
		MemSwapLimit:   memSwapLimit,
		MemLimit:       memLimit,
		ShmSize:        shmSize,
		CPUQuota:       cpuQuota,
		CPUShares:      cpuShares,
		CPUSet:         cpuSet,
		AuthConfig:     authConfig,
		OnSuccess:      onSuccess,
		OnFailure:      onFailure,
		Failure:        failure,
		NetworkMode:    networkMode,
		Ports:          ports,
		BackendOptions: container.BackendOptions,
	}, nil
}

func (c *Compiler) stepWorkingDir(container *yaml_types.Container) string {
	if path.IsAbs(container.Directory) {
		return container.Directory
	}
	return path.Join(c.base, c.path, container.Directory)
}

func convertPort(portDef string) (backend_types.Port, error) {
	var err error
	var port backend_types.Port

	number, protocol, _ := strings.Cut(portDef, "/")
	port.Protocol = protocol

	portNumber, err := strconv.ParseUint(number, 10, 16)
	if err != nil {
		return port, err
	}
	port.Number = uint16(portNumber)

	return port, nil
}<|MERGE_RESOLUTION|>--- conflicted
+++ resolved
@@ -132,21 +132,6 @@
 			authConfig.Password = registry.Password
 			break
 		}
-	}
-
-<<<<<<< HEAD
-	for _, requested := range container.Secrets.Secrets {
-		secret, ok := c.secrets[strings.ToLower(requested.Source)]
-		if ok && secret.Available(container) {
-			environment[strings.ToUpper(requested.Target)] = secret.Value
-		} else {
-			return nil, fmt.Errorf("secret %q not found or not allowed to be used", requested.Source)
-		}
-=======
-	// Advanced backend settings
-	backendOptions := backend_types.BackendOptions{
-		Kubernetes: convertKubernetesBackendOptions(&container.BackendOptions.Kubernetes),
->>>>>>> 94b882fb
 	}
 
 	memSwapLimit := int64(container.MemSwapLimit)
