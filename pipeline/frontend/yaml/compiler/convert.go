package compiler

import (
	"fmt"
	"path"
	"path/filepath"
	"strings"

	backend "github.com/woodpecker-ci/woodpecker/pipeline/backend/types"
	"github.com/woodpecker-ci/woodpecker/pipeline/frontend"
	"github.com/woodpecker-ci/woodpecker/pipeline/frontend/yaml"
	"github.com/woodpecker-ci/woodpecker/pipeline/frontend/yaml/compiler/settings"
)

func (c *Compiler) createProcess(name string, container *yaml.Container, section string) (*backend.Step, error) {
	var (
		detached   bool
		workingdir string

		workspace   = fmt.Sprintf("%s_default:%s", c.prefix, c.base)
		privileged  = container.Privileged
		networkMode = container.NetworkMode
		ipcMode     = container.IpcMode
		// network    = container.Network
	)

	networks := []backend.Conn{
		{
			Name:    fmt.Sprintf("%s_default", c.prefix),
			Aliases: []string{container.Name},
		},
	}
	for _, network := range c.networks {
		networks = append(networks, backend.Conn{
			Name: network,
		})
	}

	var volumes []string
	if !c.local {
		volumes = append(volumes, workspace)
	}
	volumes = append(volumes, c.volumes...)
	for _, volume := range container.Volumes.Volumes {
		volumes = append(volumes, volume.String())
	}

	// append default environment variables
	environment := map[string]string{}
	for k, v := range container.Environment {
		environment[k] = v
	}
	for k, v := range c.env {
		switch v {
		case "", "0", "false":
			continue
		default:
			environment[k] = v
		}
	}

	environment["CI_WORKSPACE"] = path.Join(c.base, c.path)

	if section == "services" || container.Detached {
		detached = true
	}

	if !detached || len(container.Commands) != 0 {
		workingdir = c.stepWorkdir(container)
	}

	if !detached {
<<<<<<< HEAD
		if err := paramsToEnv(container.Settings, environment, c.secrets); err != nil {
			return nil, err
=======
		pluginSecrets := secretMap{}
		for name, secret := range c.secrets {
			if secret.Available(container) {
				pluginSecrets[name] = secret
			}
>>>>>>> 18d3139e
		}

		if err := settings.ParamsToEnv(container.Settings, environment, pluginSecrets.toStringMap()); err != nil {
			log.Error().Err(err).Msg("paramsToEnv")
		}
	}

	if matchImage(container.Image, c.escalated...) {
		privileged = true
	}

	authConfig := backend.Auth{
		Username: container.AuthConfig.Username,
		Password: container.AuthConfig.Password,
		Email:    container.AuthConfig.Email,
	}
	for _, registry := range c.registries {
		if matchHostname(container.Image, registry.Hostname) {
			authConfig.Username = registry.Username
			authConfig.Password = registry.Password
			authConfig.Email = registry.Email
			break
		}
	}

	for _, requested := range container.Secrets.Secrets {
		secret, ok := c.secrets[strings.ToLower(requested.Source)]
		if ok && secret.Available(container) {
			environment[strings.ToUpper(requested.Target)] = secret.Value
		}
	}

	memSwapLimit := int64(container.MemSwapLimit)
	if c.reslimit.MemSwapLimit != 0 {
		memSwapLimit = c.reslimit.MemSwapLimit
	}
	memLimit := int64(container.MemLimit)
	if c.reslimit.MemLimit != 0 {
		memLimit = c.reslimit.MemLimit
	}
	shmSize := int64(container.ShmSize)
	if c.reslimit.ShmSize != 0 {
		shmSize = c.reslimit.ShmSize
	}
	cpuQuota := int64(container.CPUQuota)
	if c.reslimit.CPUQuota != 0 {
		cpuQuota = c.reslimit.CPUQuota
	}
	cpuShares := int64(container.CPUShares)
	if c.reslimit.CPUShares != 0 {
		cpuShares = c.reslimit.CPUShares
	}
	cpuSet := container.CPUSet
	if c.reslimit.CPUSet != "" {
		cpuSet = c.reslimit.CPUSet
	}

	// at least one constraint contain status success, or all constraints have no status set
	onSuccess := container.When.IncludesStatusSuccess()
	// at least one constraint must include the status failure.
	onFailure := container.When.IncludesStatusFailure()

	failure := container.Failure
	if container.Failure == "" {
		failure = frontend.FailureFail
	}

	return &backend.Step{
		Name:         name,
		Alias:        container.Name,
		Image:        container.Image,
		Pull:         container.Pull,
		Detached:     detached,
		Privileged:   privileged,
		WorkingDir:   workingdir,
		Environment:  environment,
		Labels:       container.Labels,
		Commands:     container.Commands,
		ExtraHosts:   container.ExtraHosts,
		Volumes:      volumes,
		Tmpfs:        container.Tmpfs,
		Devices:      container.Devices,
		Networks:     networks,
		DNS:          container.DNS,
		DNSSearch:    container.DNSSearch,
		MemSwapLimit: memSwapLimit,
		MemLimit:     memLimit,
		ShmSize:      shmSize,
		Sysctls:      container.Sysctls,
		CPUQuota:     cpuQuota,
		CPUShares:    cpuShares,
		CPUSet:       cpuSet,
		AuthConfig:   authConfig,
<<<<<<< HEAD
		OnSuccess:    container.Constraints.Status.Match("success"),
		OnFailure: (len(container.Constraints.Status.Include)+
			len(container.Constraints.Status.Exclude) != 0) &&
			container.Constraints.Status.Match("failure"),
		NetworkMode: networkMode,
		IpcMode:     ipcMode,
	}, nil
=======
		OnSuccess:    onSuccess,
		OnFailure:    onFailure,
		Failure:      failure,
		NetworkMode:  networkMode,
		IpcMode:      ipcMode,
	}
}

func (c *Compiler) stepWorkdir(container *yaml.Container) string {
	if filepath.IsAbs(container.Directory) {
		return container.Directory
	}
	return filepath.Join(c.base, c.path, container.Directory)
>>>>>>> 18d3139e
}<|MERGE_RESOLUTION|>--- conflicted
+++ resolved
@@ -70,20 +70,15 @@
 	}
 
 	if !detached {
-<<<<<<< HEAD
-		if err := paramsToEnv(container.Settings, environment, c.secrets); err != nil {
-			return nil, err
-=======
 		pluginSecrets := secretMap{}
 		for name, secret := range c.secrets {
 			if secret.Available(container) {
 				pluginSecrets[name] = secret
 			}
->>>>>>> 18d3139e
 		}
 
 		if err := settings.ParamsToEnv(container.Settings, environment, pluginSecrets.toStringMap()); err != nil {
-			log.Error().Err(err).Msg("paramsToEnv")
+			return nil, err
 		}
 	}
 
@@ -173,21 +168,12 @@
 		CPUShares:    cpuShares,
 		CPUSet:       cpuSet,
 		AuthConfig:   authConfig,
-<<<<<<< HEAD
-		OnSuccess:    container.Constraints.Status.Match("success"),
-		OnFailure: (len(container.Constraints.Status.Include)+
-			len(container.Constraints.Status.Exclude) != 0) &&
-			container.Constraints.Status.Match("failure"),
-		NetworkMode: networkMode,
-		IpcMode:     ipcMode,
-	}, nil
-=======
 		OnSuccess:    onSuccess,
 		OnFailure:    onFailure,
 		Failure:      failure,
 		NetworkMode:  networkMode,
 		IpcMode:      ipcMode,
-	}
+	}, nil
 }
 
 func (c *Compiler) stepWorkdir(container *yaml.Container) string {
@@ -195,5 +181,4 @@
 		return container.Directory
 	}
 	return filepath.Join(c.base, c.path, container.Directory)
->>>>>>> 18d3139e
 }