// Copyright 2023 Woodpecker Authors
//
// Licensed under the Apache License, Version 2.0 (the "License");
// you may not use this file except in compliance with the License.
// You may obtain a copy of the License at
//
//     http://www.apache.org/licenses/LICENSE-2.0
//
// Unless required by applicable law or agreed to in writing, software
// distributed under the License is distributed on an "AS IS" BASIS,
// WITHOUT WARRANTIES OR CONDITIONS OF ANY KIND, either express or implied.
// See the License for the specific language governing permissions and
// limitations under the License.

package compiler

import (
	"fmt"
	"maps"
	"path"
	"strconv"
	"strings"

	"github.com/oklog/ulid/v2"

	backend_types "go.woodpecker-ci.org/woodpecker/v2/pipeline/backend/types"
	"go.woodpecker-ci.org/woodpecker/v2/pipeline/frontend/metadata"
	"go.woodpecker-ci.org/woodpecker/v2/pipeline/frontend/yaml/compiler/settings"
	yaml_types "go.woodpecker-ci.org/woodpecker/v2/pipeline/frontend/yaml/types"
	"go.woodpecker-ci.org/woodpecker/v2/pipeline/frontend/yaml/utils"
)

func (c *Compiler) createProcess(container *yaml_types.Container, stepType backend_types.StepType) (*backend_types.Step, error) {
	var (
		uuid = ulid.Make()

		workingDir string

		workspace   = fmt.Sprintf("%s_default:%s", c.prefix, c.base)
		privileged  = container.Privileged
		networkMode = container.NetworkMode
		// network    = container.Network
	)

	networks := []backend_types.Conn{
		{
			Name:    fmt.Sprintf("%s_default", c.prefix),
			Aliases: []string{container.Name},
		},
	}
	for _, network := range c.networks {
		networks = append(networks, backend_types.Conn{
			Name: network,
		})
	}

	extraHosts := make([]backend_types.HostAlias, len(container.ExtraHosts))
	for i, extraHost := range container.ExtraHosts {
		name, ip, ok := strings.Cut(extraHost, ":")
		if !ok {
			return nil, &ErrExtraHostFormat{host: extraHost}
		}
		extraHosts[i].Name = name
		extraHosts[i].IP = ip
	}

	var volumes []string
	if !c.local {
		volumes = append(volumes, workspace)
	}
	volumes = append(volumes, c.volumes...)
	for _, volume := range container.Volumes.Volumes {
		volumes = append(volumes, volume.String())
	}

	// append default environment variables
	environment := map[string]string{}
	maps.Copy(environment, c.env)

	environment["CI_WORKSPACE"] = path.Join(c.base, c.path)

	if container.Detached {
		stepType = backend_types.StepTypeService
	}

<<<<<<< HEAD
	if stepType != backend_types.StepTypeService || len(container.Commands) != 0 {
		workingDir = c.stepWorkingDir(container)
	}
=======
	workingDir = c.stepWorkingDir(container)
>>>>>>> c81a6d67

	getSecretValue := func(name string) (string, error) {
		name = strings.ToLower(name)
		secret, ok := c.secrets[name]
		if !ok {
			return "", fmt.Errorf("secret %q not found", name)
		}

		event := c.metadata.Curr.Event
		err := secret.Available(event, container)
		if err != nil {
			return "", err
		}

		return secret.Value, nil
	}

	// TODO: why don't we pass settings to services?
	if stepType != backend_types.StepTypeService {
		if err := settings.ParamsToEnv(container.Settings, environment, "PLUGIN_", true, getSecretValue); err != nil {
			return nil, err
		}
	}

	if err := settings.ParamsToEnv(container.Environment, environment, "", false, getSecretValue); err != nil {
		return nil, err
	}

	for _, requested := range container.Secrets.Secrets {
		secretValue, err := getSecretValue(requested.Source)
		if err != nil {
			return nil, err
		}

		environment[requested.Target] = secretValue
		// TODO: deprecated, remove in 3.x
		environment[strings.ToUpper(requested.Target)] = secretValue
	}

	if utils.MatchImage(container.Image, c.escalated...) && container.IsPlugin() {
		privileged = true
	}

	authConfig := backend_types.Auth{}
	for _, registry := range c.registries {
		if utils.MatchHostname(container.Image, registry.Hostname) {
			authConfig.Username = registry.Username
			authConfig.Password = registry.Password
			break
		}
	}

	memSwapLimit := int64(container.MemSwapLimit)
	if c.reslimit.MemSwapLimit != 0 {
		memSwapLimit = c.reslimit.MemSwapLimit
	}
	memLimit := int64(container.MemLimit)
	if c.reslimit.MemLimit != 0 {
		memLimit = c.reslimit.MemLimit
	}
	shmSize := int64(container.ShmSize)
	if c.reslimit.ShmSize != 0 {
		shmSize = c.reslimit.ShmSize
	}
	cpuQuota := int64(container.CPUQuota)
	if c.reslimit.CPUQuota != 0 {
		cpuQuota = c.reslimit.CPUQuota
	}
	cpuShares := int64(container.CPUShares)
	if c.reslimit.CPUShares != 0 {
		cpuShares = c.reslimit.CPUShares
	}
	cpuSet := container.CPUSet
	if c.reslimit.CPUSet != "" {
		cpuSet = c.reslimit.CPUSet
	}

	var ports []backend_types.Port
	for _, portDef := range container.Ports {
		port, err := convertPort(portDef)
		if err != nil {
			return nil, err
		}
		ports = append(ports, port)
	}

	// at least one constraint contain status success, or all constraints have no status set
	onSuccess := container.When.IncludesStatusSuccess()
	// at least one constraint must include the status failure.
	onFailure := container.When.IncludesStatusFailure()

	failure := container.Failure
	if container.Failure == "" {
		failure = metadata.FailureFail
	}

	return &backend_types.Step{
		Name:           container.Name,
		UUID:           uuid.String(),
		Type:           stepType,
		Image:          container.Image,
		Pull:           container.Pull,
		Privileged:     privileged,
		WorkingDir:     workingDir,
		Environment:    environment,
		Commands:       container.Commands,
		Entrypoint:     container.Entrypoint,
		ExtraHosts:     extraHosts,
		Volumes:        volumes,
		Tmpfs:          container.Tmpfs,
		Devices:        container.Devices,
		Networks:       networks,
		DNS:            container.DNS,
		DNSSearch:      container.DNSSearch,
		MemSwapLimit:   memSwapLimit,
		MemLimit:       memLimit,
		ShmSize:        shmSize,
		CPUQuota:       cpuQuota,
		CPUShares:      cpuShares,
		CPUSet:         cpuSet,
		AuthConfig:     authConfig,
		OnSuccess:      onSuccess,
		OnFailure:      onFailure,
		Failure:        failure,
		NetworkMode:    networkMode,
		Ports:          ports,
		BackendOptions: container.BackendOptions,
	}, nil
}

func (c *Compiler) stepWorkingDir(container *yaml_types.Container) string {
	if path.IsAbs(container.Directory) {
		return container.Directory
	}
	return path.Join(c.base, c.path, container.Directory)
}

func convertPort(portDef string) (backend_types.Port, error) {
	var err error
	var port backend_types.Port

	number, protocol, _ := strings.Cut(portDef, "/")
	port.Protocol = protocol

	portNumber, err := strconv.ParseUint(number, 10, 16)
	if err != nil {
		return port, err
	}
	port.Number = uint16(portNumber)

	return port, nil
}<|MERGE_RESOLUTION|>--- conflicted
+++ resolved
@@ -83,13 +83,7 @@
 		stepType = backend_types.StepTypeService
 	}
 
-<<<<<<< HEAD
-	if stepType != backend_types.StepTypeService || len(container.Commands) != 0 {
-		workingDir = c.stepWorkingDir(container)
-	}
-=======
 	workingDir = c.stepWorkingDir(container)
->>>>>>> c81a6d67
 
 	getSecretValue := func(name string) (string, error) {
 		name = strings.ToLower(name)
