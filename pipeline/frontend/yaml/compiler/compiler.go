--- conflicted
+++ resolved
@@ -97,25 +97,6 @@
 
 // Compiler compiles the yaml.
 type Compiler struct {
-<<<<<<< HEAD
-	local             bool
-	escalated         []string
-	prefix            string
-	volumes           []string
-	networks          []string
-	env               map[string]string
-	cloneEnv          map[string]string
-	workspaceBase     string
-	workspacePath     string
-	metadata          metadata.Metadata
-	registries        []Registry
-	secrets           map[string]Secret
-	variables         map[string]Variable
-	reslimit          ResourceLimit
-	defaultCloneImage string
-	trustedPipeline   bool
-	netrcOnlyTrusted  bool
-=======
 	local               bool
 	escalated           []string
 	prefix              string
@@ -128,29 +109,23 @@
 	metadata            metadata.Metadata
 	registries          []Registry
 	secrets             map[string]Secret
+	variables           map[string]Variable
 	reslimit            ResourceLimit
 	defaultClonePlugin  string
 	trustedClonePlugins []string
 	trustedPipeline     bool
 	netrcOnlyTrusted    bool
->>>>>>> 3c8204a0
 }
 
 // New creates a new Compiler with options.
 func New(opts ...Option) *Compiler {
 	compiler := &Compiler{
-<<<<<<< HEAD
-		env:       map[string]string{},
-		cloneEnv:  map[string]string{},
-		secrets:   map[string]Secret{},
-		variables: map[string]Variable{},
-=======
 		env:                 map[string]string{},
 		cloneEnv:            map[string]string{},
 		secrets:             map[string]Secret{},
+		variables:           map[string]Variable{},
 		defaultClonePlugin:  constant.DefaultClonePlugin,
 		trustedClonePlugins: constant.TrustedClonePlugins,
->>>>>>> 3c8204a0
 	}
 	for _, opt := range opts {
 		opt(compiler)
