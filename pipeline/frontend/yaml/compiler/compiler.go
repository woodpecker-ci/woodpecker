package compiler

import (
	"fmt"
	"strings"

	backend "github.com/woodpecker-ci/woodpecker/pipeline/backend/types"
	"github.com/woodpecker-ci/woodpecker/pipeline/frontend"
	"github.com/woodpecker-ci/woodpecker/pipeline/frontend/yaml"
	"github.com/woodpecker-ci/woodpecker/shared/constant"
)

// TODO(bradrydzewski) compiler should handle user-defined volumes from YAML
// TODO(bradrydzewski) compiler should handle user-defined networks from YAML

const (
	windowsPrefix = "windows/"

	defaultCloneName = "clone"

	networkDriverNAT    = "nat"
	networkDriverBridge = "bridge"

	nameServices = "services"
	namePipeline = "pipeline"
)

// Registry represents registry credentials
type Registry struct {
	Hostname string
	Username string
	Password string
	Email    string
	Token    string
}

type Secret struct {
	Name       string
	Value      string
	Match      []string
	PluginOnly bool
}

func (s *Secret) Available(container *yaml.Container) bool {
	return (len(s.Match) == 0 || matchImage(container.Image, s.Match...)) && (!s.PluginOnly || container.IsPlugin())
}

type secretMap map[string]Secret

func (sm secretMap) toStringMap() map[string]string {
	m := make(map[string]string, len(sm))
	for k, v := range sm {
		m[k] = v.Value
	}
	return m
}

type ResourceLimit struct {
	MemSwapLimit int64
	MemLimit     int64
	ShmSize      int64
	CPUQuota     int64
	CPUShares    int64
	CPUSet       string
}

// Compiler compiles the yaml
type Compiler struct {
	local             bool
	escalated         []string
	prefix            string
	volumes           []string
	networks          []string
	env               map[string]string
	cloneEnv          map[string]string
	base              string
	path              string
	metadata          frontend.Metadata
	registries        []Registry
	secrets           secretMap
	cacher            Cacher
	reslimit          ResourceLimit
	defaultCloneImage string
	trustedPipeline   bool
	netrcOnlyTrusted  bool
}

// New creates a new Compiler with options.
func New(opts ...Option) *Compiler {
	compiler := &Compiler{
		env:      map[string]string{},
		cloneEnv: map[string]string{},
		secrets:  map[string]Secret{},
	}
	for _, opt := range opts {
		opt(compiler)
	}
	return compiler
}

// Compile compiles the YAML configuration to the pipeline intermediate
// representation configuration format.
func (c *Compiler) Compile(conf *yaml.Config) (*backend.Config, error) {
	config := new(backend.Config)

	if match, err := conf.When.Match(c.metadata, true); !match && err == nil {
		// This pipeline does not match the configured filter so return an empty config and stop further compilation.
		// An empty pipeline will just be skipped completely.
		return config, nil
	} else if err != nil {
		return nil, err
	}

	// create a default volume
	config.Volumes = append(config.Volumes, &backend.Volume{
		Name:   fmt.Sprintf("%s_default", c.prefix),
		Driver: "local",
	})

	// create a default network
	if strings.HasPrefix(c.metadata.Sys.Platform, windowsPrefix) {
		config.Networks = append(config.Networks, &backend.Network{
			Name:   fmt.Sprintf("%s_default", c.prefix),
			Driver: networkDriverNAT,
		})
	} else {
		config.Networks = append(config.Networks, &backend.Network{
			Name:   fmt.Sprintf("%s_default", c.prefix),
			Driver: networkDriverBridge,
		})
	}

	// create secrets for mask
	for _, sec := range c.secrets {
		config.Secrets = append(config.Secrets, &backend.Secret{
			Name:  sec.Name,
			Value: sec.Value,
			Mask:  true,
		})
	}

	// overrides the default workspace paths when specified
	// in the YAML file.
	if len(conf.Workspace.Base) != 0 {
		c.base = conf.Workspace.Base
	}
	if len(conf.Workspace.Path) != 0 {
		c.path = conf.Workspace.Path
	}

	cloneImage := constant.DefaultCloneImage
	if len(c.defaultCloneImage) > 0 {
		cloneImage = c.defaultCloneImage
	}

	// add default clone step
	if !c.local && len(conf.Clone.Containers) == 0 && !conf.SkipClone {
		cloneSettings := map[string]interface{}{"depth": "0"}
		if c.metadata.Curr.Event == frontend.EventTag {
			cloneSettings["tags"] = "true"
		}
		container := &yaml.Container{
			Name:        defaultCloneName,
			Image:       cloneImage,
			Settings:    cloneSettings,
			Environment: c.cloneEnv,
		}
		name := fmt.Sprintf("%s_clone", c.prefix)
		step, err := c.createProcess(name, container, defaultCloneName)
		if err != nil {
			return nil, err
		}

		stage := new(backend.Stage)
		stage.Name = name
		stage.Alias = defaultCloneName
		stage.Steps = append(stage.Steps, step)

		config.Stages = append(config.Stages, stage)
	} else if !c.local && !conf.SkipClone {
		for i, container := range conf.Clone.Containers {
			if match, err := container.When.Match(c.metadata, false); !match && err == nil {
				continue
			} else if err != nil {
				return nil, err
			}

			stage := new(backend.Stage)
			stage.Name = fmt.Sprintf("%s_clone_%v", c.prefix, i)
			stage.Alias = container.Name

			name := fmt.Sprintf("%s_clone_%d", c.prefix, i)
<<<<<<< HEAD
			step, err := c.createProcess(name, container, defaultCloneName)
			if err != nil {
				return nil, err
			}

			for k, v := range c.cloneEnv {
				step.Environment[k] = v
=======
			step := c.createProcess(name, container, defaultCloneName)

			// only inject netrc if it's a trusted repo or a trusted plugin
			if !c.netrcOnlyTrusted || c.trustedPipeline || (container.IsPlugin() && container.IsTrustedCloneImage()) {
				for k, v := range c.cloneEnv {
					step.Environment[k] = v
				}
>>>>>>> 41a50ae9
			}

			stage.Steps = append(stage.Steps, step)

			config.Stages = append(config.Stages, stage)
		}
	}

	err := c.setupCache(conf, config)
	if err != nil {
		return nil, err
	}

	// add services steps
	if len(conf.Services.Containers) != 0 {
		stage := new(backend.Stage)
		stage.Name = fmt.Sprintf("%s_%s", c.prefix, nameServices)
		stage.Alias = nameServices

		for i, container := range conf.Services.Containers {
			if match, err := container.When.Match(c.metadata, false); !match && err == nil {
				continue
			} else if err != nil {
				return nil, err
			}

			name := fmt.Sprintf("%s_%s_%d", c.prefix, nameServices, i)
			step, err := c.createProcess(name, container, nameServices)
			if err != nil {
				return nil, err
			}

			stage.Steps = append(stage.Steps, step)
		}
		config.Stages = append(config.Stages, stage)
	}

	// add pipeline steps. 1 pipeline step per stage, at the moment
	var stage *backend.Stage
	var group string
	for i, container := range conf.Pipeline.Containers {
		// Skip if local and should not run local
		if c.local && !container.When.IsLocal() {
			continue
		}

		if match, err := container.When.Match(c.metadata, false); !match && err == nil {
			continue
		} else if err != nil {
			return nil, err
		}

		if stage == nil || group != container.Group || container.Group == "" {
			group = container.Group

			stage = new(backend.Stage)
			stage.Name = fmt.Sprintf("%s_stage_%v", c.prefix, i)
			stage.Alias = container.Name
			config.Stages = append(config.Stages, stage)
		}

		name := fmt.Sprintf("%s_step_%d", c.prefix, i)
		step, err := c.createProcess(name, container, namePipeline)
		if err != nil {
			return nil, err
		}

		stage.Steps = append(stage.Steps, step)
	}

	err = c.setupCacheRebuild(conf, config)
	if err != nil {
		return nil, err
	}

	return config, nil
}

func (c *Compiler) setupCache(conf *yaml.Config, ir *backend.Config) error {
	if c.local || len(conf.Cache) == 0 || c.cacher == nil {
		return nil
	}

	container := c.cacher.Restore(c.metadata.Repo.Name, c.metadata.Curr.Commit.Branch, conf.Cache)
	name := fmt.Sprintf("%s_restore_cache", c.prefix)
	step, err := c.createProcess(name, container, "cache")
	if err != nil {
		return err
	}

	stage := new(backend.Stage)
	stage.Name = name
	stage.Alias = "restore_cache"
	stage.Steps = append(stage.Steps, step)

	ir.Stages = append(ir.Stages, stage)
	return nil
}

func (c *Compiler) setupCacheRebuild(conf *yaml.Config, ir *backend.Config) error {
	if c.local || len(conf.Cache) == 0 || c.metadata.Curr.Event != frontend.EventPush || c.cacher == nil {
		return nil
	}
	container := c.cacher.Rebuild(c.metadata.Repo.Name, c.metadata.Curr.Commit.Branch, conf.Cache)

	name := fmt.Sprintf("%s_rebuild_cache", c.prefix)
	step, err := c.createProcess(name, container, "cache")
	if err != nil {
		return err
	}

	stage := new(backend.Stage)
	stage.Name = name
	stage.Alias = "rebuild_cache"
	stage.Steps = append(stage.Steps, step)

	ir.Stages = append(ir.Stages, stage)
	return nil
}<|MERGE_RESOLUTION|>--- conflicted
+++ resolved
@@ -190,23 +190,16 @@
 			stage.Alias = container.Name
 
 			name := fmt.Sprintf("%s_clone_%d", c.prefix, i)
-<<<<<<< HEAD
 			step, err := c.createProcess(name, container, defaultCloneName)
 			if err != nil {
 				return nil, err
 			}
-
-			for k, v := range c.cloneEnv {
-				step.Environment[k] = v
-=======
-			step := c.createProcess(name, container, defaultCloneName)
 
 			// only inject netrc if it's a trusted repo or a trusted plugin
 			if !c.netrcOnlyTrusted || c.trustedPipeline || (container.IsPlugin() && container.IsTrustedCloneImage()) {
 				for k, v := range c.cloneEnv {
 					step.Environment[k] = v
 				}
->>>>>>> 41a50ae9
 			}
 
 			stage.Steps = append(stage.Steps, step)
