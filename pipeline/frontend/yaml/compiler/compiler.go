// Copyright 2023 Woodpecker Authors
//
// Licensed under the Apache License, Version 2.0 (the "License");
// you may not use this file except in compliance with the License.
// You may obtain a copy of the License at
//
//     http://www.apache.org/licenses/LICENSE-2.0
//
// Unless required by applicable law or agreed to in writing, software
// distributed under the License is distributed on an "AS IS" BASIS,
// WITHOUT WARRANTIES OR CONDITIONS OF ANY KIND, either express or implied.
// See the License for the specific language governing permissions and
// limitations under the License.

package compiler

import (
	"fmt"
	"path"

	backend_types "go.woodpecker-ci.org/woodpecker/v2/pipeline/backend/types"
	"go.woodpecker-ci.org/woodpecker/v2/pipeline/frontend/metadata"
	yaml_types "go.woodpecker-ci.org/woodpecker/v2/pipeline/frontend/yaml/types"
	"go.woodpecker-ci.org/woodpecker/v2/pipeline/frontend/yaml/utils"
	"go.woodpecker-ci.org/woodpecker/v2/shared/constant"
)

const (
	defaultCloneName = "clone"
)

// Registry represents registry credentials.
type Registry struct {
	Hostname string
	Username string
	Password string
}

type Secret struct {
	Name           string
	Value          string
	AllowedPlugins []string
	Events         []string
}

func (s *Secret) Available(event string, container *yaml_types.Container) error {
	onlyAllowSecretForPlugins := len(s.AllowedPlugins) > 0
	if onlyAllowSecretForPlugins && !container.IsPlugin() {
		return fmt.Errorf("secret %q is only allowed to be used by plugins (a filter has been set on the secret). Note: Image filters do not work for normal steps", s.Name)
	}

	if onlyAllowSecretForPlugins && !utils.MatchImageDynamic(container.Image, s.AllowedPlugins...) {
		return fmt.Errorf("secret %q is not allowed to be used with image %q by step %q", s.Name, container.Image, container.Name)
	}

	if !s.Match(event) {
		return fmt.Errorf("secret %q is not allowed to be used with pipeline event %q", s.Name, event)
	}

	return nil
}

// Match returns true if an image and event match the restricted list.
// Note that EventPullClosed are treated as EventPull.
func (s *Secret) Match(event string) bool {
	// if there is no filter set secret matches all webhook events
	if len(s.Events) == 0 {
		return true
	}
	// treat all pull events the same way
	if event == "pull_request_closed" {
		event = "pull_request"
	}
	// one match is enough
	for _, e := range s.Events {
		if e == event {
			return true
		}
	}
	// a filter is set but the webhook did not match it
	return false
}

// Compiler compiles the yaml.
type Compiler struct {
	local                   bool
	escalated               []string
	prefix                  string
	volumes                 []string
	networks                []string
	env                     map[string]string
	cloneEnv                map[string]string
	workspaceBase           string
	workspacePath           string
	metadata                metadata.Metadata
	registries              []Registry
	secrets                 map[string]Secret
	defaultClonePlugin      string
	trustedClonePlugins     []string
	securityTrustedPipeline bool
	netrcOnlyTrusted        bool
}

// New creates a new Compiler with options.
func New(opts ...Option) *Compiler {
	compiler := &Compiler{
		env:                 map[string]string{},
		cloneEnv:            map[string]string{},
		secrets:             map[string]Secret{},
		defaultClonePlugin:  constant.DefaultClonePlugin,
		trustedClonePlugins: constant.TrustedClonePlugins,
	}
	for _, opt := range opts {
		opt(compiler)
	}
	return compiler
}

// Compile compiles the YAML configuration to the pipeline intermediate
// representation configuration format.
func (c *Compiler) Compile(conf *yaml_types.Workflow) (*backend_types.Config, error) {
	config := new(backend_types.Config)

	if match, err := conf.When.Match(c.metadata, true, c.env); !match && err == nil {
		// This pipeline does not match the configured filter so return an empty config and stop further compilation.
		// An empty pipeline will just be skipped completely.
		return config, nil
	} else if err != nil {
		return nil, err
	}

	// create a default volume
	config.Volumes = append(config.Volumes, &backend_types.Volume{
		Name: fmt.Sprintf("%s_default", c.prefix),
	})

	// create a default network
	config.Networks = append(config.Networks, &backend_types.Network{
		Name: fmt.Sprintf("%s_default", c.prefix),
	})

	// create secrets for mask
	for _, sec := range c.secrets {
		config.Secrets = append(config.Secrets, &backend_types.Secret{
			Name:  sec.Name,
			Value: sec.Value,
		})
	}

	// overrides the default workspace paths when specified
	// in the YAML file.
	if len(conf.Workspace.Base) != 0 {
		c.workspaceBase = path.Clean(conf.Workspace.Base)
	}
	if len(conf.Workspace.Path) != 0 {
		c.workspacePath = path.Clean(conf.Workspace.Path)
	}

	// add default clone step
	if !c.local && len(conf.Clone.ContainerList) == 0 && !conf.SkipClone && len(c.defaultClonePlugin) != 0 {
		cloneSettings := map[string]any{"depth": "0"}
		if c.metadata.Curr.Event == metadata.EventTag {
			cloneSettings["tags"] = "true"
		}
		container := &yaml_types.Container{
			Name:        defaultCloneName,
			Image:       c.defaultClonePlugin,
			Settings:    cloneSettings,
			Environment: make(map[string]any),
		}
		for k, v := range c.cloneEnv {
			container.Environment[k] = v
		}
		step, err := c.createProcess(container, backend_types.StepTypeClone)
		if err != nil {
			return nil, err
		}

		stage := new(backend_types.Stage)
		stage.Steps = append(stage.Steps, step)

		config.Stages = append(config.Stages, stage)
	} else if !c.local && !conf.SkipClone {
		for _, container := range conf.Clone.ContainerList {
			if match, err := container.When.Match(c.metadata, false, c.env); !match && err == nil {
				continue
			} else if err != nil {
				return nil, err
			}

			stage := new(backend_types.Stage)

			step, err := c.createProcess(container, backend_types.StepTypeClone)
			if err != nil {
				return nil, err
			}

			// only inject netrc if it's a trusted repo or a trusted plugin
			if !c.netrcOnlyTrusted || c.securityTrustedPipeline || (container.IsPlugin() && container.IsTrustedCloneImage(c.trustedClonePlugins)) {
				for k, v := range c.cloneEnv {
					step.Environment[k] = v
				}
			}

			stage.Steps = append(stage.Steps, step)

			config.Stages = append(config.Stages, stage)
		}
	}

	// add services steps
	if len(conf.Services.ContainerList) != 0 {
		stage := new(backend_types.Stage)

		for _, container := range conf.Services.ContainerList {
			if match, err := container.When.Match(c.metadata, false, c.env); !match && err == nil {
				continue
			} else if err != nil {
				return nil, err
			}

			step, err := c.createProcess(container, backend_types.StepTypeService)
			if err != nil {
				return nil, err
			}

			stage.Steps = append(stage.Steps, step)
		}
		config.Stages = append(config.Stages, stage)
	}

	// add pipeline steps
	steps := make([]*dagCompilerStep, 0, len(conf.Steps.ContainerList))
	for pos, container := range conf.Steps.ContainerList {
		// Skip if local and should not run local
		if c.local && !container.When.IsLocal() {
			continue
		}

		if match, err := container.When.Match(c.metadata, false, c.env); !match && err == nil {
			continue
		} else if err != nil {
			return nil, err
		}

		stepType := backend_types.StepTypeCommands
		if container.IsPlugin() {
			stepType = backend_types.StepTypePlugin
		}
		step, err := c.createProcess(container, stepType)
		if err != nil {
			return nil, err
		}

		// inject netrc if it's a trusted repo or a trusted clone-plugin
<<<<<<< HEAD
		if !c.netrcOnlyTrusted || c.trustedPipeline || (c.netrcOnlyTrusted && container.IsPlugin() && container.IsTrustedCloneImage()) {
=======
		if c.securityTrustedPipeline || (container.IsPlugin() && container.IsTrustedCloneImage(c.trustedClonePlugins)) {
>>>>>>> bf5405b6
			for k, v := range c.cloneEnv {
				step.Environment[k] = v
			}
		}

		steps = append(steps, &dagCompilerStep{
			step:      step,
			position:  pos,
			name:      container.Name,
			dependsOn: container.DependsOn,
		})
	}

	// generate stages out of steps
	stepStages, err := newDAGCompiler(steps).compile()
	if err != nil {
		return nil, err
	}

	config.Stages = append(config.Stages, stepStages...)

	return config, nil
}<|MERGE_RESOLUTION|>--- conflicted
+++ resolved
@@ -253,11 +253,7 @@
 		}
 
 		// inject netrc if it's a trusted repo or a trusted clone-plugin
-<<<<<<< HEAD
-		if !c.netrcOnlyTrusted || c.trustedPipeline || (c.netrcOnlyTrusted && container.IsPlugin() && container.IsTrustedCloneImage()) {
-=======
-		if c.securityTrustedPipeline || (container.IsPlugin() && container.IsTrustedCloneImage(c.trustedClonePlugins)) {
->>>>>>> bf5405b6
+		if !c.netrcOnlyTrusted || c.securityTrustedPipeline || (c.netrcOnlyTrusted && container.IsPlugin() && container.IsTrustedCloneImage(c.trustedClonePlugins)) {
 			for k, v := range c.cloneEnv {
 				step.Environment[k] = v
 			}
