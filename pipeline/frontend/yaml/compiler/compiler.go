// Copyright 2023 Woodpecker Authors
//
// Licensed under the Apache License, Version 2.0 (the "License");
// you may not use this file except in compliance with the License.
// You may obtain a copy of the License at
//
//     http://www.apache.org/licenses/LICENSE-2.0
//
// Unless required by applicable law or agreed to in writing, software
// distributed under the License is distributed on an "AS IS" BASIS,
// WITHOUT WARRANTIES OR CONDITIONS OF ANY KIND, either express or implied.
// See the License for the specific language governing permissions and
// limitations under the License.

package compiler

import (
	"fmt"
	"path"

	backend_types "go.woodpecker-ci.org/woodpecker/v2/pipeline/backend/types"
	"go.woodpecker-ci.org/woodpecker/v2/pipeline/frontend/metadata"
	yaml_types "go.woodpecker-ci.org/woodpecker/v2/pipeline/frontend/yaml/types"
	"go.woodpecker-ci.org/woodpecker/v2/pipeline/frontend/yaml/utils"
	"go.woodpecker-ci.org/woodpecker/v2/shared/constant"
)

const (
	defaultCloneName = "clone"
)

// Registry represents registry credentials.
type Registry struct {
	Hostname string
	Username string
	Password string
}

type Secret struct {
	Name           string
	Value          string
	AllowedPlugins []string
	Events         []string
}

func (s *Secret) Available(event string, container *yaml_types.Container) error {
	onlyAllowSecretForPlugins := len(s.AllowedPlugins) > 0
	if onlyAllowSecretForPlugins && !container.IsPlugin() {
		return fmt.Errorf("secret %q is only allowed to be used by plugins (a filter has been set on the secret). Note: Image filters do not work for normal steps", s.Name)
	}

	if onlyAllowSecretForPlugins && !utils.MatchImageDynamic(container.Image, s.AllowedPlugins...) {
		return fmt.Errorf("secret %q is not allowed to be used with image %q by step %q", s.Name, container.Image, container.Name)
	}

	if !s.Match(event) {
		return fmt.Errorf("secret %q is not allowed to be used with pipeline event %q", s.Name, event)
	}

	return nil
}

// Match returns true if an image and event match the restricted list.
// Note that EventPullClosed are treated as EventPull.
func (s *Secret) Match(event string) bool {
	// if there is no filter set secret matches all webhook events
	if len(s.Events) == 0 {
		return true
	}
	// treat all pull events the same way
	if event == "pull_request_closed" {
		event = "pull_request"
	}
	// one match is enough
	for _, e := range s.Events {
		if e == event {
			return true
		}
	}
	// a filter is set but the webhook did not match it
	return false
}

// Compiler compiles the yaml.
type Compiler struct {
<<<<<<< HEAD
	local                   bool
	escalated               []string
	prefix                  string
	volumes                 []string
	networks                []string
	env                     map[string]string
	cloneEnv                map[string]string
	workspaceBase           string
	workspacePath           string
	metadata                metadata.Metadata
	registries              []Registry
	secrets                 map[string]Secret
	reslimit                ResourceLimit
	defaultClonePlugin      string
	trustedClonePlugins     []string
	securityTrustedPipeline bool
	netrcOnlyTrusted        bool
=======
	local               bool
	escalated           []string
	prefix              string
	volumes             []string
	networks            []string
	env                 map[string]string
	cloneEnv            map[string]string
	workspaceBase       string
	workspacePath       string
	metadata            metadata.Metadata
	registries          []Registry
	secrets             map[string]Secret
	defaultClonePlugin  string
	trustedClonePlugins []string
	trustedPipeline     bool
	netrcOnlyTrusted    bool
>>>>>>> e69652de
}

// New creates a new Compiler with options.
func New(opts ...Option) *Compiler {
	compiler := &Compiler{
		env:                 map[string]string{},
		cloneEnv:            map[string]string{},
		secrets:             map[string]Secret{},
		defaultClonePlugin:  constant.DefaultClonePlugin,
		trustedClonePlugins: constant.TrustedClonePlugins,
	}
	for _, opt := range opts {
		opt(compiler)
	}
	return compiler
}

// Compile compiles the YAML configuration to the pipeline intermediate
// representation configuration format.
func (c *Compiler) Compile(conf *yaml_types.Workflow) (*backend_types.Config, error) {
	config := new(backend_types.Config)

	if match, err := conf.When.Match(c.metadata, true, c.env); !match && err == nil {
		// This pipeline does not match the configured filter so return an empty config and stop further compilation.
		// An empty pipeline will just be skipped completely.
		return config, nil
	} else if err != nil {
		return nil, err
	}

	// create a default volume
	config.Volumes = append(config.Volumes, &backend_types.Volume{
		Name: fmt.Sprintf("%s_default", c.prefix),
	})

	// create a default network
	config.Networks = append(config.Networks, &backend_types.Network{
		Name: fmt.Sprintf("%s_default", c.prefix),
	})

	// create secrets for mask
	for _, sec := range c.secrets {
		config.Secrets = append(config.Secrets, &backend_types.Secret{
			Name:  sec.Name,
			Value: sec.Value,
		})
	}

	// overrides the default workspace paths when specified
	// in the YAML file.
	if len(conf.Workspace.Base) != 0 {
		c.workspaceBase = path.Clean(conf.Workspace.Base)
	}
	if len(conf.Workspace.Path) != 0 {
		c.workspacePath = path.Clean(conf.Workspace.Path)
	}

	// add default clone step
	if !c.local && len(conf.Clone.ContainerList) == 0 && !conf.SkipClone && len(c.defaultClonePlugin) != 0 {
		cloneSettings := map[string]any{"depth": "0"}
		if c.metadata.Curr.Event == metadata.EventTag {
			cloneSettings["tags"] = "true"
		}
		container := &yaml_types.Container{
			Name:        defaultCloneName,
			Image:       c.defaultClonePlugin,
			Settings:    cloneSettings,
			Environment: make(map[string]any),
		}
		for k, v := range c.cloneEnv {
			container.Environment[k] = v
		}
		step, err := c.createProcess(container, backend_types.StepTypeClone)
		if err != nil {
			return nil, err
		}

		stage := new(backend_types.Stage)
		stage.Steps = append(stage.Steps, step)

		config.Stages = append(config.Stages, stage)
	} else if !c.local && !conf.SkipClone {
		for _, container := range conf.Clone.ContainerList {
			if match, err := container.When.Match(c.metadata, false, c.env); !match && err == nil {
				continue
			} else if err != nil {
				return nil, err
			}

			stage := new(backend_types.Stage)

			step, err := c.createProcess(container, backend_types.StepTypeClone)
			if err != nil {
				return nil, err
			}

			// only inject netrc if it's a trusted repo or a trusted plugin
			if !c.netrcOnlyTrusted || c.securityTrustedPipeline || (container.IsPlugin() && container.IsTrustedCloneImage(c.trustedClonePlugins)) {
				for k, v := range c.cloneEnv {
					step.Environment[k] = v
				}
			}

			stage.Steps = append(stage.Steps, step)

			config.Stages = append(config.Stages, stage)
		}
	}

	// add services steps
	if len(conf.Services.ContainerList) != 0 {
		stage := new(backend_types.Stage)

		for _, container := range conf.Services.ContainerList {
			if match, err := container.When.Match(c.metadata, false, c.env); !match && err == nil {
				continue
			} else if err != nil {
				return nil, err
			}

			step, err := c.createProcess(container, backend_types.StepTypeService)
			if err != nil {
				return nil, err
			}

			stage.Steps = append(stage.Steps, step)
		}
		config.Stages = append(config.Stages, stage)
	}

	// add pipeline steps
	steps := make([]*dagCompilerStep, 0, len(conf.Steps.ContainerList))
	for pos, container := range conf.Steps.ContainerList {
		// Skip if local and should not run local
		if c.local && !container.When.IsLocal() {
			continue
		}

		if match, err := container.When.Match(c.metadata, false, c.env); !match && err == nil {
			continue
		} else if err != nil {
			return nil, err
		}

		stepType := backend_types.StepTypeCommands
		if container.IsPlugin() {
			stepType = backend_types.StepTypePlugin
		}
		step, err := c.createProcess(container, stepType)
		if err != nil {
			return nil, err
		}

		// inject netrc if it's a trusted repo or a trusted clone-plugin
		if c.securityTrustedPipeline || (container.IsPlugin() && container.IsTrustedCloneImage(c.trustedClonePlugins)) {
			for k, v := range c.cloneEnv {
				step.Environment[k] = v
			}
		}

		steps = append(steps, &dagCompilerStep{
			step:      step,
			position:  pos,
			name:      container.Name,
			dependsOn: container.DependsOn,
		})
	}

	// generate stages out of steps
	stepStages, err := newDAGCompiler(steps).compile()
	if err != nil {
		return nil, err
	}

	config.Stages = append(config.Stages, stepStages...)

	return config, nil
}<|MERGE_RESOLUTION|>--- conflicted
+++ resolved
@@ -83,7 +83,6 @@
 
 // Compiler compiles the yaml.
 type Compiler struct {
-<<<<<<< HEAD
 	local                   bool
 	escalated               []string
 	prefix                  string
@@ -96,29 +95,10 @@
 	metadata                metadata.Metadata
 	registries              []Registry
 	secrets                 map[string]Secret
-	reslimit                ResourceLimit
 	defaultClonePlugin      string
 	trustedClonePlugins     []string
 	securityTrustedPipeline bool
 	netrcOnlyTrusted        bool
-=======
-	local               bool
-	escalated           []string
-	prefix              string
-	volumes             []string
-	networks            []string
-	env                 map[string]string
-	cloneEnv            map[string]string
-	workspaceBase       string
-	workspacePath       string
-	metadata            metadata.Metadata
-	registries          []Registry
-	secrets             map[string]Secret
-	defaultClonePlugin  string
-	trustedClonePlugins []string
-	trustedPipeline     bool
-	netrcOnlyTrusted    bool
->>>>>>> e69652de
 }
 
 // New creates a new Compiler with options.
