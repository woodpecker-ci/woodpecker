package compiler

import (
	"fmt"
	"strings"

	backend "github.com/woodpecker-ci/woodpecker/pipeline/backend/types"
	"github.com/woodpecker-ci/woodpecker/pipeline/frontend"
	"github.com/woodpecker-ci/woodpecker/pipeline/frontend/yaml"
	"github.com/woodpecker-ci/woodpecker/shared/constant"
)

// TODO(bradrydzewski) compiler should handle user-defined volumes from YAML
// TODO(bradrydzewski) compiler should handle user-defined networks from YAML

const (
	windowsPrefix = "windows/"

	defaultCloneName = "clone"

	networkDriverNAT    = "nat"
	networkDriverBridge = "bridge"

	nameServices = "services"
	namePipeline = "pipeline"
)

// Registry represents registry credentials
type Registry struct {
	Hostname string
	Username string
	Password string
	Email    string
	Token    string
}

type Secret struct {
	Name       string
	Value      string
	Match      []string
	PluginOnly bool
}

func (s *Secret) Available(container *yaml.Container) bool {
	return (len(s.Match) == 0 || matchImage(container.Image, s.Match...)) && (!s.PluginOnly || container.IsPlugin())
}

type secretMap map[string]Secret

func (sm secretMap) toStringMap() map[string]string {
	m := make(map[string]string, len(sm))
	for k, v := range sm {
		m[k] = v.Value
	}
	return m
}

type ResourceLimit struct {
	MemSwapLimit int64
	MemLimit     int64
	ShmSize      int64
	CPUQuota     int64
	CPUShares    int64
	CPUSet       string
}

// Compiler compiles the yaml
type Compiler struct {
	local             bool
	escalated         []string
	prefix            string
	volumes           []string
	networks          []string
	env               map[string]string
	cloneEnv          map[string]string
	base              string
	path              string
	metadata          frontend.Metadata
	registries        []Registry
	secrets           secretMap
	cacher            Cacher
	reslimit          ResourceLimit
	defaultCloneImage string
}

// New creates a new Compiler with options.
func New(opts ...Option) *Compiler {
	compiler := &Compiler{
		env:      map[string]string{},
		cloneEnv: map[string]string{},
		secrets:  map[string]Secret{},
	}
	for _, opt := range opts {
		opt(compiler)
	}
	return compiler
}

// Compile compiles the YAML configuration to the pipeline intermediate
// representation configuration format.
func (c *Compiler) Compile(conf *yaml.Config) (*backend.Config, error) {
	config := new(backend.Config)

	if match, err := conf.When.Match(c.metadata, true); !match && err == nil {
		// This pipeline does not match the configured filter so return an empty config and stop further compilation.
		// An empty pipeline will just be skipped completely.
		return config, nil
	} else if err != nil {
		return nil, err
	}

	// create a default volume
	config.Volumes = append(config.Volumes, &backend.Volume{
		Name:   fmt.Sprintf("%s_default", c.prefix),
		Driver: "local",
	})

	// create a default network
	if strings.HasPrefix(c.metadata.Sys.Platform, windowsPrefix) {
		config.Networks = append(config.Networks, &backend.Network{
			Name:   fmt.Sprintf("%s_default", c.prefix),
			Driver: networkDriverNAT,
		})
	} else {
		config.Networks = append(config.Networks, &backend.Network{
			Name:   fmt.Sprintf("%s_default", c.prefix),
			Driver: networkDriverBridge,
		})
	}

	// create secrets for mask
	for _, sec := range c.secrets {
		config.Secrets = append(config.Secrets, &backend.Secret{
			Name:  sec.Name,
			Value: sec.Value,
			Mask:  true,
		})
	}

	// overrides the default workspace paths when specified
	// in the YAML file.
	if len(conf.Workspace.Base) != 0 {
		c.base = conf.Workspace.Base
	}
	if len(conf.Workspace.Path) != 0 {
		c.path = conf.Workspace.Path
	}

	// add default clone step
	if !c.local && len(conf.Clone.Containers) == 0 && !conf.SkipClone {
		cloneImage := constant.DefaultCloneImage
		if len(c.defaultCloneImage) > 0 {
			cloneImage = c.defaultCloneImage
		}
		cloneSettings := map[string]interface{}{"depth": "0"}
		if c.metadata.Curr.Event == frontend.EventTag {
			cloneSettings["tags"] = "true"
		}
		container := &yaml.Container{
			Name:        defaultCloneName,
			Image:       cloneImage,
			Settings:    cloneSettings,
			Environment: c.cloneEnv,
		}
		name := fmt.Sprintf("%s_clone", c.prefix)
		step, err := c.createProcess(name, container, defaultCloneName)
		if err != nil {
			return nil, err
		}

		stage := new(backend.Stage)
		stage.Name = name
		stage.Alias = defaultCloneName
		stage.Steps = append(stage.Steps, step)

		config.Stages = append(config.Stages, stage)
	} else if !c.local && !conf.SkipClone {
		for i, container := range conf.Clone.Containers {
			if match, err := container.When.Match(c.metadata, false); !match && err == nil {
				continue
			} else if err != nil {
				return nil, err
			}

			stage := new(backend.Stage)
			stage.Name = fmt.Sprintf("%s_clone_%v", c.prefix, i)
			stage.Alias = container.Name

			name := fmt.Sprintf("%s_clone_%d", c.prefix, i)
			step, err := c.createProcess(name, container, defaultCloneName)
			if err != nil {
				return nil, err
			}

			for k, v := range c.cloneEnv {
				step.Environment[k] = v
			}
			stage.Steps = append(stage.Steps, step)

			config.Stages = append(config.Stages, stage)
		}
	}

	err := c.setupCache(conf, config)
	if err != nil {
		return nil, err
	}

	// add services steps
	if len(conf.Services.Containers) != 0 {
		stage := new(backend.Stage)
		stage.Name = fmt.Sprintf("%s_%s", c.prefix, nameServices)
		stage.Alias = nameServices

		for i, container := range conf.Services.Containers {
			if match, err := container.When.Match(c.metadata, false); !match && err == nil {
				continue
			} else if err != nil {
				return nil, err
			}

<<<<<<< HEAD
			name := fmt.Sprintf("%s_services_%d", c.prefix, i)
			step, err := c.createProcess(name, container, "services")
			if err != nil {
				return nil, err
			}

=======
			name := fmt.Sprintf("%s_%s_%d", c.prefix, nameServices, i)
			step := c.createProcess(name, container, nameServices)
>>>>>>> 18d3139e
			stage.Steps = append(stage.Steps, step)
		}
		config.Stages = append(config.Stages, stage)
	}

	// add pipeline steps. 1 pipeline step per stage, at the moment
	var stage *backend.Stage
	var group string
	for i, container := range conf.Pipeline.Containers {
		// Skip if local and should not run local
		if c.local && !container.When.IsLocal() {
			continue
		}

		if match, err := container.When.Match(c.metadata, false); !match && err == nil {
			continue
		} else if err != nil {
			return nil, err
		}

		if stage == nil || group != container.Group || container.Group == "" {
			group = container.Group

			stage = new(backend.Stage)
			stage.Name = fmt.Sprintf("%s_stage_%v", c.prefix, i)
			stage.Alias = container.Name
			config.Stages = append(config.Stages, stage)
		}

		name := fmt.Sprintf("%s_step_%d", c.prefix, i)
<<<<<<< HEAD
		step, err := c.createProcess(name, container, "pipeline")
		if err != nil {
			return nil, err
		}

=======
		step := c.createProcess(name, container, namePipeline)
>>>>>>> 18d3139e
		stage.Steps = append(stage.Steps, step)
	}

	err = c.setupCacheRebuild(conf, config)
	if err != nil {
		return nil, err
	}

	return config, nil
}

func (c *Compiler) setupCache(conf *yaml.Config, ir *backend.Config) error {
	if c.local || len(conf.Cache) == 0 || c.cacher == nil {
		return nil
	}

	container := c.cacher.Restore(c.metadata.Repo.Name, c.metadata.Curr.Commit.Branch, conf.Cache)
	name := fmt.Sprintf("%s_restore_cache", c.prefix)
	step, err := c.createProcess(name, container, "cache")
	if err != nil {
		return err
	}

	stage := new(backend.Stage)
	stage.Name = name
	stage.Alias = "restore_cache"
	stage.Steps = append(stage.Steps, step)

	ir.Stages = append(ir.Stages, stage)
	return nil
}

<<<<<<< HEAD
func (c *Compiler) setupCacheRebuild(conf *yaml.Config, ir *backend.Config) error {
	if c.local || len(conf.Cache) == 0 || c.metadata.Curr.Event != "push" || c.cacher == nil {
		return nil
=======
func (c *Compiler) setupCacheRebuild(conf *yaml.Config, ir *backend.Config) {
	if c.local || len(conf.Cache) == 0 || c.metadata.Curr.Event != frontend.EventPush || c.cacher == nil {
		return
>>>>>>> 18d3139e
	}
	container := c.cacher.Rebuild(c.metadata.Repo.Name, c.metadata.Curr.Commit.Branch, conf.Cache)

	name := fmt.Sprintf("%s_rebuild_cache", c.prefix)
	step, err := c.createProcess(name, container, "cache")
	if err != nil {
		return err
	}

	stage := new(backend.Stage)
	stage.Name = name
	stage.Alias = "rebuild_cache"
	stage.Steps = append(stage.Steps, step)

	ir.Stages = append(ir.Stages, stage)
	return nil
}<|MERGE_RESOLUTION|>--- conflicted
+++ resolved
@@ -219,17 +219,12 @@
 				return nil, err
 			}
 
-<<<<<<< HEAD
-			name := fmt.Sprintf("%s_services_%d", c.prefix, i)
-			step, err := c.createProcess(name, container, "services")
+			name := fmt.Sprintf("%s_%s_%d", c.prefix, nameServices, i)
+			step, err := c.createProcess(name, container, nameServices)
 			if err != nil {
 				return nil, err
 			}
 
-=======
-			name := fmt.Sprintf("%s_%s_%d", c.prefix, nameServices, i)
-			step := c.createProcess(name, container, nameServices)
->>>>>>> 18d3139e
 			stage.Steps = append(stage.Steps, step)
 		}
 		config.Stages = append(config.Stages, stage)
@@ -260,15 +255,11 @@
 		}
 
 		name := fmt.Sprintf("%s_step_%d", c.prefix, i)
-<<<<<<< HEAD
-		step, err := c.createProcess(name, container, "pipeline")
+		step, err := c.createProcess(name, container, namePipeline)
 		if err != nil {
 			return nil, err
 		}
 
-=======
-		step := c.createProcess(name, container, namePipeline)
->>>>>>> 18d3139e
 		stage.Steps = append(stage.Steps, step)
 	}
 
@@ -301,15 +292,9 @@
 	return nil
 }
 
-<<<<<<< HEAD
 func (c *Compiler) setupCacheRebuild(conf *yaml.Config, ir *backend.Config) error {
-	if c.local || len(conf.Cache) == 0 || c.metadata.Curr.Event != "push" || c.cacher == nil {
+	if c.local || len(conf.Cache) == 0 || c.metadata.Curr.Event != frontend.EventPush || c.cacher == nil {
 		return nil
-=======
-func (c *Compiler) setupCacheRebuild(conf *yaml.Config, ir *backend.Config) {
-	if c.local || len(conf.Cache) == 0 || c.metadata.Curr.Event != frontend.EventPush || c.cacher == nil {
-		return
->>>>>>> 18d3139e
 	}
 	container := c.cacher.Rebuild(c.metadata.Repo.Name, c.metadata.Curr.Commit.Branch, conf.Cache)
 
