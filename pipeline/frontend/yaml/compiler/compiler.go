// Copyright 2023 Woodpecker Authors
//
// Licensed under the Apache License, Version 2.0 (the "License");
// you may not use this file except in compliance with the License.
// You may obtain a copy of the License at
//
//     http://www.apache.org/licenses/LICENSE-2.0
//
// Unless required by applicable law or agreed to in writing, software
// distributed under the License is distributed on an "AS IS" BASIS,
// WITHOUT WARRANTIES OR CONDITIONS OF ANY KIND, either express or implied.
// See the License for the specific language governing permissions and
// limitations under the License.

package compiler

import (
	"fmt"
	"path"

	backend_types "github.com/woodpecker-ci/woodpecker/pipeline/backend/types"
	"github.com/woodpecker-ci/woodpecker/pipeline/frontend/metadata"
	yaml_types "github.com/woodpecker-ci/woodpecker/pipeline/frontend/yaml/types"
	"github.com/woodpecker-ci/woodpecker/pipeline/frontend/yaml/utils"
	"github.com/woodpecker-ci/woodpecker/shared/constant"
)

const (
	defaultCloneName = "clone"

	nameServices = "services"
)

// Registry represents registry credentials
type Registry struct {
	Hostname string
	Username string
	Password string
	Email    string
	Token    string
}

type Secret struct {
	Name       string
	Value      string
	Match      []string
	PluginOnly bool
}

func (s *Secret) Available(container *yaml_types.Container) bool {
	return (len(s.Match) == 0 || utils.MatchImage(container.Image, s.Match...)) && (!s.PluginOnly || container.IsPlugin())
}

type secretMap map[string]Secret

func (sm secretMap) toStringMap() map[string]string {
	m := make(map[string]string, len(sm))
	for k, v := range sm {
		m[k] = v.Value
	}
	return m
}

type ResourceLimit struct {
	MemSwapLimit int64
	MemLimit     int64
	ShmSize      int64
	CPUQuota     int64
	CPUShares    int64
	CPUSet       string
}

// Compiler compiles the yaml
type Compiler struct {
	local             bool
	escalated         []string
	prefix            string
	volumes           []string
	networks          []string
	env               map[string]string
	cloneEnv          map[string]string
	base              string
	path              string
	metadata          metadata.Metadata
	registries        []Registry
	secrets           secretMap
	cacher            Cacher
	reslimit          ResourceLimit
	defaultCloneImage string
	trustedPipeline   bool
	netrcOnlyTrusted  bool
}

// New creates a new Compiler with options.
func New(opts ...Option) *Compiler {
	compiler := &Compiler{
		env:      map[string]string{},
		cloneEnv: map[string]string{},
		secrets:  map[string]Secret{},
	}
	for _, opt := range opts {
		opt(compiler)
	}
	return compiler
}

// Compile compiles the YAML configuration to the pipeline intermediate
// representation configuration format.
func (c *Compiler) Compile(conf *yaml_types.Workflow) (*backend_types.Config, error) {
	config := new(backend_types.Config)

	if match, err := conf.When.Match(c.metadata, true, c.env); !match && err == nil {
		// This pipeline does not match the configured filter so return an empty config and stop further compilation.
		// An empty pipeline will just be skipped completely.
		return config, nil
	} else if err != nil {
		return nil, err
	}

	// create a default volume
	config.Volumes = append(config.Volumes, &backend_types.Volume{
		Name: fmt.Sprintf("%s_default", c.prefix),
	})

	// create a default network
	config.Networks = append(config.Networks, &backend_types.Network{
		Name: fmt.Sprintf("%s_default", c.prefix),
	})

	// create secrets for mask
	for _, sec := range c.secrets {
		config.Secrets = append(config.Secrets, &backend_types.Secret{
			Name:  sec.Name,
			Value: sec.Value,
			Mask:  true,
		})
	}

	// overrides the default workspace paths when specified
	// in the YAML file.
	if len(conf.Workspace.Base) != 0 {
		c.base = conf.Workspace.Base
	}
	if len(conf.Workspace.Path) != 0 {
		c.path = conf.Workspace.Path
	}

	cloneImage := constant.DefaultCloneImage
	if len(c.defaultCloneImage) > 0 {
		cloneImage = c.defaultCloneImage
	}

	// add default clone step
	if !c.local && len(conf.Clone.ContainerList) == 0 && !conf.SkipClone {
		cloneSettings := map[string]interface{}{"depth": "0"}
		if c.metadata.Curr.Event == metadata.EventTag {
			cloneSettings["tags"] = "true"
		}
		container := &yaml_types.Container{
			Name:        defaultCloneName,
			Image:       cloneImage,
			Settings:    cloneSettings,
			Environment: c.cloneEnv,
		}
		name := fmt.Sprintf("%s_clone", c.prefix)
<<<<<<< HEAD
		step, err := c.createProcess(name, container, defaultCloneName)
		if err != nil {
			return nil, err
		}
=======
		step := c.createProcess(name, container, backend_types.StepTypeClone)
>>>>>>> 1f956753

		stage := new(backend_types.Stage)
		stage.Name = name
		stage.Alias = defaultCloneName
		stage.Steps = append(stage.Steps, step)

		config.Stages = append(config.Stages, stage)
	} else if !c.local && !conf.SkipClone {
		for i, container := range conf.Clone.ContainerList {
			if match, err := container.When.Match(c.metadata, false, c.env); !match && err == nil {
				continue
			} else if err != nil {
				return nil, err
			}

			stage := new(backend_types.Stage)
			stage.Name = fmt.Sprintf("%s_clone_%v", c.prefix, i)
			stage.Alias = container.Name

			name := fmt.Sprintf("%s_clone_%d", c.prefix, i)
<<<<<<< HEAD
			step, err := c.createProcess(name, container, defaultCloneName)
			if err != nil {
				return nil, err
			}
=======
			step := c.createProcess(name, container, backend_types.StepTypeClone)
>>>>>>> 1f956753

			// only inject netrc if it's a trusted repo or a trusted plugin
			if !c.netrcOnlyTrusted || c.trustedPipeline || (container.IsPlugin() && container.IsTrustedCloneImage()) {
				for k, v := range c.cloneEnv {
					step.Environment[k] = v
				}
			}

			stage.Steps = append(stage.Steps, step)

			config.Stages = append(config.Stages, stage)
		}
	}

	err := c.setupCache(conf, config)
	if err != nil {
		return nil, err
	}

	// add services steps
	if len(conf.Services.ContainerList) != 0 {
		stage := new(backend_types.Stage)
		stage.Name = fmt.Sprintf("%s_%s", c.prefix, nameServices)
		stage.Alias = nameServices

		for i, container := range conf.Services.ContainerList {
			if match, err := container.When.Match(c.metadata, false, c.env); !match && err == nil {
				continue
			} else if err != nil {
				return nil, err
			}

			name := fmt.Sprintf("%s_%s_%d", c.prefix, nameServices, i)
<<<<<<< HEAD
			step, err := c.createProcess(name, container, nameServices)
			if err != nil {
				return nil, err
			}

=======
			step := c.createProcess(name, container, backend_types.StepTypeService)
>>>>>>> 1f956753
			stage.Steps = append(stage.Steps, step)
		}
		config.Stages = append(config.Stages, stage)
	}

	// add pipeline steps. 1 pipeline step per stage, at the moment
	var stage *backend_types.Stage
	var group string
	for i, container := range conf.Steps.ContainerList {
		// Skip if local and should not run local
		if c.local && !container.When.IsLocal() {
			continue
		}

		if match, err := container.When.Match(c.metadata, false, c.env); !match && err == nil {
			continue
		} else if err != nil {
			return nil, err
		}

		if stage == nil || group != container.Group || container.Group == "" {
			group = container.Group

			stage = new(backend_types.Stage)
			stage.Name = fmt.Sprintf("%s_stage_%v", c.prefix, i)
			stage.Alias = container.Name
			config.Stages = append(config.Stages, stage)
		}

		name := fmt.Sprintf("%s_step_%d", c.prefix, i)
<<<<<<< HEAD
		step, err := c.createProcess(name, container, namePipeline)
		if err != nil {
			return nil, err
=======
		stepType := backend_types.StepTypeCommands
		if container.IsPlugin() {
			stepType = backend_types.StepTypePlugin
		}
		step := c.createProcess(name, container, stepType)

		// inject netrc if it's a trusted repo or a trusted clone-plugin
		if c.trustedPipeline || (container.IsPlugin() && container.IsTrustedCloneImage()) {
			for k, v := range c.cloneEnv {
				step.Environment[k] = v
			}
>>>>>>> 1f956753
		}

		stage.Steps = append(stage.Steps, step)
	}

	err = c.setupCacheRebuild(conf, config)
	if err != nil {
		return nil, err
	}

	return config, nil
}

<<<<<<< HEAD
func (c *Compiler) setupCache(conf *yaml.Config, ir *backend.Config) error {
=======
func (c *Compiler) setupCache(conf *yaml_types.Workflow, ir *backend_types.Config) {
>>>>>>> 1f956753
	if c.local || len(conf.Cache) == 0 || c.cacher == nil {
		return nil
	}

	container := c.cacher.Restore(path.Join(c.metadata.Repo.Owner, c.metadata.Repo.Name), c.metadata.Curr.Commit.Branch, conf.Cache)
	name := fmt.Sprintf("%s_restore_cache", c.prefix)
<<<<<<< HEAD
	step, err := c.createProcess(name, container, "cache")
	if err != nil {
		return err
	}
=======
	step := c.createProcess(name, container, backend_types.StepTypeCache)
>>>>>>> 1f956753

	stage := new(backend_types.Stage)
	stage.Name = name
	stage.Alias = "restore_cache"
	stage.Steps = append(stage.Steps, step)

	ir.Stages = append(ir.Stages, stage)
	return nil
}

<<<<<<< HEAD
func (c *Compiler) setupCacheRebuild(conf *yaml.Config, ir *backend.Config) error {
	if c.local || len(conf.Cache) == 0 || c.metadata.Curr.Event != frontend.EventPush || c.cacher == nil {
		return nil
=======
func (c *Compiler) setupCacheRebuild(conf *yaml_types.Workflow, ir *backend_types.Config) {
	if c.local || len(conf.Cache) == 0 || c.metadata.Curr.Event != metadata.EventPush || c.cacher == nil {
		return
>>>>>>> 1f956753
	}
	container := c.cacher.Rebuild(path.Join(c.metadata.Repo.Owner, c.metadata.Repo.Name), c.metadata.Curr.Commit.Branch, conf.Cache)

	name := fmt.Sprintf("%s_rebuild_cache", c.prefix)
<<<<<<< HEAD
	step, err := c.createProcess(name, container, "cache")
	if err != nil {
		return err
	}
=======
	step := c.createProcess(name, container, backend_types.StepTypeCache)
>>>>>>> 1f956753

	stage := new(backend_types.Stage)
	stage.Name = name
	stage.Alias = "rebuild_cache"
	stage.Steps = append(stage.Steps, step)

	ir.Stages = append(ir.Stages, stage)
	return nil
}<|MERGE_RESOLUTION|>--- conflicted
+++ resolved
@@ -163,14 +163,10 @@
 			Environment: c.cloneEnv,
 		}
 		name := fmt.Sprintf("%s_clone", c.prefix)
-<<<<<<< HEAD
-		step, err := c.createProcess(name, container, defaultCloneName)
+		step, err := c.createProcess(name, container, backend_types.StepTypeClone)
 		if err != nil {
 			return nil, err
 		}
-=======
-		step := c.createProcess(name, container, backend_types.StepTypeClone)
->>>>>>> 1f956753
 
 		stage := new(backend_types.Stage)
 		stage.Name = name
@@ -191,14 +187,10 @@
 			stage.Alias = container.Name
 
 			name := fmt.Sprintf("%s_clone_%d", c.prefix, i)
-<<<<<<< HEAD
-			step, err := c.createProcess(name, container, defaultCloneName)
+			step, err := c.createProcess(name, container, backend_types.StepTypeClone)
 			if err != nil {
 				return nil, err
 			}
-=======
-			step := c.createProcess(name, container, backend_types.StepTypeClone)
->>>>>>> 1f956753
 
 			// only inject netrc if it's a trusted repo or a trusted plugin
 			if !c.netrcOnlyTrusted || c.trustedPipeline || (container.IsPlugin() && container.IsTrustedCloneImage()) {
@@ -232,15 +224,11 @@
 			}
 
 			name := fmt.Sprintf("%s_%s_%d", c.prefix, nameServices, i)
-<<<<<<< HEAD
-			step, err := c.createProcess(name, container, nameServices)
+			step, err := c.createProcess(name, container, backend_types.StepTypeService)
 			if err != nil {
 				return nil, err
 			}
 
-=======
-			step := c.createProcess(name, container, backend_types.StepTypeService)
->>>>>>> 1f956753
 			stage.Steps = append(stage.Steps, step)
 		}
 		config.Stages = append(config.Stages, stage)
@@ -271,23 +259,20 @@
 		}
 
 		name := fmt.Sprintf("%s_step_%d", c.prefix, i)
-<<<<<<< HEAD
-		step, err := c.createProcess(name, container, namePipeline)
-		if err != nil {
-			return nil, err
-=======
 		stepType := backend_types.StepTypeCommands
 		if container.IsPlugin() {
 			stepType = backend_types.StepTypePlugin
 		}
-		step := c.createProcess(name, container, stepType)
+		step, err := c.createProcess(name, container, stepType)
+		if err != nil {
+			return nil, err
+		}
 
 		// inject netrc if it's a trusted repo or a trusted clone-plugin
 		if c.trustedPipeline || (container.IsPlugin() && container.IsTrustedCloneImage()) {
 			for k, v := range c.cloneEnv {
 				step.Environment[k] = v
 			}
->>>>>>> 1f956753
 		}
 
 		stage.Steps = append(stage.Steps, step)
@@ -301,25 +286,17 @@
 	return config, nil
 }
 
-<<<<<<< HEAD
-func (c *Compiler) setupCache(conf *yaml.Config, ir *backend.Config) error {
-=======
-func (c *Compiler) setupCache(conf *yaml_types.Workflow, ir *backend_types.Config) {
->>>>>>> 1f956753
+func (c *Compiler) setupCache(conf *yaml_types.Workflow, ir *backend_types.Config) error {
 	if c.local || len(conf.Cache) == 0 || c.cacher == nil {
 		return nil
 	}
 
 	container := c.cacher.Restore(path.Join(c.metadata.Repo.Owner, c.metadata.Repo.Name), c.metadata.Curr.Commit.Branch, conf.Cache)
 	name := fmt.Sprintf("%s_restore_cache", c.prefix)
-<<<<<<< HEAD
-	step, err := c.createProcess(name, container, "cache")
+	step, err := c.createProcess(name, container, backend_types.StepTypeCache)
 	if err != nil {
 		return err
 	}
-=======
-	step := c.createProcess(name, container, backend_types.StepTypeCache)
->>>>>>> 1f956753
 
 	stage := new(backend_types.Stage)
 	stage.Name = name
@@ -330,27 +307,17 @@
 	return nil
 }
 
-<<<<<<< HEAD
-func (c *Compiler) setupCacheRebuild(conf *yaml.Config, ir *backend.Config) error {
-	if c.local || len(conf.Cache) == 0 || c.metadata.Curr.Event != frontend.EventPush || c.cacher == nil {
+func (c *Compiler) setupCacheRebuild(conf *yaml_types.Workflow, ir *backend_types.Config) error {
+	if c.local || len(conf.Cache) == 0 || c.metadata.Curr.Event != metadata.EventPush || c.cacher == nil {
 		return nil
-=======
-func (c *Compiler) setupCacheRebuild(conf *yaml_types.Workflow, ir *backend_types.Config) {
-	if c.local || len(conf.Cache) == 0 || c.metadata.Curr.Event != metadata.EventPush || c.cacher == nil {
-		return
->>>>>>> 1f956753
 	}
 	container := c.cacher.Rebuild(path.Join(c.metadata.Repo.Owner, c.metadata.Repo.Name), c.metadata.Curr.Commit.Branch, conf.Cache)
 
 	name := fmt.Sprintf("%s_rebuild_cache", c.prefix)
-<<<<<<< HEAD
-	step, err := c.createProcess(name, container, "cache")
+	step, err := c.createProcess(name, container, backend_types.StepTypeCache)
 	if err != nil {
 		return err
 	}
-=======
-	step := c.createProcess(name, container, backend_types.StepTypeCache)
->>>>>>> 1f956753
 
 	stage := new(backend_types.Stage)
 	stage.Name = name
