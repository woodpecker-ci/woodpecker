package constraint

import (
	"fmt"
	"strings"

	"github.com/bmatcuk/doublestar/v4"
	"gopkg.in/yaml.v3"

	"github.com/woodpecker-ci/woodpecker/pipeline/frontend"
	"github.com/woodpecker-ci/woodpecker/pipeline/frontend/yaml/types"
)

type (
<<<<<<< HEAD
	// Constraints defines a set of runtime constraints.
	Constraints struct {
		MatchList []Constraint
=======
	// When defines a set of runtime constraints.
	When struct {
		// If true then read from a list of constraint
		Constraints []Constraint
>>>>>>> 93c96de2
	}

	Constraint struct {
		Ref         List
		Repo        List
		Instance    List
		Platform    List
		Environment List
		Event       List
		Branch      List
		Status      List
		Matrix      Map
		Local       types.BoolTrue
		Path        Path
	}

	// List defines a runtime constraint for exclude & include string slices.
	List struct {
		Include []string
		Exclude []string
	}

	// Map defines a runtime constraint for exclude & include map strings.
	Map struct {
		Include map[string]string
		Exclude map[string]string
	}

	// Path defines a runtime constrain for exclude & include paths.
	Path struct {
		Include       []string
		Exclude       []string
		IgnoreMessage string `yaml:"ignore_message,omitempty"`
	}
)

<<<<<<< HEAD
func (constraints *Constraints) IsEmpty() bool {
	return len(constraints.MatchList) == 0
}

// Returns true if any of the internal constraint in the match list
// is true.
func (constraints *Constraints) Match(metadata frontend.Metadata) bool {
	for _, c := range constraints.MatchList {
=======
func (when *When) IsEmpty() bool {
	return len(when.Constraints) == 0
}

// Returns true if at least one of the internal constraints is true.
func (when *When) Match(metadata frontend.Metadata) bool {
	for _, c := range when.Constraints {
>>>>>>> 93c96de2
		if c.Match(metadata) {
			return true
		}
	}
<<<<<<< HEAD
	return constraints.IsEmpty()
}

func (constraints *Constraints) IncludesStatus(status string) bool {
	for _, c := range constraints.MatchList {
=======
	return when.IsEmpty()
}

func (when *When) IncludesStatus(status string) bool {
	for _, c := range when.Constraints {
>>>>>>> 93c96de2
		if c.Status.Includes(status) {
			return true
		}
	}

	return false
}

<<<<<<< HEAD
func (constraints *Constraints) ExcludesStatus(status string) bool {
	for _, c := range constraints.MatchList {
=======
func (when *When) ExcludesStatus(status string) bool {
	for _, c := range when.Constraints {
>>>>>>> 93c96de2
		if !c.Status.Excludes(status) {
			return false
		}
	}

<<<<<<< HEAD
	return len(constraints.MatchList) > 0
}

// False if (any) non local
func (constraints *Constraints) IsLocal() bool {
	for _, c := range constraints.MatchList {
=======
	return len(when.Constraints) > 0
}

// False if (any) non local
func (when *When) IsLocal() bool {
	for _, c := range when.Constraints {
>>>>>>> 93c96de2
		if !c.Local.Bool() {
			return false
		}
	}
	return true
}

<<<<<<< HEAD
func (constraints *Constraints) UnmarshalYAML(value *yaml.Node) error {
=======
func (when *When) UnmarshalYAML(value *yaml.Node) error {
>>>>>>> 93c96de2
	unmarshelAsList := func() error {
		lst := []Constraint{}
		err := value.Decode(&lst)
		if err != nil {
			return err
		}
<<<<<<< HEAD
		constraints.MatchList = lst
=======
		when.Constraints = lst
>>>>>>> 93c96de2
		return nil
	}

	unmarshelAsDict := func() error {
		c := Constraint{}
		err := value.Decode(&c)
		if err != nil {
			return err
		}
<<<<<<< HEAD
		constraints.MatchList = append(constraints.MatchList, c)
=======
		when.Constraints = append(when.Constraints, c)
>>>>>>> 93c96de2
		return nil
	}

	err := unmarshelAsList()
	if err != nil {
		err = unmarshelAsDict()
	}

	return err
}

// Match returns true if all constraints match the given input. If a single
// constraint fails a false value is returned.
func (c *Constraint) Match(metadata frontend.Metadata) bool {
	match := c.Platform.Match(metadata.Sys.Platform) &&
		c.Environment.Match(metadata.Curr.Target) &&
		c.Event.Match(metadata.Curr.Event) &&
		c.Repo.Match(metadata.Repo.Name) &&
		c.Ref.Match(metadata.Curr.Commit.Ref) &&
		c.Instance.Match(metadata.Sys.Host) &&
		c.Matrix.Match(metadata.Job.Matrix)

	// changed files filter apply only for pull-request and push events
	if metadata.Curr.Event == frontend.EventPull || metadata.Curr.Event == frontend.EventPush {
		match = match && c.Path.Match(metadata.Curr.Commit.ChangedFiles, metadata.Curr.Commit.Message)
	}

	if metadata.Curr.Event != frontend.EventTag {
		match = match && c.Branch.Match(metadata.Curr.Commit.Branch)
	}

	return match
}

// Match returns true if the string matches the include patterns and does not
// match any of the exclude patterns.
func (c *List) Match(v string) bool {
	if c.Excludes(v) {
		return false
	}
	if c.Includes(v) {
		return true
	}
	if len(c.Include) == 0 {
		return true
	}
	return false
}

// Includes returns true if the string matches the include patterns.
func (c *List) Includes(v string) bool {
	for _, pattern := range c.Include {
		if ok, _ := doublestar.Match(pattern, v); ok {
			return true
		}
	}
	return false
}

// Excludes returns true if the string matches the exclude patterns.
func (c *List) Excludes(v string) bool {
	for _, pattern := range c.Exclude {
		if ok, _ := doublestar.Match(pattern, v); ok {
			return true
		}
	}
	return false
}

// UnmarshalYAML unmarshals the constraint.
func (c *List) UnmarshalYAML(value *yaml.Node) error {
	out1 := struct {
		Include types.Stringorslice
		Exclude types.Stringorslice
	}{}

	var out2 types.Stringorslice

	err1 := value.Decode(&out1)
	err2 := value.Decode(&out2)

	c.Exclude = out1.Exclude
	c.Include = append(
		out1.Include,
		out2...,
	)

	if err1 != nil && err2 != nil {
		y, _ := yaml.Marshal(value)
		return fmt.Errorf("Could not parse condition: %s", y)
	}

	return nil
}

// Match returns true if the params matches the include key values and does not
// match any of the exclude key values.
func (c *Map) Match(params map[string]string) bool {
	// when no includes or excludes automatically match
	if len(c.Include) == 0 && len(c.Exclude) == 0 {
		return true
	}

	// exclusions are processed first. So we can include everything and then
	// selectively include others.
	if len(c.Exclude) != 0 {
		var matches int

		for key, val := range c.Exclude {
			if ok, _ := doublestar.Match(val, params[key]); ok {
				matches++
			}
		}
		if matches == len(c.Exclude) {
			return false
		}
	}
	for key, val := range c.Include {
		if ok, _ := doublestar.Match(val, params[key]); !ok {
			return false
		}
	}
	return true
}

// UnmarshalYAML unmarshals the constraint map.
func (c *Map) UnmarshalYAML(unmarshal func(interface{}) error) error {
	out1 := struct {
		Include map[string]string
		Exclude map[string]string
	}{
		Include: map[string]string{},
		Exclude: map[string]string{},
	}

	out2 := map[string]string{}

	_ = unmarshal(&out1) // it contains include and exclude statement
	_ = unmarshal(&out2) // it contains no include/exclude statement, assume include as default

	c.Include = out1.Include
	c.Exclude = out1.Exclude
	for k, v := range out2 {
		c.Include[k] = v
	}
	return nil
}

// UnmarshalYAML unmarshals the constraint.
func (c *Path) UnmarshalYAML(value *yaml.Node) error {
	out1 := struct {
		Include       types.Stringorslice `yaml:"include,omitempty"`
		Exclude       types.Stringorslice `yaml:"exclude,omitempty"`
		IgnoreMessage string              `yaml:"ignore_message,omitempty"`
	}{}

	var out2 types.Stringorslice

	err1 := value.Decode(&out1)
	err2 := value.Decode(&out2)

	c.Exclude = out1.Exclude
	c.IgnoreMessage = out1.IgnoreMessage
	c.Include = append(
		out1.Include,
		out2...,
	)

	if err1 != nil && err2 != nil {
		y, _ := yaml.Marshal(value)
		return fmt.Errorf("Could not parse condition: %s", y)
	}

	return nil
}

// Match returns true if file paths in string slice matches the include and not exclude patterns
// or if commit message contains ignore message.
func (c *Path) Match(v []string, message string) bool {
	// ignore file pattern matches if the commit message contains a pattern
	if len(c.IgnoreMessage) > 0 && strings.Contains(strings.ToLower(message), strings.ToLower(c.IgnoreMessage)) {
		return true
	}

	// always match if there are no commit files (empty commit)
	if len(v) == 0 {
		return true
	}

	if len(c.Exclude) > 0 && c.Excludes(v) {
		return false
	}
	if len(c.Include) > 0 && !c.Includes(v) {
		return false
	}
	return true
}

// Includes returns true if the string matches any of the include patterns.
func (c *Path) Includes(v []string) bool {
	for _, pattern := range c.Include {
		for _, file := range v {
			if ok, _ := doublestar.Match(pattern, file); ok {
				return true
			}
		}
	}
	return false
}

// Excludes returns true if the string matches any of the exclude patterns.
func (c *Path) Excludes(v []string) bool {
	for _, pattern := range c.Exclude {
		for _, file := range v {
			if ok, _ := doublestar.Match(pattern, file); ok {
				return true
			}
		}
	}
	return false
}<|MERGE_RESOLUTION|>--- conflicted
+++ resolved
@@ -12,16 +12,10 @@
 )
 
 type (
-<<<<<<< HEAD
-	// Constraints defines a set of runtime constraints.
-	Constraints struct {
-		MatchList []Constraint
-=======
 	// When defines a set of runtime constraints.
 	When struct {
 		// If true then read from a list of constraint
 		Constraints []Constraint
->>>>>>> 93c96de2
 	}
 
 	Constraint struct {
@@ -58,16 +52,6 @@
 	}
 )
 
-<<<<<<< HEAD
-func (constraints *Constraints) IsEmpty() bool {
-	return len(constraints.MatchList) == 0
-}
-
-// Returns true if any of the internal constraint in the match list
-// is true.
-func (constraints *Constraints) Match(metadata frontend.Metadata) bool {
-	for _, c := range constraints.MatchList {
-=======
 func (when *When) IsEmpty() bool {
 	return len(when.Constraints) == 0
 }
@@ -75,24 +59,15 @@
 // Returns true if at least one of the internal constraints is true.
 func (when *When) Match(metadata frontend.Metadata) bool {
 	for _, c := range when.Constraints {
->>>>>>> 93c96de2
 		if c.Match(metadata) {
 			return true
 		}
 	}
-<<<<<<< HEAD
-	return constraints.IsEmpty()
-}
-
-func (constraints *Constraints) IncludesStatus(status string) bool {
-	for _, c := range constraints.MatchList {
-=======
 	return when.IsEmpty()
 }
 
 func (when *When) IncludesStatus(status string) bool {
 	for _, c := range when.Constraints {
->>>>>>> 93c96de2
 		if c.Status.Includes(status) {
 			return true
 		}
@@ -101,33 +76,19 @@
 	return false
 }
 
-<<<<<<< HEAD
-func (constraints *Constraints) ExcludesStatus(status string) bool {
-	for _, c := range constraints.MatchList {
-=======
 func (when *When) ExcludesStatus(status string) bool {
 	for _, c := range when.Constraints {
->>>>>>> 93c96de2
 		if !c.Status.Excludes(status) {
 			return false
 		}
 	}
 
-<<<<<<< HEAD
-	return len(constraints.MatchList) > 0
-}
-
-// False if (any) non local
-func (constraints *Constraints) IsLocal() bool {
-	for _, c := range constraints.MatchList {
-=======
 	return len(when.Constraints) > 0
 }
 
 // False if (any) non local
 func (when *When) IsLocal() bool {
 	for _, c := range when.Constraints {
->>>>>>> 93c96de2
 		if !c.Local.Bool() {
 			return false
 		}
@@ -135,22 +96,14 @@
 	return true
 }
 
-<<<<<<< HEAD
-func (constraints *Constraints) UnmarshalYAML(value *yaml.Node) error {
-=======
 func (when *When) UnmarshalYAML(value *yaml.Node) error {
->>>>>>> 93c96de2
 	unmarshelAsList := func() error {
 		lst := []Constraint{}
 		err := value.Decode(&lst)
 		if err != nil {
 			return err
 		}
-<<<<<<< HEAD
-		constraints.MatchList = lst
-=======
 		when.Constraints = lst
->>>>>>> 93c96de2
 		return nil
 	}
 
@@ -160,11 +113,7 @@
 		if err != nil {
 			return err
 		}
-<<<<<<< HEAD
-		constraints.MatchList = append(constraints.MatchList, c)
-=======
 		when.Constraints = append(when.Constraints, c)
->>>>>>> 93c96de2
 		return nil
 	}
 
