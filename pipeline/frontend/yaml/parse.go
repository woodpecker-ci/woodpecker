--- conflicted
+++ resolved
@@ -33,22 +33,13 @@
 	}
 
 	// support deprecated branch filter
-<<<<<<< HEAD
 	if out.BranchesDoNotUseIt != nil {
-		if out.When.Constraints == nil {
-			out.When.Constraints = []constraint.Constraint{{Branch: *out.BranchesDoNotUseIt}}
-		} else if len(out.When.Constraints) == 1 && out.When.Constraints[0].Branch.IsEmpty() {
-			out.When.Constraints[0].Branch = *out.BranchesDoNotUseIt
-		} else {
-=======
-	if out.BranchesDontUseIt != nil {
 		switch {
 		case out.When.Constraints == nil:
-			out.When.Constraints = []constraint.Constraint{{Branch: *out.BranchesDontUseIt}}
+			out.When.Constraints = []constraint.Constraint{{Branch: *out.BranchesDoNotUseIt}}
 		case len(out.When.Constraints) == 1 && out.When.Constraints[0].Branch.IsEmpty():
-			out.When.Constraints[0].Branch = *out.BranchesDontUseIt
+			out.When.Constraints[0].Branch = *out.BranchesDoNotUseIt
 		default:
->>>>>>> b3754bc5
 			return nil, fmt.Errorf("could not apply deprecated branches filter into global when filter")
 		}
 		out.BranchesDoNotUseIt = nil
