--- conflicted
+++ resolved
@@ -33,33 +33,9 @@
 		return nil, &PipelineParseError{Err: err}
 	}
 
-<<<<<<< HEAD
 	// make sure detected version is set
 	out.Version = yamlVersion
 
-	// fail hard on deprecated branch filter
-	if out.BranchesDontUseIt != nil {
-		return nil, fmt.Errorf("\"branches:\" filter got removed, use \"branch\" in global when filter instead")
-	}
-
-	// fail hard on deprecated pipeline keyword
-	if len(out.PipelineDontUseIt.ContainerList) != 0 {
-		return nil, fmt.Errorf("\"pipeline:\" got removed, use \"steps:\" instead")
-	}
-
-	// support deprecated platform filter
-	if out.PlatformDontUseIt != "" {
-		if out.Labels == nil {
-			out.Labels = make(base.SliceOrMap)
-		}
-		if _, set := out.Labels["platform"]; !set {
-			out.Labels["platform"] = out.PlatformDontUseIt
-		}
-		out.PlatformDontUseIt = ""
-	}
-
-=======
->>>>>>> 842e8a8e
 	return out, nil
 }
 
