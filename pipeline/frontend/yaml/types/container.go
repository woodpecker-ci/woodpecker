// Copyright 2023 Woodpecker Authors
//
// Licensed under the Apache License, Version 2.0 (the "License");
// you may not use this file except in compliance with the License.
// You may obtain a copy of the License at
//
//     http://www.apache.org/licenses/LICENSE-2.0
//
// Unless required by applicable law or agreed to in writing, software
// distributed under the License is distributed on an "AS IS" BASIS,
// WITHOUT WARRANTIES OR CONDITIONS OF ANY KIND, either express or implied.
// See the License for the specific language governing permissions and
// limitations under the License.

package types

import (
	"fmt"

	"gopkg.in/yaml.v3"

	"go.woodpecker-ci.org/woodpecker/v2/pipeline/frontend/yaml/constraint"
	"go.woodpecker-ci.org/woodpecker/v2/pipeline/frontend/yaml/types/base"
	"go.woodpecker-ci.org/woodpecker/v2/pipeline/frontend/yaml/utils"
)

type (
	// ContainerList denotes an ordered collection of containers.
	ContainerList struct {
		ContainerList []*Container
	}

	// Container defines a container.
	Container struct {
		BackendOptions map[string]any     `yaml:"backend_options,omitempty"`
		Commands       base.StringOrSlice `yaml:"commands,omitempty"`
		Entrypoint     base.StringOrSlice `yaml:"entrypoint,omitempty"`
		Directory      string             `yaml:"directory,omitempty"`
		Failure        string             `yaml:"failure,omitempty"`
		Image          string             `yaml:"image,omitempty"`
		Name           string             `yaml:"name,omitempty"`
		Pull           bool               `yaml:"pull,omitempty"`
		Settings       map[string]any     `yaml:"settings"`
		Volumes        Volumes            `yaml:"volumes,omitempty"`
		When           constraint.When    `yaml:"when,omitempty"`
		Ports          []string           `yaml:"ports,omitempty"`
		DependsOn      base.StringOrSlice `yaml:"depends_on,omitempty"`
		Needs          base.StringOrSlice `yaml:"needs,omitempty"`
		Environment    map[string]any     `yaml:"environment,omitempty"`

<<<<<<< HEAD
		// TODO deprecated remove in next major
		Detached bool `yaml:"detach,omitempty"`
=======
		// TODO: remove base.EnvironmentMap and use map[string]any after v3.0.0 release
		Environment base.EnvironmentMap `yaml:"environment,omitempty"`
>>>>>>> 75017ac7

		// Deprecated
		Secrets base.SecretsSlice `yaml:"secrets,omitempty"`

		// Docker and Kubernetes Specific
		Privileged bool `yaml:"privileged,omitempty"`

		// Undocumented
		Devices     []string           `yaml:"devices,omitempty"`
		DNSSearch   base.StringOrSlice `yaml:"dns_search,omitempty"`
		DNS         base.StringOrSlice `yaml:"dns,omitempty"`
		ExtraHosts  []string           `yaml:"extra_hosts,omitempty"`
		NetworkMode string             `yaml:"network_mode,omitempty"`
		Tmpfs       []string           `yaml:"tmpfs,omitempty"`
	}
)

// UnmarshalYAML implements the Unmarshaler interface.
func (c *ContainerList) UnmarshalYAML(value *yaml.Node) error {
	switch value.Kind {
	// We support maps ...
	case yaml.MappingNode:
		c.ContainerList = make([]*Container, 0, len(value.Content)/2+1)
		// We cannot use decode on specific values
		// since if we try to load from a map, the order
		// will not be kept. Therefor use value.Content
		// and take the map values i%2=1
		for i, n := range value.Content {
			if i%2 == 1 {
				container := &Container{}
				if err := n.Decode(container); err != nil {
					return err
				}

				if container.Name == "" {
					container.Name = fmt.Sprintf("%v", value.Content[i-1].Value)
				}

				c.ContainerList = append(c.ContainerList, container)
			}
		}

	// ... and lists
	case yaml.SequenceNode:
		c.ContainerList = make([]*Container, 0, len(value.Content))
		for i, n := range value.Content {
			container := &Container{}
			if err := n.Decode(container); err != nil {
				return err
			}

			if container.Name == "" {
				container.Name = fmt.Sprintf("step-%d", i)
			}

			c.ContainerList = append(c.ContainerList, container)
		}

	default:
		return fmt.Errorf("yaml node type[%d]: '%s' not supported", value.Kind, value.Tag)
	}

	return nil
}

func (c *Container) IsPlugin() bool {
	return len(c.Commands) == 0 &&
		len(c.Entrypoint) == 0 &&
		len(c.Environment) == 0 &&
		len(c.Secrets) == 0
}

func (c *Container) IsTrustedCloneImage(trustedClonePlugins []string) bool {
	return c.IsPlugin() && utils.MatchImageDynamic(c.Image, trustedClonePlugins...)
}<|MERGE_RESOLUTION|>--- conflicted
+++ resolved
@@ -46,15 +46,11 @@
 		Ports          []string           `yaml:"ports,omitempty"`
 		DependsOn      base.StringOrSlice `yaml:"depends_on,omitempty"`
 		Needs          base.StringOrSlice `yaml:"needs,omitempty"`
-		Environment    map[string]any     `yaml:"environment,omitempty"`
 
-<<<<<<< HEAD
 		// TODO deprecated remove in next major
 		Detached bool `yaml:"detach,omitempty"`
-=======
 		// TODO: remove base.EnvironmentMap and use map[string]any after v3.0.0 release
 		Environment base.EnvironmentMap `yaml:"environment,omitempty"`
->>>>>>> 75017ac7
 
 		// Deprecated
 		Secrets base.SecretsSlice `yaml:"secrets,omitempty"`
