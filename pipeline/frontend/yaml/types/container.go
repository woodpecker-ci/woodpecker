// Copyright 2023 Woodpecker Authors
//
// Licensed under the Apache License, Version 2.0 (the "License");
// you may not use this file except in compliance with the License.
// You may obtain a copy of the License at
//
//     http://www.apache.org/licenses/LICENSE-2.0
//
// Unless required by applicable law or agreed to in writing, software
// distributed under the License is distributed on an "AS IS" BASIS,
// WITHOUT WARRANTIES OR CONDITIONS OF ANY KIND, either express or implied.
// See the License for the specific language governing permissions and
// limitations under the License.

package types

import (
	"fmt"

	"gopkg.in/yaml.v3"

	"go.woodpecker-ci.org/woodpecker/pipeline/frontend/yaml/constraint"
	"go.woodpecker-ci.org/woodpecker/pipeline/frontend/yaml/types/base"
	"go.woodpecker-ci.org/woodpecker/pipeline/frontend/yaml/utils"
	"go.woodpecker-ci.org/woodpecker/shared/constant"
)

type (
	// ContainerList denotes an ordered collection of containers.
	ContainerList struct {
		ContainerList []*Container
	}

	// Container defines a container.
	Container struct {
<<<<<<< HEAD
		BackendOptions BackendOptions         `yaml:"backend_options,omitempty"`
		Commands       base.StringOrSlice     `yaml:"commands,omitempty"`
		Detached       bool                   `yaml:"detach,omitempty"`
		Directory      string                 `yaml:"directory,omitempty"`
		Environment    base.SliceOrMap        `yaml:"environment,omitempty"`
		Failure        string                 `yaml:"failure,omitempty"`
		Group          string                 `yaml:"group,omitempty"`
		Image          string                 `yaml:"image,omitempty"`
		Name           string                 `yaml:"name,omitempty"`
		Pull           bool                   `yaml:"pull,omitempty"`
		Secrets        Secrets                `yaml:"secrets,omitempty"`
		Settings       map[string]interface{} `yaml:"settings"`
		Volumes        Volumes                `yaml:"volumes,omitempty"`
		When           constraint.When        `yaml:"when,omitempty"`
		Ports          []base.StringOrInt     `yaml:"ports,omitempty"`
		DependsOn      []string               `yaml:"depends_on,omitempty"`
=======
		BackendOptions BackendOptions     `yaml:"backend_options,omitempty"`
		Commands       base.StringOrSlice `yaml:"commands,omitempty"`
		Detached       bool               `yaml:"detach,omitempty"`
		Directory      string             `yaml:"directory,omitempty"`
		Environment    base.SliceOrMap    `yaml:"environment,omitempty"`
		Failure        string             `yaml:"failure,omitempty"`
		Group          string             `yaml:"group,omitempty"`
		Image          string             `yaml:"image,omitempty"`
		Name           string             `yaml:"name,omitempty"`
		Pull           bool               `yaml:"pull,omitempty"`
		Secrets        Secrets            `yaml:"secrets,omitempty"`
		Settings       map[string]any     `yaml:"settings"`
		Volumes        Volumes            `yaml:"volumes,omitempty"`
		When           constraint.When    `yaml:"when,omitempty"`
		Ports          []base.StringOrInt `yaml:"ports,omitempty"`
>>>>>>> 111a0b4e

		// Docker Specific
		Privileged bool `yaml:"privileged,omitempty"`

		// Undocumented
		CPUQuota     base.StringOrInt    `yaml:"cpu_quota,omitempty"`
		CPUSet       string              `yaml:"cpuset,omitempty"`
		CPUShares    base.StringOrInt    `yaml:"cpu_shares,omitempty"`
		Devices      []string            `yaml:"devices,omitempty"`
		DNSSearch    base.StringOrSlice  `yaml:"dns_search,omitempty"`
		DNS          base.StringOrSlice  `yaml:"dns,omitempty"`
		ExtraHosts   []string            `yaml:"extra_hosts,omitempty"`
		IpcMode      string              `yaml:"ipc_mode,omitempty"`
		MemLimit     base.MemStringOrInt `yaml:"mem_limit,omitempty"`
		MemSwapLimit base.MemStringOrInt `yaml:"memswap_limit,omitempty"`
		NetworkMode  string              `yaml:"network_mode,omitempty"`
		Networks     Networks            `yaml:"networks,omitempty"`
		ShmSize      base.MemStringOrInt `yaml:"shm_size,omitempty"`
		Sysctls      base.SliceOrMap     `yaml:"sysctls,omitempty"`
		Tmpfs        []string            `yaml:"tmpfs,omitempty"`
	}
)

// UnmarshalYAML implements the Unmarshaler interface.
func (c *ContainerList) UnmarshalYAML(value *yaml.Node) error {
	switch value.Kind {
	// We support maps ...
	case yaml.MappingNode:
		c.ContainerList = make([]*Container, 0, len(value.Content)/2+1)
		// We cannot use decode on specific values
		// since if we try to load from a map, the order
		// will not be kept. Therefor use value.Content
		// and take the map values i%2=1
		for i, n := range value.Content {
			if i%2 == 1 {
				container := &Container{}
				if err := n.Decode(container); err != nil {
					return err
				}

				if container.Name == "" {
					container.Name = fmt.Sprintf("%v", value.Content[i-1].Value)
				}

				c.ContainerList = append(c.ContainerList, container)
			}
		}

	// ... and lists
	case yaml.SequenceNode:
		c.ContainerList = make([]*Container, 0, len(value.Content))
		for i, n := range value.Content {
			container := &Container{}
			if err := n.Decode(container); err != nil {
				return err
			}

			if container.Name == "" {
				container.Name = fmt.Sprintf("step-%d", i)
			}

			c.ContainerList = append(c.ContainerList, container)
		}

	default:
		return fmt.Errorf("yaml node type[%d]: '%s' not supported", value.Kind, value.Tag)
	}

	return nil
}

func (c *Container) IsPlugin() bool {
	return len(c.Commands) == 0
}

func (c *Container) IsTrustedCloneImage() bool {
	return c.IsPlugin() && utils.MatchImage(c.Image, constant.TrustedCloneImages...)
}<|MERGE_RESOLUTION|>--- conflicted
+++ resolved
@@ -33,24 +33,6 @@
 
 	// Container defines a container.
 	Container struct {
-<<<<<<< HEAD
-		BackendOptions BackendOptions         `yaml:"backend_options,omitempty"`
-		Commands       base.StringOrSlice     `yaml:"commands,omitempty"`
-		Detached       bool                   `yaml:"detach,omitempty"`
-		Directory      string                 `yaml:"directory,omitempty"`
-		Environment    base.SliceOrMap        `yaml:"environment,omitempty"`
-		Failure        string                 `yaml:"failure,omitempty"`
-		Group          string                 `yaml:"group,omitempty"`
-		Image          string                 `yaml:"image,omitempty"`
-		Name           string                 `yaml:"name,omitempty"`
-		Pull           bool                   `yaml:"pull,omitempty"`
-		Secrets        Secrets                `yaml:"secrets,omitempty"`
-		Settings       map[string]interface{} `yaml:"settings"`
-		Volumes        Volumes                `yaml:"volumes,omitempty"`
-		When           constraint.When        `yaml:"when,omitempty"`
-		Ports          []base.StringOrInt     `yaml:"ports,omitempty"`
-		DependsOn      []string               `yaml:"depends_on,omitempty"`
-=======
 		BackendOptions BackendOptions     `yaml:"backend_options,omitempty"`
 		Commands       base.StringOrSlice `yaml:"commands,omitempty"`
 		Detached       bool               `yaml:"detach,omitempty"`
@@ -66,7 +48,7 @@
 		Volumes        Volumes            `yaml:"volumes,omitempty"`
 		When           constraint.When    `yaml:"when,omitempty"`
 		Ports          []base.StringOrInt `yaml:"ports,omitempty"`
->>>>>>> 111a0b4e
+		DependsOn      []string           `yaml:"depends_on,omitempty"`
 
 		// Docker Specific
 		Privileged bool `yaml:"privileged,omitempty"`
