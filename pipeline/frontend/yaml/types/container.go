// Copyright 2023 Woodpecker Authors
//
// Licensed under the Apache License, Version 2.0 (the "License");
// you may not use this file except in compliance with the License.
// You may obtain a copy of the License at
//
//     http://www.apache.org/licenses/LICENSE-2.0
//
// Unless required by applicable law or agreed to in writing, software
// distributed under the License is distributed on an "AS IS" BASIS,
// WITHOUT WARRANTIES OR CONDITIONS OF ANY KIND, either express or implied.
// See the License for the specific language governing permissions and
// limitations under the License.

package types

import (
	"fmt"

	"gopkg.in/yaml.v3"

	"go.woodpecker-ci.org/woodpecker/v2/pipeline/frontend/yaml/constraint"
	"go.woodpecker-ci.org/woodpecker/v2/pipeline/frontend/yaml/types/base"
	"go.woodpecker-ci.org/woodpecker/v2/pipeline/frontend/yaml/utils"
)

type (
	// ContainerList denotes an ordered collection of containers.
	ContainerList struct {
		ContainerList []*Container
	}

	// Container defines a container.
	Container struct {
		BackendOptions map[string]any     `yaml:"backend_options,omitempty"`
		Commands       base.StringOrSlice `yaml:"commands,omitempty"`
		Entrypoint     base.StringOrSlice `yaml:"entrypoint,omitempty"`
		Directory      string             `yaml:"directory,omitempty"`
		Failure        string             `yaml:"failure,omitempty"`
		Image          string             `yaml:"image,omitempty"`
		Name           string             `yaml:"name,omitempty"`
		Pull           bool               `yaml:"pull,omitempty"`
		Settings       map[string]any     `yaml:"settings"`
		Volumes        Volumes            `yaml:"volumes,omitempty"`
		When           constraint.When    `yaml:"when,omitempty"`
		Ports          []string           `yaml:"ports,omitempty"`
		DependsOn      base.StringOrSlice `yaml:"depends_on,omitempty"`
		Needs          base.StringOrSlice `yaml:"needs,omitempty"`
		Secrets        []string           `yaml:"secrets,omitempty"`
		Environment    map[string]any     `yaml:"environment,omitempty"`

<<<<<<< HEAD
		// TODO deprecated remove in next major
		Detached bool `yaml:"detach,omitempty"`
=======
		Environment map[string]any `yaml:"environment,omitempty"`
>>>>>>> 9a762335

		// Deprecated
		Secrets []string `yaml:"secrets,omitempty"`

		// Docker and Kubernetes Specific
		Privileged bool `yaml:"privileged,omitempty"`

		// Undocumented
		Devices     []string           `yaml:"devices,omitempty"`
		DNSSearch   base.StringOrSlice `yaml:"dns_search,omitempty"`
		DNS         base.StringOrSlice `yaml:"dns,omitempty"`
		ExtraHosts  []string           `yaml:"extra_hosts,omitempty"`
		NetworkMode string             `yaml:"network_mode,omitempty"`
		Tmpfs       []string           `yaml:"tmpfs,omitempty"`
	}
)

// UnmarshalYAML implements the Unmarshaler interface.
func (c *ContainerList) UnmarshalYAML(value *yaml.Node) error {
	switch value.Kind {
	// We support maps ...
	case yaml.MappingNode:
		c.ContainerList = make([]*Container, 0, len(value.Content)/2+1)
		// We cannot use decode on specific values
		// since if we try to load from a map, the order
		// will not be kept. Therefor use value.Content
		// and take the map values i%2=1
		for i, n := range value.Content {
			if i%2 == 1 {
				container := &Container{}
				if err := n.Decode(container); err != nil {
					return err
				}

				if container.Name == "" {
					container.Name = fmt.Sprintf("%v", value.Content[i-1].Value)
				}

				c.ContainerList = append(c.ContainerList, container)
			}
		}

	// ... and lists
	case yaml.SequenceNode:
		c.ContainerList = make([]*Container, 0, len(value.Content))
		for i, n := range value.Content {
			container := &Container{}
			if err := n.Decode(container); err != nil {
				return err
			}

			if container.Name == "" {
				container.Name = fmt.Sprintf("step-%d", i)
			}

			c.ContainerList = append(c.ContainerList, container)
		}

	default:
		return fmt.Errorf("yaml node type[%d]: '%s' not supported", value.Kind, value.Tag)
	}

	return nil
}

func (c *Container) IsPlugin() bool {
	return len(c.Commands) == 0 &&
		len(c.Entrypoint) == 0 &&
		len(c.Environment) == 0 &&
		len(c.Secrets) == 0
}

func (c *Container) IsTrustedCloneImage(trustedClonePlugins []string) bool {
	return c.IsPlugin() && utils.MatchImageDynamic(c.Image, trustedClonePlugins...)
}<|MERGE_RESOLUTION|>--- conflicted
+++ resolved
@@ -46,15 +46,10 @@
 		Ports          []string           `yaml:"ports,omitempty"`
 		DependsOn      base.StringOrSlice `yaml:"depends_on,omitempty"`
 		Needs          base.StringOrSlice `yaml:"needs,omitempty"`
-		Secrets        []string           `yaml:"secrets,omitempty"`
 		Environment    map[string]any     `yaml:"environment,omitempty"`
 
-<<<<<<< HEAD
 		// TODO deprecated remove in next major
 		Detached bool `yaml:"detach,omitempty"`
-=======
-		Environment map[string]any `yaml:"environment,omitempty"`
->>>>>>> 9a762335
 
 		// Deprecated
 		Secrets []string `yaml:"secrets,omitempty"`
