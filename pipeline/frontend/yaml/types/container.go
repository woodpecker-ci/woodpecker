// Copyright 2023 Woodpecker Authors
//
// Licensed under the Apache License, Version 2.0 (the "License");
// you may not use this file except in compliance with the License.
// You may obtain a copy of the License at
//
//     http://www.apache.org/licenses/LICENSE-2.0
//
// Unless required by applicable law or agreed to in writing, software
// distributed under the License is distributed on an "AS IS" BASIS,
// WITHOUT WARRANTIES OR CONDITIONS OF ANY KIND, either express or implied.
// See the License for the specific language governing permissions and
// limitations under the License.

package types

import (
	"fmt"

	"gopkg.in/yaml.v3"

	"go.woodpecker-ci.org/woodpecker/v2/pipeline/frontend/yaml/constraint"
	"go.woodpecker-ci.org/woodpecker/v2/pipeline/frontend/yaml/types/base"
	"go.woodpecker-ci.org/woodpecker/v2/pipeline/frontend/yaml/utils"
	"go.woodpecker-ci.org/woodpecker/v2/shared/constant"
)

type (
	// ContainerList denotes an ordered collection of containers.
	ContainerList struct {
		ContainerList []*Container
	}

	// Container defines a container.
	Container struct {
		BackendOptions map[string]any     `yaml:"backend_options,omitempty"`
		Commands       base.StringOrSlice `yaml:"commands,omitempty"`
		Entrypoint     base.StringOrSlice `yaml:"entrypoint,omitempty"`
<<<<<<< HEAD
		// TODO Deprecated, remove in 3.x
		Detached    bool               `yaml:"detach,omitempty"`
		Directory   string             `yaml:"directory,omitempty"`
		Environment base.SliceOrMap    `yaml:"environment,omitempty"`
		Failure     string             `yaml:"failure,omitempty"`
		Group       string             `yaml:"group,omitempty"`
		Image       string             `yaml:"image,omitempty"`
		Name        string             `yaml:"name,omitempty"`
		Pull        bool               `yaml:"pull,omitempty"`
		Secrets     Secrets            `yaml:"secrets,omitempty"`
		Settings    map[string]any     `yaml:"settings"`
		Volumes     Volumes            `yaml:"volumes,omitempty"`
		When        constraint.When    `yaml:"when,omitempty"`
		Ports       []string           `yaml:"ports,omitempty"`
		DependsOn   base.StringOrSlice `yaml:"depends_on,omitempty"`
=======
		Detached       bool               `yaml:"detach,omitempty"`
		Directory      string             `yaml:"directory,omitempty"`
		Failure        string             `yaml:"failure,omitempty"`
		Group          string             `yaml:"group,omitempty"`
		Image          string             `yaml:"image,omitempty"`
		Name           string             `yaml:"name,omitempty"`
		Pull           bool               `yaml:"pull,omitempty"`
		Settings       map[string]any     `yaml:"settings"`
		Volumes        Volumes            `yaml:"volumes,omitempty"`
		When           constraint.When    `yaml:"when,omitempty"`
		Ports          []string           `yaml:"ports,omitempty"`
		DependsOn      base.StringOrSlice `yaml:"depends_on,omitempty"`
>>>>>>> de5c6593

		// TODO make []string in 3.x
		Secrets Secrets `yaml:"secrets,omitempty"`
		// TODO make map[string]any in 3.x
		Environment base.SliceOrMap `yaml:"environment,omitempty"`

		// Docker and Kubernetes Specific
		Privileged bool `yaml:"privileged,omitempty"`

		// Undocumented
		CPUQuota     base.StringOrInt    `yaml:"cpu_quota,omitempty"`
		CPUSet       string              `yaml:"cpuset,omitempty"`
		CPUShares    base.StringOrInt    `yaml:"cpu_shares,omitempty"`
		Devices      []string            `yaml:"devices,omitempty"`
		DNSSearch    base.StringOrSlice  `yaml:"dns_search,omitempty"`
		DNS          base.StringOrSlice  `yaml:"dns,omitempty"`
		ExtraHosts   []string            `yaml:"extra_hosts,omitempty"`
		MemLimit     base.MemStringOrInt `yaml:"mem_limit,omitempty"`
		MemSwapLimit base.MemStringOrInt `yaml:"memswap_limit,omitempty"`
		NetworkMode  string              `yaml:"network_mode,omitempty"`
		Networks     Networks            `yaml:"networks,omitempty"`
		ShmSize      base.MemStringOrInt `yaml:"shm_size,omitempty"`
		Tmpfs        []string            `yaml:"tmpfs,omitempty"`
	}
)

// UnmarshalYAML implements the Unmarshaler interface.
func (c *ContainerList) UnmarshalYAML(value *yaml.Node) error {
	switch value.Kind {
	// We support maps ...
	case yaml.MappingNode:
		c.ContainerList = make([]*Container, 0, len(value.Content)/2+1)
		// We cannot use decode on specific values
		// since if we try to load from a map, the order
		// will not be kept. Therefor use value.Content
		// and take the map values i%2=1
		for i, n := range value.Content {
			if i%2 == 1 {
				container := &Container{}
				if err := n.Decode(container); err != nil {
					return err
				}

				if container.Name == "" {
					container.Name = fmt.Sprintf("%v", value.Content[i-1].Value)
				}

				c.ContainerList = append(c.ContainerList, container)
			}
		}

	// ... and lists
	case yaml.SequenceNode:
		c.ContainerList = make([]*Container, 0, len(value.Content))
		for i, n := range value.Content {
			container := &Container{}
			if err := n.Decode(container); err != nil {
				return err
			}

			if container.Name == "" {
				container.Name = fmt.Sprintf("step-%d", i)
			}

			c.ContainerList = append(c.ContainerList, container)
		}

	default:
		return fmt.Errorf("yaml node type[%d]: '%s' not supported", value.Kind, value.Tag)
	}

	return nil
}

func (c *Container) IsPlugin() bool {
	return len(c.Commands) == 0 && len(c.Entrypoint) == 0
}

func (c *Container) IsTrustedCloneImage() bool {
	return c.IsPlugin() && utils.MatchImage(c.Image, constant.TrustedCloneImages...)
}<|MERGE_RESOLUTION|>--- conflicted
+++ resolved
@@ -36,23 +36,7 @@
 		BackendOptions map[string]any     `yaml:"backend_options,omitempty"`
 		Commands       base.StringOrSlice `yaml:"commands,omitempty"`
 		Entrypoint     base.StringOrSlice `yaml:"entrypoint,omitempty"`
-<<<<<<< HEAD
 		// TODO Deprecated, remove in 3.x
-		Detached    bool               `yaml:"detach,omitempty"`
-		Directory   string             `yaml:"directory,omitempty"`
-		Environment base.SliceOrMap    `yaml:"environment,omitempty"`
-		Failure     string             `yaml:"failure,omitempty"`
-		Group       string             `yaml:"group,omitempty"`
-		Image       string             `yaml:"image,omitempty"`
-		Name        string             `yaml:"name,omitempty"`
-		Pull        bool               `yaml:"pull,omitempty"`
-		Secrets     Secrets            `yaml:"secrets,omitempty"`
-		Settings    map[string]any     `yaml:"settings"`
-		Volumes     Volumes            `yaml:"volumes,omitempty"`
-		When        constraint.When    `yaml:"when,omitempty"`
-		Ports       []string           `yaml:"ports,omitempty"`
-		DependsOn   base.StringOrSlice `yaml:"depends_on,omitempty"`
-=======
 		Detached       bool               `yaml:"detach,omitempty"`
 		Directory      string             `yaml:"directory,omitempty"`
 		Failure        string             `yaml:"failure,omitempty"`
@@ -65,7 +49,6 @@
 		When           constraint.When    `yaml:"when,omitempty"`
 		Ports          []string           `yaml:"ports,omitempty"`
 		DependsOn      base.StringOrSlice `yaml:"depends_on,omitempty"`
->>>>>>> de5c6593
 
 		// TODO make []string in 3.x
 		Secrets Secrets `yaml:"secrets,omitempty"`
