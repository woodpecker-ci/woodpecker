--- conflicted
+++ resolved
@@ -47,12 +47,8 @@
 		Settings       map[string]any     `yaml:"settings"`
 		Volumes        Volumes            `yaml:"volumes,omitempty"`
 		When           constraint.When    `yaml:"when,omitempty"`
-<<<<<<< HEAD
 		Ports          []string           `yaml:"ports,omitempty"`
-=======
-		Ports          []base.StringOrInt `yaml:"ports,omitempty"`
 		DependsOn      base.StringOrSlice `yaml:"depends_on,omitempty"`
->>>>>>> acec9559
 
 		// Docker Specific
 		Privileged bool `yaml:"privileged,omitempty"`
