// Copyright 2023 Woodpecker Authors
//
// Licensed under the Apache License, Version 2.0 (the "License");
// you may not use this file except in compliance with the License.
// You may obtain a copy of the License at
//
//     http://www.apache.org/licenses/LICENSE-2.0
//
// Unless required by applicable law or agreed to in writing, software
// distributed under the License is distributed on an "AS IS" BASIS,
// WITHOUT WARRANTIES OR CONDITIONS OF ANY KIND, either express or implied.
// See the License for the specific language governing permissions and
// limitations under the License.

package base

import (
	"errors"
	"fmt"
)

// StringOrSlice represents a string or an array of strings.
// We need to override the yaml decoder to accept both options.
type StringOrSlice []string

// UnmarshalYAML implements the Unmarshaler interface.
func (s *StringOrSlice) UnmarshalYAML(unmarshal func(any) error) error {
	var stringType string
	if err := unmarshal(&stringType); err == nil {
		*s = []string{stringType}
		return nil
	}

	var sliceType []any
	if err := unmarshal(&sliceType); err == nil {
		parts, err := toStrings(sliceType)
		if err != nil {
			return err
		}
		*s = parts
		return nil
	}

	return errors.New("failed to unmarshal StringOrSlice")
}

<<<<<<< HEAD
// MarshalYAML implements custom Yaml marshaling.
func (s StringOrSlice) MarshalYAML() (interface{}, error) {
	if len(s) == 0 {
		return "", nil
	} else if len(s) == 1 {
		return s[0], nil
	}
	return []string(s), nil
}

func toStrings(s []interface{}) ([]string, error) {
	if len(s) == 0 {
=======
func toStrings(s []any) ([]string, error) {
	if s == nil {
>>>>>>> 720a076d
		return nil, nil
	}
	r := make([]string, len(s))
	for k, v := range s {
		if sv, ok := v.(string); ok {
			r[k] = sv
		} else {
			return nil, fmt.Errorf("cannot unmarshal '%v' of type %T into a string value", v, v)
		}
	}
	return r, nil
}<|MERGE_RESOLUTION|>--- conflicted
+++ resolved
@@ -44,7 +44,6 @@
 	return errors.New("failed to unmarshal StringOrSlice")
 }
 
-<<<<<<< HEAD
 // MarshalYAML implements custom Yaml marshaling.
 func (s StringOrSlice) MarshalYAML() (interface{}, error) {
 	if len(s) == 0 {
@@ -55,12 +54,8 @@
 	return []string(s), nil
 }
 
-func toStrings(s []interface{}) ([]string, error) {
-	if len(s) == 0 {
-=======
 func toStrings(s []any) ([]string, error) {
 	if s == nil {
->>>>>>> 720a076d
 		return nil, nil
 	}
 	r := make([]string, len(s))
