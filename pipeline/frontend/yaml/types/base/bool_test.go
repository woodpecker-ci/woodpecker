--- conflicted
+++ resolved
@@ -17,10 +17,6 @@
 import (
 	"testing"
 
-<<<<<<< HEAD
-	"github.com/franela/goblin"
-=======
->>>>>>> deadc0ef
 	"github.com/stretchr/testify/assert"
 	"gopkg.in/yaml.v3"
 )
