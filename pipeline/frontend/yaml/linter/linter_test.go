--- conflicted
+++ resolved
@@ -170,13 +170,12 @@
 			want: "Additional property pipeline is not allowed",
 		},
 		{
-<<<<<<< HEAD
+			from: "{steps: { build: { image: plugins/docker, settings: { test: 'true' } } }, when: { branch: main, event: push } } }",
+			want: "Cannot use once privileged plugins removed from WOODPECKER_ESCALATE, use 'woodpeckerci/plugin-docker-buildx' instead",
+		},
+		{
 			from: "{steps: { build: { image: golang, settings: { test: 'true' } } }, when: { branch: main, event: push }, clone: { git: { image: woodpeckerci/plugin-git:v1.1.0 } } }",
 			want: "Specified clone image does not match allow list, netrc will not be injected",
-=======
-			from: "{steps: { build: { image: plugins/docker, settings: { test: 'true' } } }, when: { branch: main, event: push } } }",
-			want: "Cannot use once privileged plugins removed from WOODPECKER_ESCALATE, use 'woodpeckerci/plugin-docker-buildx' instead",
->>>>>>> e4f954ef
 		},
 	}
 
