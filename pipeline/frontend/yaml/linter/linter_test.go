// Copyright 2023 Woodpecker Authors
//
// Licensed under the Apache License, Version 2.0 (the "License");
// you may not use this file except in compliance with the License.
// You may obtain a copy of the License at
//
//     http://www.apache.org/licenses/LICENSE-2.0
//
// Unless required by applicable law or agreed to in writing, software
// distributed under the License is distributed on an "AS IS" BASIS,
// WITHOUT WARRANTIES OR CONDITIONS OF ANY KIND, either express or implied.
// See the License for the specific language governing permissions and
// limitations under the License.

package linter_test

import (
	"testing"

	"github.com/stretchr/testify/assert"

	"go.woodpecker-ci.org/woodpecker/v2/pipeline/errors"
	"go.woodpecker-ci.org/woodpecker/v2/pipeline/frontend/yaml"
	"go.woodpecker-ci.org/woodpecker/v2/pipeline/frontend/yaml/linter"
)

func TestLint(t *testing.T) {
	testdatas := []struct{ Title, Data string }{{
		Title: "map", Data: `
when:
  event: push

steps:
  build:
    image: docker
    volumes:
      - /tmp:/tmp
    commands:
      - go build
      - go test
  publish:
    image: plugins/docker
    settings:
      repo: foo/bar
      foo: bar
services:
  redis:
    image: redis
`,
	}, {
		Title: "list", Data: `
when:
  event: push

steps:
  - name: build
    image: docker
    volumes:
      - /tmp:/tmp
    commands:
      - go build
      - go test
  - name: publish
    image: plugins/docker
    settings:
      repo: foo/bar
      foo: bar
services:
  - name: redis
    image: redis
`,
	}, {
		Title: "merge maps", Data: `
when:
  event: push

variables:
  step_template: &base-step
    image: golang:1.19
    commands:
      - go version

steps:
  test base step:
    <<: *base-step
  test base step with latest image:
    <<: *base-step
    image: golang:latest
`,
	}}

	for _, testd := range testdatas {
		t.Run(testd.Title, func(t *testing.T) {
			conf, err := yaml.ParseString(testd.Data)
			assert.NoError(t, err)

			assert.NoError(t, linter.New(linter.WithTrusted(true)).Lint([]*linter.WorkflowConfig{{
				File:      testd.Title,
				RawConfig: testd.Data,
				Workflow:  conf,
			}}), "expected lint returns no errors")
		})
	}
}

func TestLintErrors(t *testing.T) {
	testdata := []struct {
		from string
		want string
	}{
		{
			from: "",
			want: "Invalid or missing steps section",
		},
		{
			from: "steps: { build: { image: '' }  }",
			want: "Invalid or missing image",
		},
		{
			from: "steps: { build: { image: golang, privileged: true }  }",
			want: "Insufficient privileges to use privileged mode",
		},
		{
			from: "steps: { build: { image: golang, shm_size: 10gb }  }",
			want: "Insufficient privileges to override shm_size",
		},
		{
			from: "steps: { build: { image: golang, dns: [ 8.8.8.8 ] }  }",
			want: "Insufficient privileges to use custom dns",
		},

		{
			from: "steps: { build: { image: golang, dns_search: [ example.com ] }  }",
			want: "Insufficient privileges to use dns_search",
		},
		{
			from: "steps: { build: { image: golang, devices: [ '/dev/tty0:/dev/tty0' ] }  }",
			want: "Insufficient privileges to use devices",
		},
		{
			from: "steps: { build: { image: golang, extra_hosts: [ 'somehost:162.242.195.82' ] }  }",
			want: "Insufficient privileges to use extra_hosts",
		},
		{
			from: "steps: { build: { image: golang, network_mode: host }  }",
			want: "Insufficient privileges to use network_mode",
		},
		{
			from: "steps: { build: { image: golang, volumes: [ '/opt/data:/var/lib/mysql' ] }  }",
			want: "Insufficient privileges to use volumes",
		},
		{
			from: "steps: { build: { image: golang, network_mode: 'container:name' }  }",
			want: "Insufficient privileges to use network_mode",
		},
		{
			from: "steps: { build: { image: golang, settings: { test: 'true' }, commands: [ 'echo ja', 'echo nein' ] } }",
			want: "Cannot configure both commands and settings",
		},
		{
			from: "steps: { build: { image: golang, settings: { test: 'true' }, entrypoint: [ '/bin/fish' ] } }",
			want: "Cannot configure both entrypoint and settings",
		},
		{
			from: "steps: { build: { image: golang, settings: { test: 'true' }, environment: { TEST: 'true' } } }",
			want: "Should not configure both environment and settings",
		},
		{
			from: "{steps: { build: { image: plugins/docker, settings: { test: 'true' } } }, when: { branch: main, event: push } } }",
			want: "Cannot use once by default privileged plugin 'plugins/docker', if needed add it too WOODPECKER_PLUGINS_PRIVILEGED",
		},
		{
			from: "steps: { build: { image: golang, environment: [ 'TEST=true' ] } }",
<<<<<<< HEAD
			want: "Please use map syntax. List syntax is deprecated.",
		},
		{
			from: "steps: { build: { image: golang, secrets: [ { source: mysql_username, target: mysql_username } ] } }",
			want: "Secrets are deprecated, use environment with from_secret",
=======
			want: "List syntax for `environment` is deprecated, use map syntax instead",
		},
		{
			from: "steps: { build: { image: golang, secrets: [ { source: mysql_username, target: mysql_username } ] } }",
			want: "Alternative names syntax for `secrets` is deprecated, use list syntax or `from_secret` instead",
>>>>>>> 092ea7b9
		},
	}

	for _, test := range testdata {
		conf, err := yaml.ParseString(test.from)
		assert.NoError(t, err)

		lerr := linter.New(
			linter.PrivilegedPlugins([]string{"woodpeckerci/plugin-docker-buildx"}),
		).Lint([]*linter.WorkflowConfig{{
			File:      test.from,
			RawConfig: test.from,
			Workflow:  conf,
		}})
		assert.Error(t, lerr, "expected lint error for configuration", test.from)

		lerrors := errors.GetPipelineErrors(lerr)
		found := false
		for _, lerr := range lerrors {
			if lerr.Message == test.want {
				found = true
				break
			}
		}
		assert.True(t, found, "Expected error %q, got %q", test.want, lerrors)
	}
}

func TestBadHabits(t *testing.T) {
	testdata := []struct {
		from string
		want string
	}{
		{
			from: "steps: { build: { image: golang } }",
			want: "Please set an event filter for all steps or the whole workflow on all items of the when block",
		},
		{
			from: "when: [{branch: xyz}, {event: push}]\nsteps: { build: { image: golang } }",
			want: "Please set an event filter for all steps or the whole workflow on all items of the when block",
		},
	}

	for _, test := range testdata {
		conf, err := yaml.ParseString(test.from)
		assert.NoError(t, err)

		lerr := linter.New().Lint([]*linter.WorkflowConfig{{
			File:      test.from,
			RawConfig: test.from,
			Workflow:  conf,
		}})
		assert.Error(t, lerr, "expected lint error for configuration", test.from)

		lerrors := errors.GetPipelineErrors(lerr)
		found := false
		for _, lerr := range lerrors {
			if lerr.Message == test.want {
				found = true
				break
			}
		}
		assert.True(t, found, "Expected error %q, got %q", test.want, lerrors)
	}
}<|MERGE_RESOLUTION|>--- conflicted
+++ resolved
@@ -171,19 +171,11 @@
 		},
 		{
 			from: "steps: { build: { image: golang, environment: [ 'TEST=true' ] } }",
-<<<<<<< HEAD
-			want: "Please use map syntax. List syntax is deprecated.",
+			want: "List syntax for `environment` is deprecated, use map syntax instead",
 		},
 		{
 			from: "steps: { build: { image: golang, secrets: [ { source: mysql_username, target: mysql_username } ] } }",
 			want: "Secrets are deprecated, use environment with from_secret",
-=======
-			want: "List syntax for `environment` is deprecated, use map syntax instead",
-		},
-		{
-			from: "steps: { build: { image: golang, secrets: [ { source: mysql_username, target: mysql_username } ] } }",
-			want: "Alternative names syntax for `secrets` is deprecated, use list syntax or `from_secret` instead",
->>>>>>> 092ea7b9
 		},
 	}
 
