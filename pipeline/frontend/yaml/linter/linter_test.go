// Copyright 2023 Woodpecker Authors
//
// Licensed under the Apache License, Version 2.0 (the "License");
// you may not use this file except in compliance with the License.
// You may obtain a copy of the License at
//
//     http://www.apache.org/licenses/LICENSE-2.0
//
// Unless required by applicable law or agreed to in writing, software
// distributed under the License is distributed on an "AS IS" BASIS,
// WITHOUT WARRANTIES OR CONDITIONS OF ANY KIND, either express or implied.
// See the License for the specific language governing permissions and
// limitations under the License.

package linter_test

import (
	"testing"

	"github.com/stretchr/testify/assert"

	"go.woodpecker-ci.org/woodpecker/v2/pipeline/errors"
	"go.woodpecker-ci.org/woodpecker/v2/pipeline/frontend/yaml"
	"go.woodpecker-ci.org/woodpecker/v2/pipeline/frontend/yaml/linter"
)

func TestLint(t *testing.T) {
	testdatas := []struct{ Title, Data string }{{
		Title: "map", Data: `
when:
  event: push

steps:
  build:
    image: docker
    volumes:
      - /tmp:/tmp
    commands:
      - go build
      - go test
  publish:
    image: woodpeckerci/plugin-kaniko
    settings:
      repo: foo/bar
      foo: bar
services:
  redis:
    image: redis
`,
	}, {
		Title: "list", Data: `
when:
  event: push

steps:
  - name: build
    image: docker
    volumes:
      - /tmp:/tmp
    commands:
      - go build
      - go test
  - name: publish
    image: woodpeckerci/plugin-kaniko
    settings:
      repo: foo/bar
      foo: bar
services:
  - name: redis
    image: redis
`,
	}, {
		Title: "merge maps", Data: `
when:
  event: push

variables:
  step_template: &base-step
    image: golang:1.19
    commands:
      - go version

steps:
  test base step:
    <<: *base-step
  test base step with latest image:
    <<: *base-step
    image: golang:latest
`,
	}}

	for _, testd := range testdatas {
		t.Run(testd.Title, func(t *testing.T) {
			conf, err := yaml.ParseString(testd.Data)
			assert.NoError(t, err)

			assert.NoError(t, linter.New(linter.WithTrusted(true)).Lint([]*linter.WorkflowConfig{{
				File:      testd.Title,
				RawConfig: testd.Data,
				Workflow:  conf,
			}}), "expected lint returns no errors")
		})
	}
}

func TestLintErrors(t *testing.T) {
	testdata := []struct {
		from string
		want string
	}{
		{
			from: "",
			want: "Invalid or missing steps section",
		},
		{
			from: "steps: { build: { image: '' }  }",
			want: "Invalid or missing image",
		},
		{
			from: "steps: { build: { image: golang, privileged: true }  }",
			want: "Insufficient privileges to use privileged mode",
		},
		{
			from: "steps: { build: { image: golang, shm_size: 10gb }  }",
			want: "Insufficient privileges to override shm_size",
		},
		{
			from: "steps: { build: { image: golang, dns: [ 8.8.8.8 ] }  }",
			want: "Insufficient privileges to use custom dns",
		},

		{
			from: "steps: { build: { image: golang, dns_search: [ example.com ] }  }",
			want: "Insufficient privileges to use dns_search",
		},
		{
			from: "steps: { build: { image: golang, devices: [ '/dev/tty0:/dev/tty0' ] }  }",
			want: "Insufficient privileges to use devices",
		},
		{
			from: "steps: { build: { image: golang, extra_hosts: [ 'somehost:162.242.195.82' ] }  }",
			want: "Insufficient privileges to use extra_hosts",
		},
		{
			from: "steps: { build: { image: golang, network_mode: host }  }",
			want: "Insufficient privileges to use network_mode",
		},
		{
			from: "steps: { build: { image: golang, volumes: [ '/opt/data:/var/lib/mysql' ] }  }",
			want: "Insufficient privileges to use volumes",
		},
		{
			from: "steps: { build: { image: golang, network_mode: 'container:name' }  }",
			want: "Insufficient privileges to use network_mode",
		},
		{
			from: "steps: { build: { image: golang, settings: { test: 'true' }, commands: [ 'echo ja', 'echo nein' ] } }",
			want: "Cannot configure both commands and settings",
		},
		{
			from: "steps: { build: { image: golang, settings: { test: 'true' }, entrypoint: [ '/bin/fish' ] } }",
			want: "Cannot configure both entrypoint and settings",
		},
		{
			from: "steps: { build: { image: golang, settings: { test: 'true' }, environment: { 'TEST': 'true' } } }",
			want: "Should not configure both environment and settings",
		},
		{
			from: "{pipeline: { build: { image: golang, settings: { test: 'true' } } }, when: { branch: main, event: push } }",
			want: "Additional property pipeline is not allowed",
		},
		{
			from: "{steps: { build: { image: plugins/docker, settings: { test: 'true' } } }, when: { branch: main, event: push } } }",
			want: "Cannot use once privileged plugins removed from WOODPECKER_ESCALATE, use 'woodpeckerci/plugin-docker-buildx' instead",
		},
		{
<<<<<<< HEAD
			from: "{steps: { build: { image: golang, settings: { test: 'true' } } }, when: { branch: main, event: push }, clone: { git: { image: woodpeckerci/plugin-git:v1.1.0 } } }",
=======
			from: "{steps: { build: { image: golang, settings: { test: 'true' } } }, when: { branch: main, event: push }, clone: { git: { image: some-other/plugin-git:v1.1.0 } } }",
>>>>>>> 3c8204a0
			want: "Specified clone image does not match allow list, netrc will not be injected",
		},
	}

	for _, test := range testdata {
		conf, err := yaml.ParseString(test.from)
		assert.NoError(t, err)

		lerr := linter.New().Lint([]*linter.WorkflowConfig{{
			File:      test.from,
			RawConfig: test.from,
			Workflow:  conf,
		}})
		assert.Error(t, lerr, "expected lint error for configuration", test.from)

		lerrors := errors.GetPipelineErrors(lerr)
		found := false
		for _, lerr := range lerrors {
			if lerr.Message == test.want {
				found = true
				break
			}
		}
		assert.True(t, found, "Expected error %q, got %q", test.want, lerrors)
	}
}

func TestBadHabits(t *testing.T) {
	testdata := []struct {
		from string
		want string
	}{
		{
			from: "steps: { build: { image: golang } }",
			want: "Please set an event filter for all steps or the whole workflow on all items of the when block",
		},
		{
			from: "when: [{branch: xyz}, {event: push}]\nsteps: { build: { image: golang } }",
			want: "Please set an event filter for all steps or the whole workflow on all items of the when block",
		},
	}

	for _, test := range testdata {
		conf, err := yaml.ParseString(test.from)
		assert.NoError(t, err)

		lerr := linter.New().Lint([]*linter.WorkflowConfig{{
			File:      test.from,
			RawConfig: test.from,
			Workflow:  conf,
		}})
		assert.Error(t, lerr, "expected lint error for configuration", test.from)

		lerrors := errors.GetPipelineErrors(lerr)
		found := false
		for _, lerr := range lerrors {
			if lerr.Message == test.want {
				found = true
				break
			}
		}
		assert.True(t, found, "Expected error %q, got %q", test.want, lerrors)
	}
}<|MERGE_RESOLUTION|>--- conflicted
+++ resolved
@@ -174,11 +174,7 @@
 			want: "Cannot use once privileged plugins removed from WOODPECKER_ESCALATE, use 'woodpeckerci/plugin-docker-buildx' instead",
 		},
 		{
-<<<<<<< HEAD
-			from: "{steps: { build: { image: golang, settings: { test: 'true' } } }, when: { branch: main, event: push }, clone: { git: { image: woodpeckerci/plugin-git:v1.1.0 } } }",
-=======
 			from: "{steps: { build: { image: golang, settings: { test: 'true' } } }, when: { branch: main, event: push }, clone: { git: { image: some-other/plugin-git:v1.1.0 } } }",
->>>>>>> 3c8204a0
 			want: "Specified clone image does not match allow list, netrc will not be injected",
 		},
 	}
