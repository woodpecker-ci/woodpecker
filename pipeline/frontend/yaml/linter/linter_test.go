// Copyright 2023 Woodpecker Authors
//
// Licensed under the Apache License, Version 2.0 (the "License");
// you may not use this file except in compliance with the License.
// You may obtain a copy of the License at
//
//     http://www.apache.org/licenses/LICENSE-2.0
//
// Unless required by applicable law or agreed to in writing, software
// distributed under the License is distributed on an "AS IS" BASIS,
// WITHOUT WARRANTIES OR CONDITIONS OF ANY KIND, either express or implied.
// See the License for the specific language governing permissions and
// limitations under the License.

package linter_test

import (
	"testing"

	"github.com/stretchr/testify/assert"

	"go.woodpecker-ci.org/woodpecker/v2/pipeline/errors"
	"go.woodpecker-ci.org/woodpecker/v2/pipeline/frontend/yaml"
	"go.woodpecker-ci.org/woodpecker/v2/pipeline/frontend/yaml/linter"
)

func TestLint(t *testing.T) {
	testdatas := []struct{ Title, Data string }{{
		Title: "map", Data: `
when:
  event: push

steps:
  build:
    image: docker
    volumes:
      - /tmp:/tmp
    commands:
      - go build
      - go test
  publish:
    image: plugins/docker
    settings:
      repo: foo/bar
      foo: bar
services:
  redis:
    image: redis
`,
	}, {
		Title: "list", Data: `
when:
  event: push

steps:
  - name: build
    image: docker
    volumes:
      - /tmp:/tmp
    commands:
      - go build
      - go test
  - name: publish
    image: plugins/docker
    settings:
      repo: foo/bar
      foo: bar
services:
  - name: redis
    image: redis
`,
	}, {
		Title: "merge maps", Data: `
when:
  event: push

variables:
  step_template: &base-step
    image: golang:1.19
    commands:
      - go version

steps:
  test base step:
    <<: *base-step
  test base step with latest image:
    <<: *base-step
    image: golang:latest
`,
	}}

	for _, testd := range testdatas {
		t.Run(testd.Title, func(t *testing.T) {
			conf, err := yaml.ParseString(testd.Data)
			assert.NoError(t, err)

			assert.NoError(t, linter.New(linter.WithTrusted(true)).Lint([]*linter.WorkflowConfig{{
				File:      testd.Title,
				RawConfig: testd.Data,
				Workflow:  conf,
			}}), "expected lint returns no errors")
		})
	}
}

func TestLintErrors(t *testing.T) {
	testdata := []struct {
		from string
		want string
	}{
		{
			from: "",
			want: "Invalid or missing steps section",
		},
		{
			from: "steps: { build: { image: '' }  }",
			want: "Invalid or missing image",
		},
		{
			from: "steps: { build: { image: golang, privileged: true }  }",
			want: "Insufficient privileges to use privileged mode",
		},
		{
			from: "steps: { build: { image: golang, shm_size: 10gb }  }",
			want: "Insufficient privileges to override shm_size",
		},
		{
			from: "steps: { build: { image: golang, dns: [ 8.8.8.8 ] }  }",
			want: "Insufficient privileges to use custom dns",
		},

		{
			from: "steps: { build: { image: golang, dns_search: [ example.com ] }  }",
			want: "Insufficient privileges to use dns_search",
		},
		{
			from: "steps: { build: { image: golang, devices: [ '/dev/tty0:/dev/tty0' ] }  }",
			want: "Insufficient privileges to use devices",
		},
		{
			from: "steps: { build: { image: golang, extra_hosts: [ 'somehost:162.242.195.82' ] }  }",
			want: "Insufficient privileges to use extra_hosts",
		},
		{
			from: "steps: { build: { image: golang, network_mode: host }  }",
			want: "Insufficient privileges to use network_mode",
		},
		{
			from: "steps: { build: { image: golang, volumes: [ '/opt/data:/var/lib/mysql' ] }  }",
			want: "Insufficient privileges to use volumes",
		},
		{
			from: "steps: { build: { image: golang, network_mode: 'container:name' }  }",
			want: "Insufficient privileges to use network_mode",
		},
		{
			from: "steps: { build: { image: golang, settings: { test: 'true' }, commands: [ 'echo ja', 'echo nein' ] } }",
			want: "Cannot configure both commands and settings",
		},
		{
			from: "steps: { build: { image: golang, settings: { test: 'true' }, entrypoint: [ '/bin/fish' ] } }",
			want: "Cannot configure both entrypoint and settings",
		},
		{
<<<<<<< HEAD
			from: "steps: { build: { image: golang, settings: { test: 'true' }, environment: { 'TEST': 'true' } } }",
			want: "Cannot configure both environment and settings",
=======
			from: "steps: { build: { image: golang, settings: { test: 'true' }, environment: [ 'TEST=true' ] } }",
			want: "Should not configure both environment and settings",
>>>>>>> c4e16078
		},
		{
			from: "{pipeline: { build: { image: golang, settings: { test: 'true' } } }, when: { branch: main, event: push } }",
			want: "Additional property pipeline is not allowed",
		},
	}

	for _, test := range testdata {
		conf, err := yaml.ParseString(test.from)
		assert.NoError(t, err)

		lerr := linter.New().Lint([]*linter.WorkflowConfig{{
			File:      test.from,
			RawConfig: test.from,
			Workflow:  conf,
		}})
		assert.Error(t, lerr, "expected lint error for configuration", test.from)

		lerrors := errors.GetPipelineErrors(lerr)
		found := false
		for _, lerr := range lerrors {
			if lerr.Message == test.want {
				found = true
				break
			}
		}
		assert.True(t, found, "Expected error %q, got %q", test.want, lerrors)
	}
}

func TestBadHabits(t *testing.T) {
	testdata := []struct {
		from string
		want string
	}{
		{
			from: "steps: { build: { image: golang } }",
			want: "Please set an event filter for all steps or the whole workflow on all items of the when block",
		},
		{
			from: "when: [{branch: xyz}, {event: push}]\nsteps: { build: { image: golang } }",
			want: "Please set an event filter for all steps or the whole workflow on all items of the when block",
		},
	}

	for _, test := range testdata {
		conf, err := yaml.ParseString(test.from)
		assert.NoError(t, err)

		lerr := linter.New().Lint([]*linter.WorkflowConfig{{
			File:      test.from,
			RawConfig: test.from,
			Workflow:  conf,
		}})
		assert.Error(t, lerr, "expected lint error for configuration", test.from)

		lerrors := errors.GetPipelineErrors(lerr)
		found := false
		for _, lerr := range lerrors {
			if lerr.Message == test.want {
				found = true
				break
			}
		}
		assert.True(t, found, "Expected error %q, got %q", test.want, lerrors)
	}
}<|MERGE_RESOLUTION|>--- conflicted
+++ resolved
@@ -162,13 +162,8 @@
 			want: "Cannot configure both entrypoint and settings",
 		},
 		{
-<<<<<<< HEAD
-			from: "steps: { build: { image: golang, settings: { test: 'true' }, environment: { 'TEST': 'true' } } }",
-			want: "Cannot configure both environment and settings",
-=======
-			from: "steps: { build: { image: golang, settings: { test: 'true' }, environment: [ 'TEST=true' ] } }",
+			from: "steps: { build: { image: golang, settings: { test: 'true' }, environment: [ 'TEST': 'true' ] } }",
 			want: "Should not configure both environment and settings",
->>>>>>> c4e16078
 		},
 		{
 			from: "{pipeline: { build: { image: golang, settings: { test: 'true' } } }, when: { branch: main, event: push } }",
