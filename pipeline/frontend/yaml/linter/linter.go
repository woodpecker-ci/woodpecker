--- conflicted
+++ resolved
@@ -209,45 +209,14 @@
 func (l *Linter) lintTrusted(config *WorkflowConfig, c *types.Container, area string) error {
 	yamlPath := fmt.Sprintf("%s.%s", area, c.Name)
 	errors := []string{}
-<<<<<<< HEAD
 	if !l.trusted.Security {
 		if c.Privileged {
 			errors = append(errors, "Insufficient privileges to use privileged mode")
 		}
-=======
-	if c.Privileged {
-		errors = append(errors, "Insufficient privileges to use privileged mode")
-	}
-	if len(c.DNS) != 0 {
-		errors = append(errors, "Insufficient privileges to use custom dns")
-	}
-	if len(c.DNSSearch) != 0 {
-		errors = append(errors, "Insufficient privileges to use dns_search")
-	}
-	if len(c.Devices) != 0 {
-		errors = append(errors, "Insufficient privileges to use devices")
-	}
-	if len(c.ExtraHosts) != 0 {
-		errors = append(errors, "Insufficient privileges to use extra_hosts")
->>>>>>> e69652de
-	}
-	if !l.trusted.Resources {
-		if c.ShmSize != 0 {
-			errors = append(errors, "Insufficient privileges to override shm_size")
-		}
 	}
 	if !l.trusted.Network {
 		if len(c.DNS) != 0 {
 			errors = append(errors, "Insufficient privileges to use custom dns")
-		}
-		if len(c.DNSSearch) != 0 {
-			errors = append(errors, "Insufficient privileges to use dns_search")
-		}
-		if len(c.ExtraHosts) != 0 {
-			errors = append(errors, "Insufficient privileges to use extra_hosts")
-		}
-		if len(c.NetworkMode) != 0 {
-			errors = append(errors, "Insufficient privileges to use network_mode")
 		}
 	}
 	if !l.trusted.Volumes {
