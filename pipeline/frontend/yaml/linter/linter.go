--- conflicted
+++ resolved
@@ -265,7 +265,6 @@
 		return err
 	}
 
-<<<<<<< HEAD
 	for _, step := range parsed.Steps.ContainerList {
 		if step.Detached {
 			err = multierr.Append(err, &errorTypes.PipelineError{
@@ -275,7 +274,12 @@
 					File:  config.File,
 					Field: fmt.Sprintf("steps.%s.detached", step.Name),
 					Docs:  "https://woodpecker-ci.org/docs/usage/services",
-=======
+				},
+				IsWarning: true,
+			})
+		}
+	}
+
 	for _, container := range parsed.Steps.ContainerList {
 		if len(container.Secrets) > 0 {
 			err = multierr.Append(err, &errorTypes.PipelineError{
@@ -285,18 +289,13 @@
 					File:  config.File,
 					Field: fmt.Sprintf("steps.%s.secrets", container.Name),
 					Docs:  "https://woodpecker-ci.org/docs/usage/secrets#usage",
->>>>>>> 9a762335
 				},
 				IsWarning: true,
 			})
 		}
 	}
 
-<<<<<<< HEAD
 	return err
-=======
-	return nil
->>>>>>> 9a762335
 }
 
 func (l *Linter) lintBadHabits(config *WorkflowConfig) (err error) {
