--- conflicted
+++ resolved
@@ -202,12 +202,6 @@
 	if len(c.Environment) != 0 {
 		return newLinterError("Should not configure both `environment` and `settings`", config.File, fmt.Sprintf("%s.%s", field, c.Name), true)
 	}
-<<<<<<< HEAD
-=======
-	if len(c.Secrets) != 0 {
-		return newLinterError("Should not configure both `secrets` and `settings`", config.File, fmt.Sprintf("%s.%s", field, c.Name), true)
-	}
->>>>>>> e95db237
 	return nil
 }
 
@@ -295,21 +289,6 @@
 	err = xyaml.Unmarshal([]byte(config.RawConfig), parsed)
 	if err != nil {
 		return err
-	}
-
-	for _, container := range parsed.Steps.ContainerList {
-		if len(container.Secrets) > 0 {
-			err = multierr.Append(err, &errorTypes.PipelineError{
-				Type:    errorTypes.PipelineErrorTypeDeprecation,
-				Message: "Usage of `secrets` is deprecated, use `environment` with `from_secret`",
-				Data: errors.DeprecationErrorData{
-					File:  config.File,
-					Field: fmt.Sprintf("steps.%s.secrets", container.Name),
-					Docs:  "https://woodpecker-ci.org/docs/usage/secrets#usage",
-				},
-				IsWarning: true,
-			})
-		}
 	}
 
 	return nil
