--- conflicted
+++ resolved
@@ -154,12 +154,6 @@
 	if c.Privileged {
 		errors = append(errors, "Insufficient privileges to use privileged mode")
 	}
-<<<<<<< HEAD
-=======
-	if c.ShmSize != 0 {
-		errors = append(errors, "Insufficient privileges to override shm_size")
-	}
->>>>>>> c8411d7f
 	if len(c.DNS) != 0 {
 		errors = append(errors, "Insufficient privileges to use custom dns")
 	}
