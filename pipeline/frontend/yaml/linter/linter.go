// Copyright 2023 Woodpecker Authors
//
// Licensed under the Apache License, Version 2.0 (the "License");
// you may not use this file except in compliance with the License.
// You may obtain a copy of the License at
//
//     http://www.apache.org/licenses/LICENSE-2.0
//
// Unless required by applicable law or agreed to in writing, software
// distributed under the License is distributed on an "AS IS" BASIS,
// WITHOUT WARRANTIES OR CONDITIONS OF ANY KIND, either express or implied.
// See the License for the specific language governing permissions and
// limitations under the License.

package linter

import (
	"fmt"

	"codeberg.org/6543/xyaml"
	"go.uber.org/multierr"

	"go.woodpecker-ci.org/woodpecker/v2/pipeline/errors"
	errorTypes "go.woodpecker-ci.org/woodpecker/v2/pipeline/errors/types"
	"go.woodpecker-ci.org/woodpecker/v2/pipeline/frontend/yaml/linter/schema"
	"go.woodpecker-ci.org/woodpecker/v2/pipeline/frontend/yaml/types"
	"go.woodpecker-ci.org/woodpecker/v2/pipeline/frontend/yaml/utils"
	"go.woodpecker-ci.org/woodpecker/v2/shared/constant"
)

// A Linter lints a pipeline configuration.
type Linter struct {
	trusted           bool
	privilegedPlugins *[]string
}

// New creates a new Linter with options.
func New(opts ...Option) *Linter {
	linter := new(Linter)
	for _, opt := range opts {
		opt(linter)
	}
	return linter
}

type WorkflowConfig struct {
	// File is the path to the configuration file.
	File string

	// RawConfig is the raw configuration.
	RawConfig string

	// Config is the parsed configuration.
	Workflow *types.Workflow
}

// Lint lints the configuration.
func (l *Linter) Lint(configs []*WorkflowConfig) error {
	var linterErr error

	for _, config := range configs {
		if err := l.lintFile(config); err != nil {
			linterErr = multierr.Append(linterErr, err)
		}
	}

	return linterErr
}

func (l *Linter) lintFile(config *WorkflowConfig) error {
	var linterErr error

	if len(config.Workflow.Steps.ContainerList) == 0 {
		linterErr = multierr.Append(linterErr, newLinterError("Invalid or missing steps section", config.File, "steps", false))
	}

	if err := l.lintContainers(config, "clone"); err != nil {
		linterErr = multierr.Append(linterErr, err)
	}
	if err := l.lintContainers(config, "steps"); err != nil {
		linterErr = multierr.Append(linterErr, err)
	}
	if err := l.lintContainers(config, "services"); err != nil {
		linterErr = multierr.Append(linterErr, err)
	}

	if err := l.lintSchema(config); err != nil {
		linterErr = multierr.Append(linterErr, err)
	}
	if err := l.lintDeprecations(config); err != nil {
		linterErr = multierr.Append(linterErr, err)
	}
	if err := l.lintBadHabits(config); err != nil {
		linterErr = multierr.Append(linterErr, err)
	}

	return linterErr
}

func (l *Linter) lintContainers(config *WorkflowConfig, area string) error {
	var linterErr error

	var containers []*types.Container

	switch area {
	case "clone":
		containers = config.Workflow.Clone.ContainerList
	case "steps":
		containers = config.Workflow.Steps.ContainerList
	case "services":
		containers = config.Workflow.Services.ContainerList
	}

	for _, container := range containers {
		if err := l.lintImage(config, container, area); err != nil {
			linterErr = multierr.Append(linterErr, err)
		}
		if !l.trusted {
			if err := l.lintTrusted(config, container, area); err != nil {
				linterErr = multierr.Append(linterErr, err)
			}
		}
		if err := l.lintSettings(config, container, area); err != nil {
			linterErr = multierr.Append(linterErr, err)
		}
		if err := l.lintPrivilegedPlugins(config, container, area); err != nil {
			linterErr = multierr.Append(linterErr, err)
		}
		if err := l.lintContainerDeprecations(config, container, area); err != nil {
			linterErr = multierr.Append(linterErr, err)
		}
	}

	return linterErr
}

func (l *Linter) lintImage(config *WorkflowConfig, c *types.Container, area string) error {
	if len(c.Image) == 0 {
		return newLinterError("Invalid or missing image", config.File, fmt.Sprintf("%s.%s", area, c.Name), false)
	}
	return nil
}

func (l *Linter) lintPrivilegedPlugins(config *WorkflowConfig, c *types.Container, area string) error {
	if utils.MatchImage(c.Image, constant.PrivilegedPlugins...) {
		msg := fmt.Sprintf("Cannot use once by default privileged plugin '%s', if needed add it too WOODPECKER_PLUGINS_PRIVILEGED", c.Image)
		// check first if user did not add them back
		if l.privilegedPlugins != nil && !utils.MatchImageDynamic(c.Image, *l.privilegedPlugins...) {
			return newLinterError(msg, config.File, fmt.Sprintf("%s.%s", area, c.Name), false)
		}
	}

	return nil
}

func (l *Linter) lintSettings(config *WorkflowConfig, c *types.Container, field string) error {
	if len(c.Settings) == 0 {
		return nil
	}
	if len(c.Commands) != 0 {
		return newLinterError("Cannot configure both commands and settings", config.File, fmt.Sprintf("%s.%s", field, c.Name), false)
	}
	if len(c.Entrypoint) != 0 {
		return newLinterError("Cannot configure both entrypoint and settings", config.File, fmt.Sprintf("%s.%s", field, c.Name), false)
	}
	if len(c.Environment.Map) != 0 {
		return newLinterError("Should not configure both environment and settings", config.File, fmt.Sprintf("%s.%s", field, c.Name), true)
	}
	if len(c.Secrets.Secrets) != 0 {
		return newLinterError("Should not configure both secrets and settings", config.File, fmt.Sprintf("%s.%s", field, c.Name), true)
	}
	return nil
}

func (l *Linter) lintContainerDeprecations(config *WorkflowConfig, c *types.Container, field string) (err error) {
	if c.Environment.WasSlice {
		err = multierr.Append(err, &errorTypes.PipelineError{
			Type:    errorTypes.PipelineErrorTypeDeprecation,
<<<<<<< HEAD
			Message: "Please use map syntax. List syntax is deprecated.",
=======
			Message: "List syntax for `environment` is deprecated, use map syntax instead",
>>>>>>> 092ea7b9
			Data: errors.DeprecationErrorData{
				File:  config.File,
				Field: fmt.Sprintf("%s.%s.environment", field, c.Name),
				Docs:  "https://woodpecker-ci.org/docs/usage/environment",
			},
			IsWarning: true,
		})
	}

<<<<<<< HEAD
	if len(c.Secrets.Secrets) != 0 {
		err = multierr.Append(err, &errorTypes.PipelineError{
			Type:    errorTypes.PipelineErrorTypeDeprecation,
			Message: "Secrets are deprecated, use environment with from_secret",
=======
	if c.Secrets.LegacyFormat {
		err = multierr.Append(err, &errorTypes.PipelineError{
			Type:    errorTypes.PipelineErrorTypeDeprecation,
			Message: "Alternative names syntax for `secrets` is deprecated, use list syntax or `from_secret` instead",
>>>>>>> 092ea7b9
			Data: errors.DeprecationErrorData{
				File:  config.File,
				Field: fmt.Sprintf("%s.%s.secrets", field, c.Name),
				Docs:  "https://woodpecker-ci.org/docs/usage/secrets#use-secrets-in-settings-and-environment",
			},
			IsWarning: true,
		})
	}

	return err
}

func (l *Linter) lintTrusted(config *WorkflowConfig, c *types.Container, area string) error {
	yamlPath := fmt.Sprintf("%s.%s", area, c.Name)
	errors := []string{}
	if c.Privileged {
		errors = append(errors, "Insufficient privileges to use privileged mode")
	}
	if c.ShmSize != 0 {
		errors = append(errors, "Insufficient privileges to override shm_size")
	}
	if len(c.DNS) != 0 {
		errors = append(errors, "Insufficient privileges to use custom dns")
	}
	if len(c.DNSSearch) != 0 {
		errors = append(errors, "Insufficient privileges to use dns_search")
	}
	if len(c.Devices) != 0 {
		errors = append(errors, "Insufficient privileges to use devices")
	}
	if len(c.ExtraHosts) != 0 {
		errors = append(errors, "Insufficient privileges to use extra_hosts")
	}
	if len(c.NetworkMode) != 0 {
		errors = append(errors, "Insufficient privileges to use network_mode")
	}
	if len(c.Volumes.Volumes) != 0 {
		errors = append(errors, "Insufficient privileges to use volumes")
	}
	if len(c.Tmpfs) != 0 {
		errors = append(errors, "Insufficient privileges to use tmpfs")
	}

	if len(errors) > 0 {
		var err error

		for _, e := range errors {
			err = multierr.Append(err, newLinterError(e, config.File, yamlPath, false))
		}

		return err
	}

	return nil
}

func (l *Linter) lintSchema(config *WorkflowConfig) error {
	var linterErr error
	schemaErrors, err := schema.LintString(config.RawConfig)
	if err != nil {
		for _, schemaError := range schemaErrors {
			linterErr = multierr.Append(linterErr, newLinterError(
				schemaError.Description(),
				config.File,
				schemaError.Field(),
				true, // TODO: let pipelines fail if the schema is invalid
			))
		}
	}
	return linterErr
}

func (l *Linter) lintDeprecations(config *WorkflowConfig) (err error) {
	parsed := new(types.Workflow)
	err = xyaml.Unmarshal([]byte(config.RawConfig), parsed)
	if err != nil {
		return err
	}

	if parsed.PipelineDoNotUseIt.ContainerList != nil {
		err = multierr.Append(err, &errorTypes.PipelineError{
			Type:    errorTypes.PipelineErrorTypeDeprecation,
			Message: "Please use 'steps:' instead of deprecated 'pipeline:' list",
			Data: errors.DeprecationErrorData{
				File:  config.File,
				Field: "pipeline",
				Docs:  "https://woodpecker-ci.org/docs/next/migrations#next-200",
			},
			IsWarning: true,
		})
	}

	if parsed.PlatformDoNotUseIt != "" {
		err = multierr.Append(err, &errorTypes.PipelineError{
			Type:    errorTypes.PipelineErrorTypeDeprecation,
			Message: "Please use labels instead of deprecated 'platform' filters",
			Data: errors.DeprecationErrorData{
				File:  config.File,
				Field: "platform",
				Docs:  "https://woodpecker-ci.org/docs/next/migrations#next-200",
			},
			IsWarning: true,
		})
	}

	if parsed.BranchesDoNotUseIt != nil {
		err = multierr.Append(err, &errorTypes.PipelineError{
			Type:    errorTypes.PipelineErrorTypeDeprecation,
			Message: "Please use global when instead of deprecated 'branches' filter",
			Data: errors.DeprecationErrorData{
				File:  config.File,
				Field: "branches",
				Docs:  "https://woodpecker-ci.org/docs/next/migrations#next-200",
			},
			IsWarning: true,
		})
	}

	for _, step := range parsed.Steps.ContainerList {
		if step.Group != "" {
			err = multierr.Append(err, &errorTypes.PipelineError{
				Type:    errorTypes.PipelineErrorTypeDeprecation,
				Message: "Please use depends_on instead of deprecated 'group' setting",
				Data: errors.DeprecationErrorData{
					File:  config.File,
					Field: "steps." + step.Name + ".group",
					Docs:  "https://woodpecker-ci.org/docs/next/usage/workflow-syntax#depends_on",
				},
				IsWarning: true,
			})
		}
	}

	for i, c := range parsed.When.Constraints {
		if len(c.Event.Exclude) != 0 {
			err = multierr.Append(err, &errorTypes.PipelineError{
				Type:    errorTypes.PipelineErrorTypeDeprecation,
				Message: "Please only use allow lists for events",
				Data: errors.DeprecationErrorData{
					File:  config.File,
					Field: fmt.Sprintf("when[%d].event", i),
					Docs:  "https://woodpecker-ci.org/docs/usage/workflow-syntax#event-1",
				},
				IsWarning: true,
			})
		}
	}

	for _, step := range parsed.Steps.ContainerList {
		for i, c := range step.When.Constraints {
			if len(c.Event.Exclude) != 0 {
				err = multierr.Append(err, &errorTypes.PipelineError{
					Type:    errorTypes.PipelineErrorTypeDeprecation,
					Message: "Please only use allow lists for events",
					Data: errors.DeprecationErrorData{
						File:  config.File,
						Field: fmt.Sprintf("steps.%s.when[%d].event", step.Name, i),
						Docs:  "https://woodpecker-ci.org/docs/usage/workflow-syntax#event",
					},
					IsWarning: true,
				})
			}
		}
	}

	for i, c := range parsed.When.Constraints {
		if !c.Environment.IsEmpty() {
			err = multierr.Append(err, &errorTypes.PipelineError{
				Type:    errorTypes.PipelineErrorTypeDeprecation,
				Message: "environment filters are deprecated, use evaluate with CI_PIPELINE_DEPLOY_TARGET",
				Data: errors.DeprecationErrorData{
					File:  config.File,
					Field: fmt.Sprintf("when[%d].environment", i),
					Docs:  "https://woodpecker-ci.org/docs/usage/workflow-syntax#evaluate",
				},
				IsWarning: true,
			})
		}
	}

	for _, step := range parsed.Steps.ContainerList {
		for i, c := range step.When.Constraints {
			if !c.Environment.IsEmpty() {
				err = multierr.Append(err, &errorTypes.PipelineError{
					Type:    errorTypes.PipelineErrorTypeDeprecation,
					Message: "environment filters are deprecated, use evaluate with CI_PIPELINE_DEPLOY_TARGET",
					Data: errors.DeprecationErrorData{
						File:  config.File,
						Field: fmt.Sprintf("steps.%s.when[%d].environment", step.Name, i),
						Docs:  "https://woodpecker-ci.org/docs/usage/workflow-syntax#evaluate",
					},
					IsWarning: true,
				})
			}
		}
	}

	return err
}

func (l *Linter) lintBadHabits(config *WorkflowConfig) (err error) {
	parsed := new(types.Workflow)
	err = xyaml.Unmarshal([]byte(config.RawConfig), parsed)
	if err != nil {
		return err
	}

	rootEventFilters := len(parsed.When.Constraints) > 0
	for _, c := range parsed.When.Constraints {
		if len(c.Event.Include) == 0 {
			rootEventFilters = false
			break
		}
	}
	if !rootEventFilters {
		// root whens do not necessarily have an event filter, check steps
		for _, step := range parsed.Steps.ContainerList {
			var field string
			if len(step.When.Constraints) == 0 {
				field = fmt.Sprintf("steps.%s", step.Name)
			} else {
				stepEventIndex := -1
				for i, c := range step.When.Constraints {
					if len(c.Event.Include) == 0 {
						stepEventIndex = i
						break
					}
				}
				if stepEventIndex > -1 {
					field = fmt.Sprintf("steps.%s.when[%d]", step.Name, stepEventIndex)
				}
			}
			if field != "" {
				err = multierr.Append(err, &errorTypes.PipelineError{
					Type:    errorTypes.PipelineErrorTypeBadHabit,
					Message: "Please set an event filter for all steps or the whole workflow on all items of the when block",
					Data: errors.BadHabitErrorData{
						File:  config.File,
						Field: field,
						Docs:  "https://woodpecker-ci.org/docs/usage/linter#event-filter-for-all-steps",
					},
					IsWarning: true,
				})
			}
		}
	}

	return
}<|MERGE_RESOLUTION|>--- conflicted
+++ resolved
@@ -176,11 +176,7 @@
 	if c.Environment.WasSlice {
 		err = multierr.Append(err, &errorTypes.PipelineError{
 			Type:    errorTypes.PipelineErrorTypeDeprecation,
-<<<<<<< HEAD
-			Message: "Please use map syntax. List syntax is deprecated.",
-=======
 			Message: "List syntax for `environment` is deprecated, use map syntax instead",
->>>>>>> 092ea7b9
 			Data: errors.DeprecationErrorData{
 				File:  config.File,
 				Field: fmt.Sprintf("%s.%s.environment", field, c.Name),
@@ -190,17 +186,10 @@
 		})
 	}
 
-<<<<<<< HEAD
 	if len(c.Secrets.Secrets) != 0 {
 		err = multierr.Append(err, &errorTypes.PipelineError{
 			Type:    errorTypes.PipelineErrorTypeDeprecation,
 			Message: "Secrets are deprecated, use environment with from_secret",
-=======
-	if c.Secrets.LegacyFormat {
-		err = multierr.Append(err, &errorTypes.PipelineError{
-			Type:    errorTypes.PipelineErrorTypeDeprecation,
-			Message: "Alternative names syntax for `secrets` is deprecated, use list syntax or `from_secret` instead",
->>>>>>> 092ea7b9
 			Data: errors.DeprecationErrorData{
 				File:  config.File,
 				Field: fmt.Sprintf("%s.%s.secrets", field, c.Name),
