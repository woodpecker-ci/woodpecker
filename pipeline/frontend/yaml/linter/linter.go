--- conflicted
+++ resolved
@@ -169,7 +169,6 @@
 			errors = append(errors, "Insufficient privileges to override shm_size")
 		}
 	}
-<<<<<<< HEAD
 	if !l.trusted.Network {
 		if len(c.DNS) != 0 {
 			errors = append(errors, "Insufficient privileges to use custom dns")
@@ -183,16 +182,12 @@
 		if len(c.NetworkMode) != 0 {
 			errors = append(errors, "Insufficient privileges to use network_mode")
 		}
-=======
-	if len(c.Volumes.Volumes) != 0 {
-		errors = append(errors, "Insufficient privileges to use volumes")
->>>>>>> 405d0891
 	}
 	if !l.trusted.Volumes {
 		if len(c.Devices) != 0 {
 			errors = append(errors, "Insufficient privileges to use devices")
 		}
-		if c.Volumes.Volumes != nil && len(c.Volumes.Volumes) != 0 {
+		if len(c.Volumes.Volumes) != 0 {
 			errors = append(errors, "Insufficient privileges to use volumes")
 		}
 		if len(c.Tmpfs) != 0 {
