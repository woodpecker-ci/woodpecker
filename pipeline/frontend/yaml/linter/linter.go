--- conflicted
+++ resolved
@@ -30,20 +30,16 @@
 
 // A Linter lints a pipeline configuration.
 type Linter struct {
-<<<<<<< HEAD
-	trusted TrustedConfiguration
-}
-
-type TrustedConfiguration struct {
-	Network bool
-	Volumes bool
-	Resources bool
-	Security bool
-=======
-	trusted             bool
+	trusted             TrustedConfiguration
 	privilegedPlugins   *[]string
 	trustedClonePlugins *[]string
->>>>>>> 116ce275
+}
+
+type TrustedConfiguration struct {
+	Network   bool
+	Volumes   bool
+	Resources bool
+	Security  bool
 }
 
 // New creates a new Linter with options.
