--- conflicted
+++ resolved
@@ -60,16 +60,14 @@
     "runs_on": {
       "type": "array",
       "minLength": 1,
-<<<<<<< HEAD
       "items": {
         "type": "string"
       }
+    },
+    "version": { 
+      "type": "number", 
+      "default": 1 
     }
-=======
-      "items": { "type": "string" }
-    },
-    "version": { "type": "number", "default": 1 }
->>>>>>> 731d4713
   },
   "definitions": {
     "clone": {
