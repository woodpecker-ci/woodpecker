--- conflicted
+++ resolved
@@ -31,11 +31,7 @@
 	}
 }
 
-<<<<<<< HEAD
-// PrivilegedPlugins adds the list of privileged plugins.
-=======
 // WithTrustedClonePlugins adds the list of trusted clone plugins.
->>>>>>> 3c8204a0
 func WithTrustedClonePlugins(plugins []string) Option {
 	return func(linter *Linter) {
 		linter.trustedClonePlugins = &plugins
