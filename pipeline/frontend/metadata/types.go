// Copyright 2023 Woodpecker Authors
//
// Licensed under the Apache License, Version 2.0 (the "License");
// you may not use this file except in compliance with the License.
// You may obtain a copy of the License at
//
//      http://www.apache.org/licenses/LICENSE-2.0
//
// Unless required by applicable law or agreed to in writing, software
// distributed under the License is distributed on an "AS IS" BASIS,
// WITHOUT WARRANTIES OR CONDITIONS OF ANY KIND, either express or implied.
// See the License for the specific language governing permissions and
// limitations under the License.

package metadata

type (
	// Metadata defines runtime m.
	Metadata struct {
		ID       string   `json:"id,omitempty"`
		Repo     Repo     `json:"repo,omitempty"`
		Curr     Pipeline `json:"curr,omitempty"`
		Prev     Pipeline `json:"prev,omitempty"`
		Workflow Workflow `json:"workflow,omitempty"`
		Step     Step     `json:"step,omitempty"`
		Sys      System   `json:"sys,omitempty"`
		Forge    Forge    `json:"forge,omitempty"`
	}

	// Repo defines runtime metadata for a repository.
	Repo struct {
		ID          int64                `json:"id,omitempty"`
		Name        string               `json:"name,omitempty"`
		Owner       string               `json:"owner,omitempty"`
		RemoteID    string               `json:"remote_id,omitempty"`
		ForgeURL    string               `json:"forge_url,omitempty"`
		CloneURL    string               `json:"clone_url,omitempty"`
		CloneSSHURL string               `json:"clone_url_ssh,omitempty"`
		Private     bool                 `json:"private,omitempty"`
		Branch      string               `json:"default_branch,omitempty"`
		Trusted     TrustedConfiguration `json:"trusted,omitempty"`
	}

	// Pipeline defines runtime metadata for a pipeline.
	Pipeline struct {
		Number     int64  `json:"number,omitempty"`
		Created    int64  `json:"created,omitempty"`
		Started    int64  `json:"started,omitempty"`
		Finished   int64  `json:"finished,omitempty"`
		Status     string `json:"status,omitempty"`
		Event      string `json:"event,omitempty"`
		ForgeURL   string `json:"forge_url,omitempty"`
		DeployTo   string `json:"target,omitempty"`
		DeployTask string `json:"task,omitempty"`
		Commit     Commit `json:"commit"`
		Parent     int64  `json:"parent,omitempty"`
		Cron       string `json:"cron,omitempty"`
		Release    string `json:"release,omitempty"`
		Author     string `json:"author,omitempty"`

		// Deprecated: remove in next major
		Avatar string `json:"avatar,omitempty"`
	}

	// Commit defines runtime metadata for a commit.
	Commit struct {
<<<<<<< HEAD
		Sha               string   `json:"sha,omitempty"`
		Ref               string   `json:"ref,omitempty"`
		Refspec           string   `json:"refspec,omitempty"`
		Branch            string   `json:"branch,omitempty"`
		Message           string   `json:"message,omitempty"`
		Author            Author   `json:"author"`
		ChangedFiles      []string `json:"changed_files,omitempty"`
		PullRequestLabels []string `json:"labels,omitempty"`
		IsPrerelease      bool     `json:"is_prerelease,omitempty"`
=======
		Sha                  string   `json:"sha,omitempty"`
		Ref                  string   `json:"ref,omitempty"`
		Refspec              string   `json:"refspec,omitempty"`
		Branch               string   `json:"branch,omitempty"`
		Message              string   `json:"message,omitempty"`
		Author               Author   `json:"author,omitempty"`
		ChangedFiles         []string `json:"changed_files,omitempty"`
		PullRequestLabels    []string `json:"labels,omitempty"`
		PullRequestMilestone string   `json:"milestone,omitempty"`
		IsPrerelease         bool     `json:"is_prerelease,omitempty"`
>>>>>>> c5a5bbea
	}

	// Author defines runtime metadata for a commit author.
	Author struct {
		Name  string `json:"name,omitempty"`
		Email string `json:"email,omitempty"`
	}

	// Workflow defines runtime metadata for a workflow.
	Workflow struct {
		Name   string            `json:"name,omitempty"`
		Number int               `json:"number,omitempty"`
		Matrix map[string]string `json:"matrix,omitempty"`
	}

	// Step defines runtime metadata for a step.
	Step struct {
		Name   string `json:"name,omitempty"`
		Number int    `json:"number,omitempty"`
	}

	// System defines runtime metadata for a ci/cd system.
	System struct {
		Name     string `json:"name,omitempty"`
		Host     string `json:"host,omitempty"`
		URL      string `json:"url,omitempty"`
		Platform string `json:"arch,omitempty"`
		Version  string `json:"version,omitempty"`
	}

	// Forge defines runtime metadata about the forge that host the repo.
	Forge struct {
		Type string `json:"type,omitempty"`
		URL  string `json:"url,omitempty"`
	}

	// ServerForge represent the needed func of a server forge to get its metadata.
	ServerForge interface {
		// Name returns the string name of this driver
		Name() string
		// URL returns the root url of a configured forge
		URL() string
	}

	TrustedConfiguration struct {
		Network  bool `json:"network,omitempty"`
		Volumes  bool `json:"volumes,omitempty"`
		Security bool `json:"security,omitempty"`
	}
)<|MERGE_RESOLUTION|>--- conflicted
+++ resolved
@@ -64,28 +64,16 @@
 
 	// Commit defines runtime metadata for a commit.
 	Commit struct {
-<<<<<<< HEAD
-		Sha               string   `json:"sha,omitempty"`
-		Ref               string   `json:"ref,omitempty"`
-		Refspec           string   `json:"refspec,omitempty"`
-		Branch            string   `json:"branch,omitempty"`
-		Message           string   `json:"message,omitempty"`
-		Author            Author   `json:"author"`
-		ChangedFiles      []string `json:"changed_files,omitempty"`
-		PullRequestLabels []string `json:"labels,omitempty"`
-		IsPrerelease      bool     `json:"is_prerelease,omitempty"`
-=======
 		Sha                  string   `json:"sha,omitempty"`
 		Ref                  string   `json:"ref,omitempty"`
 		Refspec              string   `json:"refspec,omitempty"`
 		Branch               string   `json:"branch,omitempty"`
 		Message              string   `json:"message,omitempty"`
-		Author               Author   `json:"author,omitempty"`
+		Author               Author   `json:"author"`
 		ChangedFiles         []string `json:"changed_files,omitempty"`
 		PullRequestLabels    []string `json:"labels,omitempty"`
 		PullRequestMilestone string   `json:"milestone,omitempty"`
 		IsPrerelease         bool     `json:"is_prerelease,omitempty"`
->>>>>>> c5a5bbea
 	}
 
 	// Author defines runtime metadata for a commit author.
