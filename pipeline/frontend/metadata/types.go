--- conflicted
+++ resolved
@@ -29,31 +29,17 @@
 
 	// Repo defines runtime metadata for a repository.
 	Repo struct {
-<<<<<<< HEAD
 		ID          int64                `json:"id,omitempty"`
 		Name        string               `json:"name,omitempty"`
 		Owner       string               `json:"owner,omitempty"`
 		RemoteID    string               `json:"remote_id,omitempty"`
 		ForgeURL    string               `json:"forge_url,omitempty"`
+		SCM         string               `json:"scm,omitempty"`
 		CloneURL    string               `json:"clone_url,omitempty"`
 		CloneSSHURL string               `json:"clone_url_ssh,omitempty"`
 		Private     bool                 `json:"private,omitempty"`
-		Secrets     []Secret             `json:"secrets,omitempty"`
 		Branch      string               `json:"default_branch,omitempty"`
-		Trusted     TrustedConfiguration `json:"trusted_conf,omitempty"`
-=======
-		ID          int64  `json:"id,omitempty"`
-		Name        string `json:"name,omitempty"`
-		Owner       string `json:"owner,omitempty"`
-		RemoteID    string `json:"remote_id,omitempty"`
-		ForgeURL    string `json:"forge_url,omitempty"`
-		SCM         string `json:"scm,omitempty"`
-		CloneURL    string `json:"clone_url,omitempty"`
-		CloneSSHURL string `json:"clone_url_ssh,omitempty"`
-		Private     bool   `json:"private,omitempty"`
-		Branch      string `json:"default_branch,omitempty"`
-		Trusted     bool   `json:"trusted,omitempty"`
->>>>>>> eebaa10d
+		Trusted     TrustedConfiguration `json:"trusted,omitempty"`
 	}
 
 	// Pipeline defines runtime metadata for a pipeline.
