--- conflicted
+++ resolved
@@ -43,7 +43,6 @@
 
 	// Pipeline defines runtime metadata for a pipeline.
 	Pipeline struct {
-<<<<<<< HEAD
 		Number      int64  `json:"number,omitempty"`
 		Created     int64  `json:"created,omitempty"`
 		Started     int64  `json:"started,omitempty"`
@@ -57,22 +56,8 @@
 		Commit      Commit `json:"commit,omitempty"`
 		Parent      int64  `json:"parent,omitempty"`
 		Cron        string `json:"cron,omitempty"`
-=======
-		Number     int64  `json:"number,omitempty"`
-		Created    int64  `json:"created,omitempty"`
-		Started    int64  `json:"started,omitempty"`
-		Finished   int64  `json:"finished,omitempty"`
-		Status     string `json:"status,omitempty"`
-		Event      string `json:"event,omitempty"`
-		ForgeURL   string `json:"forge_url,omitempty"`
-		DeployTo   string `json:"target,omitempty"`
-		DeployTask string `json:"task,omitempty"`
-		Commit     Commit `json:"commit,omitempty"`
-		Parent     int64  `json:"parent,omitempty"`
-		Cron       string `json:"cron,omitempty"`
-		Author     string `json:"author,omitempty"`
-		Avatar     string `json:"avatar,omitempty"`
->>>>>>> b1e54c53
+		Author      string `json:"author,omitempty"`
+		Avatar      string `json:"avatar,omitempty"`
 	}
 
 	// Commit defines runtime metadata for a commit.
