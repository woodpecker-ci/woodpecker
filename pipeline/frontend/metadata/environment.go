--- conflicted
+++ resolved
@@ -91,14 +91,6 @@
 		"CI_WORKFLOW_NAME":   m.Workflow.Name,
 		"CI_WORKFLOW_NUMBER": strconv.Itoa(m.Workflow.Number),
 
-<<<<<<< HEAD
-=======
-		"CI_STEP_NAME":    m.Step.Name,
-		"CI_STEP_NUMBER":  strconv.Itoa(m.Step.Number),
-		"CI_STEP_STARTED": "", // will be set by agent
-		"CI_STEP_URL":     m.getPipelineWebURL(m.Curr, m.Step.Number),
-
->>>>>>> 38ed7f9e
 		"CI_PREV_COMMIT_SHA":           m.Prev.Commit.Sha,
 		"CI_PREV_COMMIT_REF":           m.Prev.Commit.Ref,
 		"CI_PREV_COMMIT_REFSPEC":       m.Prev.Commit.Refspec,
