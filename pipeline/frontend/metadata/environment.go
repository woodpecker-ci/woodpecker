--- conflicted
+++ resolved
@@ -34,84 +34,6 @@
 
 // Environ returns the metadata as a map of environment variables.
 func (m *Metadata) Environ() map[string]string {
-<<<<<<< HEAD
-	sourceBranch, targetBranch := getSourceTargetBranches(m.Curr.Commit.Refspec)
-	prevSourceBranch, prevTargetBranch := getSourceTargetBranches(m.Prev.Commit.Refspec)
-
-	params := map[string]string{
-		"CI":                     m.Sys.Name,
-		"CI_REPO":                path.Join(m.Repo.Owner, m.Repo.Name),
-		"CI_REPO_NAME":           m.Repo.Name,
-		"CI_REPO_OWNER":          m.Repo.Owner,
-		"CI_REPO_REMOTE_ID":      m.Repo.RemoteID,
-		"CI_REPO_SCM":            "git",
-		"CI_REPO_URL":            m.Repo.ForgeURL,
-		"CI_REPO_CLONE_URL":      m.Repo.CloneURL,
-		"CI_REPO_CLONE_SSH_URL":  m.Repo.CloneSSHURL,
-		"CI_REPO_DEFAULT_BRANCH": m.Repo.Branch,
-		"CI_REPO_PRIVATE":        strconv.FormatBool(m.Repo.Private),
-		"CI_REPO_TRUSTED":        strconv.FormatBool(m.Repo.Trusted),
-
-		"CI_COMMIT_SHA":                 m.Curr.Commit.Sha,
-		"CI_COMMIT_REF":                 m.Curr.Commit.Ref,
-		"CI_COMMIT_REFSPEC":             m.Curr.Commit.Refspec,
-		"CI_COMMIT_BRANCH":              m.Curr.Commit.Branch,
-		"CI_COMMIT_SOURCE_BRANCH":       sourceBranch,
-		"CI_COMMIT_TARGET_BRANCH":       targetBranch,
-		"CI_COMMIT_MESSAGE":             m.Curr.Commit.Message,
-		"CI_COMMIT_AUTHOR":              m.Curr.Commit.Author.Name,
-		"CI_COMMIT_AUTHOR_EMAIL":        m.Curr.Commit.Author.Email,
-		"CI_COMMIT_AUTHOR_AVATAR":       m.Curr.Commit.Author.Avatar,
-		"CI_COMMIT_TAG":                 "", // will be set if event is tag
-		"CI_COMMIT_PULL_REQUEST":        "", // will be set if event is pull_request or pull_request_closed
-		"CI_COMMIT_PULL_REQUEST_LABELS": "", // will be set if event is pull_request or pull_request_closed
-
-		"CI_PIPELINE_NUMBER":        strconv.FormatInt(m.Curr.Number, 10),
-		"CI_PIPELINE_PARENT":        strconv.FormatInt(m.Curr.Parent, 10),
-		"CI_PIPELINE_EVENT":         m.Curr.Event,
-		"CI_PIPELINE_URL":           m.getPipelineWebURL(m.Curr, 0),
-		"CI_PIPELINE_FORGE_URL":     m.Curr.ForgeURL,
-		"CI_PIPELINE_DEPLOY_TARGET": m.Curr.DeployTo,
-		"CI_PIPELINE_DEPLOY_TASK":   m.Curr.DeployTask,
-		"CI_PIPELINE_CREATED":       strconv.FormatInt(m.Curr.Created, 10),
-		"CI_PIPELINE_STARTED":       strconv.FormatInt(m.Curr.Started, 10),
-
-		"CI_WORKFLOW_NAME":   m.Workflow.Name,
-		"CI_WORKFLOW_NUMBER": strconv.Itoa(m.Workflow.Number),
-
-		"CI_PREV_COMMIT_SHA":           m.Prev.Commit.Sha,
-		"CI_PREV_COMMIT_REF":           m.Prev.Commit.Ref,
-		"CI_PREV_COMMIT_REFSPEC":       m.Prev.Commit.Refspec,
-		"CI_PREV_COMMIT_BRANCH":        m.Prev.Commit.Branch,
-		"CI_PREV_COMMIT_URL":           m.Prev.ForgeURL,
-		"CI_PREV_COMMIT_MESSAGE":       m.Prev.Commit.Message,
-		"CI_PREV_COMMIT_AUTHOR":        m.Prev.Commit.Author.Name,
-		"CI_PREV_COMMIT_AUTHOR_EMAIL":  m.Prev.Commit.Author.Email,
-		"CI_PREV_COMMIT_AUTHOR_AVATAR": m.Prev.Commit.Author.Avatar,
-		"CI_PREV_COMMIT_SOURCE_BRANCH": prevSourceBranch,
-		"CI_PREV_COMMIT_TARGET_BRANCH": prevTargetBranch,
-
-		"CI_PREV_PIPELINE_NUMBER":        strconv.FormatInt(m.Prev.Number, 10),
-		"CI_PREV_PIPELINE_PARENT":        strconv.FormatInt(m.Prev.Parent, 10),
-		"CI_PREV_PIPELINE_EVENT":         m.Prev.Event,
-		"CI_PREV_PIPELINE_URL":           m.getPipelineWebURL(m.Prev, 0),
-		"CI_PREV_PIPELINE_FORGE_URL":     m.Prev.ForgeURL,
-		"CI_PREV_PIPELINE_DEPLOY_TARGET": m.Prev.DeployTo,
-		"CI_PREV_PIPELINE_DEPLOY_TASK":   m.Prev.DeployTask,
-		"CI_PREV_PIPELINE_STATUS":        m.Prev.Status,
-		"CI_PREV_PIPELINE_CREATED":       strconv.FormatInt(m.Prev.Created, 10),
-		"CI_PREV_PIPELINE_STARTED":       strconv.FormatInt(m.Prev.Started, 10),
-		"CI_PREV_PIPELINE_FINISHED":      strconv.FormatInt(m.Prev.Finished, 10),
-
-		"CI_SYSTEM_NAME":     m.Sys.Name,
-		"CI_SYSTEM_URL":      m.Sys.URL,
-		"CI_SYSTEM_HOST":     m.Sys.Host,
-		"CI_SYSTEM_PLATFORM": m.Sys.Platform, // will be set by pipeline platform option or by agent
-		"CI_SYSTEM_VERSION":  m.Sys.Version,
-
-		"CI_FORGE_TYPE": m.Forge.Type,
-		"CI_FORGE_URL":  m.Forge.URL,
-=======
 	params := make(map[string]string, initialEnvMapSize)
 
 	system := m.Sys
@@ -160,12 +82,6 @@
 	setNonEmptyEnvVar(params, "CI_WORKFLOW_NAME", workflow.Name)
 	setNonEmptyEnvVar(params, "CI_WORKFLOW_NUMBER", strconv.Itoa(workflow.Number))
 
-	step := m.Step
-	setNonEmptyEnvVar(params, "CI_STEP_NAME", step.Name)
-	setNonEmptyEnvVar(params, "CI_STEP_NUMBER", strconv.Itoa(step.Number))
-	setNonEmptyEnvVar(params, "CI_STEP_URL", m.getPipelineWebURL(pipeline, step.Number))
-	// CI_STEP_STARTED will be set by agent
-
 	commit := pipeline.Commit
 	setNonEmptyEnvVar(params, "CI_COMMIT_SHA", commit.Sha)
 	setNonEmptyEnvVar(params, "CI_COMMIT_REF", commit.Ref)
@@ -177,7 +93,6 @@
 	setNonEmptyEnvVar(params, "CI_COMMIT_AUTHOR_AVATAR", commit.Author.Avatar)
 	if pipeline.Event == EventTag || pipeline.Event == EventRelease || strings.HasPrefix(pipeline.Commit.Ref, "refs/tags/") {
 		setNonEmptyEnvVar(params, "CI_COMMIT_TAG", strings.TrimPrefix(pipeline.Commit.Ref, "refs/tags/"))
->>>>>>> c8a2b2f8
 	}
 	if pipeline.Event == EventRelease {
 		setNonEmptyEnvVar(params, "CI_COMMIT_PRERELEASE", strconv.FormatBool(pipeline.Commit.IsPrerelease))
@@ -239,14 +154,6 @@
 	return params
 }
 
-func (m *Metadata) AddStepEnvironment(env map[string]string, step Step) map[string]string {
-	env["CI_STEP_NAME"] = step.Name
-	env["CI_STEP_NUMBER"] = strconv.Itoa(step.Number)
-	env["CI_STEP_STARTED"] = ""  // will be set by agent
-	env["CI_STEP_URL"] = m.getPipelineWebURL(m.Curr, step.Number)
-	return env
-}
-
 func (m *Metadata) getPipelineWebURL(pipeline Pipeline, stepNumber int) string {
 	if stepNumber == 0 {
 		return fmt.Sprintf("%s/repos/%d/pipeline/%d", m.Sys.URL, m.Repo.ID, pipeline.Number)
