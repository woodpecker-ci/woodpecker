--- conflicted
+++ resolved
@@ -57,10 +57,6 @@
 		"CI_COMMIT_BRANCH":              m.Curr.Commit.Branch,
 		"CI_COMMIT_SOURCE_BRANCH":       sourceBranch,
 		"CI_COMMIT_TARGET_BRANCH":       targetBranch,
-<<<<<<< HEAD
-		"CI_COMMIT_URL":                 m.Curr.ForgeURL,
-=======
->>>>>>> 6a7e91bb
 		"CI_COMMIT_MESSAGE":             m.Curr.Commit.Message,
 		"CI_COMMIT_AUTHOR":              m.Curr.Commit.Author.Name,
 		"CI_COMMIT_AUTHOR_EMAIL":        m.Curr.Commit.Author.Email,
@@ -72,13 +68,8 @@
 		"CI_PIPELINE_NUMBER":        strconv.FormatInt(m.Curr.Number, 10),
 		"CI_PIPELINE_PARENT":        strconv.FormatInt(m.Curr.Parent, 10),
 		"CI_PIPELINE_EVENT":         m.Curr.Event,
-<<<<<<< HEAD
-		"CI_PIPELINE_URL":           m.getPipelineStatusURL(m.Curr, 0),
+		"CI_PIPELINE_URL":           m.getPipelineWebURL(m.Curr, 0),
 		"CI_PIPELINE_FORGE_URL":     m.Curr.ForgeURL,
-=======
-		"CI_PIPELINE_URL":           m.getPipelineWebURL(m.Curr, 0),
-		"CI_PIPELINE_FORGE_URL":     m.Curr.Link,
->>>>>>> 6a7e91bb
 		"CI_PIPELINE_DEPLOY_TARGET": m.Curr.Target,
 		"CI_PIPELINE_STATUS":        m.Curr.Status,
 		"CI_PIPELINE_CREATED":       strconv.FormatInt(m.Curr.Created, 10),
@@ -93,11 +84,7 @@
 		"CI_STEP_STATUS":   "", // will be set by agent
 		"CI_STEP_STARTED":  "", // will be set by agent
 		"CI_STEP_FINISHED": "", // will be set by agent
-<<<<<<< HEAD
-		"CI_STEP_URL":      m.getPipelineStatusURL(m.Curr, m.Step.Number),
-=======
 		"CI_STEP_URL":      m.getPipelineWebURL(m.Curr, m.Step.Number),
->>>>>>> 6a7e91bb
 
 		"CI_PREV_COMMIT_SHA":           m.Prev.Commit.Sha,
 		"CI_PREV_COMMIT_REF":           m.Prev.Commit.Ref,
@@ -112,13 +99,8 @@
 		"CI_PREV_PIPELINE_NUMBER":        strconv.FormatInt(m.Prev.Number, 10),
 		"CI_PREV_PIPELINE_PARENT":        strconv.FormatInt(m.Prev.Parent, 10),
 		"CI_PREV_PIPELINE_EVENT":         m.Prev.Event,
-<<<<<<< HEAD
-		"CI_PREV_PIPELINE_URL":           m.getPipelineStatusURL(m.Prev, 0),
-		"CI_PREV_PIPELINE_FORGE_URL":     m.Curr.ForgeURL,
-=======
 		"CI_PREV_PIPELINE_URL":           m.getPipelineWebURL(m.Prev, 0),
-		"CI_PREV_PIPELINE_FORGE_URL":     m.Prev.Link,
->>>>>>> 6a7e91bb
+		"CI_PREV_PIPELINE_FORGE_URL":     m.Prev.ForgeURL,
 		"CI_PREV_PIPELINE_DEPLOY_TARGET": m.Prev.Target,
 		"CI_PREV_PIPELINE_STATUS":        m.Prev.Status,
 		"CI_PREV_PIPELINE_CREATED":       strconv.FormatInt(m.Prev.Created, 10),
@@ -135,7 +117,7 @@
 		"CI_FORGE_URL":  m.Forge.URL,
 
 		// TODO Deprecated, remove in 3.x
-		"CI_COMMIT_URL": m.Curr.Link,
+		"CI_COMMIT_URL": m.Curr.ForgeURL,
 	}
 	if m.Curr.Event == EventTag {
 		params["CI_COMMIT_TAG"] = strings.TrimPrefix(m.Curr.Commit.Ref, "refs/tags/")
@@ -148,19 +130,10 @@
 	return params
 }
 
-<<<<<<< HEAD
-func (m *Metadata) getPipelineStatusURL(pipeline Pipeline, stepNumber int) string {
-	if stepNumber == 0 {
-		return fmt.Sprintf("%s/repos/%d/pipeline/%d", m.Sys.URL, m.Repo.ID, pipeline.Number)
-	}
-
-	return fmt.Sprintf("%s/repos/%d/pipeline/%d/%d", m.Sys.URL, m.Repo.ID, pipeline.Number, stepNumber)
-=======
 func (m *Metadata) getPipelineWebURL(pipeline Pipeline, stepNumber int) string {
 	if stepNumber == 0 {
 		return fmt.Sprintf("%s/repos/%d/pipeline/%d", m.Sys.Link, m.Repo.ID, pipeline.Number)
 	}
 
 	return fmt.Sprintf("%s/repos/%d/pipeline/%d/%d", m.Sys.Link, m.Repo.ID, pipeline.Number, stepNumber)
->>>>>>> 6a7e91bb
 }