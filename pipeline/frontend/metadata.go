package frontend

import (
	"regexp"
	"strconv"
	"strings"

	"github.com/woodpecker-ci/woodpecker/version"
)

// Event types corresponding to scm hooks.
const (
	EventPush   = "push"
	EventPull   = "pull_request"
	EventTag    = "tag"
	EventDeploy = "deployment"
)

type (
	// Metadata defines runtime m.
	Metadata struct {
		ID   string `json:"id,omitempty"`
		Repo Repo   `json:"repo,omitempty"`
		Curr Build  `json:"curr,omitempty"`
		Prev Build  `json:"prev,omitempty"`
		Job  Job    `json:"job,omitempty"`
		Sys  System `json:"sys,omitempty"`
	}

	// Repo defines runtime metadata for a repository.
	Repo struct {
		Name    string   `json:"name,omitempty"`
		Link    string   `json:"link,omitempty"`
		Remote  string   `json:"remote,omitempty"`
		Private bool     `json:"private,omitempty"`
		Secrets []Secret `json:"secrets,omitempty"`
		Branch  string   `json:"default_branch,omitempty"`
	}

	// Build defines runtime metadata for a build.
	Build struct {
		Number   int64  `json:"number,omitempty"`
		Created  int64  `json:"created,omitempty"`
		Started  int64  `json:"started,omitempty"`
		Finished int64  `json:"finished,omitempty"`
		Timeout  int64  `json:"timeout,omitempty"`
		Status   string `json:"status,omitempty"`
		Event    string `json:"event,omitempty"`
		Link     string `json:"link,omitempty"`
		Target   string `json:"target,omitempty"`
		Trusted  bool   `json:"trusted,omitempty"`
		Commit   Commit `json:"commit,omitempty"`
		Parent   int64  `json:"parent,omitempty"`
	}

	// Commit defines runtime metadata for a commit.
	Commit struct {
		Sha          string   `json:"sha,omitempty"`
		Ref          string   `json:"ref,omitempty"`
		Refspec      string   `json:"refspec,omitempty"`
		Branch       string   `json:"branch,omitempty"`
		Message      string   `json:"message,omitempty"`
		Author       Author   `json:"author,omitempty"`
		ChangedFiles []string `json:"changed_files,omitempty"`
	}

	// Author defines runtime metadata for a commit author.
	Author struct {
		Name   string `json:"name,omitempty"`
		Email  string `json:"email,omitempty"`
		Avatar string `json:"avatar,omitempty"`
	}

	// Job defines runtime metadata for a job.
	Job struct {
		Number int               `json:"number,omitempty"`
		Matrix map[string]string `json:"matrix,omitempty"`
	}

	// Secret defines a runtime secret
	Secret struct {
		Name  string `json:"name,omitempty"`
		Value string `json:"value,omitempty"`
		Mount string `json:"mount,omitempty"`
		Mask  bool   `json:"mask,omitempty"`
	}

	// System defines runtime metadata for a ci/cd system.
	System struct {
		Name     string `json:"name,omitempty"`
		Host     string `json:"host,omitempty"`
		Link     string `json:"link,omitempty"`
		Platform string `json:"arch,omitempty"`
		Version  string `json:"version,omitempty"`
	}
)

// Environ returns the metadata as a map of environment variables.
func (m *Metadata) Environ() map[string]string {
	var (
		repoOwner    string
		repoName     string
		sourceBranch string
		targetBranch string
	)

	repoParts := strings.Split(m.Repo.Name, "/")
	if len(repoParts) == 2 {
		repoOwner = repoParts[0]
		repoName = repoParts[1]
	} else {
		repoName = m.Repo.Name
	}

	branchParts := strings.Split(m.Curr.Commit.Refspec, ":")
	if len(branchParts) == 2 {
		sourceBranch = branchParts[0]
		targetBranch = branchParts[1]
	}

	params := map[string]string{
		"CI":                     m.Sys.Name,
		"CI_REPO":                m.Repo.Name,
		"CI_REPO_OWNER":          repoOwner,
		"CI_REPO_NAME":           repoName,
		"CI_REPO_SCM":            "git",
		"CI_REPO_LINK":           m.Repo.Link,
		"CI_REPO_REMOTE":         m.Repo.Remote,
		"CI_REPO_DEFAULT_BRANCH": m.Repo.Branch,
		"CI_REPO_PRIVATE":        strconv.FormatBool(m.Repo.Private),
		"CI_REPO_TRUSTED":        "false", // TODO should this be added?

		"CI_COMMIT_SHA":           m.Curr.Commit.Sha,
		"CI_COMMIT_REF":           m.Curr.Commit.Ref,
		"CI_COMMIT_REFSPEC":       m.Curr.Commit.Refspec,
		"CI_COMMIT_BRANCH":        m.Curr.Commit.Branch,
		"CI_COMMIT_SOURCE_BRANCH": sourceBranch,
		"CI_COMMIT_TARGET_BRANCH": targetBranch,
		"CI_COMMIT_LINK":          m.Curr.Link,
		"CI_COMMIT_MESSAGE":       m.Curr.Commit.Message,
		"CI_COMMIT_AUTHOR":        m.Curr.Commit.Author.Name,
		"CI_COMMIT_AUTHOR_EMAIL":  m.Curr.Commit.Author.Email,
		"CI_COMMIT_AUTHOR_AVATAR": m.Curr.Commit.Author.Avatar,
		"CI_COMMIT_TAG":           "", // will be set if event is tag
		"CI_COMMIT_PULL_REQUEST":  "", // will be set if event is pr

		"CI_BUILD_NUMBER":        strconv.FormatInt(m.Curr.Number, 10),
		"CI_BUILD_PARENT":        strconv.FormatInt(m.Curr.Parent, 10),
		"CI_BUILD_EVENT":         m.Curr.Event,
		"CI_BUILD_LINK":          m.Curr.Link,
		"CI_BUILD_DEPLOY_TARGET": m.Curr.Target,
		"CI_BUILD_STATUS":        m.Curr.Status,
		"CI_BUILD_CREATED":       strconv.FormatInt(m.Curr.Created, 10),
		"CI_BUILD_STARTED":       strconv.FormatInt(m.Curr.Started, 10),
		"CI_BUILD_FINISHED":      strconv.FormatInt(m.Curr.Finished, 10),

		"CI_JOB_NUMBER":   strconv.Itoa(m.Job.Number),
		"CI_JOB_STATUS":   "", // will be set by agent
		"CI_JOB_STARTED":  "", // will be set by agent
		"CI_JOB_FINISHED": "", // will be set by agent

		"CI_PREV_COMMIT_SHA":           m.Prev.Commit.Sha,
		"CI_PREV_COMMIT_REF":           m.Prev.Commit.Ref,
		"CI_PREV_COMMIT_REFSPEC":       m.Prev.Commit.Refspec,
		"CI_PREV_COMMIT_BRANCH":        m.Prev.Commit.Branch,
		"CI_PREV_COMMIT_LINK":          m.Prev.Link,
		"CI_PREV_COMMIT_MESSAGE":       m.Prev.Commit.Message,
		"CI_PREV_COMMIT_AUTHOR":        m.Prev.Commit.Author.Name,
		"CI_PREV_COMMIT_AUTHOR_EMAIL":  m.Prev.Commit.Author.Email,
		"CI_PREV_COMMIT_AUTHOR_AVATAR": m.Prev.Commit.Author.Avatar,

		"CI_PREV_BUILD_NUMBER":        strconv.FormatInt(m.Prev.Number, 10),
		"CI_PREV_BUILD_PARENT":        strconv.FormatInt(m.Prev.Parent, 10),
		"CI_PREV_BUILD_EVENT":         m.Prev.Event,
		"CI_PREV_BUILD_LINK":          m.Prev.Link,
		"CI_PREV_BUILD_DEPLOY_TARGET": m.Prev.Target,
		"CI_PREV_BUILD_STATUS":        m.Prev.Status,
		"CI_PREV_BUILD_CREATED":       strconv.FormatInt(m.Prev.Created, 10),
		"CI_PREV_BUILD_STARTED":       strconv.FormatInt(m.Prev.Started, 10),
		"CI_PREV_BUILD_FINISHED":      strconv.FormatInt(m.Prev.Finished, 10),

<<<<<<< HEAD
		"CI_SYSTEM_NAME":    m.Sys.Name,
		"CI_SYSTEM_LINK":    m.Sys.Link,
		"CI_SYSTEM_HOST":    m.Sys.Host,
		"CI_SYSTEM_ARCH":    m.Sys.Arch,
		"CI_SYSTEM_VERSION": version.Version,
=======
		"CI_SYSTEM_NAME":     m.Sys.Name,
		"CI_SYSTEM_LINK":     m.Sys.Link,
		"CI_SYSTEM_HOST":     m.Sys.Host,
		"CI_SYSTEM_PLATFORM": m.Sys.Platform, // will be set by pipeline platform option or by agent
		"CI_SYSTEM_VERSION":  version.Version,

		"CI_SYSTEM_ARCH": m.Sys.Platform, // TODO: remove after next version
>>>>>>> 9a576021
	}
	if m.Curr.Event == EventTag {
		params["CI_COMMIT_TAG"] = strings.TrimPrefix(m.Curr.Commit.Ref, "refs/tags/")
	}
	if m.Curr.Event == EventPull {
		params["CI_COMMIT_PULL_REQUEST"] = pullRegexp.FindString(m.Curr.Commit.Ref)
	}

	return params
}

var pullRegexp = regexp.MustCompile(`\d+`)

func (m *Metadata) SetPlatform(platform string) {
	m.Sys.Platform = platform
}<|MERGE_RESOLUTION|>--- conflicted
+++ resolved
@@ -179,21 +179,14 @@
 		"CI_PREV_BUILD_STARTED":       strconv.FormatInt(m.Prev.Started, 10),
 		"CI_PREV_BUILD_FINISHED":      strconv.FormatInt(m.Prev.Finished, 10),
 
-<<<<<<< HEAD
-		"CI_SYSTEM_NAME":    m.Sys.Name,
-		"CI_SYSTEM_LINK":    m.Sys.Link,
-		"CI_SYSTEM_HOST":    m.Sys.Host,
-		"CI_SYSTEM_ARCH":    m.Sys.Arch,
-		"CI_SYSTEM_VERSION": version.Version,
-=======
 		"CI_SYSTEM_NAME":     m.Sys.Name,
 		"CI_SYSTEM_LINK":     m.Sys.Link,
 		"CI_SYSTEM_HOST":     m.Sys.Host,
 		"CI_SYSTEM_PLATFORM": m.Sys.Platform, // will be set by pipeline platform option or by agent
 		"CI_SYSTEM_VERSION":  version.Version,
 
-		"CI_SYSTEM_ARCH": m.Sys.Platform, // TODO: remove after next version
->>>>>>> 9a576021
+		// DEPRECATED
+		"CI_SYSTEM_ARCH": m.Sys.Platform, // TODO: remove after v1.0.x version
 	}
 	if m.Curr.Event == EventTag {
 		params["CI_COMMIT_TAG"] = strings.TrimPrefix(m.Curr.Commit.Ref, "refs/tags/")
