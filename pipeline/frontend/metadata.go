package frontend

import (
	"regexp"
	"strconv"
	"strings"

	"github.com/woodpecker-ci/woodpecker/version"
)

// Event types corresponding to scm hooks.
const (
	EventPush   = "push"
	EventPull   = "pull_request"
	EventTag    = "tag"
	EventDeploy = "deployment"
)

type (
	// Metadata defines runtime m.
	Metadata struct {
		ID   string `json:"id,omitempty"`
		Repo Repo   `json:"repo,omitempty"`
		Curr Build  `json:"curr,omitempty"`
		Prev Build  `json:"prev,omitempty"`
		Job  Job    `json:"job,omitempty"`
		Sys  System `json:"sys,omitempty"`
	}

	// Repo defines runtime metadata for a repository.
	Repo struct {
		Name    string   `json:"name,omitempty"`
		Link    string   `json:"link,omitempty"`
		Remote  string   `json:"remote,omitempty"`
		Private bool     `json:"private,omitempty"`
		Secrets []Secret `json:"secrets,omitempty"`
		Branch  string   `json:"default_branch,omitempty"`
	}

	// Build defines runtime metadata for a build.
	Build struct {
		Number   int64  `json:"number,omitempty"`
		Created  int64  `json:"created,omitempty"`
		Started  int64  `json:"started,omitempty"`
		Finished int64  `json:"finished,omitempty"`
		Timeout  int64  `json:"timeout,omitempty"`
		Status   string `json:"status,omitempty"`
		Event    string `json:"event,omitempty"`
		Link     string `json:"link,omitempty"`
		Target   string `json:"target,omitempty"`
		Trusted  bool   `json:"trusted,omitempty"`
		Commit   Commit `json:"commit,omitempty"`
		Parent   int64  `json:"parent,omitempty"`
	}

	// Commit defines runtime metadata for a commit.
	Commit struct {
		Sha          string   `json:"sha,omitempty"`
		Ref          string   `json:"ref,omitempty"`
		Refspec      string   `json:"refspec,omitempty"`
		Branch       string   `json:"branch,omitempty"`
		Message      string   `json:"message,omitempty"`
		Author       Author   `json:"author,omitempty"`
		ChangedFiles []string `json:"changed_files,omitempty"`
	}

	// Author defines runtime metadata for a commit author.
	Author struct {
		Name   string `json:"name,omitempty"`
		Email  string `json:"email,omitempty"`
		Avatar string `json:"avatar,omitempty"`
	}

	// Job defines runtime metadata for a job.
	Job struct {
		Number int               `json:"number,omitempty"`
		Matrix map[string]string `json:"matrix,omitempty"`
	}

	// Secret defines a runtime secret
	Secret struct {
		Name  string `json:"name,omitempty"`
		Value string `json:"value,omitempty"`
		Mount string `json:"mount,omitempty"`
		Mask  bool   `json:"mask,omitempty"`
	}

	// System defines runtime metadata for a ci/cd system.
	System struct {
		Name     string `json:"name,omitempty"`
		Host     string `json:"host,omitempty"`
		Link     string `json:"link,omitempty"`
		Platform string `json:"arch,omitempty"`
		Version  string `json:"version,omitempty"`
	}
)

// Environ returns the metadata as a map of environment variables.
func (m *Metadata) Environ() map[string]string {
	var (
		repoOwner    string
		repoName     string
		sourceBranch string
		targetBranch string
	)

	repoParts := strings.Split(m.Repo.Name, "/")
	if len(repoParts) == 2 {
		repoOwner = repoParts[0]
		repoName = repoParts[1]
	} else {
		repoName = m.Repo.Name
	}

	branchParts := strings.Split(m.Curr.Commit.Refspec, ":")
	if len(branchParts) == 2 {
		sourceBranch = branchParts[0]
		targetBranch = branchParts[1]
	}

	params := map[string]string{
		"CI":                     m.Sys.Name,
		"CI_REPO":                m.Repo.Name,
		"CI_REPO_OWNER":          repoOwner,
		"CI_REPO_NAME":           repoName,
		"CI_REPO_SCM":            "git",
		"CI_REPO_LINK":           m.Repo.Link,
		"CI_REPO_REMOTE":         m.Repo.Remote,
		"CI_REPO_DEFAULT_BRANCH": m.Repo.Branch,
		"CI_REPO_PRIVATE":        strconv.FormatBool(m.Repo.Private),
		"CI_REPO_TRUSTED":        "false", // TODO should this be added?

		"CI_COMMIT_SHA":           m.Curr.Commit.Sha,
		"CI_COMMIT_REF":           m.Curr.Commit.Ref,
		"CI_COMMIT_REFSPEC":       m.Curr.Commit.Refspec,
		"CI_COMMIT_BRANCH":        m.Curr.Commit.Branch,
		"CI_COMMIT_SOURCE_BRANCH": sourceBranch,
		"CI_COMMIT_TARGET_BRANCH": targetBranch,
		"CI_COMMIT_LINK":          m.Curr.Link,
		"CI_COMMIT_MESSAGE":       m.Curr.Commit.Message,
		"CI_COMMIT_AUTHOR":        m.Curr.Commit.Author.Name,
		"CI_COMMIT_AUTHOR_EMAIL":  m.Curr.Commit.Author.Email,
		"CI_COMMIT_AUTHOR_AVATAR": m.Curr.Commit.Author.Avatar,
		"CI_COMMIT_TAG":           "", // will be set if event is tag
		"CI_COMMIT_PULL_REQUEST":  "", // will be set if event is pr

		"CI_BUILD_NUMBER":        strconv.FormatInt(m.Curr.Number, 10),
		"CI_BUILD_PARENT":        strconv.FormatInt(m.Curr.Parent, 10),
		"CI_BUILD_EVENT":         m.Curr.Event,
		"CI_BUILD_LINK":          m.Curr.Link,
		"CI_BUILD_DEPLOY_TARGET": m.Curr.Target,
		"CI_BUILD_STATUS":        m.Curr.Status,
		"CI_BUILD_CREATED":       strconv.FormatInt(m.Curr.Created, 10),
		"CI_BUILD_STARTED":       strconv.FormatInt(m.Curr.Started, 10),
		"CI_BUILD_FINISHED":      strconv.FormatInt(m.Curr.Finished, 10),

		"CI_JOB_NUMBER":   strconv.Itoa(m.Job.Number),
		"CI_JOB_STATUS":   "", // will be set by agent
		"CI_JOB_STARTED":  "", // will be set by agent
		"CI_JOB_FINISHED": "", // will be set by agent

		"CI_PREV_COMMIT_SHA":           m.Prev.Commit.Sha,
		"CI_PREV_COMMIT_REF":           m.Prev.Commit.Ref,
		"CI_PREV_COMMIT_REFSPEC":       m.Prev.Commit.Refspec,
		"CI_PREV_COMMIT_BRANCH":        m.Prev.Commit.Branch,
		"CI_PREV_COMMIT_LINK":          m.Prev.Link,
		"CI_PREV_COMMIT_MESSAGE":       m.Prev.Commit.Message,
		"CI_PREV_COMMIT_AUTHOR":        m.Prev.Commit.Author.Name,
		"CI_PREV_COMMIT_AUTHOR_EMAIL":  m.Prev.Commit.Author.Email,
		"CI_PREV_COMMIT_AUTHOR_AVATAR": m.Prev.Commit.Author.Avatar,

		"CI_PREV_BUILD_NUMBER":        strconv.FormatInt(m.Prev.Number, 10),
		"CI_PREV_BUILD_PARENT":        strconv.FormatInt(m.Prev.Parent, 10),
		"CI_PREV_BUILD_EVENT":         m.Prev.Event,
		"CI_PREV_BUILD_LINK":          m.Prev.Link,
		"CI_PREV_BUILD_DEPLOY_TARGET": m.Prev.Target,
		"CI_PREV_BUILD_STATUS":        m.Prev.Status,
		"CI_PREV_BUILD_CREATED":       strconv.FormatInt(m.Prev.Created, 10),
		"CI_PREV_BUILD_STARTED":       strconv.FormatInt(m.Prev.Started, 10),
		"CI_PREV_BUILD_FINISHED":      strconv.FormatInt(m.Prev.Finished, 10),

<<<<<<< HEAD
		"CI_SYSTEM_NAME":     m.Sys.Name,
		"CI_SYSTEM_LINK":     m.Sys.Link,
		"CI_SYSTEM_HOST":     m.Sys.Host,
		"CI_SYSTEM_PLATFORM": m.Sys.Platform, // will be set by pipeline platform option or by agent
		"CI_SYSTEM_VERSION":  version.Version,

		// TODO drop for v0.16.0 development
		// DEPRECATED
		"CI_ARCH":                    m.Sys.Platform,                       // use CI_SYSTEM_ARCH
		"CI_COMMIT":                  m.Curr.Commit.Sha,                    // use CI_COMMIT_SHA
		"CI_REMOTE_URL":              m.Repo.Remote,                        // use CI_REPO_REMOTE
		"CI_REPO_BRANCH":             m.Repo.Branch,                        // use CI_REPO_DEFAULT_BRANCH
		"CI_PARENT_BUILD_NUMBER":     strconv.FormatInt(m.Curr.Parent, 10), // use CI_BUILD_PARENT
		"CI_BUILD_TARGET":            m.Curr.Target,                        // use CI_BUILD_DEPLOY_TARGET
		"CI_DEPLOY_TO":               m.Curr.Target,                        // use CI_BUILD_DEPLOY_TARGET
		"CI_COMMIT_AUTHOR_NAME":      m.Curr.Commit.Author.Name,            // use CI_COMMIT_AUTHOR
		"CI_PREV_COMMIT_AUTHOR_NAME": m.Prev.Commit.Author.Name,            // use CI_PREV_COMMIT_AUTHOR
		"CI_SYSTEM":                  m.Sys.Name,                           // use CI_SYSTEM_NAME
		"CI_BRANCH":                  m.Curr.Commit.Branch,                 // use CI_COMMIT_BRANCH
		"CI_SOURCE_BRANCH":           sourceBranch,                         // use CI_COMMIT_SOURCE_BRANCH
		"CI_TARGET_BRANCH":           targetBranch,                         // use CI_COMMIT_TARGET_BRANCH
		"CI_TAG":                     "",                                   // use CI_COMMIT_TAG
		"CI_PULL_REQUEST":            "",                                   // use CI_COMMIT_PULL_REQUEST
=======
		"CI_SYSTEM_NAME":    m.Sys.Name,
		"CI_SYSTEM_LINK":    m.Sys.Link,
		"CI_SYSTEM_HOST":    m.Sys.Host,
		"CI_SYSTEM_ARCH":    m.Sys.Arch,
		"CI_SYSTEM_VERSION": version.Version,
>>>>>>> 56a55842
	}
	if m.Curr.Event == EventTag {
		params["CI_COMMIT_TAG"] = strings.TrimPrefix(m.Curr.Commit.Ref, "refs/tags/")
	}
	if m.Curr.Event == EventPull {
		params["CI_COMMIT_PULL_REQUEST"] = pullRegexp.FindString(m.Curr.Commit.Ref)
	}

	return params
}

var pullRegexp = regexp.MustCompile(`\d+`)

func (m *Metadata) SetPlatform(platform string) {
	m.Sys.Platform = platform
}<|MERGE_RESOLUTION|>--- conflicted
+++ resolved
@@ -179,37 +179,13 @@
 		"CI_PREV_BUILD_STARTED":       strconv.FormatInt(m.Prev.Started, 10),
 		"CI_PREV_BUILD_FINISHED":      strconv.FormatInt(m.Prev.Finished, 10),
 
-<<<<<<< HEAD
 		"CI_SYSTEM_NAME":     m.Sys.Name,
 		"CI_SYSTEM_LINK":     m.Sys.Link,
 		"CI_SYSTEM_HOST":     m.Sys.Host,
 		"CI_SYSTEM_PLATFORM": m.Sys.Platform, // will be set by pipeline platform option or by agent
 		"CI_SYSTEM_VERSION":  version.Version,
 
-		// TODO drop for v0.16.0 development
-		// DEPRECATED
-		"CI_ARCH":                    m.Sys.Platform,                       // use CI_SYSTEM_ARCH
-		"CI_COMMIT":                  m.Curr.Commit.Sha,                    // use CI_COMMIT_SHA
-		"CI_REMOTE_URL":              m.Repo.Remote,                        // use CI_REPO_REMOTE
-		"CI_REPO_BRANCH":             m.Repo.Branch,                        // use CI_REPO_DEFAULT_BRANCH
-		"CI_PARENT_BUILD_NUMBER":     strconv.FormatInt(m.Curr.Parent, 10), // use CI_BUILD_PARENT
-		"CI_BUILD_TARGET":            m.Curr.Target,                        // use CI_BUILD_DEPLOY_TARGET
-		"CI_DEPLOY_TO":               m.Curr.Target,                        // use CI_BUILD_DEPLOY_TARGET
-		"CI_COMMIT_AUTHOR_NAME":      m.Curr.Commit.Author.Name,            // use CI_COMMIT_AUTHOR
-		"CI_PREV_COMMIT_AUTHOR_NAME": m.Prev.Commit.Author.Name,            // use CI_PREV_COMMIT_AUTHOR
-		"CI_SYSTEM":                  m.Sys.Name,                           // use CI_SYSTEM_NAME
-		"CI_BRANCH":                  m.Curr.Commit.Branch,                 // use CI_COMMIT_BRANCH
-		"CI_SOURCE_BRANCH":           sourceBranch,                         // use CI_COMMIT_SOURCE_BRANCH
-		"CI_TARGET_BRANCH":           targetBranch,                         // use CI_COMMIT_TARGET_BRANCH
-		"CI_TAG":                     "",                                   // use CI_COMMIT_TAG
-		"CI_PULL_REQUEST":            "",                                   // use CI_COMMIT_PULL_REQUEST
-=======
-		"CI_SYSTEM_NAME":    m.Sys.Name,
-		"CI_SYSTEM_LINK":    m.Sys.Link,
-		"CI_SYSTEM_HOST":    m.Sys.Host,
-		"CI_SYSTEM_ARCH":    m.Sys.Arch,
-		"CI_SYSTEM_VERSION": version.Version,
->>>>>>> 56a55842
+		"CI_SYSTEM_ARCH": m.Sys.Platform, // TODO: remove after next version
 	}
 	if m.Curr.Event == EventTag {
 		params["CI_COMMIT_TAG"] = strings.TrimPrefix(m.Curr.Commit.Ref, "refs/tags/")
