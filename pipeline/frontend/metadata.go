--- conflicted
+++ resolved
@@ -224,16 +224,13 @@
 		"CI_PREV_BUILD_CREATED":       strconv.FormatInt(m.Prev.Created, 10),
 		"CI_PREV_BUILD_STARTED":       strconv.FormatInt(m.Prev.Started, 10),
 		"CI_PREV_BUILD_FINISHED":      strconv.FormatInt(m.Prev.Finished, 10),
-<<<<<<< HEAD
-		// CI_REPO_CLONE_URL
-		"CI_REPO_REMOTE": m.Repo.CloneURL,
-=======
 		// use CI_STEP_*
 		"CI_JOB_NUMBER":   strconv.Itoa(m.Step.Number),
 		"CI_JOB_STATUS":   "", // will be set by agent
 		"CI_JOB_STARTED":  "", // will be set by agent
 		"CI_JOB_FINISHED": "", // will be set by agent
->>>>>>> 9756542c
+		// CI_REPO_CLONE_URL
+		"CI_REPO_REMOTE": m.Repo.CloneURL,
 	}
 	if m.Curr.Event == EventTag {
 		params["CI_COMMIT_TAG"] = strings.TrimPrefix(m.Curr.Commit.Ref, "refs/tags/")
