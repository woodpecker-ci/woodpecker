--- conflicted
+++ resolved
@@ -28,13 +28,8 @@
 	// IsAvailable check if the backend is available.
 	IsAvailable(ctx context.Context) bool
 
-<<<<<<< HEAD
-	// Load the backend engine.
+	// Load loads the backend engine.
 	Load(ctx context.Context) (*EngineInfo, error)
-=======
-	// Load loads the backend engine.
-	Load(ctx context.Context) error
->>>>>>> fe7dc3ff
 
 	// SetupWorkflow sets up the workflow environment.
 	SetupWorkflow(ctx context.Context, conf *Config, taskUUID string) error
