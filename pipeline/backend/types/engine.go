--- conflicted
+++ resolved
@@ -17,33 +17,6 @@
 	// Load the backend engine.
 	Load(ctx context.Context) error
 
-<<<<<<< HEAD
-	// Setup the workflow environment.
-	// TODO: rename to "SetupWorkflow"
-	// TODO: pass a task UUID
-	Setup(context.Context, *Config) error
-
-	// Exec start the workflow step.
-	// TODO: rename to "StartStep" to make
-	// TODO: pass a task UUID
-	Exec(context.Context, *Step) error
-
-	// Wait for the workflow step to complete and returns
-	// the completion results.
-	// TODO: rename to "WaitStep" to make
-	// TODO: pass a task UUID
-	Wait(context.Context, *Step) (*State, error)
-
-	// Tail the workflow step logs.
-	// TODO: rename to "TailStep" to make
-	// TODO: pass a task UUID
-	Tail(context.Context, *Step) (io.ReadCloser, error)
-
-	// Destroy the workflow environment.
-	// TODO: rename to "DestroyWorkflow" to make
-	// TODO: pass a task UUID
-	Destroy(context.Context, *Config) error
-=======
 	// SetupWorkflow the workflow environment.
 	SetupWorkflow(ctx context.Context, conf *Config, taskUUID string) error
 
@@ -59,5 +32,4 @@
 
 	// DestroyWorkflow the workflow environment.
 	DestroyWorkflow(ctx context.Context, conf *Config, taskUUID string) error
->>>>>>> 85c15575
 }