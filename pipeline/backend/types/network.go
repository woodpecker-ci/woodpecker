--- conflicted
+++ resolved
@@ -19,13 +19,12 @@
 	Name string `json:"name,omitempty"`
 }
 
-<<<<<<< HEAD
 type Port struct {
 	Number   uint16 `json:"number,omitempty"`
 	Protocol string `json:"protocol,omitempty"`
-=======
+}
+
 type HostAlias struct {
 	Name string `json:"name,omitempty"`
 	IP   string `json:"ip,omitempty"`
->>>>>>> 834b017d
 }