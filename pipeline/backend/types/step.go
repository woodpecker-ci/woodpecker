--- conflicted
+++ resolved
@@ -45,13 +45,7 @@
 	Failure        string            `json:"failure,omitempty"`
 	AuthConfig     Auth              `json:"auth_config,omitempty"`
 	NetworkMode    string            `json:"network_mode,omitempty"`
-<<<<<<< HEAD
-	IpcMode        string            `json:"ipc_mode,omitempty"`
-	Sysctls        map[string]string `json:"sysctls,omitempty"`
 	Ports          []Port            `json:"ports,omitempty"`
-=======
-	Ports          []uint16          `json:"ports,omitempty"`
->>>>>>> 8aed3a37
 	BackendOptions BackendOptions    `json:"backend_options,omitempty"`
 }
 
