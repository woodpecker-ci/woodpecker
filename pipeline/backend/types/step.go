--- conflicted
+++ resolved
@@ -16,7 +16,6 @@
 
 // Step defines a container process.
 type Step struct {
-<<<<<<< HEAD
 	Name            string            `json:"name"`
 	UUID            string            `json:"uuid"`
 	Type            StepType          `json:"type,omitempty"`
@@ -27,7 +26,6 @@
 	WorkingDir      string            `json:"working_dir,omitempty"`
 	WorkspaceBase   string            `json:"workspace_base,omitempty"`
 	Environment     map[string]string `json:"environment,omitempty"`
-	SecretMapping   map[string]string `json:"secret_mapping,omitempty"`
 	Entrypoint      []string          `json:"entrypoint,omitempty"`
 	Commands        []string          `json:"commands,omitempty"`
 	ExtraHosts      []HostAlias       `json:"extra_hosts,omitempty"`
@@ -46,35 +44,6 @@
 	Ports           []Port            `json:"ports,omitempty"`
 	BackendOptions  map[string]any    `json:"backend_options,omitempty"`
 	WorkflowLabels  map[string]string `json:"workflow_labels,omitempty"`
-=======
-	Name           string            `json:"name"`
-	UUID           string            `json:"uuid"`
-	Type           StepType          `json:"type,omitempty"`
-	Image          string            `json:"image,omitempty"`
-	Pull           bool              `json:"pull,omitempty"`
-	Detached       bool              `json:"detach,omitempty"`
-	Privileged     bool              `json:"privileged,omitempty"`
-	WorkingDir     string            `json:"working_dir,omitempty"`
-	WorkspaceBase  string            `json:"workspace_base,omitempty"`
-	Environment    map[string]string `json:"environment,omitempty"`
-	Entrypoint     []string          `json:"entrypoint,omitempty"`
-	Commands       []string          `json:"commands,omitempty"`
-	ExtraHosts     []HostAlias       `json:"extra_hosts,omitempty"`
-	Volumes        []string          `json:"volumes,omitempty"`
-	Tmpfs          []string          `json:"tmpfs,omitempty"`
-	Devices        []string          `json:"devices,omitempty"`
-	Networks       []Conn            `json:"networks,omitempty"`
-	DNS            []string          `json:"dns,omitempty"`
-	DNSSearch      []string          `json:"dns_search,omitempty"`
-	OnFailure      bool              `json:"on_failure,omitempty"`
-	OnSuccess      bool              `json:"on_success,omitempty"`
-	Failure        string            `json:"failure,omitempty"`
-	AuthConfig     Auth              `json:"auth_config,omitempty"`
-	NetworkMode    string            `json:"network_mode,omitempty"`
-	Ports          []Port            `json:"ports,omitempty"`
-	BackendOptions map[string]any    `json:"backend_options,omitempty"`
-	WorkflowLabels map[string]string `json:"workflow_labels,omitempty"`
->>>>>>> c97467dd
 }
 
 // StepType identifies the type of step.
