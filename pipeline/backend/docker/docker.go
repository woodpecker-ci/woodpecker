--- conflicted
+++ resolved
@@ -350,31 +350,11 @@
 	return nil
 }
 
-<<<<<<< HEAD
 var removeOpts = types.ContainerRemoveOptions{
 	RemoveVolumes: true,
 	RemoveLinks:   false,
 	Force:         false,
 }
-=======
-var (
-	startOpts = types.ContainerStartOptions{}
-
-	removeOpts = types.ContainerRemoveOptions{
-		RemoveVolumes: true,
-		RemoveLinks:   false,
-		Force:         false,
-	}
-
-	logsOpts = types.ContainerLogsOptions{
-		Follow:     true,
-		ShowStdout: true,
-		ShowStderr: true,
-		Details:    false,
-		Timestamps: false,
-	}
-)
->>>>>>> 720a076d
 
 func isErrContainerNotFoundOrNotRunning(err error) bool {
 	// Error response from daemon: Cannot kill container: ...: No such container: ...
