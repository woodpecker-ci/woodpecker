package docker

import (
	"context"
	"io"
	"os"

	"github.com/docker/docker/api/types"
	"github.com/docker/docker/api/types/network"
	"github.com/docker/docker/api/types/volume"
	"github.com/moby/moby/client"
	"github.com/moby/moby/pkg/jsonmessage"
	"github.com/moby/moby/pkg/stdcopy"
	"github.com/moby/term"
	"github.com/rs/zerolog/log"

	backend "github.com/woodpecker-ci/woodpecker/pipeline/backend/types"
)

type docker struct {
	client client.APIClient
}

<<<<<<< HEAD
// New returns a new Docker Engine.
func New() backend.Engine {
	return &engine{
=======
// make sure docker implements Engine
var _ backend.Engine = &docker{}

// New returns a new Docker Engine.
func New() backend.Engine {
	return &docker{
>>>>>>> eb134a2e
		client: nil,
	}
}

<<<<<<< HEAD
func (e *engine) Name() string {
	return "docker"
}

func (e *engine) IsAvivable() bool {
	_, err := os.Stat("/.dockerenv")
	return os.IsNotExist(err)
}

// Load new client for Docker Engine using environment variables.
func (e *engine) Load() error {
=======
func (e *docker) Name() string {
	return "docker"
}

func (e *docker) IsAvailable() bool {
	_, err := os.Stat("/var/run/docker.sock")
	return err == nil
}

// Load new client for Docker Engine using environment variables.
func (e *docker) Load() error {
>>>>>>> eb134a2e
	cli, err := client.NewClientWithOpts(client.FromEnv)
	if err != nil {
		return err
	}
	e.client = cli

	return nil
}

func (e *docker) Setup(_ context.Context, conf *backend.Config) error {
	for _, vol := range conf.Volumes {
		_, err := e.client.VolumeCreate(noContext, volume.VolumeCreateBody{
			Name:       vol.Name,
			Driver:     vol.Driver,
			DriverOpts: vol.DriverOpts,
			// Labels:     defaultLabels,
		})
		if err != nil {
			return err
		}
	}
	for _, n := range conf.Networks {
		_, err := e.client.NetworkCreate(noContext, n.Name, types.NetworkCreate{
			Driver:  n.Driver,
			Options: n.DriverOpts,
			// Labels:  defaultLabels,
		})
		if err != nil {
			return err
		}
	}
	return nil
}

func (e *docker) Exec(ctx context.Context, proc *backend.Step) error {
	config := toConfig(proc)
	hostConfig := toHostConfig(proc)

	// create pull options with encoded authorization credentials.
	pullopts := types.ImagePullOptions{}
	if proc.AuthConfig.Username != "" && proc.AuthConfig.Password != "" {
		pullopts.RegistryAuth, _ = encodeAuthToBase64(proc.AuthConfig)
	}

	// automatically pull the latest version of the image if requested
	// by the process configuration.
	if proc.Pull {
		responseBody, perr := e.client.ImagePull(ctx, config.Image, pullopts)
		if perr == nil {
			defer responseBody.Close()

			fd, isTerminal := term.GetFdInfo(os.Stdout)
			if err := jsonmessage.DisplayJSONMessagesStream(responseBody, os.Stdout, fd, isTerminal, nil); err != nil {
				log.Error().Err(err).Msg("DisplayJSONMessagesStream")
			}
		}
		// fix for drone/drone#1917
		if perr != nil && proc.AuthConfig.Password != "" {
			return perr
		}
	}

	_, err := e.client.ContainerCreate(ctx, config, hostConfig, nil, nil, proc.Name)
	if client.IsErrNotFound(err) {
		// automatically pull and try to re-create the image if the
		// failure is caused because the image does not exist.
		responseBody, perr := e.client.ImagePull(ctx, config.Image, pullopts)
		if perr != nil {
			return perr
		}
		defer responseBody.Close()
		fd, isTerminal := term.GetFdInfo(os.Stdout)
		if err := jsonmessage.DisplayJSONMessagesStream(responseBody, os.Stdout, fd, isTerminal, nil); err != nil {
			log.Error().Err(err).Msg("DisplayJSONMessagesStream")
		}

		_, err = e.client.ContainerCreate(ctx, config, hostConfig, nil, nil, proc.Name)
	}
	if err != nil {
		return err
	}

	if len(proc.NetworkMode) == 0 {
		for _, net := range proc.Networks {
			err = e.client.NetworkConnect(ctx, net.Name, proc.Name, &network.EndpointSettings{
				Aliases: net.Aliases,
			})
			if err != nil {
				return err
			}
		}
	}

	// if proc.Network != "host" { // or bridge, overlay, none, internal, container:<name> ....
	// 	err = e.client.NetworkConnect(ctx, proc.Network, proc.Name, &network.EndpointSettings{
	// 		Aliases: proc.NetworkAliases,
	// 	})
	// 	if err != nil {
	// 		return err
	// 	}
	// }

	return e.client.ContainerStart(ctx, proc.Name, startOpts)
}

func (e *docker) Wait(ctx context.Context, proc *backend.Step) (*backend.State, error) {
	wait, errc := e.client.ContainerWait(ctx, proc.Name, "")
	select {
	case <-wait:
	case <-errc:
	}

	info, err := e.client.ContainerInspect(ctx, proc.Name)
	if err != nil {
		return nil, err
	}
	// if info.State.Running {
	// TODO
	// }

	return &backend.State{
		Exited:    true,
		ExitCode:  info.State.ExitCode,
		OOMKilled: info.State.OOMKilled,
	}, nil
}

func (e *docker) Tail(ctx context.Context, proc *backend.Step) (io.ReadCloser, error) {
	logs, err := e.client.ContainerLogs(ctx, proc.Name, logsOpts)
	if err != nil {
		return nil, err
	}
	rc, wc := io.Pipe()

	// de multiplex 'logs' who contains two streams, previously multiplexed together using StdWriter
	go func() {
		_, _ = stdcopy.StdCopy(wc, wc, logs)
		_ = logs.Close()
		_ = wc.Close()
		_ = rc.Close()
	}()
	return rc, nil
}

func (e *docker) Destroy(_ context.Context, conf *backend.Config) error {
	for _, stage := range conf.Stages {
		for _, step := range stage.Steps {
			if err := e.client.ContainerKill(noContext, step.Name, "9"); err != nil {
				log.Error().Err(err).Msgf("could not kill container '%s'", stage.Name)
			}
			if err := e.client.ContainerRemove(noContext, step.Name, removeOpts); err != nil {
				log.Error().Err(err).Msgf("could not remove container '%s'", stage.Name)
			}
		}
	}
	for _, v := range conf.Volumes {
		if err := e.client.VolumeRemove(noContext, v.Name, true); err != nil {
			log.Error().Err(err).Msgf("could not remove volume '%s'", v.Name)
		}
	}
	for _, n := range conf.Networks {
		if err := e.client.NetworkRemove(noContext, n.Name); err != nil {
			log.Error().Err(err).Msgf("could not remove network '%s'", n.Name)
		}
	}
	return nil
}

var (
	noContext = context.Background()

	startOpts = types.ContainerStartOptions{}

	removeOpts = types.ContainerRemoveOptions{
		RemoveVolumes: true,
		RemoveLinks:   false,
		Force:         false,
	}

	logsOpts = types.ContainerLogsOptions{
		Follow:     true,
		ShowStdout: true,
		ShowStderr: true,
		Details:    false,
		Timestamps: false,
	}
)<|MERGE_RESOLUTION|>--- conflicted
+++ resolved
@@ -21,35 +21,16 @@
 	client client.APIClient
 }
 
-<<<<<<< HEAD
-// New returns a new Docker Engine.
-func New() backend.Engine {
-	return &engine{
-=======
 // make sure docker implements Engine
 var _ backend.Engine = &docker{}
 
 // New returns a new Docker Engine.
 func New() backend.Engine {
 	return &docker{
->>>>>>> eb134a2e
 		client: nil,
 	}
 }
 
-<<<<<<< HEAD
-func (e *engine) Name() string {
-	return "docker"
-}
-
-func (e *engine) IsAvivable() bool {
-	_, err := os.Stat("/.dockerenv")
-	return os.IsNotExist(err)
-}
-
-// Load new client for Docker Engine using environment variables.
-func (e *engine) Load() error {
-=======
 func (e *docker) Name() string {
 	return "docker"
 }
@@ -61,7 +42,6 @@
 
 // Load new client for Docker Engine using environment variables.
 func (e *docker) Load() error {
->>>>>>> eb134a2e
 	cli, err := client.NewClientWithOpts(client.FromEnv)
 	if err != nil {
 		return err
