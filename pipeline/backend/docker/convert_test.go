// Copyright 2022 Woodpecker Authors
//
// Licensed under the Apache License, Version 2.0 (the "License");
// you may not use this file except in compliance with the License.
// You may obtain a copy of the License at
//
//      http://www.apache.org/licenses/LICENSE-2.0
//
// Unless required by applicable law or agreed to in writing, software
// distributed under the License is distributed on an "AS IS" BASIS,
// WITHOUT WARRANTIES OR CONDITIONS OF ANY KIND, either express or implied.
// See the License for the specific language governing permissions and
// limitations under the License.

package docker

import (
	"reflect"
	"sort"
	"testing"

	"github.com/docker/docker/api/types"
<<<<<<< HEAD
	"github.com/stretchr/testify/assert"

	backend "github.com/woodpecker-ci/woodpecker/pipeline/backend/types"
=======
	"github.com/docker/docker/api/types/container"
	"github.com/stretchr/testify/assert"

	backend "go.woodpecker-ci.org/woodpecker/v2/pipeline/backend/types"
>>>>>>> 720a076d
)

func TestSplitVolumeParts(t *testing.T) {
	testdata := []struct {
		from    string
		to      []string
		success bool
	}{
		{
			from:    `Z::Z::rw`,
			to:      []string{`Z:`, `Z:`, `rw`},
			success: true,
		},
		{
			from:    `Z:\:Z:\:rw`,
			to:      []string{`Z:\`, `Z:\`, `rw`},
			success: true,
		},
		{
			from:    `Z:\git\refs:Z:\git\refs:rw`,
			to:      []string{`Z:\git\refs`, `Z:\git\refs`, `rw`},
			success: true,
		},
		{
			from:    `Z:\git\refs:Z:\git\refs`,
			to:      []string{`Z:\git\refs`, `Z:\git\refs`},
			success: true,
		},
		{
			from:    `Z:/:Z:/:rw`,
			to:      []string{`Z:/`, `Z:/`, `rw`},
			success: true,
		},
		{
			from:    `Z:/git/refs:Z:/git/refs:rw`,
			to:      []string{`Z:/git/refs`, `Z:/git/refs`, `rw`},
			success: true,
		},
		{
			from:    `Z:/git/refs:Z:/git/refs`,
			to:      []string{`Z:/git/refs`, `Z:/git/refs`},
			success: true,
		},
		{
			from:    `/test:/test`,
			to:      []string{`/test`, `/test`},
			success: true,
		},
		{
			from:    `test:/test`,
			to:      []string{`test`, `/test`},
			success: true,
		},
		{
			from:    `test:test`,
			to:      []string{`test`, `test`},
			success: true,
		},
	}
	for _, test := range testdata {
		results, err := splitVolumeParts(test.from)
		if test.success != (err == nil) {
			assert.Equal(t, test.success, reflect.DeepEqual(results, test.to))
		}
	}
}

<<<<<<< HEAD
// dummy vars to test against
var (
	testCmdStep = &backend.Step{
		Name:        "hello",
		Alias:       "hello",
		UUID:        "f51821af-4cb8-435e-a3c2-3a684185d828",
		Type:        backend.StepTypeCommands,
		Commands:    []string{"echo \"hello world\"", "ls"},
		Image:       "alpine",
		Environment: map[string]string{"SHELL": "/bin/zsh"},
	}

	testPluginStep = &backend.Step{
		Name:        "lint",
		Alias:       "lint",
		UUID:        "d841ee40-e66e-4275-bb3f-55bf89744b21",
		Type:        backend.StepTypePlugin,
		Image:       "mstruebing/editorconfig-checker",
		Environment: make(map[string]string),
	}

	testEngine = &docker{
		info: types.Info{
			Architecture:    "x86_64",
			OSType:          "linux",
			DefaultRuntime:  "runc",
			DockerRootDir:   "/var/lib/docker",
			OperatingSystem: "Archlinux",
			Name:            "SOME_HOSTNAME",
		},
	}
)

func TestToContainerName(t *testing.T) {
	assert.EqualValues(t, "wp_f51821af-4cb8-435e-a3c2-3a684185d828", toContainerName(testCmdStep))
	assert.EqualValues(t, "wp_d841ee40-e66e-4275-bb3f-55bf89744b21", toContainerName(testPluginStep))
}

func TestStepToConfig(t *testing.T) {
	// StepTypeCommands
	conf := testEngine.toConfig(testCmdStep)
	if assert.NotNil(t, conf) {
		assert.EqualValues(t, []string{"echo $CI_SCRIPT | base64 -d | /bin/sh -e"}, conf.Cmd)
		assert.EqualValues(t, testCmdStep.UUID, conf.Labels["wp_uuid"])
	}

	// StepTypePlugin
	conf = testEngine.toConfig(testPluginStep)
	if assert.NotNil(t, conf) {
		assert.Nil(t, conf.Cmd)
		assert.EqualValues(t, testPluginStep.UUID, conf.Labels["wp_uuid"])
	}
}

func TestToEnv(t *testing.T) {
	assert.Nil(t, toEnv(nil))
	assert.EqualValues(t, []string{"A=B"}, toEnv(map[string]string{"A": "B"}))
	assert.ElementsMatch(t, []string{"A=B=C", "T=T"}, toEnv(map[string]string{"A": "B=C", "": "Z", "T": "T"}))
}

func TestToVol(t *testing.T) {
	assert.Nil(t, toVol(nil))
	assert.EqualValues(t, map[string]struct{}{"/test": {}}, toVol([]string{"test:/test"}))
}

func TestEncodeAuthToBase64(t *testing.T) {
	res, err := encodeAuthToBase64(backend.Auth{})
	assert.NoError(t, err)
	assert.EqualValues(t, "e30=", res)

	res, err = encodeAuthToBase64(backend.Auth{Username: "user", Password: "pwd", Email: "m@il.com"})
	assert.NoError(t, err)
	assert.EqualValues(t, "eyJ1c2VybmFtZSI6InVzZXIiLCJwYXNzd29yZCI6InB3ZCIsImVtYWlsIjoibUBpbC5jb20ifQ==", res)
=======
func TestToConfigSmall(t *testing.T) {
	engine := docker{info: types.Info{OSType: "linux/riscv64"}}

	conf := engine.toConfig(&backend.Step{
		Name:     "test",
		UUID:     "09238932",
		Commands: []string{"go test"},
	})

	assert.NotNil(t, conf)
	sort.Strings(conf.Env)
	assert.EqualValues(t, &container.Config{
		AttachStdout: true,
		AttachStderr: true,
		Entrypoint:   []string{"/bin/sh", "-c", "echo $CI_SCRIPT | base64 -d | /bin/sh -e"},
		Labels: map[string]string{
			"wp_step": "test",
			"wp_uuid": "09238932",
		},
		Env: []string{
			"CI_SCRIPT=CmlmIFsgLW4gIiRDSV9ORVRSQ19NQUNISU5FIiBdOyB0aGVuCmNhdCA8PEVPRiA+ICRIT01FLy5uZXRyYwptYWNoaW" +
				"5lICRDSV9ORVRSQ19NQUNISU5FCmxvZ2luICRDSV9ORVRSQ19VU0VSTkFNRQpwYXNzd29yZCAkQ0lfTkVUUkNfUEFTU1dPUkQKRU9" +
				"GCmNobW9kIDA2MDAgJEhPTUUvLm5ldHJjCmZpCnVuc2V0IENJX05FVFJDX1VTRVJOQU1FCnVuc2V0IENJX05FVFJDX1BBU1NXT1JE" +
				"CnVuc2V0IENJX1NDUklQVAoKZWNobyArICdnbyB0ZXN0JwpnbyB0ZXN0Cg==",
			"HOME=/root",
			"SHELL=/bin/sh",
		},
	}, conf)
}

func TestToConfigFull(t *testing.T) {
	engine := docker{info: types.Info{OSType: "linux/riscv64"}}

	conf := engine.toConfig(&backend.Step{
		Name:         "test",
		UUID:         "09238932",
		Type:         backend.StepTypeCommands,
		Image:        "golang:1.2.3",
		Pull:         true,
		Detached:     true,
		Privileged:   true,
		WorkingDir:   "/src/abc",
		Environment:  map[string]string{"TAGS": "sqlite"},
		Commands:     []string{"go test", "go vet ./..."},
		ExtraHosts:   []backend.HostAlias{{Name: "t", IP: "1.2.3.4"}},
		Volumes:      []string{"/cache:/cache"},
		Tmpfs:        []string{"/tmp"},
		Devices:      []string{"/dev/sdc"},
		Networks:     []backend.Conn{{Name: "extra-net", Aliases: []string{"extra.net"}}},
		DNS:          []string{"9.9.9.9", "8.8.8.8"},
		DNSSearch:    nil,
		MemSwapLimit: 12,
		MemLimit:     13,
		ShmSize:      14,
		CPUQuota:     15,
		CPUShares:    16,
		OnFailure:    true,
		OnSuccess:    true,
		Failure:      "fail",
		AuthConfig:   backend.Auth{Username: "user", Password: "123456"},
		NetworkMode:  "bridge",
		Ports:        []backend.Port{{Number: 21}, {Number: 22}},
	})

	assert.NotNil(t, conf)
	sort.Strings(conf.Env)
	assert.EqualValues(t, &container.Config{
		Image:        "golang:1.2.3",
		WorkingDir:   "/src/abc",
		AttachStdout: true,
		AttachStderr: true,
		Entrypoint:   []string{"/bin/sh", "-c", "echo $CI_SCRIPT | base64 -d | /bin/sh -e"},
		Labels: map[string]string{
			"wp_step": "test",
			"wp_uuid": "09238932",
		},
		Env: []string{
			"CI_SCRIPT=CmlmIFsgLW4gIiRDSV9ORVRSQ19NQUNISU5FIiBdOyB0aGVuCmNhdCA8PEVPRiA+ICRIT01FLy5uZXRyYwptYWNoaW" +
				"5lICRDSV9ORVRSQ19NQUNISU5FCmxvZ2luICRDSV9ORVRSQ19VU0VSTkFNRQpwYXNzd29yZCAkQ0lfTkVUUkNfUEFTU1dPUkQKRU" +
				"9GCmNobW9kIDA2MDAgJEhPTUUvLm5ldHJjCmZpCnVuc2V0IENJX05FVFJDX1VTRVJOQU1FCnVuc2V0IENJX05FVFJDX1BBU1NXT1" +
				"JECnVuc2V0IENJX1NDUklQVAoKZWNobyArICdnbyB0ZXN0JwpnbyB0ZXN0CgplY2hvICsgJ2dvIHZldCAuLy4uLicKZ28gdmV0IC" +
				"4vLi4uCg==",
			"HOME=/root",
			"SHELL=/bin/sh",
			"TAGS=sqlite",
		},
		Volumes: map[string]struct{}{
			"/cache": {},
		},
	}, conf)
>>>>>>> 720a076d
}<|MERGE_RESOLUTION|>--- conflicted
+++ resolved
@@ -20,16 +20,10 @@
 	"testing"
 
 	"github.com/docker/docker/api/types"
-<<<<<<< HEAD
-	"github.com/stretchr/testify/assert"
-
-	backend "github.com/woodpecker-ci/woodpecker/pipeline/backend/types"
-=======
 	"github.com/docker/docker/api/types/container"
 	"github.com/stretchr/testify/assert"
 
 	backend "go.woodpecker-ci.org/woodpecker/v2/pipeline/backend/types"
->>>>>>> 720a076d
 )
 
 func TestSplitVolumeParts(t *testing.T) {
@@ -97,12 +91,10 @@
 	}
 }
 
-<<<<<<< HEAD
 // dummy vars to test against
 var (
 	testCmdStep = &backend.Step{
 		Name:        "hello",
-		Alias:       "hello",
 		UUID:        "f51821af-4cb8-435e-a3c2-3a684185d828",
 		Type:        backend.StepTypeCommands,
 		Commands:    []string{"echo \"hello world\"", "ls"},
@@ -112,7 +104,6 @@
 
 	testPluginStep = &backend.Step{
 		Name:        "lint",
-		Alias:       "lint",
 		UUID:        "d841ee40-e66e-4275-bb3f-55bf89744b21",
 		Type:        backend.StepTypePlugin,
 		Image:       "mstruebing/editorconfig-checker",
@@ -168,10 +159,11 @@
 	assert.NoError(t, err)
 	assert.EqualValues(t, "e30=", res)
 
-	res, err = encodeAuthToBase64(backend.Auth{Username: "user", Password: "pwd", Email: "m@il.com"})
+	res, err = encodeAuthToBase64(backend.Auth{Username: "user", Password: "pwd"})
 	assert.NoError(t, err)
 	assert.EqualValues(t, "eyJ1c2VybmFtZSI6InVzZXIiLCJwYXNzd29yZCI6InB3ZCIsImVtYWlsIjoibUBpbC5jb20ifQ==", res)
-=======
+}
+
 func TestToConfigSmall(t *testing.T) {
 	engine := docker{info: types.Info{OSType: "linux/riscv64"}}
 
@@ -262,5 +254,4 @@
 			"/cache": {},
 		},
 	}, conf)
->>>>>>> 720a076d
 }