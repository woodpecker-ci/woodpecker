--- conflicted
+++ resolved
@@ -21,39 +21,28 @@
 		AttachStdout: true,
 		AttachStderr: true,
 	}
-<<<<<<< HEAD
 
-	if len(proc.Commands) != 0 {
+	if len(step.Commands) != 0 {
 		if runtime.GOOS == "windows" {
-			proc.Environment["CI_SCRIPT"] = generateScriptWindows(proc.Commands)
-			proc.Environment["HOME"] = "c:\\root"
-			proc.Environment["SHELL"] = "powershell.exe"
-			proc.Entrypoint = []string{"powershell", "-noprofile", "-noninteractive", "-command"}
+			step.Environment["CI_SCRIPT"] = generateScriptWindows(step.Commands)
+			step.Environment["HOME"] = "c:\\root"
+			step.Environment["SHELL"] = "powershell.exe"
+			step.Entrypoint = []string{"powershell", "-noprofile", "-noninteractive", "-command"}
 			config.Cmd = []string{"[System.Text.Encoding]::UTF8.GetString([System.Convert]::FromBase64String($Env:CI_SCRIPT)) | iex"}
 		} else {
-			proc.Environment["CI_SCRIPT"] = generateScriptPosix(proc.Commands)
-			proc.Environment["HOME"] = "/root"
-			proc.Environment["SHELL"] = "/bin/sh"
-			proc.Entrypoint = []string{"/bin/sh", "-c"}
+			step.Environment["CI_SCRIPT"] = generateScriptPosix(step.Commands)
+			step.Environment["HOME"] = "/root"
+			step.Environment["SHELL"] = "/bin/sh"
+			step.Entrypoint = []string{"/bin/sh", "-c"}
 			config.Cmd = []string{"echo $CI_SCRIPT | base64 -d | /bin/sh -e"}
 		}
 	}
 
-	if len(proc.Environment) != 0 {
-		config.Env = toEnv(proc.Environment)
-	}
-	if len(proc.Entrypoint) != 0 {
-		config.Entrypoint = proc.Entrypoint
-=======
 	if len(step.Environment) != 0 {
 		config.Env = toEnv(step.Environment)
 	}
-	if len(step.Command) != 0 {
-		config.Cmd = step.Command
-	}
 	if len(step.Entrypoint) != 0 {
 		config.Entrypoint = step.Entrypoint
->>>>>>> a5e17140
 	}
 	if len(step.Volumes) != 0 {
 		config.Volumes = toVol(step.Volumes)
