--- conflicted
+++ resolved
@@ -141,7 +141,7 @@
 		Image:           step.Image,
 		WorkingDir:      step.WorkingDir,
 		Ports:           containerPorts(step.Ports),
-		SecurityContext: containerSecurityContext(options.SecurityContext, step.Privileged),
+		SecurityContext: containerSecurityContext(step, options.SecurityContext),
 	}
 
 	if step.Pull {
@@ -159,11 +159,6 @@
 	}
 
 	container.Env = mapToEnvVars(step.Environment)
-<<<<<<< HEAD
-	container.Ports = containerPorts(step.Ports)
-	container.SecurityContext = containerSecurityContext(step, options.SecurityContext)
-=======
->>>>>>> d0e63375
 
 	container.Resources, err = resourceRequirements(options.Resources)
 	if err != nil {
