--- conflicted
+++ resolved
@@ -30,7 +30,6 @@
 	"go.woodpecker-ci.org/woodpecker/pipeline/backend/types"
 )
 
-<<<<<<< HEAD
 const (
 	StepLabel = "step"
 )
@@ -40,51 +39,20 @@
 	commands, vols, extraHosts []string,
 	labels, annotations, env, backendNodeSelector map[string]string,
 	backendTolerations []types.Toleration, resources types.Resources,
+	securityContext *types.SecurityContext, securityContextConfig SecurityContextConfig,
 ) (*v1.Pod, error) {
 	var err error
 
 	meta := podMeta(name, namespace, labels, annotations)
 
 	spec, err := podSpec(serviceAccountName, vols, extraHosts, env,
-		backendNodeSelector, backendTolerations)
+		backendNodeSelector, backendTolerations, securityContext, securityContextConfig)
 	if err != nil {
 		return nil, err
-=======
-func Pod(namespace string, step *types.Step, labels, annotations map[string]string, goos string, secCtxConf SecurityContextConfig) (*v1.Pod, error) {
-	var (
-		vols       []v1.Volume
-		volMounts  []v1.VolumeMount
-		entrypoint []string
-		args       []string
-	)
-
-	if step.WorkingDir != "" {
-		for _, vol := range step.Volumes {
-			volumeName, err := dnsName(strings.Split(vol, ":")[0])
-			if err != nil {
-				return nil, err
-			}
-
-			vols = append(vols, v1.Volume{
-				Name: volumeName,
-				VolumeSource: v1.VolumeSource{
-					PersistentVolumeClaim: &v1.PersistentVolumeClaimVolumeSource{
-						ClaimName: volumeName,
-						ReadOnly:  false,
-					},
-				},
-			})
-
-			volMounts = append(volMounts, v1.VolumeMount{
-				Name:      volumeName,
-				MountPath: volumeMountPath(vol),
-			})
-		}
->>>>>>> c58ebdc0
-	}
-
-	container, err := podContainer(name, image, workDir, goos, pool, privileged,
-		commands, vols, env, resources)
+	}
+
+	container, err := podContainer(name, image, workDir, goos, pool, privileged, commands, vols, env,
+		resources, securityContext)
 	if err != nil {
 		return nil, err
 	}
@@ -118,7 +86,8 @@
 	return meta
 }
 
-func podSpec(serviceAccountName string, vols, extraHosts []string, env, backendNodeSelector map[string]string, backendTolerations []types.Toleration) (v1.PodSpec, error) {
+func podSpec(serviceAccountName string, vols, extraHosts []string, env, backendNodeSelector map[string]string, backendTolerations []types.Toleration,
+	securityContext *types.SecurityContext, securityContextConfig SecurityContextConfig) (v1.PodSpec, error) {
 	var err error
 	spec := v1.PodSpec{
 		RestartPolicy:      v1.RestartPolicyNever,
@@ -129,6 +98,7 @@
 	spec.HostAliases = hostAliases(extraHosts)
 	spec.NodeSelector = nodeSelector(backendNodeSelector, env["CI_SYSTEM_PLATFORM"])
 	spec.Tolerations = tolerations(backendTolerations)
+	spec.SecurityContext = podSecurityContext(securityContext, securityContextConfig)
 	spec.Volumes, err = volumes(vols)
 	if err != nil {
 		return spec, err
@@ -137,7 +107,8 @@
 	return spec, nil
 }
 
-func podContainer(name, image, workDir, goos string, pull, privileged bool, commands, volumes []string, env map[string]string, resources types.Resources) (v1.Container, error) {
+func podContainer(name, image, workDir, goos string, pull, privileged bool, commands, volumes []string, env map[string]string, resources types.Resources,
+	securityContext *types.SecurityContext) (v1.Container, error) {
 	var err error
 	container := v1.Container{
 		Name:       name,
@@ -157,7 +128,7 @@
 	}
 
 	container.Env = mapToEnvVars(env)
-	container.SecurityContext = securityContext(privileged)
+	container.SecurityContext = containerSecurityContext(securityContext, privileged)
 
 	container.Resources, err = resourceRequirements(resources)
 	if err != nil {
@@ -297,7 +268,6 @@
 		}
 	}
 
-<<<<<<< HEAD
 	return tolerations
 }
 
@@ -308,48 +278,58 @@
 		Value:             backendToleration.Value,
 		Effect:            v1.TaintEffect(backendToleration.Effect),
 		TolerationSeconds: backendToleration.TolerationSeconds,
-=======
-	beSecurityContext := step.BackendOptions.Kubernetes.SecurityContext
-	log.Trace().Interface("Security context", beSecurityContext).Msg("Security context that will be used for pods/containers")
-	podSecCtx := podSecurityContext(beSecurityContext, secCtxConf)
-	containerSecCtx := containerSecurityContext(beSecurityContext, step.Privileged)
-
-	pod := &v1.Pod{
-		ObjectMeta: metav1.ObjectMeta{
-			Name:        podName,
-			Namespace:   namespace,
-			Labels:      labels,
-			Annotations: annotations,
-		},
-		Spec: v1.PodSpec{
-			RestartPolicy:      v1.RestartPolicyNever,
-			HostAliases:        hostAliases,
-			NodeSelector:       nodeSelector,
-			Tolerations:        tolerations,
-			ServiceAccountName: serviceAccountName,
-			SecurityContext:    podSecCtx,
-			Containers: []v1.Container{{
-				Name:            podName,
-				Image:           step.Image,
-				ImagePullPolicy: pullPolicy,
-				Command:         entrypoint,
-				Args:            args,
-				WorkingDir:      step.WorkingDir,
-				Env:             mapToEnvVars(step.Environment),
-				VolumeMounts:    volMounts,
-				Resources:       resourceRequirements,
-				SecurityContext: containerSecCtx,
-			}},
-			ImagePullSecrets: []v1.LocalObjectReference{{Name: "regcred"}},
-			Volumes:          vols,
-		},
->>>>>>> c58ebdc0
-	}
-}
-
-func securityContext(privileged bool) *v1.SecurityContext {
+	}
+}
+
+func podSecurityContext(sc *types.SecurityContext, secCtxConf SecurityContextConfig) *v1.PodSecurityContext {
+	var (
+		nonRoot *bool
+		user    *int64
+		group   *int64
+		fsGroup *int64
+	)
+
+	if sc != nil && sc.RunAsNonRoot != nil {
+		if *sc.RunAsNonRoot {
+			nonRoot = sc.RunAsNonRoot // true
+		}
+	} else if secCtxConf.RunAsNonRoot {
+		nonRoot = &secCtxConf.RunAsNonRoot // true
+	}
+
+	if sc != nil {
+		user = sc.RunAsUser
+		group = sc.RunAsGroup
+		fsGroup = sc.FSGroup
+	}
+
+	if nonRoot == nil && user == nil && group == nil && fsGroup == nil {
+		return nil
+	}
+
+	return &v1.PodSecurityContext{
+		RunAsNonRoot: nonRoot,
+		RunAsUser:    user,
+		RunAsGroup:   group,
+		FSGroup:      fsGroup,
+	}
+}
+
+func containerSecurityContext(sc *types.SecurityContext, stepPrivileged bool) *v1.SecurityContext {
+	var privileged *bool
+
+	if sc != nil && sc.Privileged != nil && *sc.Privileged {
+		privileged = sc.Privileged // true
+	} else if stepPrivileged {
+		privileged = &stepPrivileged // true
+	}
+
+	if privileged == nil {
+		return nil
+	}
+
 	return &v1.SecurityContext{
-		Privileged: &privileged,
+		Privileged: privileged,
 	}
 }
 
@@ -374,7 +354,7 @@
 		step.Pull, step.Privileged,
 		step.Commands, step.Volumes, step.ExtraHosts,
 		engine.config.PodLabels, engine.config.PodAnnotations, step.Environment, step.BackendOptions.Kubernetes.NodeSelector,
-		step.BackendOptions.Kubernetes.Tolerations, step.BackendOptions.Kubernetes.Resources)
+		step.BackendOptions.Kubernetes.Tolerations, step.BackendOptions.Kubernetes.Resources, step.BackendOptions.Kubernetes.SecurityContext, engine.config.SecurityContext)
 	if err != nil {
 		return nil, err
 	}
@@ -395,61 +375,5 @@
 		// Don't abort on 404 errors from k8s, they most likely mean that the pod hasn't been created yet, usually because pipeline was canceled before running all steps.
 		return nil
 	}
-<<<<<<< HEAD
 	return err
-=======
-	return s[0]
-}
-
-func podSecurityContext(sc *types.SecurityContext, secCtxConf SecurityContextConfig) *v1.PodSecurityContext {
-	var (
-		nonRoot *bool
-		user    *int64
-		group   *int64
-		fsGroup *int64
-	)
-
-	if sc != nil && sc.RunAsNonRoot != nil {
-		if *sc.RunAsNonRoot {
-			nonRoot = sc.RunAsNonRoot // true
-		}
-	} else if secCtxConf.RunAsNonRoot {
-		nonRoot = &secCtxConf.RunAsNonRoot // true
-	}
-
-	if sc != nil {
-		user = sc.RunAsUser
-		group = sc.RunAsGroup
-		fsGroup = sc.FSGroup
-	}
-
-	if nonRoot == nil && user == nil && group == nil && fsGroup == nil {
-		return nil
-	}
-
-	return &v1.PodSecurityContext{
-		RunAsNonRoot: nonRoot,
-		RunAsUser:    user,
-		RunAsGroup:   group,
-		FSGroup:      fsGroup,
-	}
-}
-
-func containerSecurityContext(sc *types.SecurityContext, stepPrivileged bool) *v1.SecurityContext {
-	var privileged *bool
-
-	if sc != nil && sc.Privileged != nil && *sc.Privileged {
-		privileged = sc.Privileged // true
-	} else if stepPrivileged {
-		privileged = &stepPrivileged // true
-	}
-
-	if privileged == nil {
-		return nil
-	}
-
-	return &v1.SecurityContext{
-		Privileged: privileged,
-	}
->>>>>>> c58ebdc0
 }