// Copyright 2022 Woodpecker Authors
//
// Licensed under the Apache License, Version 2.0 (the "License");
// you may not use this file except in compliance with the License.
// You may obtain a copy of the License at
//
//      http://www.apache.org/licenses/LICENSE-2.0
//
// Unless required by applicable law or agreed to in writing, software
// distributed under the License is distributed on an "AS IS" BASIS,
// WITHOUT WARRANTIES OR CONDITIONS OF ANY KIND, either express or implied.
// See the License for the specific language governing permissions and
// limitations under the License.

package kubernetes

import (
	"context"
	"fmt"
	"maps"
	"strings"

	"github.com/rs/zerolog/log"
	v1 "k8s.io/api/core/v1"
	"k8s.io/apimachinery/pkg/api/errors"
	"k8s.io/apimachinery/pkg/api/resource"
	metav1 "k8s.io/apimachinery/pkg/apis/meta/v1"

	"go.woodpecker-ci.org/woodpecker/v2/pipeline/backend/common"
	"go.woodpecker-ci.org/woodpecker/v2/pipeline/backend/types"
)

const (
	StepLabel = "step"
	podPrefix = "wp-"
)

<<<<<<< HEAD
func mkPod(step *types.Step, config *config, podName, goos string, options BackendOptions) (*v1.Pod, error) {
	meta := podMeta(step, config, options, podName)
=======
func mkPod(step *types.Step, config *config, podName, goos string) (*v1.Pod, error) {
	var err error

	meta, err := podMeta(step, config, podName)
	if err != nil {
		return nil, err
	}
>>>>>>> e5c83190

	spec, err := podSpec(step, config, options)
	if err != nil {
		return nil, err
	}

	container, err := podContainer(step, podName, goos, options)
	if err != nil {
		return nil, err
	}
	spec.Containers = append(spec.Containers, container)

	pod := &v1.Pod{
		ObjectMeta: meta,
		Spec:       spec,
	}

	return pod, nil
}

func stepToPodName(step *types.Step) (name string, err error) {
	if step.Type == types.StepTypeService {
		return serviceName(step)
	}
	return podName(step)
}

func podName(step *types.Step) (string, error) {
	return dnsName(podPrefix + step.UUID)
}

<<<<<<< HEAD
func podMeta(step *types.Step, config *config, options BackendOptions, podName string) metav1.ObjectMeta {
=======
func podMeta(step *types.Step, config *config, podName string) (metav1.ObjectMeta, error) {
	var err error
>>>>>>> e5c83190
	meta := metav1.ObjectMeta{
		Name:      podName,
		Namespace: config.Namespace,
	}

	meta.Labels = config.PodLabels
	if meta.Labels == nil {
		meta.Labels = make(map[string]string, 1)
	}
	meta.Labels[StepLabel], err = stepLabel(step)
	if err != nil {
		return meta, err
	}

	if step.Type == types.StepTypeService {
		meta.Labels[ServiceLabel] = step.Name
	}

	meta.Annotations = config.PodAnnotations
	if meta.Annotations == nil {
		meta.Annotations = make(map[string]string)
	}

	securityContext := options.SecurityContext
	if securityContext != nil {
		key, value := apparmorAnnotation(podName, securityContext.ApparmorProfile)
		if key != nil && value != nil {
			meta.Annotations[*key] = *value
		}
	}

	return meta, nil
}

func stepLabel(step *types.Step) (string, error) {
	return toDNSName(step.Name)
}

func podSpec(step *types.Step, config *config, options BackendOptions) (v1.PodSpec, error) {
	var err error
	spec := v1.PodSpec{
		RestartPolicy:      v1.RestartPolicyNever,
		ServiceAccountName: options.ServiceAccountName,
		ImagePullSecrets:   imagePullSecretsReferences(config.ImagePullSecretNames),
		HostAliases:        hostAliases(step.ExtraHosts),
		NodeSelector:       nodeSelector(options.NodeSelector, step.Environment["CI_SYSTEM_PLATFORM"]),
		Tolerations:        tolerations(options.Tolerations),
		SecurityContext:    podSecurityContext(options.SecurityContext, config.SecurityContext),
	}
	spec.Volumes, err = volumes(step.Volumes)
	if err != nil {
		return spec, err
	}

	return spec, nil
}

func podContainer(step *types.Step, podName, goos string, options BackendOptions) (v1.Container, error) {
	var err error
	container := v1.Container{
		Name:       podName,
		Image:      step.Image,
		WorkingDir: step.WorkingDir,
	}

	if step.Pull {
		container.ImagePullPolicy = v1.PullAlways
	}

	if len(step.Commands) != 0 {
		scriptEnv, command, args := common.GenerateContainerConf(step.Commands, goos)
		if len(step.Entrypoint) > 0 {
			command = step.Entrypoint
		}
		container.Command = command
		container.Args = []string{args}
		maps.Copy(step.Environment, scriptEnv)
	}

	container.Env = mapToEnvVars(step.Environment)
	container.Ports = containerPorts(step.Ports)
	container.SecurityContext = containerSecurityContext(options.SecurityContext, step.Privileged)

	container.Resources, err = resourceRequirements(options.Resources)
	if err != nil {
		return container, err
	}

	container.VolumeMounts, err = volumeMounts(step.Volumes)
	if err != nil {
		return container, err
	}

	return container, nil
}

func volumes(volumes []string) ([]v1.Volume, error) {
	var vols []v1.Volume

	for _, v := range volumes {
		volumeName, err := volumeName(v)
		if err != nil {
			return nil, err
		}
		vols = append(vols, volume(volumeName))
	}

	return vols, nil
}

func volume(name string) v1.Volume {
	pvcSource := v1.PersistentVolumeClaimVolumeSource{
		ClaimName: name,
		ReadOnly:  false,
	}
	return v1.Volume{
		Name: name,
		VolumeSource: v1.VolumeSource{
			PersistentVolumeClaim: &pvcSource,
		},
	}
}

func volumeMounts(volumes []string) ([]v1.VolumeMount, error) {
	var mounts []v1.VolumeMount

	for _, v := range volumes {
		volumeName, err := volumeName(v)
		if err != nil {
			return nil, err
		}

		mount := volumeMount(volumeName, volumeMountPath(v))
		mounts = append(mounts, mount)
	}
	return mounts, nil
}

func volumeMount(name, path string) v1.VolumeMount {
	return v1.VolumeMount{
		Name:      name,
		MountPath: path,
	}
}

func containerPorts(ports []types.Port) []v1.ContainerPort {
	containerPorts := make([]v1.ContainerPort, len(ports))
	for i, port := range ports {
		containerPorts[i] = containerPort(port)
	}
	return containerPorts
}

func containerPort(port types.Port) v1.ContainerPort {
	return v1.ContainerPort{
		ContainerPort: int32(port.Number),
		Protocol:      v1.Protocol(strings.ToUpper(port.Protocol)),
	}
}

// Here is the service IPs (placed in /etc/hosts in the Pod)
func hostAliases(extraHosts []types.HostAlias) []v1.HostAlias {
	var hostAliases []v1.HostAlias
	for _, extraHost := range extraHosts {
		hostAlias := hostAlias(extraHost)
		hostAliases = append(hostAliases, hostAlias)
	}
	return hostAliases
}

func hostAlias(extraHost types.HostAlias) v1.HostAlias {
	return v1.HostAlias{
		IP:        extraHost.IP,
		Hostnames: []string{extraHost.Name},
	}
}

func imagePullSecretsReferences(imagePullSecretNames []string) []v1.LocalObjectReference {
	log.Trace().Msgf("using the image pull secrets: %v", imagePullSecretNames)

	secretReferences := make([]v1.LocalObjectReference, len(imagePullSecretNames))
	for i, imagePullSecretName := range imagePullSecretNames {
		secretReferences[i] = imagePullSecretsReference(imagePullSecretName)
	}
	return secretReferences
}

func imagePullSecretsReference(imagePullSecretName string) v1.LocalObjectReference {
	return v1.LocalObjectReference{
		Name: imagePullSecretName,
	}
}

func resourceRequirements(resources Resources) (v1.ResourceRequirements, error) {
	var err error
	requirements := v1.ResourceRequirements{}

	requirements.Requests, err = resourceList(resources.Requests)
	if err != nil {
		return requirements, err
	}

	requirements.Limits, err = resourceList(resources.Limits)
	if err != nil {
		return requirements, err
	}

	return requirements, nil
}

func resourceList(resources map[string]string) (v1.ResourceList, error) {
	requestResources := v1.ResourceList{}
	for key, val := range resources {
		resName := v1.ResourceName(key)
		resVal, err := resource.ParseQuantity(val)
		if err != nil {
			return nil, fmt.Errorf("resource request '%s' quantity '%s': %w", key, val, err)
		}
		requestResources[resName] = resVal
	}
	return requestResources, nil
}

func nodeSelector(backendNodeSelector map[string]string, platform string) map[string]string {
	nodeSelector := make(map[string]string)

	if platform != "" {
		arch := strings.Split(platform, "/")[1]
		nodeSelector[v1.LabelArchStable] = arch
		log.Trace().Msgf("using the node selector from the Agent's platform: %v", nodeSelector)
	}

	if len(backendNodeSelector) > 0 {
		log.Trace().Msgf("appending labels to the node selector from the backend options: %v", backendNodeSelector)
		maps.Copy(nodeSelector, backendNodeSelector)
	}

	return nodeSelector
}

func tolerations(backendTolerations []Toleration) []v1.Toleration {
	var tolerations []v1.Toleration

	if len(backendTolerations) > 0 {
		log.Trace().Msgf("tolerations that will be used in the backend options: %v", backendTolerations)
		for _, backendToleration := range backendTolerations {
			toleration := toleration(backendToleration)
			tolerations = append(tolerations, toleration)
		}
	}

	return tolerations
}

func toleration(backendToleration Toleration) v1.Toleration {
	return v1.Toleration{
		Key:               backendToleration.Key,
		Operator:          v1.TolerationOperator(backendToleration.Operator),
		Value:             backendToleration.Value,
		Effect:            v1.TaintEffect(backendToleration.Effect),
		TolerationSeconds: backendToleration.TolerationSeconds,
	}
}

func podSecurityContext(sc *SecurityContext, secCtxConf SecurityContextConfig) *v1.PodSecurityContext {
	var (
		nonRoot *bool
		user    *int64
		group   *int64
		fsGroup *int64
		seccomp *v1.SeccompProfile
	)

	if sc != nil && sc.RunAsNonRoot != nil {
		if *sc.RunAsNonRoot {
			nonRoot = sc.RunAsNonRoot // true
		}
	} else if secCtxConf.RunAsNonRoot {
		nonRoot = &secCtxConf.RunAsNonRoot // true
	}

	if sc != nil {
		user = sc.RunAsUser
		group = sc.RunAsGroup
		fsGroup = sc.FSGroup
	}

	if sc != nil {
		seccomp = seccompProfile(sc.SeccompProfile)
	}

	if nonRoot == nil && user == nil && group == nil && fsGroup == nil && seccomp == nil {
		return nil
	}

	securityContext := &v1.PodSecurityContext{
		RunAsNonRoot:   nonRoot,
		RunAsUser:      user,
		RunAsGroup:     group,
		FSGroup:        fsGroup,
		SeccompProfile: seccomp,
	}
	log.Trace().Msgf("pod security context that will be used: %v", securityContext)
	return securityContext
}

func seccompProfile(scp *SecProfile) *v1.SeccompProfile {
	if scp == nil || len(scp.Type) == 0 {
		return nil
	}
	log.Trace().Msgf("using seccomp profile: %v", scp)

	seccompProfile := &v1.SeccompProfile{
		Type: v1.SeccompProfileType(scp.Type),
	}
	if len(scp.LocalhostProfile) > 0 {
		seccompProfile.LocalhostProfile = &scp.LocalhostProfile
	}

	return seccompProfile
}

func containerSecurityContext(sc *SecurityContext, stepPrivileged bool) *v1.SecurityContext {
	var privileged *bool

	if sc != nil && sc.Privileged != nil && *sc.Privileged {
		privileged = sc.Privileged // true
	} else if stepPrivileged {
		privileged = &stepPrivileged // true
	}

	if privileged == nil {
		return nil
	}

	securityContext := &v1.SecurityContext{
		Privileged: privileged,
	}
	log.Trace().Msgf("container security context that will be used: %v", securityContext)
	return securityContext
}

func apparmorAnnotation(containerName string, scp *SecProfile) (*string, *string) {
	if scp == nil {
		return nil, nil
	}
	log.Trace().Msgf("using AppArmor profile: %v", scp)

	var (
		profileType string
		profilePath string
	)

	if scp.Type == SecProfileTypeRuntimeDefault {
		profileType = "runtime"
		profilePath = "default"
	}

	if scp.Type == SecProfileTypeLocalhost {
		profileType = "localhost"
		profilePath = scp.LocalhostProfile
	}

	if len(profileType) == 0 {
		return nil, nil
	}

	key := v1.AppArmorBetaContainerAnnotationKeyPrefix + containerName
	value := profileType + "/" + profilePath
	return &key, &value
}

func mapToEnvVars(m map[string]string) []v1.EnvVar {
	var ev []v1.EnvVar
	for k, v := range m {
		ev = append(ev, v1.EnvVar{
			Name:  k,
			Value: v,
		})
	}
	return ev
}

func startPod(ctx context.Context, engine *kube, step *types.Step, options BackendOptions) (*v1.Pod, error) {
	podName, err := stepToPodName(step)
	if err != nil {
		return nil, err
	}
	engineConfig := engine.getConfig()
	pod, err := mkPod(step, engineConfig, podName, engine.goos, options)
	if err != nil {
		return nil, err
	}

	log.Trace().Msgf("creating pod: %s", pod.Name)
	return engine.client.CoreV1().Pods(engineConfig.Namespace).Create(ctx, pod, metav1.CreateOptions{})
}

func stopPod(ctx context.Context, engine *kube, step *types.Step, deleteOpts metav1.DeleteOptions) error {
	podName, err := stepToPodName(step)
	if err != nil {
		return err
	}
	log.Trace().Str("name", podName).Msg("deleting pod")

	err = engine.client.CoreV1().Pods(engine.config.Namespace).Delete(ctx, podName, deleteOpts)
	if errors.IsNotFound(err) {
		// Don't abort on 404 errors from k8s, they most likely mean that the pod hasn't been created yet, usually because pipeline was canceled before running all steps.
		return nil
	}
	return err
}<|MERGE_RESOLUTION|>--- conflicted
+++ resolved
@@ -35,18 +35,13 @@
 	podPrefix = "wp-"
 )
 
-<<<<<<< HEAD
 func mkPod(step *types.Step, config *config, podName, goos string, options BackendOptions) (*v1.Pod, error) {
-	meta := podMeta(step, config, options, podName)
-=======
-func mkPod(step *types.Step, config *config, podName, goos string) (*v1.Pod, error) {
 	var err error
 
-	meta, err := podMeta(step, config, podName)
+	meta, err := podMeta(step, config, options, podName)
 	if err != nil {
 		return nil, err
 	}
->>>>>>> e5c83190
 
 	spec, err := podSpec(step, config, options)
 	if err != nil {
@@ -78,12 +73,8 @@
 	return dnsName(podPrefix + step.UUID)
 }
 
-<<<<<<< HEAD
-func podMeta(step *types.Step, config *config, options BackendOptions, podName string) metav1.ObjectMeta {
-=======
-func podMeta(step *types.Step, config *config, podName string) (metav1.ObjectMeta, error) {
+func podMeta(step *types.Step, config *config, options BackendOptions, podName string) (metav1.ObjectMeta, error) {
 	var err error
->>>>>>> e5c83190
 	meta := metav1.ObjectMeta{
 		Name:      podName,
 		Namespace: config.Namespace,
