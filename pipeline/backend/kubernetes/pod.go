// Copyright 2022 Woodpecker Authors
//
// Licensed under the Apache License, Version 2.0 (the "License");
// you may not use this file except in compliance with the License.
// You may obtain a copy of the License at
//
//      http://www.apache.org/licenses/LICENSE-2.0
//
// Unless required by applicable law or agreed to in writing, software
// distributed under the License is distributed on an "AS IS" BASIS,
// WITHOUT WARRANTIES OR CONDITIONS OF ANY KIND, either express or implied.
// See the License for the specific language governing permissions and
// limitations under the License.

package kubernetes

import (
	"context"
	"fmt"
	"maps"
	"strings"

	"github.com/rs/zerolog/log"
	v1 "k8s.io/api/core/v1"
	"k8s.io/apimachinery/pkg/api/errors"
	"k8s.io/apimachinery/pkg/api/resource"
	metav1 "k8s.io/apimachinery/pkg/apis/meta/v1"

	"go.woodpecker-ci.org/woodpecker/v2/pipeline/backend/common"
	"go.woodpecker-ci.org/woodpecker/v2/pipeline/backend/types"
)

const (
	StepLabel = "step"
	podPrefix = "wp-"
)

<<<<<<< HEAD
func mkPod(namespace, name, image, workDir, goos, serviceAccountName string,
	pool, privileged bool,
	commands, vols, pullSecretNames []string,
	labels, annotations, env, nodeSelector map[string]string,
	ports []types.Port, extraHosts []types.HostAlias, tolerations []types.Toleration, resources types.Resources,
	securityContext *types.SecurityContext, securityContextConfig SecurityContextConfig,
) (*v1.Pod, error) {
	var err error

	meta := podMeta(name, namespace, labels, annotations)
=======
func mkPod(step *types.Step, config *config, podName, goos string) (*v1.Pod, error) {
	meta := podMeta(step, config, podName)
>>>>>>> 8aed3a37

	spec, err := podSpec(step, config)
	if err != nil {
		return nil, err
	}

<<<<<<< HEAD
	container, err := podContainer(name, image, workDir, goos, pool, privileged, commands, vols, env,
		ports, resources, securityContext)
=======
	container, err := podContainer(step, podName, goos)
>>>>>>> 8aed3a37
	if err != nil {
		return nil, err
	}
	spec.Containers = append(spec.Containers, container)

	pod := &v1.Pod{
		ObjectMeta: meta,
		Spec:       spec,
	}

	return pod, nil
}

func stepToPodName(step *types.Step) (name string, err error) {
	if step.Type == types.StepTypeService {
		return serviceName(step)
	}
	return podName(step)
}

func podName(step *types.Step) (string, error) {
	return dnsName(podPrefix + step.UUID)
}

func podMeta(step *types.Step, config *config, podName string) metav1.ObjectMeta {
	meta := metav1.ObjectMeta{
		Name:        podName,
		Namespace:   config.Namespace,
		Annotations: config.PodAnnotations,
	}

	labels := make(map[string]string, len(config.PodLabels)+1)
	// copy to not alter the engine config
	maps.Copy(labels, config.PodLabels)
	labels[StepLabel] = step.Name
	meta.Labels = labels

	return meta
}

func podSpec(step *types.Step, config *config) (v1.PodSpec, error) {
	var err error
	spec := v1.PodSpec{
		RestartPolicy:      v1.RestartPolicyNever,
		ServiceAccountName: step.BackendOptions.Kubernetes.ServiceAccountName,
		ImagePullSecrets:   imagePullSecretsReferences(config.ImagePullSecretNames),
		HostAliases:        hostAliases(step.ExtraHosts),
		NodeSelector:       nodeSelector(step.BackendOptions.Kubernetes.NodeSelector, step.Environment["CI_SYSTEM_PLATFORM"]),
		Tolerations:        tolerations(step.BackendOptions.Kubernetes.Tolerations),
		SecurityContext:    podSecurityContext(step.BackendOptions.Kubernetes.SecurityContext, config.SecurityContext),
	}
	spec.Volumes, err = volumes(step.Volumes)
	if err != nil {
		return spec, err
	}

	return spec, nil
}

<<<<<<< HEAD
func podContainer(name, image, workDir, goos string, pull, privileged bool, commands, volumes []string, env map[string]string,
	ports []types.Port, resources types.Resources,
	securityContext *types.SecurityContext,
) (v1.Container, error) {
=======
func podContainer(step *types.Step, podName, goos string) (v1.Container, error) {
>>>>>>> 8aed3a37
	var err error
	container := v1.Container{
		Name:       podName,
		Image:      step.Image,
		WorkingDir: step.WorkingDir,
	}

	if step.Pull {
		container.ImagePullPolicy = v1.PullAlways
	}

	if len(step.Commands) != 0 {
		scriptEnv, command, args := common.GenerateContainerConf(step.Commands, goos)
		container.Command = command
		container.Args = args
		maps.Copy(step.Environment, scriptEnv)
	}

<<<<<<< HEAD
	container.Env = mapToEnvVars(env)
	container.Ports = containerPorts(ports)
	container.SecurityContext = containerSecurityContext(securityContext, privileged)
=======
	container.Env = mapToEnvVars(step.Environment)
	container.SecurityContext = containerSecurityContext(step.BackendOptions.Kubernetes.SecurityContext, step.Privileged)
>>>>>>> 8aed3a37

	container.Resources, err = resourceRequirements(step.BackendOptions.Kubernetes.Resources)
	if err != nil {
		return container, err
	}

	container.VolumeMounts, err = volumeMounts(step.Volumes)
	if err != nil {
		return container, err
	}

	return container, nil
}

func volumes(volumes []string) ([]v1.Volume, error) {
	var vols []v1.Volume

	for _, v := range volumes {
		volumeName, err := volumeName(v)
		if err != nil {
			return nil, err
		}
		vols = append(vols, volume(volumeName))
	}

	return vols, nil
}

func volume(name string) v1.Volume {
	pvcSource := v1.PersistentVolumeClaimVolumeSource{
		ClaimName: name,
		ReadOnly:  false,
	}
	return v1.Volume{
		Name: name,
		VolumeSource: v1.VolumeSource{
			PersistentVolumeClaim: &pvcSource,
		},
	}
}

func volumeMounts(volumes []string) ([]v1.VolumeMount, error) {
	var mounts []v1.VolumeMount

	for _, v := range volumes {
		volumeName, err := volumeName(v)
		if err != nil {
			return nil, err
		}

		mount := volumeMount(volumeName, volumeMountPath(v))
		mounts = append(mounts, mount)
	}
	return mounts, nil
}

func volumeMount(name, path string) v1.VolumeMount {
	return v1.VolumeMount{
		Name:      name,
		MountPath: path,
	}
}

func containerPorts(ports []types.Port) []v1.ContainerPort {
	containerPorts := make([]v1.ContainerPort, len(ports))
	for i, port := range ports {
		containerPorts[i] = containerPort(port)
	}
	return containerPorts
}

func containerPort(port types.Port) v1.ContainerPort {
	return v1.ContainerPort{
		ContainerPort: int32(port.Number),
		Protocol:      v1.Protocol(strings.ToUpper(port.Protocol)),
	}
}

// Here is the service IPs (placed in /etc/hosts in the Pod)
func hostAliases(extraHosts []types.HostAlias) []v1.HostAlias {
	hostAliases := []v1.HostAlias{}
	for _, extraHost := range extraHosts {
		hostAlias := hostAlias(extraHost)
		hostAliases = append(hostAliases, hostAlias)
	}
	return hostAliases
}

func hostAlias(extraHost types.HostAlias) v1.HostAlias {
	return v1.HostAlias{
		IP:        extraHost.IP,
		Hostnames: []string{extraHost.Name},
	}
}

func imagePullSecretsReferences(imagePullSecretNames []string) []v1.LocalObjectReference {
	log.Trace().Msgf("using the image pull secrets: %v", imagePullSecretNames)

	secretReferences := make([]v1.LocalObjectReference, len(imagePullSecretNames))
	for i, imagePullSecretName := range imagePullSecretNames {
		secretReferences[i] = imagePullSecretsReference(imagePullSecretName)
	}
	return secretReferences
}

func imagePullSecretsReference(imagePullSecretName string) v1.LocalObjectReference {
	return v1.LocalObjectReference{
		Name: imagePullSecretName,
	}
}

func resourceRequirements(resources types.Resources) (v1.ResourceRequirements, error) {
	var err error
	requirements := v1.ResourceRequirements{}

	requirements.Requests, err = resourceList(resources.Requests)
	if err != nil {
		return requirements, err
	}

	requirements.Limits, err = resourceList(resources.Limits)
	if err != nil {
		return requirements, err
	}

	return requirements, nil
}

func resourceList(resources map[string]string) (v1.ResourceList, error) {
	requestResources := v1.ResourceList{}
	for key, val := range resources {
		resName := v1.ResourceName(key)
		resVal, err := resource.ParseQuantity(val)
		if err != nil {
			return nil, fmt.Errorf("resource request '%s' quantity '%s': %w", key, val, err)
		}
		requestResources[resName] = resVal
	}
	return requestResources, nil
}

func nodeSelector(backendNodeSelector map[string]string, platform string) map[string]string {
	nodeSelector := make(map[string]string)

	if platform != "" {
		arch := strings.Split(platform, "/")[1]
		nodeSelector[v1.LabelArchStable] = arch
		log.Trace().Msgf("using the node selector from the Agent's platform: %v", nodeSelector)
	}

	if len(backendNodeSelector) > 0 {
		log.Trace().Msgf("appending labels to the node selector from the backend options: %v", backendNodeSelector)
		maps.Copy(nodeSelector, backendNodeSelector)
	}

	return nodeSelector
}

func tolerations(backendTolerations []types.Toleration) []v1.Toleration {
	var tolerations []v1.Toleration

	if len(backendTolerations) > 0 {
		log.Trace().Msgf("tolerations that will be used in the backend options: %v", backendTolerations)
		for _, backendToleration := range backendTolerations {
			toleration := toleration(backendToleration)
			tolerations = append(tolerations, toleration)
		}
	}

	return tolerations
}

func toleration(backendToleration types.Toleration) v1.Toleration {
	return v1.Toleration{
		Key:               backendToleration.Key,
		Operator:          v1.TolerationOperator(backendToleration.Operator),
		Value:             backendToleration.Value,
		Effect:            v1.TaintEffect(backendToleration.Effect),
		TolerationSeconds: backendToleration.TolerationSeconds,
	}
}

func podSecurityContext(sc *types.SecurityContext, secCtxConf SecurityContextConfig) *v1.PodSecurityContext {
	var (
		nonRoot *bool
		user    *int64
		group   *int64
		fsGroup *int64
	)

	if sc != nil && sc.RunAsNonRoot != nil {
		if *sc.RunAsNonRoot {
			nonRoot = sc.RunAsNonRoot // true
		}
	} else if secCtxConf.RunAsNonRoot {
		nonRoot = &secCtxConf.RunAsNonRoot // true
	}

	if sc != nil {
		user = sc.RunAsUser
		group = sc.RunAsGroup
		fsGroup = sc.FSGroup
	}

	if nonRoot == nil && user == nil && group == nil && fsGroup == nil {
		return nil
	}

	securityContext := &v1.PodSecurityContext{
		RunAsNonRoot: nonRoot,
		RunAsUser:    user,
		RunAsGroup:   group,
		FSGroup:      fsGroup,
	}
	log.Trace().Msgf("pod security context that will be used: %v", securityContext)
	return securityContext
}

func containerSecurityContext(sc *types.SecurityContext, stepPrivileged bool) *v1.SecurityContext {
	var privileged *bool

	if sc != nil && sc.Privileged != nil && *sc.Privileged {
		privileged = sc.Privileged // true
	} else if stepPrivileged {
		privileged = &stepPrivileged // true
	}

	if privileged == nil {
		return nil
	}

	securityContext := &v1.SecurityContext{
		Privileged: privileged,
	}
	log.Trace().Msgf("container security context that will be used: %v", securityContext)
	return securityContext
}

func mapToEnvVars(m map[string]string) []v1.EnvVar {
	var ev []v1.EnvVar
	for k, v := range m {
		ev = append(ev, v1.EnvVar{
			Name:  k,
			Value: v,
		})
	}
	return ev
}

func startPod(ctx context.Context, engine *kube, step *types.Step) (*v1.Pod, error) {
	podName, err := podName(step)
	if err != nil {
		return nil, err
	}
<<<<<<< HEAD

	pod, err := mkPod(engine.config.Namespace, podName, step.Image, step.WorkingDir, engine.goos, step.BackendOptions.Kubernetes.ServiceAccountName,
		step.Pull, step.Privileged,
		step.Commands, step.Volumes, engine.config.ImagePullSecretNames,
		engine.config.PodLabels, engine.config.PodAnnotations, step.Environment, step.BackendOptions.Kubernetes.NodeSelector,
		step.Ports, step.ExtraHosts, step.BackendOptions.Kubernetes.Tolerations, step.BackendOptions.Kubernetes.Resources,
		step.BackendOptions.Kubernetes.SecurityContext, engine.config.SecurityContext)
=======
	pod, err := mkPod(step, engine.config, podName, engine.goos)
>>>>>>> 8aed3a37
	if err != nil {
		return nil, err
	}

	log.Trace().Msgf("creating pod: %s", pod.Name)
	return engine.client.CoreV1().Pods(engine.config.Namespace).Create(ctx, pod, metav1.CreateOptions{})
}

func stopPod(ctx context.Context, engine *kube, step *types.Step, deleteOpts metav1.DeleteOptions) error {
	podName, err := podName(step)
	if err != nil {
		return err
	}
	log.Trace().Str("name", podName).Msg("deleting pod")

	err = engine.client.CoreV1().Pods(engine.config.Namespace).Delete(ctx, podName, deleteOpts)
	if errors.IsNotFound(err) {
		// Don't abort on 404 errors from k8s, they most likely mean that the pod hasn't been created yet, usually because pipeline was canceled before running all steps.
		return nil
	}
	return err
}<|MERGE_RESOLUTION|>--- conflicted
+++ resolved
@@ -35,33 +35,15 @@
 	podPrefix = "wp-"
 )
 
-<<<<<<< HEAD
-func mkPod(namespace, name, image, workDir, goos, serviceAccountName string,
-	pool, privileged bool,
-	commands, vols, pullSecretNames []string,
-	labels, annotations, env, nodeSelector map[string]string,
-	ports []types.Port, extraHosts []types.HostAlias, tolerations []types.Toleration, resources types.Resources,
-	securityContext *types.SecurityContext, securityContextConfig SecurityContextConfig,
-) (*v1.Pod, error) {
-	var err error
-
-	meta := podMeta(name, namespace, labels, annotations)
-=======
 func mkPod(step *types.Step, config *config, podName, goos string) (*v1.Pod, error) {
 	meta := podMeta(step, config, podName)
->>>>>>> 8aed3a37
 
 	spec, err := podSpec(step, config)
 	if err != nil {
 		return nil, err
 	}
 
-<<<<<<< HEAD
-	container, err := podContainer(name, image, workDir, goos, pool, privileged, commands, vols, env,
-		ports, resources, securityContext)
-=======
 	container, err := podContainer(step, podName, goos)
->>>>>>> 8aed3a37
 	if err != nil {
 		return nil, err
 	}
@@ -121,14 +103,7 @@
 	return spec, nil
 }
 
-<<<<<<< HEAD
-func podContainer(name, image, workDir, goos string, pull, privileged bool, commands, volumes []string, env map[string]string,
-	ports []types.Port, resources types.Resources,
-	securityContext *types.SecurityContext,
-) (v1.Container, error) {
-=======
 func podContainer(step *types.Step, podName, goos string) (v1.Container, error) {
->>>>>>> 8aed3a37
 	var err error
 	container := v1.Container{
 		Name:       podName,
@@ -147,14 +122,9 @@
 		maps.Copy(step.Environment, scriptEnv)
 	}
 
-<<<<<<< HEAD
-	container.Env = mapToEnvVars(env)
-	container.Ports = containerPorts(ports)
-	container.SecurityContext = containerSecurityContext(securityContext, privileged)
-=======
 	container.Env = mapToEnvVars(step.Environment)
+	container.Ports = containerPorts(step.Ports)
 	container.SecurityContext = containerSecurityContext(step.BackendOptions.Kubernetes.SecurityContext, step.Privileged)
->>>>>>> 8aed3a37
 
 	container.Resources, err = resourceRequirements(step.BackendOptions.Kubernetes.Resources)
 	if err != nil {
@@ -409,17 +379,7 @@
 	if err != nil {
 		return nil, err
 	}
-<<<<<<< HEAD
-
-	pod, err := mkPod(engine.config.Namespace, podName, step.Image, step.WorkingDir, engine.goos, step.BackendOptions.Kubernetes.ServiceAccountName,
-		step.Pull, step.Privileged,
-		step.Commands, step.Volumes, engine.config.ImagePullSecretNames,
-		engine.config.PodLabels, engine.config.PodAnnotations, step.Environment, step.BackendOptions.Kubernetes.NodeSelector,
-		step.Ports, step.ExtraHosts, step.BackendOptions.Kubernetes.Tolerations, step.BackendOptions.Kubernetes.Resources,
-		step.BackendOptions.Kubernetes.SecurityContext, engine.config.SecurityContext)
-=======
 	pod, err := mkPod(step, engine.config, podName, engine.goos)
->>>>>>> 8aed3a37
 	if err != nil {
 		return nil, err
 	}
