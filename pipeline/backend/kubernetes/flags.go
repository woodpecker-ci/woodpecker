--- conflicted
+++ resolved
@@ -14,15 +14,9 @@
 
 package kubernetes
 
-<<<<<<< HEAD
 import (
-	"time"
-
 	"github.com/urfave/cli/v3"
 )
-=======
-import "github.com/urfave/cli/v2"
->>>>>>> 5d6a7f52
 
 var Flags = []cli.Flag{
 	&cli.StringFlag{
@@ -56,7 +50,7 @@
 		Value:   "",
 	},
 	&cli.BoolFlag{
-		EnvVars: []string{"WOODPECKER_BACKEND_K8S_POD_LABELS_ALLOW_FROM_STEP"},
+		Sources: cli.EnvVars("WOODPECKER_BACKEND_K8S_POD_LABELS_ALLOW_FROM_STEP"),
 		Name:    "backend-k8s-pod-labels-allow-from-step",
 		Usage:   "whether to allow using labels from step's backend options",
 		Value:   false,
@@ -68,50 +62,32 @@
 		Value:   "",
 	},
 	&cli.StringFlag{
-		EnvVars: []string{"WOODPECKER_BACKEND_K8S_POD_NODE_SELECTOR"},
+		Sources: cli.EnvVars("WOODPECKER_BACKEND_K8S_POD_NODE_SELECTOR"),
 		Name:    "backend-k8s-pod-node-selector",
 		Usage:   "backend k8s Agent-wide worker pod node selector",
 		Value:   "",
 	},
 	&cli.BoolFlag{
-		EnvVars: []string{"WOODPECKER_BACKEND_K8S_POD_ANNOTATIONS_ALLOW_FROM_STEP"},
+		Sources: cli.EnvVars("WOODPECKER_BACKEND_K8S_POD_ANNOTATIONS_ALLOW_FROM_STEP"),
 		Name:    "backend-k8s-pod-annotations-allow-from-step",
 		Usage:   "whether to allow using annotations from step's backend options",
 		Value:   false,
 	},
 	&cli.BoolFlag{
-<<<<<<< HEAD
-		Sources: cli.EnvVars("WOODPECKER_BACKEND_K8S_SECCTX_NONROOT"),
-		Name:    "backend-k8s-secctx-nonroot",
-		Usage:   "`run as non root` Kubernetes security context option",
-	},
-	&cli.IntFlag{
-		Sources: cli.EnvVars("WOODPECKER_CONNECT_RETRY_COUNT"),
-		Name:    "connect-retry-count",
-		Usage:   "number of times to retry connecting to the server",
-		Value:   5,
-	},
-	&cli.DurationFlag{
-		Sources: cli.EnvVars("WOODPECKER_CONNECT_RETRY_DELAY"),
-		Name:    "connect-retry-delay",
-		Usage:   "duration to wait before retrying to connect to the server",
-		Value:   time.Second * 2,
-=======
-		EnvVars: []string{"WOODPECKER_BACKEND_K8S_SECCTX_NONROOT"}, // cspell:words secctx nonroot
+		Sources: cli.EnvVars("WOODPECKER_BACKEND_K8S_SECCTX_NONROOT"), // cspell:words secctx nonroot
 		Name:    "backend-k8s-secctx-nonroot",
 		Usage:   "`run as non root` Kubernetes security context option",
 	},
 	&cli.StringSliceFlag{
-		EnvVars: []string{"WOODPECKER_BACKEND_K8S_PULL_SECRET_NAMES"},
+		Sources: cli.EnvVars("WOODPECKER_BACKEND_K8S_PULL_SECRET_NAMES"),
 		Name:    "backend-k8s-pod-image-pull-secret-names",
 		Usage:   "backend k8s pull secret names for private registries",
-		Value:   cli.NewStringSlice("regcred"),
+		Value:   []string{"regcred"},
 	},
 	&cli.BoolFlag{
-		EnvVars: []string{"WOODPECKER_BACKEND_K8S_ALLOW_NATIVE_SECRETS"},
+		Sources: cli.EnvVars("WOODPECKER_BACKEND_K8S_ALLOW_NATIVE_SECRETS"),
 		Name:    "backend-k8s-allow-native-secrets",
 		Usage:   "whether to allow existing Kubernetes secrets to be referenced from steps",
 		Value:   false,
->>>>>>> 5d6a7f52
 	},
 }