// Copyright 2022 Woodpecker Authors
//
// Licensed under the Apache License, Version 2.0 (the "License");
// you may not use this file except in compliance with the License.
// You may obtain a copy of the License at
//
//     http://www.apache.org/licenses/LICENSE-2.0
//
// Unless required by applicable law or agreed to in writing, software
// distributed under the License is distributed on an "AS IS" BASIS,
// WITHOUT WARRANTIES OR CONDITIONS OF ANY KIND, either express or implied.
// See the License for the specific language governing permissions and
// limitations under the License.

package kubernetes

import (
	"context"
	"fmt"
	"io"
	"maps"
	"os"
	"runtime"
	"slices"
	"time"

	"github.com/rs/zerolog/log"
	"github.com/urfave/cli/v2"
	"gopkg.in/yaml.v3"
	v1 "k8s.io/api/core/v1"
	meta_v1 "k8s.io/apimachinery/pkg/apis/meta/v1"
	"k8s.io/client-go/informers"
	"k8s.io/client-go/kubernetes"
	"k8s.io/client-go/kubernetes/scheme"
	_ "k8s.io/client-go/plugin/pkg/client/auth/gcp" // To authenticate to GCP K8s clusters
	"k8s.io/client-go/rest"
	"k8s.io/client-go/tools/cache"

	"go.woodpecker-ci.org/woodpecker/v2/pipeline/backend/types"
)

const (
	EngineName = "kubernetes"
	// TODO: 5 seconds is against best practice, k3s didn't work otherwise
	defaultResyncDuration = 5 * time.Second
)

var defaultDeleteOptions = newDefaultDeleteOptions()

type kube struct {
	client kubernetes.Interface
	config *config
	goos   string
}

type config struct {
<<<<<<< HEAD
	Namespace                  string
	StorageClass               string
	VolumeSize                 string
	StorageRwx                 bool
	PodLabels                  map[string]string
	PodAnnotations             map[string]string
	ImagePullSecretNames       []string
	SecurityContext            SecurityContextConfig
	NativeSecretsAllowFromStep bool
=======
	Namespace                   string
	StorageClass                string
	VolumeSize                  string
	StorageRwx                  bool
	PodLabels                   map[string]string
	PodLabelsAllowFromStep      bool
	PodAnnotations              map[string]string
	PodAnnotationsAllowFromStep bool
	PodNodeSelector             map[string]string
	ImagePullSecretNames        []string
	SecurityContext             SecurityContextConfig
>>>>>>> 065eebd3
}
type SecurityContextConfig struct {
	RunAsNonRoot bool
}

func newDefaultDeleteOptions() meta_v1.DeleteOptions {
	gracePeriodSeconds := int64(0) // immediately
	propagationPolicy := meta_v1.DeletePropagationBackground

	return meta_v1.DeleteOptions{
		GracePeriodSeconds: &gracePeriodSeconds,
		PropagationPolicy:  &propagationPolicy,
	}
}

func configFromCliContext(ctx context.Context) (*config, error) {
	if ctx != nil {
		if c, ok := ctx.Value(types.CliContext).(*cli.Context); ok {
			config := config{
				Namespace:                   c.String("backend-k8s-namespace"),
				StorageClass:                c.String("backend-k8s-storage-class"),
				VolumeSize:                  c.String("backend-k8s-volume-size"),
				StorageRwx:                  c.Bool("backend-k8s-storage-rwx"),
				PodLabels:                   make(map[string]string), // just init empty map to prevent nil panic
				PodLabelsAllowFromStep:      c.Bool("backend-k8s-pod-labels-allow-from-step"),
				PodAnnotations:              make(map[string]string), // just init empty map to prevent nil panic
				PodAnnotationsAllowFromStep: c.Bool("backend-k8s-pod-annotations-allow-from-step"),
				PodNodeSelector:             make(map[string]string), // just init empty map to prevent nil panic
				ImagePullSecretNames:        c.StringSlice("backend-k8s-pod-image-pull-secret-names"),
				SecurityContext: SecurityContextConfig{
					RunAsNonRoot: c.Bool("backend-k8s-secctx-nonroot"), // cspell:words secctx nonroot
				},
				NativeSecretsAllowFromStep: c.Bool("backend-k8s-allow-native-secrets"),
			}
			// TODO: remove in next major
			if len(config.ImagePullSecretNames) == 1 && config.ImagePullSecretNames[0] == "regcred" {
				log.Warn().Msg("WOODPECKER_BACKEND_K8S_PULL_SECRET_NAMES is set to the default ('regcred'). It will default to empty in Woodpecker 3.0. Set it explicitly before then.")
			}
			// Unmarshal label and annotation settings here to ensure they're valid on startup
			if labels := c.String("backend-k8s-pod-labels"); labels != "" {
				if err := yaml.Unmarshal([]byte(labels), &config.PodLabels); err != nil {
					log.Error().Err(err).Msgf("could not unmarshal pod labels '%s'", c.String("backend-k8s-pod-labels"))
					return nil, err
				}
			}
			if annotations := c.String("backend-k8s-pod-annotations"); annotations != "" {
				if err := yaml.Unmarshal([]byte(c.String("backend-k8s-pod-annotations")), &config.PodAnnotations); err != nil {
					log.Error().Err(err).Msgf("could not unmarshal pod annotations '%s'", c.String("backend-k8s-pod-annotations"))
					return nil, err
				}
			}
			if nodeSelector := c.String("backend-k8s-pod-node-selector"); nodeSelector != "" {
				if err := yaml.Unmarshal([]byte(nodeSelector), &config.PodNodeSelector); err != nil {
					log.Error().Err(err).Msgf("could not unmarshal pod node selector '%s'", nodeSelector)
					return nil, err
				}
			}
			return &config, nil
		}
	}

	return nil, types.ErrNoCliContextFound
}

// New returns a new Kubernetes Backend.
func New() types.Backend {
	return &kube{}
}

func (e *kube) Name() string {
	return EngineName
}

func (e *kube) IsAvailable(context.Context) bool {
	host := os.Getenv("KUBERNETES_SERVICE_HOST")
	return len(host) > 0
}

func (e *kube) Flags() []cli.Flag {
	return Flags
}

func (e *kube) Load(ctx context.Context) (*types.BackendInfo, error) {
	config, err := configFromCliContext(ctx)
	if err != nil {
		return nil, err
	}
	e.config = config

	var kubeClient kubernetes.Interface
	_, err = rest.InClusterConfig()
	if err != nil {
		kubeClient, err = getClientOutOfCluster()
	} else {
		kubeClient, err = getClientInsideOfCluster()
	}

	if err != nil {
		return nil, err
	}

	e.client = kubeClient

	// TODO(2693): use info resp of kubeClient to define platform var
	e.goos = runtime.GOOS
	return &types.BackendInfo{
		Platform: runtime.GOOS + "/" + runtime.GOARCH,
	}, nil
}

func (e *kube) getConfig() *config {
	if e.config == nil {
		return nil
	}
	c := *e.config
	c.PodLabels = maps.Clone(e.config.PodLabels)
	c.PodAnnotations = maps.Clone(e.config.PodAnnotations)
	c.PodNodeSelector = maps.Clone(e.config.PodNodeSelector)
	c.ImagePullSecretNames = slices.Clone(e.config.ImagePullSecretNames)
	return &c
}

// SetupWorkflow sets up the pipeline environment.
func (e *kube) SetupWorkflow(ctx context.Context, conf *types.Config, taskUUID string) error {
	log.Trace().Str("taskUUID", taskUUID).Msgf("Setting up Kubernetes primitives")

	for _, vol := range conf.Volumes {
		_, err := startVolume(ctx, e, vol.Name)
		if err != nil {
			return err
		}
	}

	var extraHosts []types.HostAlias
	for _, stage := range conf.Stages {
		for _, step := range stage.Steps {
			if step.Type == types.StepTypeService {
				svc, err := startService(ctx, e, step)
				if err != nil {
					return err
				}
				hostAlias := types.HostAlias{Name: step.Networks[0].Aliases[0], IP: svc.Spec.ClusterIP}
				extraHosts = append(extraHosts, hostAlias)
			}
		}
	}
	log.Trace().Msgf("adding extra hosts: %v", extraHosts)
	for _, stage := range conf.Stages {
		for _, step := range stage.Steps {
			step.ExtraHosts = extraHosts
		}
	}

	return nil
}

// StartStep starts the pipeline step.
func (e *kube) StartStep(ctx context.Context, step *types.Step, taskUUID string) error {
	options, err := parseBackendOptions(step)
	if err != nil {
		log.Error().Err(err).Msg("could not parse backend options")
	}

	log.Trace().Str("taskUUID", taskUUID).Msgf("starting step: %s", step.Name)
	_, err = startPod(ctx, e, step, options)
	return err
}

// WaitStep waits for the pipeline step to complete and returns
// the completion results.
func (e *kube) WaitStep(ctx context.Context, step *types.Step, taskUUID string) (*types.State, error) {
	podName, err := stepToPodName(step)
	if err != nil {
		return nil, err
	}

	log.Trace().Str("taskUUID", taskUUID).Msgf("waiting for pod: %s", podName)

	finished := make(chan bool)

	podUpdated := func(_, new any) {
		pod, ok := new.(*v1.Pod)
		if !ok {
			log.Error().Msgf("could not parse pod: %v", new)
			return
		}

		if pod.Name == podName {
			if isImagePullBackOffState(pod) {
				finished <- true
			}

			switch pod.Status.Phase {
			case v1.PodSucceeded, v1.PodFailed, v1.PodUnknown:
				finished <- true
			}
		}
	}

	si := informers.NewSharedInformerFactoryWithOptions(e.client, defaultResyncDuration, informers.WithNamespace(e.config.Namespace))
	if _, err := si.Core().V1().Pods().Informer().AddEventHandler(
		cache.ResourceEventHandlerFuncs{
			UpdateFunc: podUpdated,
		},
	); err != nil {
		return nil, err
	}

	stop := make(chan struct{})
	si.Start(stop)
	defer close(stop)

	// TODO: Cancel on ctx.Done
	<-finished

	pod, err := e.client.CoreV1().Pods(e.config.Namespace).Get(ctx, podName, meta_v1.GetOptions{})
	if err != nil {
		return nil, err
	}

	if isImagePullBackOffState(pod) {
		return nil, fmt.Errorf("could not pull image for pod %s", podName)
	}

	if len(pod.Status.ContainerStatuses) == 0 {
		return nil, fmt.Errorf("no container statuses found for pod %s", podName)
	}

	cs := pod.Status.ContainerStatuses[0]

	if cs.State.Terminated == nil {
		err := fmt.Errorf("no terminated state found for container %s/%s", podName, cs.Name)
		log.Error().Str("taskUUID", taskUUID).Str("pod", podName).Str("container", cs.Name).Interface("state", cs.State).Msg(err.Error())
		return nil, err
	}

	bs := &types.State{
		ExitCode:  int(cs.State.Terminated.ExitCode),
		Exited:    true,
		OOMKilled: false,
	}

	return bs, nil
}

// TailStep tails the pipeline step logs.
func (e *kube) TailStep(ctx context.Context, step *types.Step, taskUUID string) (io.ReadCloser, error) {
	podName, err := stepToPodName(step)
	if err != nil {
		return nil, err
	}

	log.Trace().Str("taskUUID", taskUUID).Msgf("tail logs of pod: %s", podName)

	up := make(chan bool)

	podUpdated := func(_, new any) {
		pod, ok := new.(*v1.Pod)
		if !ok {
			log.Error().Msgf("could not parse pod: %v", new)
			return
		}

		if pod.Name == podName {
			if isImagePullBackOffState(pod) {
				up <- true
			}
			switch pod.Status.Phase {
			case v1.PodRunning, v1.PodSucceeded, v1.PodFailed:
				up <- true
			}
		}
	}

	si := informers.NewSharedInformerFactoryWithOptions(e.client, defaultResyncDuration, informers.WithNamespace(e.config.Namespace))
	if _, err := si.Core().V1().Pods().Informer().AddEventHandler(
		cache.ResourceEventHandlerFuncs{
			UpdateFunc: podUpdated,
		},
	); err != nil {
		return nil, err
	}

	stop := make(chan struct{})
	si.Start(stop)
	defer close(stop)

	<-up

	opts := &v1.PodLogOptions{
		Follow:    true,
		Container: podName,
	}

	logs, err := e.client.CoreV1().RESTClient().Get().
		Namespace(e.config.Namespace).
		Name(podName).
		Resource("pods").
		SubResource("log").
		VersionedParams(opts, scheme.ParameterCodec).
		Stream(ctx)
	if err != nil {
		return nil, err
	}
	rc, wc := io.Pipe()

	go func() {
		defer logs.Close()
		defer wc.Close()
		defer rc.Close()

		_, err = io.Copy(wc, logs)
		if err != nil {
			return
		}
	}()
	return rc, nil
}

func (e *kube) DestroyStep(ctx context.Context, step *types.Step, taskUUID string) error {
	log.Trace().Str("taskUUID", taskUUID).Msgf("Stopping step: %s", step.Name)
	err := stopPod(ctx, e, step, defaultDeleteOptions)
	return err
}

// DestroyWorkflow destroys the pipeline environment.
func (e *kube) DestroyWorkflow(ctx context.Context, conf *types.Config, taskUUID string) error {
	log.Trace().Str("taskUUID", taskUUID).Msg("deleting Kubernetes primitives")

	// Use noContext because the ctx sent to this function will be canceled/done in case of error or canceled by user.
	for _, stage := range conf.Stages {
		for _, step := range stage.Steps {
			err := stopPod(ctx, e, step, defaultDeleteOptions)
			if err != nil {
				return err
			}

			if step.Type == types.StepTypeService {
				err := stopService(ctx, e, step, defaultDeleteOptions)
				if err != nil {
					return err
				}
			}
		}
	}

	for _, vol := range conf.Volumes {
		err := stopVolume(ctx, e, vol.Name, defaultDeleteOptions)
		if err != nil {
			return err
		}
	}

	return nil
}<|MERGE_RESOLUTION|>--- conflicted
+++ resolved
@@ -54,17 +54,6 @@
 }
 
 type config struct {
-<<<<<<< HEAD
-	Namespace                  string
-	StorageClass               string
-	VolumeSize                 string
-	StorageRwx                 bool
-	PodLabels                  map[string]string
-	PodAnnotations             map[string]string
-	ImagePullSecretNames       []string
-	SecurityContext            SecurityContextConfig
-	NativeSecretsAllowFromStep bool
-=======
 	Namespace                   string
 	StorageClass                string
 	VolumeSize                  string
@@ -76,7 +65,7 @@
 	PodNodeSelector             map[string]string
 	ImagePullSecretNames        []string
 	SecurityContext             SecurityContextConfig
->>>>>>> 065eebd3
+	NativeSecretsAllowFromStep  bool
 }
 type SecurityContextConfig struct {
 	RunAsNonRoot bool
