--- conflicted
+++ resolved
@@ -204,20 +204,11 @@
 
 // StartStep starts the pipeline step.
 func (e *kube) StartStep(ctx context.Context, step *types.Step, taskUUID string) error {
-<<<<<<< HEAD
-	if step.Type == types.StepTypeService {
-		// a service should be started by SetupWorkflow so we can ignore it
-		log.Trace().Msgf("StartStep got service '%s', ignoring it.", step.Name)
-		return nil
-	}
-
 	options, err := parseBackendOptions(step)
 	if err != nil {
 		log.Error().Err(err).Msg("could not parse backend options")
 	}
 
-=======
->>>>>>> 072fa29f
 	log.Trace().Str("taskUUID", taskUUID).Msgf("starting step: %s", step.Name)
 	_, err = startPod(ctx, e, step, options)
 	return err
