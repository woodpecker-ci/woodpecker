--- conflicted
+++ resolved
@@ -5,7 +5,6 @@
 	"context"
 	"fmt"
 	"io"
-<<<<<<< HEAD
 	"io/ioutil"
 	"os"
 	"strings"
@@ -26,32 +25,17 @@
 	_ "k8s.io/client-go/plugin/pkg/client/auth/gcp"
 )
 
-type engine struct {
+type kube struct {
 	logs         *bytes.Buffer
 	namespace    string
 	storageClass string
 	volumeSize   string
 	client       kubernetes.Interface
-=======
-	"os"
-
-	"github.com/woodpecker-ci/woodpecker/pipeline/backend/types"
-)
-
-type kube struct {
-	namespace string
-	endpoint  string
-	token     string
->>>>>>> eb134a2e
-}
-
-// make sure kube implements Engine
-var _ types.Engine = &kube{}
+}
 
 // New returns a new Kubernetes Engine.
-<<<<<<< HEAD
 func New(namespace, storageClass, volumeSize string) types.Engine {
-	return &engine{
+	return &kube{
 		logs:         new(bytes.Buffer),
 		namespace:    namespace,
 		storageClass: storageClass,
@@ -59,32 +43,16 @@
 	}
 }
 
-func (e *engine) Name() string {
-	return "kubernetes"
-}
-
-func (e *engine) IsAvivable() bool {
-=======
-func New(namespace, endpoint, token string) types.Engine {
-	return &kube{
-		namespace: namespace,
-		endpoint:  endpoint,
-		token:     token,
-	}
-}
-
 func (e *kube) Name() string {
 	return "kubernetes"
 }
 
 func (e *kube) IsAvailable() bool {
->>>>>>> eb134a2e
 	host := os.Getenv("KUBERNETES_SERVICE_HOST")
 	return len(host) > 0
 }
 
-<<<<<<< HEAD
-func (e *engine) Load() error {
+func (e *kube) Load() error {
 	var kubeClient kubernetes.Interface
 	_, err := rest.InClusterConfig()
 	if err != nil {
@@ -103,7 +71,7 @@
 }
 
 // Setup the pipeline environment.
-func (e *engine) Setup(ctx context.Context, conf *types.Config) error {
+func (e *kube) Setup(ctx context.Context, conf *types.Config) error {
 	e.logs.WriteString("Setting up Kubernetes primitives\n")
 
 	for _, vol := range conf.Volumes {
@@ -147,7 +115,7 @@
 }
 
 // Start the pipeline step.
-func (e *engine) Exec(ctx context.Context, step *types.Step) error {
+func (e *kube) Exec(ctx context.Context, step *types.Step) error {
 	e.logs.WriteString("Creating pod\n")
 	e.logs.WriteString(strings.Join(step.ExtraHosts, " ") + "\n")
 	pod := Pod(e.namespace, step)
@@ -155,31 +123,9 @@
 	return err
 }
 
-// DEPRECATED
-// Kill the pipeline step.
-func (e *engine) Kill(context.Context, *types.Step) error {
-=======
-func (e *kube) Load() error {
-	return nil
-}
-
-// Setup the pipeline environment.
-func (e *kube) Setup(context.Context, *types.Config) error {
-	// POST /api/v1/namespaces
-	return nil
-}
-
-// Exec the pipeline step.
-func (e *kube) Exec(context.Context, *types.Step) error {
-	// POST /api/v1/namespaces/{namespace}/pods
->>>>>>> eb134a2e
-	return nil
-}
-
 // Wait for the pipeline step to complete and returns
 // the completion results.
-<<<<<<< HEAD
-func (e *engine) Wait(ctx context.Context, step *types.Step) (*types.State, error) {
+func (e *kube) Wait(ctx context.Context, step *types.Step) (*types.State, error) {
 	podName := podName(step)
 
 	finished := make(chan bool)
@@ -229,7 +175,7 @@
 }
 
 // Tail the pipeline step logs.
-func (e *engine) Tail(ctx context.Context, step *types.Step) (io.ReadCloser, error) {
+func (e *kube) Tail(ctx context.Context, step *types.Step) (io.ReadCloser, error) {
 	podName := podName(step)
 
 	up := make(chan bool)
@@ -288,7 +234,7 @@
 }
 
 // Destroy the pipeline environment.
-func (e *engine) Destroy(ctx context.Context, conf *types.Config) error {
+func (e *kube) Destroy(ctx context.Context, conf *types.Config) error {
 	var gracePeriodSeconds int64 = 0 // immediately
 	dpb := metav1.DeletePropagationBackground
 
@@ -331,22 +277,5 @@
 		}
 	}
 
-=======
-func (e *kube) Wait(context.Context, *types.Step) (*types.State, error) {
-	// GET /api/v1/watch/namespaces/{namespace}/pods
-	// GET /api/v1/watch/namespaces/{namespace}/pods/{name}
-	return nil, nil
-}
-
-// Tail the pipeline step logs.
-func (e *kube) Tail(context.Context, *types.Step) (io.ReadCloser, error) {
-	// GET /api/v1/namespaces/{namespace}/pods/{name}/log
-	return nil, nil
-}
-
-// Destroy the pipeline environment.
-func (e *kube) Destroy(context.Context, *types.Config) error {
-	// DELETE /api/v1/namespaces/{name}
->>>>>>> eb134a2e
 	return nil
 }