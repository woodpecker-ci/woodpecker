// Copyright 2022 Woodpecker Authors
//
// Licensed under the Apache License, Version 2.0 (the "License");
// you may not use this file except in compliance with the License.
// You may obtain a copy of the License at
//
//     http://www.apache.org/licenses/LICENSE-2.0
//
// Unless required by applicable law or agreed to in writing, software
// distributed under the License is distributed on an "AS IS" BASIS,
// WITHOUT WARRANTIES OR CONDITIONS OF ANY KIND, either express or implied.
// See the License for the specific language governing permissions and
// limitations under the License.

package kubernetes

import (
	"context"
	"fmt"
	"io"
	"os"
	"runtime"
	"time"

	"github.com/rs/zerolog/log"
	"gopkg.in/yaml.v3"

	"go.woodpecker-ci.org/woodpecker/v2/pipeline/backend/types"

	"github.com/urfave/cli/v2"
	v1 "k8s.io/api/core/v1"
	metav1 "k8s.io/apimachinery/pkg/apis/meta/v1"
	"k8s.io/client-go/informers"
	"k8s.io/client-go/kubernetes"
	"k8s.io/client-go/kubernetes/scheme"
	"k8s.io/client-go/rest"
	"k8s.io/client-go/tools/cache"

	// To authenticate to GCP K8s clusters
	_ "k8s.io/client-go/plugin/pkg/client/auth/gcp"
)

const (
	EngineName = "kubernetes"
)

var defaultDeleteOptions = newDefaultDeleteOptions()

type kube struct {
	ctx    context.Context
	client kubernetes.Interface
	config *config
	goos   string
}

type config struct {
	Namespace            string
	StorageClass         string
	VolumeSize           string
	StorageRwx           bool
	PodLabels            map[string]string
	PodAnnotations       map[string]string
	ImagePullSecretNames []string
	SecurityContext      SecurityContextConfig
}
type SecurityContextConfig struct {
	RunAsNonRoot bool
}

func newDefaultDeleteOptions() metav1.DeleteOptions {
	gracePeriodSeconds := int64(0) // immediately
	propagationPolicy := metav1.DeletePropagationBackground

	return metav1.DeleteOptions{
		GracePeriodSeconds: &gracePeriodSeconds,
		PropagationPolicy:  &propagationPolicy,
	}
}

func configFromCliContext(ctx context.Context) (*config, error) {
	if ctx != nil {
		if c, ok := ctx.Value(types.CliContext).(*cli.Context); ok {
			config := config{
				Namespace:            c.String("backend-k8s-namespace"),
				StorageClass:         c.String("backend-k8s-storage-class"),
				VolumeSize:           c.String("backend-k8s-volume-size"),
				StorageRwx:           c.Bool("backend-k8s-storage-rwx"),
				PodLabels:            make(map[string]string), // just init empty map to prevent nil panic
				PodAnnotations:       make(map[string]string), // just init empty map to prevent nil panic
				ImagePullSecretNames: c.StringSlice("backend-k8s-pod-image-pull-secret-names"),
				SecurityContext: SecurityContextConfig{
					RunAsNonRoot: c.Bool("backend-k8s-secctx-nonroot"),
				},
			}
			// TODO: remove in next major
			if len(config.ImagePullSecretNames) == 1 && config.ImagePullSecretNames[0] == "regcred" {
				log.Warn().Msg("WOODPECKER_BACKEND_K8S_PULL_SECRET_NAMES is set to the default ('regcred'). It will default to empty in Woodpecker 3.0. Set it explicitly before then.")
			}
			// Unmarshal label and annotation settings here to ensure they're valid on startup
			if labels := c.String("backend-k8s-pod-labels"); labels != "" {
				if err := yaml.Unmarshal([]byte(labels), &config.PodLabels); err != nil {
					log.Error().Msgf("could not unmarshal pod labels '%s': %s", c.String("backend-k8s-pod-labels"), err)
					return nil, err
				}
			}
			if annotations := c.String("backend-k8s-pod-annotations"); annotations != "" {
				if err := yaml.Unmarshal([]byte(c.String("backend-k8s-pod-annotations")), &config.PodAnnotations); err != nil {
					log.Error().Msgf("could not unmarshal pod annotations '%s': %s", c.String("backend-k8s-pod-annotations"), err)
					return nil, err
				}
			}
			return &config, nil
		}
	}

	return nil, types.ErrNoCliContextFound
}

// New returns a new Kubernetes Backend.
func New(ctx context.Context) types.Backend {
	return &kube{
		ctx: ctx,
	}
}

func (e *kube) Name() string {
	return EngineName
}

func (e *kube) IsAvailable(context.Context) bool {
	host := os.Getenv("KUBERNETES_SERVICE_HOST")
	return len(host) > 0
}

func (e *kube) Load(context.Context) (*types.BackendInfo, error) {
	config, err := configFromCliContext(e.ctx)
	if err != nil {
		return nil, err
	}
	e.config = config

	var kubeClient kubernetes.Interface
	_, err = rest.InClusterConfig()
	if err != nil {
		kubeClient, err = getClientOutOfCluster()
	} else {
		kubeClient, err = getClientInsideOfCluster()
	}

	if err != nil {
		return nil, err
	}

	e.client = kubeClient

	// TODO(2693): use info resp of kubeClient to define platform var
	e.goos = runtime.GOOS
	return &types.BackendInfo{
		Platform: runtime.GOOS + "/" + runtime.GOARCH,
	}, nil
}

// Setup the pipeline environment.
func (e *kube) SetupWorkflow(ctx context.Context, conf *types.Config, taskUUID string) error {
	log.Trace().Str("taskUUID", taskUUID).Msgf("Setting up Kubernetes primitives")

	for _, vol := range conf.Volumes {
		_, err := startVolume(ctx, e, vol.Name)
		if err != nil {
			return err
		}
	}

	extraHosts := []types.HostAlias{}
	for _, stage := range conf.Stages {
		for _, step := range stage.Steps {
			if step.Type == types.StepTypeService {
				svc, err := startService(ctx, e, step)
				if err != nil {
					return err
				}
				hostAlias := types.HostAlias{Name: step.Networks[0].Aliases[0], IP: svc.Spec.ClusterIP}
				extraHosts = append(extraHosts, hostAlias)
			}
		}
	}
	log.Trace().Msgf("Adding extra hosts: %v", extraHosts)
	for _, stage := range conf.Stages {
		for _, step := range stage.Steps {
			step.ExtraHosts = extraHosts
		}
	}

	return nil
}

// Start the pipeline step.
func (e *kube) StartStep(ctx context.Context, step *types.Step, taskUUID string) error {
	if step.Type == types.StepTypeService {
		// a service should be started by SetupWorkflow so we can ignore it
		log.Trace().Msgf("StartStep got service '%s', ignoring it.", step.Name)
		return nil
	}
	log.Trace().Str("taskUUID", taskUUID).Msgf("Starting step: %s", step.Name)
	_, err := startPod(ctx, e, step)
	return err
}

// Wait for the pipeline step to complete and returns
// the completion results.
func (e *kube) WaitStep(ctx context.Context, step *types.Step, taskUUID string) (*types.State, error) {
<<<<<<< HEAD
	podName, err := podName(step)
=======
	podName, err := stepToPodName(step)
>>>>>>> c64340cf
	if err != nil {
		return nil, err
	}

	log.Trace().Str("taskUUID", taskUUID).Msgf("Waiting for pod: %s", podName)

	finished := make(chan bool)

	podUpdated := func(old, new any) {
		pod := new.(*v1.Pod)
		if pod.Name == podName {
			if isImagePullBackOffState(pod) {
				finished <- true
			}

			switch pod.Status.Phase {
			case v1.PodSucceeded, v1.PodFailed, v1.PodUnknown:
				finished <- true
			}
		}
	}

	// TODO 5 seconds is against best practice, k3s didn't work otherwise
	si := informers.NewSharedInformerFactoryWithOptions(e.client, 5*time.Second, informers.WithNamespace(e.config.Namespace))
	if _, err := si.Core().V1().Pods().Informer().AddEventHandler(
		cache.ResourceEventHandlerFuncs{
			UpdateFunc: podUpdated,
		},
	); err != nil {
		return nil, err
	}

	stop := make(chan struct{})
	si.Start(stop)
	defer close(stop)

	// TODO Cancel on ctx.Done
	<-finished

	pod, err := e.client.CoreV1().Pods(e.config.Namespace).Get(ctx, podName, metav1.GetOptions{})
	if err != nil {
		return nil, err
	}

	if isImagePullBackOffState(pod) {
		return nil, fmt.Errorf("Could not pull image for pod %s", pod.Name)
	}

	bs := &types.State{
		ExitCode:  int(pod.Status.ContainerStatuses[0].State.Terminated.ExitCode),
		Exited:    true,
		OOMKilled: false,
	}

	return bs, nil
}

// Tail the pipeline step logs.
func (e *kube) TailStep(ctx context.Context, step *types.Step, taskUUID string) (io.ReadCloser, error) {
<<<<<<< HEAD
	podName, err := podName(step)
=======
	podName, err := stepToPodName(step)
>>>>>>> c64340cf
	if err != nil {
		return nil, err
	}

	log.Trace().Str("taskUUID", taskUUID).Msgf("Tail logs of pod: %s", podName)

	up := make(chan bool)

	podUpdated := func(old, new any) {
		pod := new.(*v1.Pod)
		if pod.Name == podName {
			switch pod.Status.Phase {
			case v1.PodRunning, v1.PodSucceeded, v1.PodFailed:
				up <- true
			}
		}
	}

	// TODO 5 seconds is against best practice, k3s didn't work otherwise
	si := informers.NewSharedInformerFactoryWithOptions(e.client, 5*time.Second, informers.WithNamespace(e.config.Namespace))
	if _, err := si.Core().V1().Pods().Informer().AddEventHandler(
		cache.ResourceEventHandlerFuncs{
			UpdateFunc: podUpdated,
		},
	); err != nil {
		return nil, err
	}

	stop := make(chan struct{})
	si.Start(stop)
	defer close(stop)

	<-up

	opts := &v1.PodLogOptions{
		Follow:    true,
		Container: podName,
	}

	logs, err := e.client.CoreV1().RESTClient().Get().
		Namespace(e.config.Namespace).
		Name(podName).
		Resource("pods").
		SubResource("log").
		VersionedParams(opts, scheme.ParameterCodec).
		Stream(ctx)
	if err != nil {
		return nil, err
	}
	rc, wc := io.Pipe()

	go func() {
		defer logs.Close()
		defer wc.Close()
		defer rc.Close()

		_, err = io.Copy(wc, logs)
		if err != nil {
			return
		}
	}()
	return rc, nil
}

func (e *kube) DestroyStep(_ context.Context, step *types.Step, taskUUID string) error {
	if step.Type == types.StepTypeService {
		// a service should be stopped by DestroyWorkflow so we can ignore it
		log.Trace().Msgf("DestroyStep got service '%s', ignoring it.", step.Name)
		return nil
	}
	log.Trace().Str("taskUUID", taskUUID).Msgf("Stopping step: %s", step.Name)
	err := stopPod(e.ctx, e, step, defaultDeleteOptions)
	return err
}

// Destroy the pipeline environment.
func (e *kube) DestroyWorkflow(_ context.Context, conf *types.Config, taskUUID string) error {
	log.Trace().Str("taskUUID", taskUUID).Msg("Deleting Kubernetes primitives")

	// Use noContext because the ctx sent to this function will be canceled/done in case of error or canceled by user.
	for _, stage := range conf.Stages {
		for _, step := range stage.Steps {
			err := stopPod(e.ctx, e, step, defaultDeleteOptions)
			if err != nil {
				return err
			}

			if step.Type == types.StepTypeService {
				err := stopService(e.ctx, e, step, defaultDeleteOptions)
				if err != nil {
					return err
				}
			}
		}
	}

	for _, vol := range conf.Volumes {
		err := stopVolume(e.ctx, e, vol.Name, defaultDeleteOptions)
		if err != nil {
			return err
		}
	}

	return nil
}<|MERGE_RESOLUTION|>--- conflicted
+++ resolved
@@ -209,11 +209,7 @@
 // Wait for the pipeline step to complete and returns
 // the completion results.
 func (e *kube) WaitStep(ctx context.Context, step *types.Step, taskUUID string) (*types.State, error) {
-<<<<<<< HEAD
-	podName, err := podName(step)
-=======
 	podName, err := stepToPodName(step)
->>>>>>> c64340cf
 	if err != nil {
 		return nil, err
 	}
@@ -273,11 +269,7 @@
 
 // Tail the pipeline step logs.
 func (e *kube) TailStep(ctx context.Context, step *types.Step, taskUUID string) (io.ReadCloser, error) {
-<<<<<<< HEAD
-	podName, err := podName(step)
-=======
 	podName, err := stepToPodName(step)
->>>>>>> c64340cf
 	if err != nil {
 		return nil, err
 	}
