--- conflicted
+++ resolved
@@ -198,11 +198,7 @@
 
 // Start the pipeline step.
 func (e *kube) StartStep(ctx context.Context, step *types.Step, taskUUID string) error {
-<<<<<<< HEAD
-	pod, err := Pod(e.config.Namespace, step, e.config.PodLabels, e.config.PodAnnotations, e.config.SecurityContext)
-=======
-	pod, err := Pod(e.config.Namespace, step, e.config.PodLabels, e.config.PodAnnotations, e.goos)
->>>>>>> 4c4fdff5
+	pod, err := Pod(e.config.Namespace, step, e.config.PodLabels, e.config.PodAnnotations, e.goos, e.config.SecurityContext)
 	if err != nil {
 		return err
 	}
