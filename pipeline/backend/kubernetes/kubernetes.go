--- conflicted
+++ resolved
@@ -191,18 +191,8 @@
 
 // Start the pipeline step.
 func (e *kube) StartStep(ctx context.Context, step *types.Step, taskUUID string) error {
-<<<<<<< HEAD
 	log.Trace().Str("taskUUID", taskUUID).Msgf("Starting step: %s", step.Name)
 	_, err := StartPod(ctx, e, step)
-=======
-	pod, err := Pod(e.config.Namespace, step, e.config.PodLabels, e.config.PodAnnotations, e.goos, e.config.SecurityContext)
-	if err != nil {
-		return err
-	}
-
-	log.Trace().Str("taskUUID", taskUUID).Msgf("Creating pod: %s", pod.Name)
-	_, err = e.client.CoreV1().Pods(e.config.Namespace).Create(ctx, pod, metav1.CreateOptions{})
->>>>>>> c58ebdc0
 	return err
 }
 
