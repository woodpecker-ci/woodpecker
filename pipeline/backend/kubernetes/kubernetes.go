--- conflicted
+++ resolved
@@ -343,16 +343,12 @@
 	return rc, nil
 }
 
-<<<<<<< HEAD
-func (e *kube) DestroyStep(ctx context.Context, step *types.Step, taskUUID string) error {
-=======
 func (e *kube) DestroyStep(_ context.Context, step *types.Step, taskUUID string) error {
 	if step.Type == types.StepTypeService {
 		// a service should be stopped by DestroyWorkflow so we can ignore it
 		log.Trace().Msgf("DestroyStep got service '%s', ignoring it.", step.Name)
 		return nil
 	}
->>>>>>> 768fd718
 	log.Trace().Str("taskUUID", taskUUID).Msgf("Stopping step: %s", step.Name)
 	err := stopPod(ctx, e, step, defaultDeleteOptions)
 	return err
