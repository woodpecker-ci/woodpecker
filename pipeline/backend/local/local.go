// Copyright 2022 Woodpecker Authors
//
// Licensed under the Apache License, Version 2.0 (the "License");
// you may not use this file except in compliance with the License.
// You may obtain a copy of the License at
//
//      http://www.apache.org/licenses/LICENSE-2.0
//
// Unless required by applicable law or agreed to in writing, software
// distributed under the License is distributed on an "AS IS" BASIS,
// WITHOUT WARRANTIES OR CONDITIONS OF ANY KIND, either express or implied.
// See the License for the specific language governing permissions and
// limitations under the License.

package local

import (
	"context"
	"errors"
	"fmt"
	"io"
	"os"
	"os/exec"
	"path/filepath"
	"runtime"
	"slices"
	"sync"

	"github.com/rs/zerolog/log"
	"github.com/urfave/cli/v3"

	"go.woodpecker-ci.org/woodpecker/v3/pipeline/backend/types"
)

type workflowState struct {
	stepState       sync.Map // map of *stepState
	baseDir         string
	homeDir         string
	workspaceDir    string
	pluginGitBinary string
}

type stepState struct {
	cmd    *exec.Cmd
	output io.ReadCloser
}

type local struct {
	tempDir         string
	internalExecDir string // to handle edge case for running local backend via cli exec
	workflows       sync.Map
	pluginGitBinary string
	os, arch        string
}

// New returns a new local Backend.
func New() types.Backend {
	return &local{
		os:   runtime.GOOS,
		arch: runtime.GOARCH,
	}
}

func (e *local) Name() string {
	return "local"
}

func (e *local) IsAvailable(ctx context.Context) bool {
	if c, ok := ctx.Value(types.CliCommand).(*cli.Command); ok {
		if c.String("backend-engine") == e.Name() {
			return true
		}
	}
	_, inContainer := os.LookupEnv("WOODPECKER_IN_CONTAINER")
	return !inContainer
}

func (e *local) Flags() []cli.Flag {
	return Flags
}

func (e *local) Load(ctx context.Context) (*types.BackendInfo, error) {
	c, ok := ctx.Value(types.CliCommand).(*cli.Command)
	if ok {
		e.tempDir = c.String("backend-local-temp-dir")
		e.internalExecDir = c.String("internal-backend-local-exec-dir")
	}

	e.loadClone()

	return &types.BackendInfo{
		Platform: e.os + "/" + e.arch,
	}, nil
}

func (e *local) SetupWorkflow(_ context.Context, _ *types.Config, taskUUID string) error {
	log.Trace().Str("taskUUID", taskUUID).Msg("create workflow environment")

	baseDir, err := os.MkdirTemp(e.tempDir, "woodpecker-local-*")
	if err != nil {
		return err
	}

	state := &workflowState{
<<<<<<< HEAD
		stepCMDs: make(map[string]*exec.Cmd),
		baseDir:  baseDir,
		homeDir:  filepath.Join(baseDir, "home"),
=======
		baseDir:      baseDir,
		workspaceDir: filepath.Join(baseDir, "workspace"),
		homeDir:      filepath.Join(baseDir, "home"),
>>>>>>> 44c8921c
	}
	e.saveState(taskUUID, state)

	if err := os.Mkdir(state.homeDir, 0o700); err != nil {
		return err
	}

	// normal workspace setup case
	if e.internalExecDir == "" {
		state.workspaceDir = filepath.Join(baseDir, "workspace")
		if err := os.Mkdir(state.workspaceDir, 0o700); err != nil {
			return err
		}
	} else
	// setup workspace via internal flag signaled from cli exec to a specific dir
	{
		state.workspaceDir = e.internalExecDir
		if stat, err := os.Stat(e.internalExecDir); os.IsNotExist(err) {
			log.Debug().Msgf("create workspace directory '%s' set by internal flag", e.internalExecDir)
			if err := os.Mkdir(state.workspaceDir, 0o700); err != nil {
				return err
			}
		} else if !stat.IsDir() {
			err := fmt.Errorf("This should never happen! internalExecDir was set to an non directory path!")
			log.Error().Err(err).Msg("")
			return err
		}
	}

	e.workflows.Store(taskUUID, state)

	return nil
}

func (e *local) StartStep(ctx context.Context, step *types.Step, taskUUID string) error {
	log.Trace().Str("taskUUID", taskUUID).Msgf("start step %s", step.Name)

	state, err := e.getWorkflowState(taskUUID)
	if err != nil {
		return err
	}

	// Get environment variables
	env := os.Environ()
	for a, b := range step.Environment {
		// append allowed env vars to command env
		if !slices.Contains(notAllowedEnvVarOverwrites, a) {
			env = append(env, a+"="+b)
		}
	}

	// Set HOME and CI_WORKSPACE
	env = append(env, "HOME="+state.homeDir)
	env = append(env, "USERPROFILE="+state.homeDir)
	env = append(env, "CI_WORKSPACE="+state.workspaceDir)

	switch step.Type {
	case types.StepTypeClone:
		return e.execClone(ctx, step, state, env)
	case types.StepTypeCommands:
		return e.execCommands(ctx, step, state, env)
	case types.StepTypePlugin:
		return e.execPlugin(ctx, step, state, env)
	default:
		return ErrUnsupportedStepType
	}
}

func (e *local) WaitStep(_ context.Context, step *types.Step, taskUUID string) (*types.State, error) {
	log.Trace().Str("taskUUID", taskUUID).Msgf("wait for step %s", step.Name)

	state, err := e.getStepState(taskUUID, step.UUID)
	if err != nil {
		return nil, err
	}

	// normally we use cmd.Wait() to wait for *exec.Cmd, but cmd.StdoutPipe() tells us not
	// as Wait() would close the io pipe even if not all logs where read and send back
	// so we have to do use the underlying functions
	if state.cmd.Process == nil {
		return nil, errors.New("exec: not started")
	}
	if state.cmd.ProcessState == nil {
		cmdState, err := state.cmd.Process.Wait()
		if err != nil {
			return nil, err
		}
		state.cmd.ProcessState = cmdState
	}

	return &types.State{
		Exited:   true,
		ExitCode: state.cmd.ProcessState.ExitCode(),
	}, err
}

func (e *local) TailStep(_ context.Context, step *types.Step, taskUUID string) (io.ReadCloser, error) {
	state, err := e.getStepState(taskUUID, step.UUID)
	if err != nil {
		return nil, err
	} else if state.output == nil {
		return nil, ErrStepReaderNotFound
	}
	return state.output, nil
}

func (e *local) DestroyStep(_ context.Context, step *types.Step, taskUUID string) error {
	state, err := e.getStepState(taskUUID, step.UUID)
	if err != nil {
		return err
	}

	// As WaitStep can not use cmd.Wait() witch ensures the process already finished and
	// the io pipe is closed on process end, we make sure it is done.
	_ = state.output.Close()
	state.output = nil
	_ = state.cmd.Cancel()
	state.cmd = nil
	workflowState, _ := e.getWorkflowState(taskUUID)
	workflowState.stepState.Delete(step.UUID)

	return nil
}

func (e *local) DestroyWorkflow(_ context.Context, _ *types.Config, taskUUID string) error {
	log.Trace().Str("taskUUID", taskUUID).Msg("delete workflow environment")

	state, err := e.getWorkflowState(taskUUID)
	if err != nil {
		return err
	}

	// clean up steps not cleaned up because of context cancel or detached function
	state.stepState.Range(func(_, value any) bool {
		state, _ := value.(*stepState)
		_ = state.output.Close()
		state.output = nil
		_ = state.cmd.Cancel()
		state.cmd = nil
		return true
	})

	err = os.RemoveAll(state.baseDir)
	if err != nil {
		return err
	}

	// hint for the gc to clean stuff
	state.stepState.Clear()
	e.workflows.Delete(taskUUID)

	return err
}

func (e *local) getWorkflowState(taskUUID string) (*workflowState, error) {
	state, ok := e.workflows.Load(taskUUID)
	if !ok {
		return nil, ErrWorkflowStateNotFound
	}

	s, ok := state.(*workflowState)
	if !ok {
		return nil, fmt.Errorf("could not parse state: %v", state)
	}

	return s, nil
}

func (e *local) getStepState(taskUUID, stepUUID string) (*stepState, error) {
	wState, err := e.getWorkflowState(taskUUID)
	if err != nil {
		return nil, err
	}

	state, ok := wState.stepState.Load(stepUUID)
	if !ok {
		return nil, ErrStepStateNotFound
	}

	s, ok := state.(*stepState)
	if !ok {
		return nil, fmt.Errorf("could not parse state: %v", state)
	}

	return s, nil
}<|MERGE_RESOLUTION|>--- conflicted
+++ resolved
@@ -102,17 +102,10 @@
 	}
 
 	state := &workflowState{
-<<<<<<< HEAD
-		stepCMDs: make(map[string]*exec.Cmd),
-		baseDir:  baseDir,
-		homeDir:  filepath.Join(baseDir, "home"),
-=======
-		baseDir:      baseDir,
-		workspaceDir: filepath.Join(baseDir, "workspace"),
-		homeDir:      filepath.Join(baseDir, "home"),
->>>>>>> 44c8921c
-	}
-	e.saveState(taskUUID, state)
+		baseDir: baseDir,
+		homeDir: filepath.Join(baseDir, "home"),
+	}
+	e.workflows.Store(taskUUID, state)
 
 	if err := os.Mkdir(state.homeDir, 0o700); err != nil {
 		return err
