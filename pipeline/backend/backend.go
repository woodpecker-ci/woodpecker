// Copyright 2023 Woodpecker Authors
//
// Licensed under the Apache License, Version 2.0 (the "License");
// you may not use this file except in compliance with the License.
// You may obtain a copy of the License at
//
//     http://www.apache.org/licenses/LICENSE-2.0
//
// Unless required by applicable law or agreed to in writing, software
// distributed under the License is distributed on an "AS IS" BASIS,
// WITHOUT WARRANTIES OR CONDITIONS OF ANY KIND, either express or implied.
// See the License for the specific language governing permissions and
// limitations under the License.

package backend

import (
	"context"
	"fmt"

<<<<<<< HEAD
	"github.com/woodpecker-ci/woodpecker/pipeline/backend/docker"
	"github.com/woodpecker-ci/woodpecker/pipeline/backend/kubernetes"
	"github.com/woodpecker-ci/woodpecker/pipeline/backend/local"
	"github.com/woodpecker-ci/woodpecker/pipeline/backend/lxc"
	"github.com/woodpecker-ci/woodpecker/pipeline/backend/ssh"
	"github.com/woodpecker-ci/woodpecker/pipeline/backend/types"
)

var (
	enginesByName map[string]types.Engine
	engines       []types.Engine
)

func Init(ctx context.Context) {
	engines = []types.Engine{
		docker.New(),
		local.New(),
		lxc.New(),
		ssh.New(),
		kubernetes.New(ctx),
	}

	enginesByName = make(map[string]types.Engine)
	for _, engine := range engines {
		enginesByName[engine.Name()] = engine
	}
}

func FindEngine(ctx context.Context, engineName string) (types.Engine, error) {
	if engineName == "auto-detect" {
		for _, engine := range engines {
=======
	"go.woodpecker-ci.org/woodpecker/v2/pipeline/backend/types"
)

func FindBackend(ctx context.Context, backends []types.Backend, backendName string) (types.Backend, error) {
	if backendName == "auto-detect" {
		for _, engine := range backends {
>>>>>>> bbdeb462
			if engine.IsAvailable(ctx) {
				return engine, nil
			}
		}

		return nil, fmt.Errorf("can't detect an available backend engine")
	}

	for _, engine := range backends {
		if engine.Name() == backendName {
			return engine, nil
		}
	}

	return nil, fmt.Errorf("backend engine '%s' not found", backendName)
}<|MERGE_RESOLUTION|>--- conflicted
+++ resolved
@@ -18,46 +18,12 @@
 	"context"
 	"fmt"
 
-<<<<<<< HEAD
-	"github.com/woodpecker-ci/woodpecker/pipeline/backend/docker"
-	"github.com/woodpecker-ci/woodpecker/pipeline/backend/kubernetes"
-	"github.com/woodpecker-ci/woodpecker/pipeline/backend/local"
-	"github.com/woodpecker-ci/woodpecker/pipeline/backend/lxc"
-	"github.com/woodpecker-ci/woodpecker/pipeline/backend/ssh"
-	"github.com/woodpecker-ci/woodpecker/pipeline/backend/types"
-)
-
-var (
-	enginesByName map[string]types.Engine
-	engines       []types.Engine
-)
-
-func Init(ctx context.Context) {
-	engines = []types.Engine{
-		docker.New(),
-		local.New(),
-		lxc.New(),
-		ssh.New(),
-		kubernetes.New(ctx),
-	}
-
-	enginesByName = make(map[string]types.Engine)
-	for _, engine := range engines {
-		enginesByName[engine.Name()] = engine
-	}
-}
-
-func FindEngine(ctx context.Context, engineName string) (types.Engine, error) {
-	if engineName == "auto-detect" {
-		for _, engine := range engines {
-=======
 	"go.woodpecker-ci.org/woodpecker/v2/pipeline/backend/types"
 )
 
 func FindBackend(ctx context.Context, backends []types.Backend, backendName string) (types.Backend, error) {
 	if backendName == "auto-detect" {
 		for _, engine := range backends {
->>>>>>> bbdeb462
 			if engine.IsAvailable(ctx) {
 				return engine, nil
 			}
