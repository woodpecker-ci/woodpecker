--- conflicted
+++ resolved
@@ -11,23 +11,13 @@
 var engines map[string]types.Engine
 
 func init() {
-<<<<<<< HEAD
-	engines = make(map[string]types.Engine)
-
-	// TODO: disabled for now as kubernetes backend has not been implemented yet
 	loadedEngines := []types.Engine{
 		docker.New(),
-		kubectl.New(),
-	}
-
-=======
-	loadedEngines := []types.Engine{
-		docker.New(),
+    kubectl.New(),
 		// kubernetes.New(), // TODO: disabled for now as kubernetes backend has not been implemented yet
 	}
 
 	engines = make(map[string]types.Engine)
->>>>>>> e178b7b4
 	for _, engine := range loadedEngines {
 		engines[engine.Name()] = engine
 	}
