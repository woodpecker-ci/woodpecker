--- conflicted
+++ resolved
@@ -13,23 +13,14 @@
 func init() {
 	loadedEngines := []types.Engine{
 		docker.New(),
+    local.New(),
 		// kubernetes.New(), // TODO: disabled for now as kubernetes backend has not been implemented yet
 	}
 
-<<<<<<< HEAD
-	// docker
-	engine := docker.New()
-	engines[engine.Name()] = engine
-
-	// local
-	engine = local.New()
-	engines[engine.Name()] = engine
-=======
 	engines = make(map[string]types.Engine)
 	for _, engine := range loadedEngines {
 		engines[engine.Name()] = engine
 	}
->>>>>>> e0d8d13a
 }
 
 func FindEngine(engineName string) (types.Engine, error) {
