--- conflicted
+++ resolved
@@ -516,47 +516,6 @@
 	}
 }
 
-<<<<<<< HEAD
-func TestTree(t *testing.T) {
-	t.Parallel()
-
-	pipeline := &model.Pipeline{
-		Event: model.EventPush,
-	}
-
-	b := StepBuilder{
-		Forge: getMockForge(t),
-		Repo:  &model.Repo{},
-		Curr:  pipeline,
-		Last:  &model.Pipeline{},
-		Netrc: &model.Netrc{},
-		Secs:  []*model.Secret{},
-		Regs:  []*model.Registry{},
-		Link:  "",
-		Yamls: []*forge_types.FileMeta{
-			{Data: []byte(`
-steps:
-  - name: build
-    image: scratch
-`)},
-		},
-	}
-
-	pipelineItems, err := b.Build()
-	pipeline = SetPipelineStepsOnPipeline(pipeline, pipelineItems)
-	if err != nil {
-		t.Fatal(err)
-	}
-	if len(pipeline.Workflows) != 1 {
-		t.Fatal("Should generate three in total")
-	}
-	if len(pipeline.Workflows[0].Children) != 2 {
-		t.Fatal("Workflow should have two children")
-	}
-}
-
-=======
->>>>>>> 0e5defa8
 func TestSanitizePath(t *testing.T) {
 	t.Parallel()
 
