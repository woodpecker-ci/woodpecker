{
  "title": "Woodpecker CI configuration file",
  "$schema": "http://json-schema.org/draft-07/schema#",
  "$id": "https://woodpecker-ci.org/schema/woodpecker.json",
  "description": "Schema of a Woodpecker pipeline file. Read more: https://woodpecker-ci.org/docs/usage/pipeline-syntax",
  "type": "object",
  "required": ["steps"],
  "additionalProperties": false,
  "properties": {
    "$schema": {
      "type": "string",
      "format": "uri"
    },
    "variables": {
      "description": "Use yaml aliases to define variables. Read more: https://woodpecker-ci.org/docs/usage/advanced-yaml-syntax"
    },
<<<<<<< HEAD
    "clone": {
      "$ref": "#/definitions/clone"
    },
    "skip_clone": {
      "type": "boolean"
    },
    "branches": {
      "$ref": "#/definitions/branches"
    },
    "when": {
      "$ref": "#/definitions/pipeline_when"
    },
    "steps": {
      "$ref": "#/definitions/step_list"
    },
    "pipeline": {
      "$ref": "#/definitions/step_list",
      "description": "depricated, use steps"
    },
    "services": {
      "$ref": "#/definitions/services"
    },
    "workspace": {
      "$ref": "#/definitions/workspace"
    },
    "matrix": {
      "$ref": "#/definitions/matrix"
    },
    "platform": {
      "$ref": "#/definitions/platform"
    },
    "labels": {
      "$ref": "#/definitions/labels"
    },
=======
    "clone": { "$ref": "#/definitions/clone" },
    "skip_clone": { "type": "boolean" },
    "branches": { "$ref": "#/definitions/branches" },
    "when": { "$ref": "#/definitions/pipeline_when" },
    "steps": { "$ref": "#/definitions/step_list" },
    "pipeline": { "$ref": "#/definitions/step_list", "description": "deprecated, use steps" },
    "services": { "$ref": "#/definitions/services" },
    "workspace": { "$ref": "#/definitions/workspace" },
    "matrix": { "$ref": "#/definitions/matrix" },
    "platform": { "$ref": "#/definitions/platform" },
    "labels": { "$ref": "#/definitions/labels" },
>>>>>>> 4c4fdff5
    "depends_on": {
      "type": "array",
      "minLength": 1,
      "items": {
        "type": "string"
      }
    },
    "runs_on": {
      "type": "array",
      "minLength": 1,
      "items": {
        "type": "string"
      }
    }
  },
  "definitions": {
    "clone": {
      "description": "Configures the clone step. Read more: https://woodpecker-ci.org/docs/usage/pipeline-syntax#clone",
      "type": "object",
      "additionalProperties": false,
      "properties": {
        "git": {
          "type": "object",
          "properties": {
            "image": {
              "type": "string"
            }
          }
        }
      }
    },
    "branches": {
      "description": "Only include commits based on their target branch. Read more: https://woodpecker-ci.org/docs/usage/pipeline-syntax#branches",
      "oneOf": [
        {
          "type": "array",
          "items": {
            "type": "string"
          },
          "minProperties": 1
        },
        {
          "type": "string"
        },
        {
          "type": "object",
          "additionalProperties": false,
          "properties": {
            "exclude": {
              "oneOf": [
                {
                  "type": "array",
                  "items": {
                    "type": "string"
                  },
                  "minLength": 1
                },
                {
                  "type": "string"
                }
              ]
            },
            "include": {
              "oneOf": [
                {
                  "type": "array",
                  "items": {
                    "type": "string"
                  },
                  "minLength": 1
                },
                {
                  "type": "string"
                }
              ]
            }
          }
        }
      ]
    },
    "step_list": {
      "description": "The steps section defines a list of steps which will be executed serially, in the order in which they are defined. Read more: https://woodpecker-ci.org/docs/usage/pipeline-syntax",
      "oneOf": [
        {
          "type": "object",
          "additionalProperties": {
            "$ref": "#/definitions/step"
          },
          "minProperties": 1
        },
        {
          "type": "array",
          "items": {
            "$ref": "#/definitions/step"
          },
          "minLength": 1
        }
      ]
    },
    "pipeline_when": {
      "description": "Whole pipelines can be skipped based on conditions. Read more: https://woodpecker-ci.org/docs/next/usage/pipeline-syntax#when---global-pipeline-conditions",
      "oneOf": [
        {
          "type": "array",
          "minLength": 1,
          "items": {
            "$ref": "#/definitions/pipeline_when_condition"
          }
        },
        {
          "$ref": "#/definitions/pipeline_when_condition"
        }
      ]
    },
    "pipeline_when_condition": {
      "type": "object",
      "additionalProperties": false,
      "properties": {
        "repo": {
          "description": "Execute a step only on a specific repository. Read more: https://woodpecker-ci.org/docs/usage/pipeline-syntax#repo",
          "$ref": "#/definitions/constraint_list"
        },
        "branch": {
          "description": "Read more: https://woodpecker-ci.org/docs/usage/pipeline-syntax#branch",
          "$ref": "#/definitions/constraint_list"
        },
        "event": {
          "description": "Read more: https://woodpecker-ci.org/docs/usage/pipeline-syntax#event",
          "default": [],
          "oneOf": [
            {
              "type": "array",
              "minLength": 1,
              "items": {
                "$ref": "#/definitions/event_enum"
              }
            },
            {
              "$ref": "#/definitions/event_enum"
            }
          ]
        },
        "ref": {
          "description": "Read more: https://woodpecker-ci.org/docs/usage/pipeline-syntax#ref",
          "type": "string"
        },
        "cron": {
          "description": "filter cron by title. Read more: https://woodpecker-ci.org/docs/usage/pipeline-syntax#cron",
          "$ref": "#/definitions/constraint_list"
        },
        "platform": {
          "description": "Execute a step only on a specific platform. Read more: https://woodpecker-ci.org/docs/usage/pipeline-syntax#platform",
          "$ref": "#/definitions/constraint_list"
        },
        "environment": {
          "description": "Execute a step only for a specific environment. Read more: https://woodpecker-ci.org/docs/usage/pipeline-syntax#environment",
          "$ref": "#/definitions/constraint_list"
        },
        "instance": {
          "description": "Read more: https://woodpecker-ci.org/docs/usage/pipeline-syntax#instance",
          "$ref": "#/definitions/constraint_list"
        },
        "path": {
          "description": "Execute a step only on commit with certain files added/removed/modified. Read more: https://woodpecker-ci.org/docs/usage/pipeline-syntax#path",
          "oneOf": [
            {
              "type": "string"
            },
            {
              "type": "array",
              "items": {
                "type": "string"
              }
            },
            {
              "type": "object",
              "properties": {
                "include": {
                  "type": "array",
                  "items": {
                    "type": "string"
                  }
                },
                "exclude": {
                  "type": "array",
                  "items": {
                    "type": "string"
                  }
                },
                "ignore_message": {
                  "type": "string"
                }
              },
              "additionalProperties": false
            }
          ]
        },
        "evaluate": {
          "description": "Execute a step only if the expression evaluates to true. Read more: https://woodpecker-ci.org/docs/usage/pipeline-syntax#evaluate",
          "type": "string"
        }
      }
    },
    "step": {
      "description": "Every step of your pipeline executes arbitrary commands inside a specified docker container. Read more: https://woodpecker-ci.org/docs/usage/pipeline-syntax#steps",
      "type": "object",
      "additionalProperties": false,
      "required": ["image"],
      "properties": {
        "image": {
          "$ref": "#/definitions/step_image"
        },
        "pull": {
          "$ref": "#/definitions/step_pull"
        },
        "commands": {
          "$ref": "#/definitions/step_commands"
        },
        "environment": {
          "$ref": "#/definitions/step_environment"
        },
        "directory": {
          "$ref": "#/definitions/step_directory"
        },
        "secrets": {
          "$ref": "#/definitions/step_secrets"
        },
        "settings": {
          "$ref": "#/definitions/step_settings"
        },
        "when": {
          "$ref": "#/definitions/step_when"
        },
        "volumes": {
          "$ref": "#/definitions/step_volumes"
        },
        "group": {
          "description": "Execute multiple steps with the same group key in parallel. Read more: https://woodpecker-ci.org/docs/usage/pipeline-syntax#step-group---parallel-execution",
          "type": "string"
        },
        "detach": {
          "description": "Detach a step to run in background until pipeline finishes. Read more: https://woodpecker-ci.org/docs/usage/services#detachment",
          "type": "boolean"
        },
        "failure": {
          "description": "How to handle the failure of this step. Read more: https://woodpecker-ci.org/docs/usage/pipeline-syntax#failure",
          "type": "string",
          "enum": ["fail", "ignore"],
          "default": "fail"
        },
        "backend_options": {
          "$ref": "#/definitions/step_backend_options"
        }
      }
    },
    "step_when": {
      "description": "Steps can be skipped based on conditions. Read more: https://woodpecker-ci.org/docs/usage/pipeline-syntax#when---conditional-execution",
      "oneOf": [
        {
          "type": "array",
          "minLength": 1,
          "items": {
            "$ref": "#/definitions/step_when_condition"
          }
        },
        {
          "$ref": "#/definitions/step_when_condition"
        }
      ]
    },
    "step_when_condition": {
      "type": "object",
      "additionalProperties": false,
      "properties": {
        "repo": {
          "description": "Execute a step only on a specific repository. Read more: https://woodpecker-ci.org/docs/usage/pipeline-syntax#repo",
          "$ref": "#/definitions/constraint_list"
        },
        "branch": {
          "description": "Read more: https://woodpecker-ci.org/docs/usage/pipeline-syntax#branch",
          "$ref": "#/definitions/constraint_list"
        },
        "event": {
          "description": "Read more: https://woodpecker-ci.org/docs/usage/pipeline-syntax#event",
          "default": ["push", "pull_request", "tag", "deployment"],
          "oneOf": [
            {
              "type": "array",
              "minLength": 1,
              "items": {
                "$ref": "#/definitions/event_enum"
              }
            },
            {
              "$ref": "#/definitions/event_enum"
            }
          ]
        },
        "ref": {
          "description": "Read more: https://woodpecker-ci.org/docs/usage/pipeline-syntax#ref",
          "type": "string"
        },
        "cron": {
          "description": "filter cron by title. Read more: https://woodpecker-ci.org/docs/usage/pipeline-syntax#cron",
          "$ref": "#/definitions/constraint_list"
        },
        "status": {
          "description": "Read more: https://woodpecker-ci.org/docs/usage/pipeline-syntax#status",
          "oneOf": [
            {
              "type": "array",
              "minLength": 1,
              "items": {
                "type": "string",
                "enum": ["success", "failure"]
              }
            },
            {
              "type": "string",
              "enum": ["success", "failure"]
            }
          ]
        },
        "platform": {
          "description": "Execute a step only on a specific platform. Read more: https://woodpecker-ci.org/docs/usage/pipeline-syntax#platform",
          "$ref": "#/definitions/constraint_list"
        },
        "environment": {
          "description": "Execute a step only for a specific environment. Read more: https://woodpecker-ci.org/docs/usage/pipeline-syntax#environment",
          "$ref": "#/definitions/constraint_list"
        },
        "matrix": {
          "description": "Read more: https://woodpecker-ci.org/docs/usage/matrix-pipelines",
          "type": "object",
          "additionalProperties": {
            "type": ["boolean", "string", "number"]
          }
        },
        "instance": {
          "description": "Read more: https://woodpecker-ci.org/docs/usage/pipeline-syntax#instance",
          "$ref": "#/definitions/constraint_list"
        },
        "path": {
          "description": "Execute a step only on commit with certain files added/removed/modified. Read more: https://woodpecker-ci.org/docs/usage/pipeline-syntax#path",
          "oneOf": [
            {
              "type": "string"
            },
            {
              "type": "array",
              "items": {
                "type": "string"
              }
            },
            {
              "type": "object",
              "properties": {
                "include": {
                  "type": "array",
                  "items": {
                    "type": "string"
                  }
                },
                "exclude": {
                  "type": "array",
                  "items": {
                    "type": "string"
                  }
                },
                "ignore_message": {
                  "type": "string"
                }
              },
              "additionalProperties": false
            }
          ]
        },
        "evaluate": {
          "description": "Execute a step only if the expression evaluates to true. Read more: https://woodpecker-ci.org/docs/usage/pipeline-syntax#evaluate",
          "type": "string"
        }
      }
    },
    "event_enum": {
      "enum": ["push", "pull_request", "tag", "deployment", "cron", "manual"]
    },
    "constraint_list": {
      "oneOf": [
        {
          "type": "string"
        },
        {
          "type": "array",
          "minLength": 1,
          "items": {
            "type": "string"
          }
        },
        {
          "type": "object",
          "additionalProperties": false,
          "properties": {
            "include": {
              "oneOf": [
                {
                  "type": "string"
                },
                {
                  "type": "array",
                  "minLength": 1,
                  "items": {
                    "type": "string"
                  }
                }
              ]
            },
            "exclude": {
              "oneOf": [
                {
                  "type": "string"
                },
                {
                  "type": "array",
                  "minLength": 1,
                  "items": {
                    "type": "string"
                  }
                }
              ]
            }
          }
        }
      ]
    },
    "step_image": {
      "description": "Read more: https://woodpecker-ci.org/docs/usage/pipeline-syntax#image",
      "type": "string"
    },
    "step_pull": {
      "description": "Always pull the latest image on pipeline execution Read more: https://woodpecker-ci.org/docs/usage/pipeline-syntax#image",
      "type": "boolean"
    },
    "step_commands": {
      "description": "Commands of every pipeline step are executed serially as if you would enter them into your local shell. Read more: https://woodpecker-ci.org/docs/usage/pipeline-syntax#commands",
      "oneOf": [
        {
          "type": "array",
          "items": {
            "type": "string"
          },
          "minLength": 1
        },
        {
          "type": "string"
        }
      ]
    },
    "step_environment": {
      "description": "Pass environment variables to a pipeline step. Read more: https://woodpecker-ci.org/docs/usage/environment",
      "oneOf": [
        {
          "type": "array",
          "items": {
            "type": "string"
          },
          "minLength": 1
        },
        {
          "type": "object",
          "additionalProperties": {
            "type": ["boolean", "string", "number"]
          }
        }
      ]
    },
    "step_secrets": {
      "description": "Pass secrets to a pipeline step at runtime. Read more: https://woodpecker-ci.org/docs/usage/secrets",
      "type": "array",
      "items": {
        "oneOf": [
          {
            "type": "string"
          },
          {
            "type": "object",
            "required": ["source", "target"],
            "properties": {
              "source": {
                "type": "string"
              },
              "target": {
                "type": "string"
              }
            }
          }
        ]
      },
      "minLength": 1
    },
    "step_settings": {
      "description": "Change the settings of your plugin. Read more: https://woodpecker-ci.org/docs/usage/plugins/plugins",
      "type": "object",
      "additionalProperties": {
        "type": ["boolean", "string", "number", "array", "object"]
      }
    },
    "step_volumes": {
      "description": "Mount files or folders from the host machine into your step container. Read more: https://woodpecker-ci.org/docs/usage/volumes",
      "type": "array",
      "items": {
        "type": "string"
      },
      "minLength": 1
    },
    "step_directory": {
      "description": "Read more: https://woodpecker-ci.org/docs/usage/pipeline-syntax#directory",
      "type": "string"
    },
    "step_backend_options": {
      "description": "Advanced options for the different agent backends",
      "type": "object",
      "properties": {
        "kubernetes": {
          "$ref": "#/definitions/step_backend_kubernetes"
        }
      }
    },
    "step_backend_kubernetes": {
      "description": "Advanced options for the kubernetes agent backends",
      "type": "object",
      "properties": {
        "resources": {
          "$ref": "#/definitions/step_backend_kubernetes_resources"
        },
        "securityContext": {
          "$ref": "#/definitions/step_backend_kubernetes_security_context"
        }
      }
    },
    "step_backend_kubernetes_resources": {
      "description": "Resources for the kubernetes backend. Read more: https://woodpecker-ci.org/docs/administration/backends/kubernetes",
      "type": "object",
      "properties": {
        "requests": {
          "$ref": "#/definitions/step_kubernetes_resources_object"
        },
        "limits": {
          "$ref": "#/definitions/step_kubernetes_resources_object"
        }
      }
    },
    "step_backend_kubernetes_security_context": {
      "description": "Pods / containers security context. Read more: https://woodpecker-ci.org/docs/administration/backends/kubernetes",
      "type": "object",
      "properties": {
        "privileged": {
          "type": "boolean"
        },
        "runAsNonRoot": {
          "type": "boolean"
        },
        "runAsUser": {
          "type": "number"
        },
        "runAsGroup": {
          "type": "number"
        },
        "fsGroup": {
          "type": "number"
        }
      }
    },
    "step_kubernetes_resources_object": {
      "description": "A list of kubernetes resource mappings",
      "type": "object",
      "additionalProperties": {
        "type": "string"
      }
    },
    "step_backend_kubernetes_service_account": {
      "description": "serviceAccountName to be use by job. Read more: https://woodpecker-ci.org/docs/administration/backends/kubernetes",
      "type": "object",
      "properties": {
        "requests": {
          "$ref": "#/definitions/step_kubernetes_service_account_object"
        },
        "limits": {
          "$ref": "#/definitions/step_kubernetes_service_account_object"
        }
      }
    },
    "step_kubernetes_service_account_object": {
      "description": "A list of kubernetes resource mappings",
      "type": "object",
      "additionalProperties": {
        "type": "string"
      }
    },
    "services": {
      "description": "Read more: https://woodpecker-ci.org/docs/usage/services",
      "type": "object",
      "additionalProperties": {
        "$ref": "#/definitions/service"
      },
      "minProperties": 1
    },
    "service": {
      "description": "Read more: https://woodpecker-ci.org/docs/usage/services",
      "type": "object",
      "additionalProperties": false,
      "minProperties": 1,
      "required": ["image"],
      "properties": {
        "image": {
          "$ref": "#/definitions/step_image"
        },
        "pull": {
          "$ref": "#/definitions/step_pull"
        },
        "commands": {
          "$ref": "#/definitions/step_commands"
        },
        "environment": {
          "$ref": "#/definitions/step_environment"
        },
        "secrets": {
          "$ref": "#/definitions/step_secrets"
        },
        "settings": {
          "$ref": "#/definitions/step_settings"
        },
        "when": {
          "$ref": "#/definitions/step_when"
        },
        "volumes": {
          "$ref": "#/definitions/step_volumes"
        },
        "ports": {
          "description": "expose ports to which other steps can connect to",
          "type": "array",
          "items": {
            "oneOf": [
              {
                "type": "number"
              },
              {
                "type": "string"
              }
            ]
          },
          "minLength": 1
        }
      }
    },
    "workspace": {
      "description": "Read more: https://woodpecker-ci.org/docs/usage/pipeline-syntax#workspace",
      "type": "object",
      "additionalProperties": true
    },
    "matrix": {
      "description": "Execute pipeline for each matrix combination. Read more: https://woodpecker-ci.org/docs/usage/matrix-pipelines",
      "type": "object",
      "properties": {
        "include": {
          "type": "array",
          "items": {
            "type": "object"
          },
          "minLength": 1
        }
      },
      "additionalProperties": {
        "type": "array",
        "items": {
          "type": ["boolean", "string", "number"]
        },
        "minLength": 1
      }
    },
    "platform": {
      "description": "Configures the platform the pipeline will be executed on. Read more: https://woodpecker-ci.org/docs/usage/pipeline-syntax#platform",
      "type": "string",
      "additionalProperties": false
    },
    "labels": {
      "description": "Configures the labels used for the agent selection. Read more: https://woodpecker-ci.org/docs/usage/pipeline-syntax#clone",
      "type": "object",
      "additionalProperties": {
        "type": ["boolean", "string", "number"]
      }
    }
  }
}<|MERGE_RESOLUTION|>--- conflicted
+++ resolved
@@ -4,7 +4,9 @@
   "$id": "https://woodpecker-ci.org/schema/woodpecker.json",
   "description": "Schema of a Woodpecker pipeline file. Read more: https://woodpecker-ci.org/docs/usage/pipeline-syntax",
   "type": "object",
-  "required": ["steps"],
+  "required": [
+    "steps"
+  ],
   "additionalProperties": false,
   "properties": {
     "$schema": {
@@ -14,7 +16,6 @@
     "variables": {
       "description": "Use yaml aliases to define variables. Read more: https://woodpecker-ci.org/docs/usage/advanced-yaml-syntax"
     },
-<<<<<<< HEAD
     "clone": {
       "$ref": "#/definitions/clone"
     },
@@ -32,7 +33,7 @@
     },
     "pipeline": {
       "$ref": "#/definitions/step_list",
-      "description": "depricated, use steps"
+      "description": "deprecated, use steps"
     },
     "services": {
       "$ref": "#/definitions/services"
@@ -49,19 +50,6 @@
     "labels": {
       "$ref": "#/definitions/labels"
     },
-=======
-    "clone": { "$ref": "#/definitions/clone" },
-    "skip_clone": { "type": "boolean" },
-    "branches": { "$ref": "#/definitions/branches" },
-    "when": { "$ref": "#/definitions/pipeline_when" },
-    "steps": { "$ref": "#/definitions/step_list" },
-    "pipeline": { "$ref": "#/definitions/step_list", "description": "deprecated, use steps" },
-    "services": { "$ref": "#/definitions/services" },
-    "workspace": { "$ref": "#/definitions/workspace" },
-    "matrix": { "$ref": "#/definitions/matrix" },
-    "platform": { "$ref": "#/definitions/platform" },
-    "labels": { "$ref": "#/definitions/labels" },
->>>>>>> 4c4fdff5
     "depends_on": {
       "type": "array",
       "minLength": 1,
@@ -269,7 +257,9 @@
       "description": "Every step of your pipeline executes arbitrary commands inside a specified docker container. Read more: https://woodpecker-ci.org/docs/usage/pipeline-syntax#steps",
       "type": "object",
       "additionalProperties": false,
-      "required": ["image"],
+      "required": [
+        "image"
+      ],
       "properties": {
         "image": {
           "$ref": "#/definitions/step_image"
@@ -309,7 +299,10 @@
         "failure": {
           "description": "How to handle the failure of this step. Read more: https://woodpecker-ci.org/docs/usage/pipeline-syntax#failure",
           "type": "string",
-          "enum": ["fail", "ignore"],
+          "enum": [
+            "fail",
+            "ignore"
+          ],
           "default": "fail"
         },
         "backend_options": {
@@ -346,7 +339,12 @@
         },
         "event": {
           "description": "Read more: https://woodpecker-ci.org/docs/usage/pipeline-syntax#event",
-          "default": ["push", "pull_request", "tag", "deployment"],
+          "default": [
+            "push",
+            "pull_request",
+            "tag",
+            "deployment"
+          ],
           "oneOf": [
             {
               "type": "array",
@@ -376,12 +374,18 @@
               "minLength": 1,
               "items": {
                 "type": "string",
-                "enum": ["success", "failure"]
+                "enum": [
+                  "success",
+                  "failure"
+                ]
               }
             },
             {
               "type": "string",
-              "enum": ["success", "failure"]
+              "enum": [
+                "success",
+                "failure"
+              ]
             }
           ]
         },
@@ -397,7 +401,11 @@
           "description": "Read more: https://woodpecker-ci.org/docs/usage/matrix-pipelines",
           "type": "object",
           "additionalProperties": {
-            "type": ["boolean", "string", "number"]
+            "type": [
+              "boolean",
+              "string",
+              "number"
+            ]
           }
         },
         "instance": {
@@ -446,7 +454,14 @@
       }
     },
     "event_enum": {
-      "enum": ["push", "pull_request", "tag", "deployment", "cron", "manual"]
+      "enum": [
+        "push",
+        "pull_request",
+        "tag",
+        "deployment",
+        "cron",
+        "manual"
+      ]
     },
     "constraint_list": {
       "oneOf": [
@@ -532,7 +547,11 @@
         {
           "type": "object",
           "additionalProperties": {
-            "type": ["boolean", "string", "number"]
+            "type": [
+              "boolean",
+              "string",
+              "number"
+            ]
           }
         }
       ]
@@ -547,7 +566,10 @@
           },
           {
             "type": "object",
-            "required": ["source", "target"],
+            "required": [
+              "source",
+              "target"
+            ],
             "properties": {
               "source": {
                 "type": "string"
@@ -565,7 +587,13 @@
       "description": "Change the settings of your plugin. Read more: https://woodpecker-ci.org/docs/usage/plugins/plugins",
       "type": "object",
       "additionalProperties": {
-        "type": ["boolean", "string", "number", "array", "object"]
+        "type": [
+          "boolean",
+          "string",
+          "number",
+          "array",
+          "object"
+        ]
       }
     },
     "step_volumes": {
@@ -673,7 +701,9 @@
       "type": "object",
       "additionalProperties": false,
       "minProperties": 1,
-      "required": ["image"],
+      "required": [
+        "image"
+      ],
       "properties": {
         "image": {
           "$ref": "#/definitions/step_image"
@@ -736,7 +766,11 @@
       "additionalProperties": {
         "type": "array",
         "items": {
-          "type": ["boolean", "string", "number"]
+          "type": [
+            "boolean",
+            "string",
+            "number"
+          ]
         },
         "minLength": 1
       }
@@ -750,7 +784,11 @@
       "description": "Configures the labels used for the agent selection. Read more: https://woodpecker-ci.org/docs/usage/pipeline-syntax#clone",
       "type": "object",
       "additionalProperties": {
-        "type": ["boolean", "string", "number"]
+        "type": [
+          "boolean",
+          "string",
+          "number"
+        ]
       }
     }
   }
