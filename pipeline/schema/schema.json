{
  "title": "Woodpecker CI configuration file",
  "$schema": "http://json-schema.org/draft-07/schema#",
  "$id": "https://woodpecker-ci.org/schema/woodpecker.json",
  "description": "Schema of a Woodpecker pipeline file. Read more: https://woodpecker-ci.org/docs/usage/pipeline-syntax",
  "type": "object",
  "required": ["steps"],
  "additionalProperties": false,
  "properties": {
    "$schema": {
      "type": "string",
      "format": "uri"
    },
    "variables": {
      "description": "Use yaml aliases to define variables. Read more: https://woodpecker-ci.org/docs/usage/advanced-yaml-syntax"
    },
    "clone": { "$ref": "#/definitions/clone" },
    "skip_clone": { "type": "boolean" },
    "branches": { "$ref": "#/definitions/branches" },
    "when": { "$ref": "#/definitions/pipeline_when" },
    "steps": { "$ref": "#/definitions/step_list" },
    "pipeline": { "$ref": "#/definitions/step_list", "description": "depricated, use steps" },
    "services": { "$ref": "#/definitions/services" },
    "workspace": { "$ref": "#/definitions/workspace" },
    "matrix": { "$ref": "#/definitions/matrix" },
    "platform": { "$ref": "#/definitions/platform" },
    "labels": { "$ref": "#/definitions/labels" },
    "depends_on": {
      "type": "array",
      "minLength": 1,
      "items": { "type": "string" }
    },
    "runs_on": {
      "type": "array",
      "minLength": 1,
      "items": { "type": "string" }
    }
  },
  "definitions": {
    "clone": {
      "description": "Configures the clone step. Read more: https://woodpecker-ci.org/docs/usage/pipeline-syntax#clone",
      "type": "object",
      "additionalProperties": false,
      "properties": {
        "git": {
          "type": "object",
          "properties": {
            "image": {
              "type": "string"
            }
          }
        }
      }
    },
    "branches": {
      "description": "Only include commits based on their target branch. Read more: https://woodpecker-ci.org/docs/usage/pipeline-syntax#branches",
      "oneOf": [
        {
          "type": "array",
          "items": {
            "type": "string"
          },
          "minProperties": 1
        },
        {
          "type": "string"
        },
        {
          "type": "object",
          "additionalProperties": false,
          "properties": {
            "exclude": {
              "oneOf": [
                {
                  "type": "array",
                  "items": { "type": "string" },
                  "minLength": 1
                },
                { "type": "string" }
              ]
            },
            "include": {
              "oneOf": [
                {
                  "type": "array",
                  "items": { "type": "string" },
                  "minLength": 1
                },
                { "type": "string" }
              ]
            }
          }
        }
      ]
    },
    "step_list": {
      "description": "The steps section defines a list of steps which will be executed serially, in the order in which they are defined. Read more: https://woodpecker-ci.org/docs/usage/pipeline-syntax",
      "oneOf": [
        { "type": "object", "additionalProperties": { "$ref": "#/definitions/step" }, "minProperties": 1 },
        { "type": "array", "items": { "$ref": "#/definitions/step" }, "minLength": 1 }
      ]
    },
    "pipeline_when": {
      "description": "Whole pipelines can be skipped based on conditions. Read more: https://woodpecker-ci.org/docs/next/usage/pipeline-syntax#when---global-pipeline-conditions",
      "oneOf": [
        {
          "type": "array",
          "minLength": 1,
          "items": { "$ref": "#/definitions/pipeline_when_condition" }
        },
        {
          "$ref": "#/definitions/pipeline_when_condition"
        }
      ]
    },
    "pipeline_when_condition": {
      "type": "object",
      "additionalProperties": false,
      "properties": {
        "repo": {
          "description": "Execute a step only on a specific repository. Read more: https://woodpecker-ci.org/docs/usage/pipeline-syntax#repo",
          "$ref": "#/definitions/constraint_list"
        },
        "branch": {
          "description": "Read more: https://woodpecker-ci.org/docs/usage/pipeline-syntax#branch",
          "$ref": "#/definitions/constraint_list"
        },
        "event": {
          "description": "Read more: https://woodpecker-ci.org/docs/usage/pipeline-syntax#event",
          "default": [],
          "oneOf": [
            {
              "type": "array",
              "minLength": 1,
              "items": { "$ref": "#/definitions/event_enum" }
            },
            {
              "$ref": "#/definitions/event_enum"
            }
          ]
        },
        "ref": {
          "description": "Read more: https://woodpecker-ci.org/docs/usage/pipeline-syntax#ref",
          "type": "string"
        },
        "cron": {
          "description": "filter cron by title. Read more: https://woodpecker-ci.org/docs/usage/pipeline-syntax#cron",
          "$ref": "#/definitions/constraint_list"
        },
        "platform": {
          "description": "Execute a step only on a specific platform. Read more: https://woodpecker-ci.org/docs/usage/pipeline-syntax#platform",
          "$ref": "#/definitions/constraint_list"
        },
        "environment": {
          "description": "Execute a step only for a specific environment. Read more: https://woodpecker-ci.org/docs/usage/pipeline-syntax#environment",
          "$ref": "#/definitions/constraint_list"
        },
        "instance": {
          "description": "Read more: https://woodpecker-ci.org/docs/usage/pipeline-syntax#instance",
          "$ref": "#/definitions/constraint_list"
        },
        "path": {
          "description": "Execute a step only on commit with certain files added/removed/modified. Read more: https://woodpecker-ci.org/docs/usage/pipeline-syntax#path",
          "oneOf": [
            { "type": "string" },
            {
              "type": "array",
              "items": {
                "type": "string"
              }
            },
            {
              "type": "object",
              "properties": {
                "include": {
                  "type": "array",
                  "items": {
                    "type": "string"
                  }
                },
                "exclude": {
                  "type": "array",
                  "items": {
                    "type": "string"
                  }
                },
                "ignore_message": {
                  "type": "string"
                }
              },
              "additionalProperties": false
            }
          ]
        },
        "evaluate": {
          "description": "Execute a step only if the expression evaluates to true. Read more: https://woodpecker-ci.org/docs/usage/pipeline-syntax#evaluate",
          "type": "string"
        }
      }
    },
    "step": {
      "description": "Every step of your pipeline executes arbitrary commands inside a specified docker container. Read more: https://woodpecker-ci.org/docs/usage/pipeline-syntax#steps",
      "type": "object",
      "additionalProperties": false,
      "required": ["image"],
      "properties": {
        "image": {
          "$ref": "#/definitions/step_image"
        },
        "pull": {
          "$ref": "#/definitions/step_pull"
        },
        "commands": {
          "$ref": "#/definitions/step_commands"
        },
        "environment": {
          "$ref": "#/definitions/step_environment"
        },
        "directory": {
          "$ref": "#/definitions/step_directory"
        },
        "secrets": {
          "$ref": "#/definitions/step_secrets"
        },
        "settings": {
          "$ref": "#/definitions/step_settings"
        },
        "when": {
          "$ref": "#/definitions/step_when"
        },
        "volumes": {
          "$ref": "#/definitions/step_volumes"
        },
        "group": {
          "description": "Execute multiple steps with the same group key in parallel. Read more: https://woodpecker-ci.org/docs/usage/pipeline-syntax#step-group---parallel-execution",
          "type": "string"
        },
        "detach": {
          "description": "Detach a step to run in background until pipeline finishes. Read more: https://woodpecker-ci.org/docs/usage/services#detachment",
          "type": "boolean"
        },
        "failure": {
          "description": "How to handle the failure of this step. Read more: https://woodpecker-ci.org/docs/usage/pipeline-syntax#failure",
          "type": "string",
          "enum": ["fail", "ignore"],
          "default": "fail"
        },
        "backend_options": {
          "$ref": "#/definitions/step_backend_options"
        }
      }
    },
    "step_when": {
      "description": "Steps can be skipped based on conditions. Read more: https://woodpecker-ci.org/docs/usage/pipeline-syntax#when---conditional-execution",
      "oneOf": [
        {
          "type": "array",
          "minLength": 1,
          "items": { "$ref": "#/definitions/step_when_condition" }
        },
        {
          "$ref": "#/definitions/step_when_condition"
        }
      ]
    },
    "step_when_condition": {
      "type": "object",
      "additionalProperties": false,
      "properties": {
        "repo": {
          "description": "Execute a step only on a specific repository. Read more: https://woodpecker-ci.org/docs/usage/pipeline-syntax#repo",
          "$ref": "#/definitions/constraint_list"
        },
        "branch": {
          "description": "Read more: https://woodpecker-ci.org/docs/usage/pipeline-syntax#branch",
          "$ref": "#/definitions/constraint_list"
        },
        "event": {
          "description": "Read more: https://woodpecker-ci.org/docs/usage/pipeline-syntax#event",
          "default": ["push", "pull_request", "tag", "deployment"],
          "oneOf": [
            {
              "type": "array",
              "minLength": 1,
              "items": { "$ref": "#/definitions/event_enum" }
            },
            {
              "$ref": "#/definitions/event_enum"
            }
          ]
        },
        "ref": {
          "description": "Read more: https://woodpecker-ci.org/docs/usage/pipeline-syntax#ref",
          "type": "string"
        },
        "cron": {
          "description": "filter cron by title. Read more: https://woodpecker-ci.org/docs/usage/pipeline-syntax#cron",
          "$ref": "#/definitions/constraint_list"
        },
        "status": {
          "description": "Read more: https://woodpecker-ci.org/docs/usage/pipeline-syntax#status",
          "oneOf": [
            {
              "type": "array",
              "minLength": 1,
              "items": { "type": "string", "enum": ["success", "failure"] }
            },
            {
              "type": "string",
              "enum": ["success", "failure"]
            }
          ]
        },
        "platform": {
          "description": "Execute a step only on a specific platform. Read more: https://woodpecker-ci.org/docs/usage/pipeline-syntax#platform",
          "$ref": "#/definitions/constraint_list"
        },
        "environment": {
          "description": "Execute a step only for a specific environment. Read more: https://woodpecker-ci.org/docs/usage/pipeline-syntax#environment",
          "$ref": "#/definitions/constraint_list"
        },
        "matrix": {
          "description": "Read more: https://woodpecker-ci.org/docs/usage/matrix-pipelines",
          "type": "object",
          "additionalProperties": {
            "type": ["boolean", "string", "number"]
          }
        },
        "instance": {
          "description": "Read more: https://woodpecker-ci.org/docs/usage/pipeline-syntax#instance",
          "$ref": "#/definitions/constraint_list"
        },
        "path": {
          "description": "Execute a step only on commit with certain files added/removed/modified. Read more: https://woodpecker-ci.org/docs/usage/pipeline-syntax#path",
          "oneOf": [
            { "type": "string" },
            {
              "type": "array",
              "items": {
                "type": "string"
              }
            },
            {
              "type": "object",
              "properties": {
                "include": {
                  "type": "array",
                  "items": {
                    "type": "string"
                  }
                },
                "exclude": {
                  "type": "array",
                  "items": {
                    "type": "string"
                  }
                },
                "ignore_message": {
                  "type": "string"
                }
              },
              "additionalProperties": false
            }
          ]
        },
        "evaluate": {
          "description": "Execute a step only if the expression evaluates to true. Read more: https://woodpecker-ci.org/docs/usage/pipeline-syntax#evaluate",
          "type": "string"
        }
      }
    },
    "event_enum": {
      "enum": ["push", "pull_request", "tag", "deployment", "cron", "manual"]
    },
    "constraint_list": {
      "oneOf": [
        {
          "type": "string"
        },
        {
          "type": "array",
          "minLength": 1,
          "items": { "type": "string" }
        },
        {
          "type": "object",
          "additionalProperties": false,
          "properties": {
            "include": {
              "oneOf": [
                {
                  "type": "string"
                },
                {
                  "type": "array",
                  "minLength": 1,
                  "items": { "type": "string" }
                }
              ]
            },
            "exclude": {
              "oneOf": [
                {
                  "type": "string"
                },
                {
                  "type": "array",
                  "minLength": 1,
                  "items": { "type": "string" }
                }
              ]
            }
          }
        }
      ]
    },
    "step_image": {
      "description": "Read more: https://woodpecker-ci.org/docs/usage/pipeline-syntax#image",
      "type": "string"
    },
    "step_pull": {
      "description": "Always pull the latest image on pipeline execution Read more: https://woodpecker-ci.org/docs/usage/pipeline-syntax#image",
      "type": "boolean"
    },
    "step_commands": {
      "description": "Commands of every pipeline step are executed serially as if you would enter them into your local shell. Read more: https://woodpecker-ci.org/docs/usage/pipeline-syntax#commands",
      "oneOf": [
        {
          "type": "array",
          "items": { "type": "string" },
          "minLength": 1
        },
        { "type": "string" }
      ]
    },
    "step_environment": {
      "description": "Pass environment variables to a pipeline step. Read more: https://woodpecker-ci.org/docs/usage/environment",
      "oneOf": [
        {
          "type": "array",
          "items": { "type": "string" },
          "minLength": 1
        },
        {
          "type": "object",
          "additionalProperties": {
            "type": ["boolean", "string", "number"]
          }
        }
      ]
    },
    "step_secrets": {
      "description": "Pass secrets to a pipeline step at runtime. Read more: https://woodpecker-ci.org/docs/usage/secrets",
      "type": "array",
      "items": {
        "oneOf": [
          { "type": "string" },
          {
            "type": "object",
            "required": ["source", "target"],
            "properties": {
              "source": { "type": "string" },
              "target": { "type": "string" }
            }
          }
        ]
      },
      "minLength": 1
    },
    "step_settings": {
      "description": "Change the settings of your plugin. Read more: https://woodpecker-ci.org/docs/usage/plugins/plugins",
      "type": "object",
      "additionalProperties": {
        "type": ["boolean", "string", "number", "array", "object"]
      }
    },
    "step_volumes": {
      "description": "Mount files or folders from the host machine into your step container. Read more: https://woodpecker-ci.org/docs/usage/volumes",
      "type": "array",
      "items": { "type": "string" },
      "minLength": 1
    },
    "step_directory": {
      "description": "Read more: https://woodpecker-ci.org/docs/usage/pipeline-syntax#directory",
      "type": "string"
    },
    "step_backend_options": {
      "description": "Advanced options for the different agent backends",
      "type": "object",
      "properties": {
<<<<<<< HEAD
        "kubernetes" :{
          "$ref": "#/definitions/step_backend_kubernetes"
=======
        "kubernetes": {
          "$ref": "#/definitions/step_backend_kubernetes_resources"
>>>>>>> aeb7bcb2
        }
      }
    },
    "step_backend_kubernetes": {
      "description": "Advanced options for the kubernetes agent backends",
      "type": "object",
      "properties": {
        "resources": {
          "$ref": "#/definitions/step_backend_kubernetes_resources"
        },
        "securityContext": {
          "$ref": "#/definitions/step_backend_kubernetes_security_context"
        }
      }
    },
    "step_backend_kubernetes_resources": {
      "description": "Resources for the kubernetes backend. Read more: https://woodpecker-ci.org/docs/administration/backends/kubernetes",
      "type": "object",
      "properties": {
        "requests": {
          "$ref": "#/definitions/step_kubernetes_resources_object"
        },
        "limits": {
          "$ref": "#/definitions/step_kubernetes_resources_object"
        }
      }
    },
    "step_backend_kubernetes_security_context": {
      "description": "Pods / containers security context. Read more: https://woodpecker-ci.org/docs/administration/backends/kubernetes",
      "type": "object",
      "properties": {
        "privileged": {
          "type": "boolean"
        },
        "runAsNonRoot": {
          "type": "boolean"
        },
        "runAsUser": {
          "type": "number"
        },
        "runAsGroup": {
          "type": "number"
        },
        "fsGroup": {
          "type": "number"
        }
      }
    },
    "step_kubernetes_resources_object": {
      "description": "A list of kubernetes resource mappings",
      "type": "object",
      "additionalProperties": {
        "type": "string"
      }
    },
    "step_backend_kubernetes_service_account": {
      "description": "serviceAccountName to be use by job. Read more: https://woodpecker-ci.org/docs/administration/backends/kubernetes",
      "type": "object",
      "properties": {
        "requests": {
          "$ref": "#/definitions/step_kubernetes_service_account_object"
        },
        "limits": {
          "$ref": "#/definitions/step_kubernetes_service_account_object"
        }
      }
    },
    "step_kubernetes_service_account_object": {
      "description": "A list of kubernetes resource mappings",
      "type": "object",
      "additionalProperties": {
        "type": "string"
      }
    },
    "services": {
      "description": "Read more: https://woodpecker-ci.org/docs/usage/services",
      "type": "object",
      "additionalProperties": { "$ref": "#/definitions/service" },
      "minProperties": 1
    },
    "service": {
      "description": "Read more: https://woodpecker-ci.org/docs/usage/services",
      "type": "object",
      "additionalProperties": false,
      "minProperties": 1,
      "required": ["image"],
      "properties": {
        "image": {
          "$ref": "#/definitions/step_image"
        },
        "pull": {
          "$ref": "#/definitions/step_pull"
        },
        "commands": {
          "$ref": "#/definitions/step_commands"
        },
        "environment": {
          "$ref": "#/definitions/step_environment"
        },
        "secrets": {
          "$ref": "#/definitions/step_secrets"
        },
        "settings": {
          "$ref": "#/definitions/step_settings"
        },
        "when": {
          "$ref": "#/definitions/step_when"
        },
        "volumes": {
          "$ref": "#/definitions/step_volumes"
        },
        "ports": {
          "description": "expose ports to which other steps can connect to",
          "type": "array",
          "items": {
            "oneOf": [{ "type": "number" }, { "type": "string" }]
          },
          "minLength": 1
        }
      }
    },
    "workspace": {
      "description": "Read more: https://woodpecker-ci.org/docs/usage/pipeline-syntax#workspace",
      "type": "object",
      "additionalProperties": true
    },
    "matrix": {
      "description": "Execute pipeline for each matrix combination. Read more: https://woodpecker-ci.org/docs/usage/matrix-pipelines",
      "type": "object",
      "properties": {
        "include": {
          "type": "array",
          "items": {
            "type": "object"
          },
          "minLength": 1
        }
      },
      "additionalProperties": {
        "type": "array",
        "items": {
          "type": ["boolean", "string", "number"]
        },
        "minLength": 1
      }
    },
    "platform": {
      "description": "Configures the platform the pipeline will be executed on. Read more: https://woodpecker-ci.org/docs/usage/pipeline-syntax#platform",
      "type": "string",
      "additionalProperties": false
    },
    "labels": {
      "description": "Configures the labels used for the agent selection. Read more: https://woodpecker-ci.org/docs/usage/pipeline-syntax#clone",
      "type": "object",
      "additionalProperties": {
        "type": ["boolean", "string", "number"]
      }
    }
  }
}<|MERGE_RESOLUTION|>--- conflicted
+++ resolved
@@ -4,7 +4,9 @@
   "$id": "https://woodpecker-ci.org/schema/woodpecker.json",
   "description": "Schema of a Woodpecker pipeline file. Read more: https://woodpecker-ci.org/docs/usage/pipeline-syntax",
   "type": "object",
-  "required": ["steps"],
+  "required": [
+    "steps"
+  ],
   "additionalProperties": false,
   "properties": {
     "$schema": {
@@ -14,26 +16,53 @@
     "variables": {
       "description": "Use yaml aliases to define variables. Read more: https://woodpecker-ci.org/docs/usage/advanced-yaml-syntax"
     },
-    "clone": { "$ref": "#/definitions/clone" },
-    "skip_clone": { "type": "boolean" },
-    "branches": { "$ref": "#/definitions/branches" },
-    "when": { "$ref": "#/definitions/pipeline_when" },
-    "steps": { "$ref": "#/definitions/step_list" },
-    "pipeline": { "$ref": "#/definitions/step_list", "description": "depricated, use steps" },
-    "services": { "$ref": "#/definitions/services" },
-    "workspace": { "$ref": "#/definitions/workspace" },
-    "matrix": { "$ref": "#/definitions/matrix" },
-    "platform": { "$ref": "#/definitions/platform" },
-    "labels": { "$ref": "#/definitions/labels" },
+    "clone": {
+      "$ref": "#/definitions/clone"
+    },
+    "skip_clone": {
+      "type": "boolean"
+    },
+    "branches": {
+      "$ref": "#/definitions/branches"
+    },
+    "when": {
+      "$ref": "#/definitions/pipeline_when"
+    },
+    "steps": {
+      "$ref": "#/definitions/step_list"
+    },
+    "pipeline": {
+      "$ref": "#/definitions/step_list",
+      "description": "depricated, use steps"
+    },
+    "services": {
+      "$ref": "#/definitions/services"
+    },
+    "workspace": {
+      "$ref": "#/definitions/workspace"
+    },
+    "matrix": {
+      "$ref": "#/definitions/matrix"
+    },
+    "platform": {
+      "$ref": "#/definitions/platform"
+    },
+    "labels": {
+      "$ref": "#/definitions/labels"
+    },
     "depends_on": {
       "type": "array",
       "minLength": 1,
-      "items": { "type": "string" }
+      "items": {
+        "type": "string"
+      }
     },
     "runs_on": {
       "type": "array",
       "minLength": 1,
-      "items": { "type": "string" }
+      "items": {
+        "type": "string"
+      }
     }
   },
   "definitions": {
@@ -73,20 +102,28 @@
               "oneOf": [
                 {
                   "type": "array",
-                  "items": { "type": "string" },
+                  "items": {
+                    "type": "string"
+                  },
                   "minLength": 1
                 },
-                { "type": "string" }
+                {
+                  "type": "string"
+                }
               ]
             },
             "include": {
               "oneOf": [
                 {
                   "type": "array",
-                  "items": { "type": "string" },
+                  "items": {
+                    "type": "string"
+                  },
                   "minLength": 1
                 },
-                { "type": "string" }
+                {
+                  "type": "string"
+                }
               ]
             }
           }
@@ -96,8 +133,20 @@
     "step_list": {
       "description": "The steps section defines a list of steps which will be executed serially, in the order in which they are defined. Read more: https://woodpecker-ci.org/docs/usage/pipeline-syntax",
       "oneOf": [
-        { "type": "object", "additionalProperties": { "$ref": "#/definitions/step" }, "minProperties": 1 },
-        { "type": "array", "items": { "$ref": "#/definitions/step" }, "minLength": 1 }
+        {
+          "type": "object",
+          "additionalProperties": {
+            "$ref": "#/definitions/step"
+          },
+          "minProperties": 1
+        },
+        {
+          "type": "array",
+          "items": {
+            "$ref": "#/definitions/step"
+          },
+          "minLength": 1
+        }
       ]
     },
     "pipeline_when": {
@@ -106,7 +155,9 @@
         {
           "type": "array",
           "minLength": 1,
-          "items": { "$ref": "#/definitions/pipeline_when_condition" }
+          "items": {
+            "$ref": "#/definitions/pipeline_when_condition"
+          }
         },
         {
           "$ref": "#/definitions/pipeline_when_condition"
@@ -132,7 +183,9 @@
             {
               "type": "array",
               "minLength": 1,
-              "items": { "$ref": "#/definitions/event_enum" }
+              "items": {
+                "$ref": "#/definitions/event_enum"
+              }
             },
             {
               "$ref": "#/definitions/event_enum"
@@ -162,7 +215,9 @@
         "path": {
           "description": "Execute a step only on commit with certain files added/removed/modified. Read more: https://woodpecker-ci.org/docs/usage/pipeline-syntax#path",
           "oneOf": [
-            { "type": "string" },
+            {
+              "type": "string"
+            },
             {
               "type": "array",
               "items": {
@@ -202,7 +257,9 @@
       "description": "Every step of your pipeline executes arbitrary commands inside a specified docker container. Read more: https://woodpecker-ci.org/docs/usage/pipeline-syntax#steps",
       "type": "object",
       "additionalProperties": false,
-      "required": ["image"],
+      "required": [
+        "image"
+      ],
       "properties": {
         "image": {
           "$ref": "#/definitions/step_image"
@@ -242,7 +299,10 @@
         "failure": {
           "description": "How to handle the failure of this step. Read more: https://woodpecker-ci.org/docs/usage/pipeline-syntax#failure",
           "type": "string",
-          "enum": ["fail", "ignore"],
+          "enum": [
+            "fail",
+            "ignore"
+          ],
           "default": "fail"
         },
         "backend_options": {
@@ -256,7 +316,9 @@
         {
           "type": "array",
           "minLength": 1,
-          "items": { "$ref": "#/definitions/step_when_condition" }
+          "items": {
+            "$ref": "#/definitions/step_when_condition"
+          }
         },
         {
           "$ref": "#/definitions/step_when_condition"
@@ -277,12 +339,19 @@
         },
         "event": {
           "description": "Read more: https://woodpecker-ci.org/docs/usage/pipeline-syntax#event",
-          "default": ["push", "pull_request", "tag", "deployment"],
+          "default": [
+            "push",
+            "pull_request",
+            "tag",
+            "deployment"
+          ],
           "oneOf": [
             {
               "type": "array",
               "minLength": 1,
-              "items": { "$ref": "#/definitions/event_enum" }
+              "items": {
+                "$ref": "#/definitions/event_enum"
+              }
             },
             {
               "$ref": "#/definitions/event_enum"
@@ -303,11 +372,20 @@
             {
               "type": "array",
               "minLength": 1,
-              "items": { "type": "string", "enum": ["success", "failure"] }
+              "items": {
+                "type": "string",
+                "enum": [
+                  "success",
+                  "failure"
+                ]
+              }
             },
             {
               "type": "string",
-              "enum": ["success", "failure"]
+              "enum": [
+                "success",
+                "failure"
+              ]
             }
           ]
         },
@@ -323,7 +401,11 @@
           "description": "Read more: https://woodpecker-ci.org/docs/usage/matrix-pipelines",
           "type": "object",
           "additionalProperties": {
-            "type": ["boolean", "string", "number"]
+            "type": [
+              "boolean",
+              "string",
+              "number"
+            ]
           }
         },
         "instance": {
@@ -333,7 +415,9 @@
         "path": {
           "description": "Execute a step only on commit with certain files added/removed/modified. Read more: https://woodpecker-ci.org/docs/usage/pipeline-syntax#path",
           "oneOf": [
-            { "type": "string" },
+            {
+              "type": "string"
+            },
             {
               "type": "array",
               "items": {
@@ -370,7 +454,14 @@
       }
     },
     "event_enum": {
-      "enum": ["push", "pull_request", "tag", "deployment", "cron", "manual"]
+      "enum": [
+        "push",
+        "pull_request",
+        "tag",
+        "deployment",
+        "cron",
+        "manual"
+      ]
     },
     "constraint_list": {
       "oneOf": [
@@ -380,7 +471,9 @@
         {
           "type": "array",
           "minLength": 1,
-          "items": { "type": "string" }
+          "items": {
+            "type": "string"
+          }
         },
         {
           "type": "object",
@@ -394,7 +487,9 @@
                 {
                   "type": "array",
                   "minLength": 1,
-                  "items": { "type": "string" }
+                  "items": {
+                    "type": "string"
+                  }
                 }
               ]
             },
@@ -406,7 +501,9 @@
                 {
                   "type": "array",
                   "minLength": 1,
-                  "items": { "type": "string" }
+                  "items": {
+                    "type": "string"
+                  }
                 }
               ]
             }
@@ -427,10 +524,14 @@
       "oneOf": [
         {
           "type": "array",
-          "items": { "type": "string" },
+          "items": {
+            "type": "string"
+          },
           "minLength": 1
         },
-        { "type": "string" }
+        {
+          "type": "string"
+        }
       ]
     },
     "step_environment": {
@@ -438,13 +539,19 @@
       "oneOf": [
         {
           "type": "array",
-          "items": { "type": "string" },
+          "items": {
+            "type": "string"
+          },
           "minLength": 1
         },
         {
           "type": "object",
           "additionalProperties": {
-            "type": ["boolean", "string", "number"]
+            "type": [
+              "boolean",
+              "string",
+              "number"
+            ]
           }
         }
       ]
@@ -454,13 +561,22 @@
       "type": "array",
       "items": {
         "oneOf": [
-          { "type": "string" },
+          {
+            "type": "string"
+          },
           {
             "type": "object",
-            "required": ["source", "target"],
+            "required": [
+              "source",
+              "target"
+            ],
             "properties": {
-              "source": { "type": "string" },
-              "target": { "type": "string" }
+              "source": {
+                "type": "string"
+              },
+              "target": {
+                "type": "string"
+              }
             }
           }
         ]
@@ -471,13 +587,21 @@
       "description": "Change the settings of your plugin. Read more: https://woodpecker-ci.org/docs/usage/plugins/plugins",
       "type": "object",
       "additionalProperties": {
-        "type": ["boolean", "string", "number", "array", "object"]
+        "type": [
+          "boolean",
+          "string",
+          "number",
+          "array",
+          "object"
+        ]
       }
     },
     "step_volumes": {
       "description": "Mount files or folders from the host machine into your step container. Read more: https://woodpecker-ci.org/docs/usage/volumes",
       "type": "array",
-      "items": { "type": "string" },
+      "items": {
+        "type": "string"
+      },
       "minLength": 1
     },
     "step_directory": {
@@ -488,13 +612,8 @@
       "description": "Advanced options for the different agent backends",
       "type": "object",
       "properties": {
-<<<<<<< HEAD
-        "kubernetes" :{
+        "kubernetes": {
           "$ref": "#/definitions/step_backend_kubernetes"
-=======
-        "kubernetes": {
-          "$ref": "#/definitions/step_backend_kubernetes_resources"
->>>>>>> aeb7bcb2
         }
       }
     },
@@ -572,7 +691,9 @@
     "services": {
       "description": "Read more: https://woodpecker-ci.org/docs/usage/services",
       "type": "object",
-      "additionalProperties": { "$ref": "#/definitions/service" },
+      "additionalProperties": {
+        "$ref": "#/definitions/service"
+      },
       "minProperties": 1
     },
     "service": {
@@ -580,7 +701,9 @@
       "type": "object",
       "additionalProperties": false,
       "minProperties": 1,
-      "required": ["image"],
+      "required": [
+        "image"
+      ],
       "properties": {
         "image": {
           "$ref": "#/definitions/step_image"
@@ -610,7 +733,14 @@
           "description": "expose ports to which other steps can connect to",
           "type": "array",
           "items": {
-            "oneOf": [{ "type": "number" }, { "type": "string" }]
+            "oneOf": [
+              {
+                "type": "number"
+              },
+              {
+                "type": "string"
+              }
+            ]
           },
           "minLength": 1
         }
@@ -636,7 +766,11 @@
       "additionalProperties": {
         "type": "array",
         "items": {
-          "type": ["boolean", "string", "number"]
+          "type": [
+            "boolean",
+            "string",
+            "number"
+          ]
         },
         "minLength": 1
       }
@@ -650,7 +784,11 @@
       "description": "Configures the labels used for the agent selection. Read more: https://woodpecker-ci.org/docs/usage/pipeline-syntax#clone",
       "type": "object",
       "additionalProperties": {
-        "type": ["boolean", "string", "number"]
+        "type": [
+          "boolean",
+          "string",
+          "number"
+        ]
       }
     }
   }
