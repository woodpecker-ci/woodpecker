--- conflicted
+++ resolved
@@ -43,18 +43,11 @@
 
 message StepState {
   string step_uuid = 1;
-<<<<<<< HEAD
-  int32  exit_code = 2;
-  int64  started = 3;
-  int64  finished = 4;
-  string error = 5;
-=======
   int64  started = 2;
   int64  finished = 3;
   bool   exited = 4;
   int32  exit_code = 5;
   string error = 6;
->>>>>>> 2fa9432e
 }
 
 message WorkflowState {
