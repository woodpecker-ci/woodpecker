// Copyright 2021 Woodpecker Authors
// Copyright 2011 Drone.IO Inc.
//
// Licensed under the Apache License, Version 2.0 (the "License");
// you may not use this file except in compliance with the License.
// You may obtain a copy of the License at
//
//      http://www.apache.org/licenses/LICENSE-2.0
//
// Unless required by applicable law or agreed to in writing, software
// distributed under the License is distributed on an "AS IS" BASIS,
// WITHOUT WARRANTIES OR CONDITIONS OF ANY KIND, either express or implied.
// See the License for the specific language governing permissions and
// limitations under the License.

package rpc

import (
	"context"

	backend "go.woodpecker-ci.org/woodpecker/v2/pipeline/backend/types"
)

type (
	// Filter defines filters for fetching items from the queue.
	Filter struct {
		Labels map[string]string `json:"labels"`
	}

	// StepState defines the step state.
	StepState struct {
		StepUUID string `json:"step_uuid"`
		Started  int64  `json:"started"`
		Finished int64  `json:"finished"`
<<<<<<< HEAD
=======
		Exited   bool   `json:"exited"`
>>>>>>> 2fa9432e
		ExitCode int    `json:"exit_code"`
		Error    string `json:"error"`
	}

<<<<<<< HEAD
	// WorkflowState
=======
	// WorkflowState defines the workflow state.
>>>>>>> 2fa9432e
	WorkflowState struct {
		Started  int64  `json:"started"`
		Finished int64  `json:"finished"`
		Error    string `json:"error"`
	}

	// Workflow defines the workflow execution details.
	Workflow struct {
		ID      string          `json:"id"`
		Config  *backend.Config `json:"config"`
		Timeout int64           `json:"timeout"`
	}

	Version struct {
		GrpcVersion   int32  `json:"grpc_version,omitempty"`
		ServerVersion string `json:"server_version,omitempty"`
	}
)

//go:generate mockery --name Peer --output mocks --case underscore --note "+build test"

// Peer defines a peer-to-peer connection.
type Peer interface {
	// Version returns the server- & grpc-version
	Version(c context.Context) (*Version, error)

	// Next returns the next workflow in the queue
	Next(c context.Context, f Filter) (*Workflow, error)

	// Wait blocks until the workflow is complete
	Wait(c context.Context, workflowID string) error

	// Init signals the workflow is initialized
	Init(c context.Context, workflowID string, state WorkflowState) error

	// Done signals the workflow is complete
	Done(c context.Context, workflowID string, state WorkflowState) error

	// Extend extends the workflow deadline
	Extend(c context.Context, workflowID string) error

<<<<<<< HEAD
	// Update updates the state of a step
	Update(c context.Context, stepID string, state StepState) error
=======
	// Update updates the step state
	Update(c context.Context, workflowID string, state StepState) error
>>>>>>> 2fa9432e

	// Log writes the step log entry
	Log(c context.Context, logEntry *LogEntry) error

	// RegisterAgent register our agent to the server
	RegisterAgent(ctx context.Context, platform, backend, version string, capacity int) (int64, error)

	// UnregisterAgent unregister our agent from the server
	UnregisterAgent(ctx context.Context) error

	// ReportHealth reports health status of the agent to the server
	ReportHealth(c context.Context) error
}<|MERGE_RESOLUTION|>--- conflicted
+++ resolved
@@ -32,19 +32,12 @@
 		StepUUID string `json:"step_uuid"`
 		Started  int64  `json:"started"`
 		Finished int64  `json:"finished"`
-<<<<<<< HEAD
-=======
 		Exited   bool   `json:"exited"`
->>>>>>> 2fa9432e
 		ExitCode int    `json:"exit_code"`
 		Error    string `json:"error"`
 	}
 
-<<<<<<< HEAD
-	// WorkflowState
-=======
 	// WorkflowState defines the workflow state.
->>>>>>> 2fa9432e
 	WorkflowState struct {
 		Started  int64  `json:"started"`
 		Finished int64  `json:"finished"`
@@ -86,13 +79,8 @@
 	// Extend extends the workflow deadline
 	Extend(c context.Context, workflowID string) error
 
-<<<<<<< HEAD
-	// Update updates the state of a step
-	Update(c context.Context, stepID string, state StepState) error
-=======
 	// Update updates the step state
 	Update(c context.Context, workflowID string, state StepState) error
->>>>>>> 2fa9432e
 
 	// Log writes the step log entry
 	Log(c context.Context, logEntry *LogEntry) error
