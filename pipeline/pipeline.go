--- conflicted
+++ resolved
@@ -87,31 +87,6 @@
 		// no tracer nothing to trace :)
 		return nil
 	}
-<<<<<<< HEAD
-
-	if processState == nil {
-		processState = new(backend.State)
-		if err != nil {
-			processState.Exited = true
-			processState.OOMKilled = false
-			processState.ExitCode = 126 // command invoked cannot be executed.
-		}
-	}
-
-	state := new(State)
-	state.Pipeline.Time = r.started
-	state.Pipeline.Step = step
-	state.Process = processState // empty
-	state.Pipeline.Error = r.err
-
-	traceErr := r.tracer.Trace(state)
-	if traceErr != nil {
-		return traceErr
-	}
-	return err
-}
-
-=======
 
 	if processState == nil {
 		processState = new(backend.State)
@@ -132,7 +107,6 @@
 	return r.tracer.Trace(state)
 }
 
->>>>>>> a5c5b3f5
 // Executes a set of parallel steps
 func (r *Runtime) execAll(steps []*backend.Step) <-chan error {
 	var g errgroup.Group
@@ -160,18 +134,6 @@
 
 			processState, err := r.exec(step)
 
-<<<<<<< HEAD
-			// if we got a nil process but an error state
-			// then we need to log the internal error to the step.
-			if r.logger != nil && err != nil && processState == nil {
-				_ = r.logger.Log(step, multipart.New(strings.NewReader(
-					"Backend engine error while running step: "+err.Error(),
-				)))
-			}
-
-			// Return the error after tracing it.
-			return r.traceStep(processState, err, step)
-=======
 			// Return the error after tracing it.
 			traceErr := r.traceStep(processState, err, step)
 			if traceErr != nil {
@@ -179,7 +141,6 @@
 			}
 
 			return err
->>>>>>> a5c5b3f5
 		})
 	}
 
@@ -190,11 +151,7 @@
 	return done
 }
 
-<<<<<<< HEAD
-// Executes the step and returns the statem and error.
-=======
 // Executes the step and returns the state and error.
->>>>>>> a5c5b3f5
 func (r *Runtime) exec(step *backend.Step) (*backend.State, error) {
 	// TODO: using DRONE_ will be deprecated with 0.15.0. remove fallback with following release
 	for key, value := range step.Environment {
