--- conflicted
+++ resolved
@@ -58,7 +58,6 @@
 	return r
 }
 
-<<<<<<< HEAD
 func (r *Runtime) MakeLogger() zerolog.Logger {
 	logCtx := log.With()
 	for key, val := range r.Description {
@@ -67,8 +66,6 @@
 	return logCtx.Logger()
 }
 
-=======
->>>>>>> e06ebd64
 // Starts the execution of the pipeline and waits for it to complete
 func (r *Runtime) Run() error {
 	logger := r.MakeLogger()
@@ -87,11 +84,7 @@
 
 	defer func() {
 		if err := r.engine.Destroy(r.ctx, r.spec); err != nil {
-<<<<<<< HEAD
 			logger.Error().Err(err).Msg("could not destroy engine")
-=======
-			log.Error().Err(err).Msg("could not destroy pipeline")
->>>>>>> e06ebd64
 		}
 	}()
 
@@ -124,10 +117,7 @@
 	if processState == nil {
 		processState = new(backend.State)
 		if err != nil {
-<<<<<<< HEAD
-=======
 			processState.Error = err
->>>>>>> e06ebd64
 			processState.Exited = true
 			processState.OOMKilled = false
 			processState.ExitCode = 126 // command invoked cannot be executed.
@@ -140,15 +130,11 @@
 	state.Process = processState // empty
 	state.Pipeline.Error = r.err
 
-<<<<<<< HEAD
 	traceErr := r.tracer.Trace(state)
 	if traceErr != nil {
 		return traceErr
 	}
 	return err
-=======
-	return r.tracer.Trace(state)
->>>>>>> e06ebd64
 }
 
 // Executes a set of parallel steps
@@ -164,7 +150,6 @@
 		step := step
 		g.Go(func() error {
 			// Case the pipeline was already complete.
-<<<<<<< HEAD
 			logger.Debug().
 				Str("Step", step.Name).
 				Msg("Prepare")
@@ -180,12 +165,6 @@
 				logger.Debug().
 					Str("Step", step.Name).
 					Msgf("Skipped due to OnSuccess=%t", step.OnSuccess)
-=======
-			switch {
-			case r.err != nil && !step.OnFailure:
-				return nil
-			case r.err == nil && !step.OnSuccess:
->>>>>>> e06ebd64
 				return nil
 			}
 
@@ -195,7 +174,6 @@
 				return err
 			}
 
-<<<<<<< HEAD
 			logger.Debug().
 				Str("Step", step.Name).
 				Msg("Executing")
@@ -216,17 +194,6 @@
 
 			// Return the error after tracing it.
 			return r.traceStep(processState, err, step)
-=======
-			processState, err := r.exec(step)
-
-			// Return the error after tracing it.
-			traceErr := r.traceStep(processState, err, step)
-			if traceErr != nil {
-				return traceErr
-			}
-
-			return err
->>>>>>> e06ebd64
 		})
 	}
 
@@ -237,16 +204,10 @@
 	return done
 }
 
-<<<<<<< HEAD
-// Executes the step and returns the statem and error.
-func (r *Runtime) exec(step *backend.Step) (*backend.State, error) {
-	// TODO: using DRONE_ will be deprecated with 0.15.0. remove fallback with following release
-
-=======
 // Executes the step and returns the state and error.
 func (r *Runtime) exec(step *backend.Step) (*backend.State, error) {
 	// TODO: using DRONE_ will be deprecated with 0.15.0. remove fallback with following release
->>>>>>> e06ebd64
+
 	for key, value := range step.Environment {
 		if strings.HasPrefix(key, "CI_") {
 			step.Environment[strings.Replace(key, "CI_", "DRONE_", 1)] = value
@@ -264,15 +225,10 @@
 		}
 
 		go func() {
-<<<<<<< HEAD
 			logger := r.MakeLogger()
 
 			if err := r.logger.Log(step, multipart.New(rc)); err != nil {
 				logger.Error().Err(err).Msg("process logging failed")
-=======
-			if err := r.logger.Log(step, multipart.New(rc)); err != nil {
-				log.Error().Err(err).Msg("process logging failed")
->>>>>>> e06ebd64
 			}
 			_ = rc.Close()
 		}()
