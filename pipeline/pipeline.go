// Copyright 2023 Woodpecker Authors
//
// Licensed under the Apache License, Version 2.0 (the "License");
// you may not use this file except in compliance with the License.
// You may obtain a copy of the License at
//
//     http://www.apache.org/licenses/LICENSE-2.0
//
// Unless required by applicable law or agreed to in writing, software
// distributed under the License is distributed on an "AS IS" BASIS,
// WITHOUT WARRANTIES OR CONDITIONS OF ANY KIND, either express or implied.
// See the License for the specific language governing permissions and
// limitations under the License.

package pipeline

import (
	"context"
	"errors"
	"strings"
	"sync"
	"time"

	"github.com/oklog/ulid/v2"
	"github.com/rs/zerolog"
	"github.com/rs/zerolog/log"
	"golang.org/x/sync/errgroup"

	backend "go.woodpecker-ci.org/woodpecker/v3/pipeline/backend/types"
	pipelineErrors "go.woodpecker-ci.org/woodpecker/v3/pipeline/errors/types"
	"go.woodpecker-ci.org/woodpecker/v3/pipeline/frontend/metadata"
)

// TODO: move runtime into "runtime" subpackage

type (
	// State defines the pipeline and process state.
	State struct {
		// Global state of the pipeline.
		Pipeline struct {
			// Pipeline time started
			Started int64 `json:"time"`
			// Current pipeline step
			Step *backend.Step `json:"step"`
			// Current pipeline error state
			Error error `json:"error"`
		}

		// Current process state.
		Process *backend.State
	}
)

// Runtime is a configuration runtime.
type Runtime struct {
	err     error
	spec    *backend.Config
	engine  backend.Backend
	started int64
	trusted backend.TrustedConfiguration

	ctx    context.Context
	tracer Tracer
	logger Logger

	taskUUID string

	Description map[string]string // The runtime descriptors.
}

// New returns a new runtime using the specified runtime
// configuration and runtime engine.
func New(spec *backend.Config, opts ...Option) *Runtime {
	r := new(Runtime)
	r.Description = map[string]string{}
	r.spec = spec
	r.ctx = context.Background()
	r.taskUUID = ulid.Make().String()
	for _, opts := range opts {
		opts(r)
	}
	return r
}

func (r *Runtime) MakeLogger() zerolog.Logger {
	logCtx := log.With()
	for key, val := range r.Description {
		logCtx = logCtx.Str(key, val)
	}
	return logCtx.Logger()
}

// Run starts the execution of a workflow and waits for it to complete.
func (r *Runtime) Run(runnerCtx context.Context) error {
	logger := r.MakeLogger()
	logger.Debug().Msgf("executing %d stages, in order of:", len(r.spec.Stages))
	for stagePos, stage := range r.spec.Stages {
		stepNames := []string{}
		for _, step := range stage.Steps {
			stepNames = append(stepNames, step.Name)
		}

		logger.Debug().
			Int("StagePos", stagePos).
			Str("Steps", strings.Join(stepNames, ",")).
			Msg("stage")
	}

	defer func() {
		ctx := runnerCtx //nolint:contextcheck
		if ctx.Err() != nil {
			ctx = GetShutdownCtx()
		}
		if err := r.engine.DestroyWorkflow(ctx, r.spec, r.taskUUID); err != nil {
			logger.Error().Err(err).Msg("could not destroy engine")
		}
	}()

	r.started = time.Now().Unix()
<<<<<<< HEAD
	if err := r.engine.SetupWorkflow(runnerCtx, r.spec, r.taskUUID, r.trusted); err != nil {
=======
	if err := r.engine.SetupWorkflow(runnerCtx, r.spec, r.taskUUID); err != nil {
		var stepErr *pipelineErrors.ErrInvalidWorkflowSetup
		if errors.As(err, &stepErr) {
			state := new(State)
			state.Pipeline.Step = stepErr.Step
			state.Pipeline.Error = stepErr.Err
			state.Process = &backend.State{
				Error:    stepErr.Err,
				Exited:   true,
				ExitCode: 1,
			}

			// Trace the error if we have a tracer
			if r.tracer != nil {
				if err := r.tracer.Trace(state); err != nil {
					logger.Error().Err(err).Msg("failed to trace step error")
				}
			}
		}

>>>>>>> 22ffe937
		return err
	}

	for _, stage := range r.spec.Stages {
		select {
		case <-r.ctx.Done():
			return ErrCancel
		case err := <-r.execAll(stage.Steps):
			if err != nil {
				r.err = err
			}
		}
	}

	return r.err
}

// Updates the current status of a step.
func (r *Runtime) traceStep(processState *backend.State, err error, step *backend.Step) error {
	if r.tracer == nil {
		// no tracer nothing to trace :)
		return nil
	}

	if processState == nil {
		processState = new(backend.State)
		if err != nil {
			processState.Error = err
			processState.Exited = true
			processState.OOMKilled = false
			processState.ExitCode = 126 // command invoked cannot be executed.
		}
	}

	state := new(State)
	state.Pipeline.Started = r.started
	state.Pipeline.Step = step
	state.Process = processState // empty
	state.Pipeline.Error = r.err

	if traceErr := r.tracer.Trace(state); traceErr != nil {
		return traceErr
	}
	return err
}

// Executes a set of parallel steps.
func (r *Runtime) execAll(steps []*backend.Step) <-chan error {
	var g errgroup.Group
	done := make(chan error)
	logger := r.MakeLogger()

	for _, step := range steps {
		// Required since otherwise the loop variable
		// will be captured by the function. This will
		// recreate the step "variable"
		step := step
		g.Go(func() error {
			// Case the pipeline was already complete.
			logger.Debug().
				Str("step", step.Name).
				Msg("prepare")

			switch {
			case r.err != nil && !step.OnFailure:
				logger.Debug().
					Str("step", step.Name).
					Err(r.err).
					Msgf("skipped due to OnFailure=%t", step.OnFailure)
				return nil
			case r.err == nil && !step.OnSuccess:
				logger.Debug().
					Str("step", step.Name).
					Msgf("skipped due to OnSuccess=%t", step.OnSuccess)
				return nil
			}

			// Trace started.
			err := r.traceStep(nil, nil, step)
			if err != nil {
				return err
			}

			// add compatibility for drone-ci plugins
			metadata.SetDroneEnviron(step.Environment)

			logger.Debug().
				Str("step", step.Name).
				Msg("executing")

			processState, err := r.exec(step)

			logger.Debug().
				Str("step", step.Name).
				Msg("complete")

			// Return the error after tracing it.
			err = r.traceStep(processState, err, step)
			if err != nil && step.Failure == metadata.FailureIgnore {
				return nil
			}
			return err
		})
	}

	go func() {
		done <- g.Wait()
		close(done)
	}()
	return done
}

// Executes the step and returns the state and error.
func (r *Runtime) exec(step *backend.Step) (*backend.State, error) {
	if err := r.engine.StartStep(r.ctx, step, r.taskUUID, r.trusted); err != nil {
		return nil, err
	}

	var wg sync.WaitGroup
	if r.logger != nil {
		rc, err := r.engine.TailStep(r.ctx, step, r.taskUUID)
		if err != nil {
			return nil, err
		}

		wg.Add(1)
		go func() {
			defer wg.Done()
			logger := r.MakeLogger()

			if err := r.logger(step, rc); err != nil {
				logger.Error().Err(err).Msg("process logging failed")
			}
			_ = rc.Close()
		}()
	}

	// nothing else to do, this is a detached process.
	if step.Detached {
		return nil, nil
	}

	// We wait until all data was logged. (Needed for some backends like local as WaitStep kills the log stream)
	wg.Wait()

	waitState, err := r.engine.WaitStep(r.ctx, step, r.taskUUID)
	if err != nil {
		if errors.Is(err, context.Canceled) {
			return waitState, ErrCancel
		}
		return nil, err
	}

	if err := r.engine.DestroyStep(r.ctx, step, r.taskUUID); err != nil {
		return nil, err
	}

	if waitState.OOMKilled {
		return waitState, &OomError{
			UUID: step.UUID,
			Code: waitState.ExitCode,
		}
	} else if waitState.ExitCode != 0 {
		return waitState, &ExitError{
			UUID: step.UUID,
			Code: waitState.ExitCode,
		}
	}

	return waitState, nil
}<|MERGE_RESOLUTION|>--- conflicted
+++ resolved
@@ -117,10 +117,7 @@
 	}()
 
 	r.started = time.Now().Unix()
-<<<<<<< HEAD
 	if err := r.engine.SetupWorkflow(runnerCtx, r.spec, r.taskUUID, r.trusted); err != nil {
-=======
-	if err := r.engine.SetupWorkflow(runnerCtx, r.spec, r.taskUUID); err != nil {
 		var stepErr *pipelineErrors.ErrInvalidWorkflowSetup
 		if errors.As(err, &stepErr) {
 			state := new(State)
@@ -140,7 +137,6 @@
 			}
 		}
 
->>>>>>> 22ffe937
 		return err
 	}
 
