package pipeline

import (
	"context"
<<<<<<< HEAD
=======
	"strings"
	"sync"
>>>>>>> 9a576021
	"time"

	"github.com/rs/zerolog"
	"github.com/rs/zerolog/log"
	"golang.org/x/sync/errgroup"

	backend "github.com/woodpecker-ci/woodpecker/pipeline/backend/types"
	"github.com/woodpecker-ci/woodpecker/pipeline/multipart"
)

type (
	// State defines the pipeline and process state.
	State struct {
		// Global state of the pipeline.
		Pipeline struct {
			// Pipeline time started
			Time int64 `json:"time"`
			// Current pipeline step
			Step *backend.Step `json:"step"`
			// Current pipeline error state
			Error error `json:"error"`
		}

		// Current process state.
		Process *backend.State
	}
)

// Runtime is a configuration runtime.
type Runtime struct {
	err     error
	spec    *backend.Config
	engine  backend.Engine
	started int64

	ctx    context.Context
	tracer Tracer
	logger Logger

	Description map[string]string // The runtime descriptors.
}

// New returns a new runtime using the specified runtime
// configuration and runtime engine.
func New(spec *backend.Config, opts ...Option) *Runtime {
	r := new(Runtime)
	r.Description = map[string]string{}
	r.spec = spec
	r.ctx = context.Background()
	for _, opts := range opts {
		opts(r)
	}
	return r
}

func (r *Runtime) MakeLogger() zerolog.Logger {
	logCtx := log.With()
	for key, val := range r.Description {
		logCtx = logCtx.Str(key, val)
	}
	return logCtx.Logger()
}

// Starts the execution of the pipeline and waits for it to complete
func (r *Runtime) Run() error {
	logger := r.MakeLogger()
	logger.Debug().Msgf("Executing %d stages, in order of:", len(r.spec.Stages))
	for _, stage := range r.spec.Stages {
		steps := []string{}
		for _, step := range stage.Steps {
			steps = append(steps, step.Name)
		}

		logger.Debug().
			Str("Stage", stage.Name).
			Str("Steps", strings.Join(steps, ",")).
			Msg("stage")
	}

	defer func() {
		if err := r.engine.Destroy(r.ctx, r.spec); err != nil {
			logger.Error().Err(err).Msg("could not destroy engine")
		}
	}()

	r.started = time.Now().Unix()
	if err := r.engine.Setup(r.ctx, r.spec); err != nil {
		return err
	}

	for _, stage := range r.spec.Stages {
		select {
		case <-r.ctx.Done():
			return ErrCancel
		case err := <-r.execAll(stage.Steps):
			if err != nil {
				r.err = err
			}
		}
	}

	return r.err
}

// Updates the current status of a step
func (r *Runtime) traceStep(processState *backend.State, err error, step *backend.Step) error {
	if r.tracer == nil {
		// no tracer nothing to trace :)
		return nil
	}

	if processState == nil {
		processState = new(backend.State)
		if err != nil {
			processState.Error = err
			processState.Exited = true
			processState.OOMKilled = false
			processState.ExitCode = 126 // command invoked cannot be executed.
		}
	}

	state := new(State)
	state.Pipeline.Time = r.started
	state.Pipeline.Step = step
	state.Process = processState // empty
	state.Pipeline.Error = r.err

	if traceErr := r.tracer.Trace(state); traceErr != nil {
		return traceErr
	}
	return err
}

// Executes a set of parallel steps
func (r *Runtime) execAll(steps []*backend.Step) <-chan error {
	var g errgroup.Group
	done := make(chan error)
	logger := r.MakeLogger()

	for _, step := range steps {
		// required since otherwise the loop variable
		// will be captured by the function. This will
		// recreate the step "variable"
		step := step
		g.Go(func() error {
			// Case the pipeline was already complete.
			logger.Debug().
				Str("Step", step.Name).
				Msg("Prepare")

			switch {
			case r.err != nil && !step.OnFailure:
				logger.Debug().
					Str("Step", step.Name).
					Err(r.err).
					Msgf("Skipped due to OnFailure=%t", step.OnFailure)
				return nil
			case r.err == nil && !step.OnSuccess:
				logger.Debug().
					Str("Step", step.Name).
					Msgf("Skipped due to OnSuccess=%t", step.OnSuccess)
				return nil
			}

			// Trace started.
			err := r.traceStep(nil, nil, step)
			if err != nil {
				return err
			}

			logger.Debug().
				Str("Step", step.Name).
				Msg("Executing")

			processState, err := r.exec(step)

			logger.Debug().
				Str("Step", step.Name).
				Msg("Complete")

			// if we got a nil process but an error state
			// then we need to log the internal error to the step.
			if r.logger != nil && err != nil && processState == nil {
				_ = r.logger.Log(step, multipart.New(strings.NewReader(
					"Backend engine error while running step: "+err.Error(),
				)))
			}

			// Return the error after tracing it.
			return r.traceStep(processState, err, step)
		})
	}

	go func() {
		done <- g.Wait()
		close(done)
	}()
	return done
}

<<<<<<< HEAD
//
//
//

func (r *Runtime) exec(proc *backend.Step) error {
	switch {
	case r.err != nil && !proc.OnFailure:
		return nil
	case r.err == nil && !proc.OnSuccess:
		return nil
	}

	if r.tracer != nil {
		state := new(State)
		state.Pipeline.Time = r.started
		state.Pipeline.Error = r.err
		state.Pipeline.Step = proc
		state.Process = new(backend.State) // empty
		if err := r.tracer.Trace(state); err == ErrSkip {
			return nil
		} else if err != nil {
			return err
		}
	}

	if err := r.engine.Exec(r.ctx, proc); err != nil {
		return err
=======
// Executes the step and returns the state and error.
func (r *Runtime) exec(step *backend.Step) (*backend.State, error) {
	// TODO: using DRONE_ will be deprecated with 0.15.0. remove fallback with following release
	for key, value := range step.Environment {
		if strings.HasPrefix(key, "CI_") {
			step.Environment[strings.Replace(key, "CI_", "DRONE_", 1)] = value
		}
	}

	if err := r.engine.Exec(r.ctx, step); err != nil {
		return nil, err
>>>>>>> 9a576021
	}

	var wg sync.WaitGroup
	if r.logger != nil {
		rc, err := r.engine.Tail(r.ctx, step)
		if err != nil {
			return nil, err
		}

		wg.Add(1)
		go func() {
			defer wg.Done()
			logger := r.MakeLogger()

			if err := r.logger.Log(step, multipart.New(rc)); err != nil {
				logger.Error().Err(err).Msg("process logging failed")
			}
			_ = rc.Close()
		}()
	}

	// nothing else to do, this is a detached process.
	if step.Detached {
		return nil, nil
	}

	// Some pipeline backends, such as local, will close the pipe from Tail on Wait,
	// so first make sure all reading has finished.
	wg.Wait()
	waitState, err := r.engine.Wait(r.ctx, step)
	if err != nil {
		return nil, err
	}

	if waitState.OOMKilled {
		return waitState, &OomError{
			Name: step.Name,
			Code: waitState.ExitCode,
		}
	} else if waitState.ExitCode != 0 {
		return waitState, &ExitError{
			Name: step.Name,
			Code: waitState.ExitCode,
		}
	}

	return waitState, nil
}<|MERGE_RESOLUTION|>--- conflicted
+++ resolved
@@ -2,11 +2,8 @@
 
 import (
 	"context"
-<<<<<<< HEAD
-=======
 	"strings"
 	"sync"
->>>>>>> 9a576021
 	"time"
 
 	"github.com/rs/zerolog"
@@ -207,47 +204,10 @@
 	return done
 }
 
-<<<<<<< HEAD
-//
-//
-//
-
-func (r *Runtime) exec(proc *backend.Step) error {
-	switch {
-	case r.err != nil && !proc.OnFailure:
-		return nil
-	case r.err == nil && !proc.OnSuccess:
-		return nil
-	}
-
-	if r.tracer != nil {
-		state := new(State)
-		state.Pipeline.Time = r.started
-		state.Pipeline.Error = r.err
-		state.Pipeline.Step = proc
-		state.Process = new(backend.State) // empty
-		if err := r.tracer.Trace(state); err == ErrSkip {
-			return nil
-		} else if err != nil {
-			return err
-		}
-	}
-
-	if err := r.engine.Exec(r.ctx, proc); err != nil {
-		return err
-=======
 // Executes the step and returns the state and error.
 func (r *Runtime) exec(step *backend.Step) (*backend.State, error) {
-	// TODO: using DRONE_ will be deprecated with 0.15.0. remove fallback with following release
-	for key, value := range step.Environment {
-		if strings.HasPrefix(key, "CI_") {
-			step.Environment[strings.Replace(key, "CI_", "DRONE_", 1)] = value
-		}
-	}
-
 	if err := r.engine.Exec(r.ctx, step); err != nil {
 		return nil, err
->>>>>>> 9a576021
 	}
 
 	var wg sync.WaitGroup
