--- conflicted
+++ resolved
@@ -197,21 +197,20 @@
 		stmt: updateTableSetRepoFallbackAgain,
 	},
 	{
-<<<<<<< HEAD
+		name: "add-builds-changed_files-column",
+		stmt: addBuildsChangedfilesColumn,
+	},
+	{
+		name: "update-builds-set-changed_files",
+		stmt: updateBuildsSetChangedfiles,
+	},
+	{
 		name: "create-table-global-secrets",
 		stmt: createTableGlobalSecrets,
 	},
 	{
 		name: "create-index-global-secrets-name",
 		stmt: createIndexGlobalSecretsName,
-=======
-		name: "add-builds-changed_files-column",
-		stmt: addBuildsChangedfilesColumn,
-	},
-	{
-		name: "update-builds-set-changed_files",
-		stmt: updateBuildsSetChangedfiles,
->>>>>>> 2ff91e6a
 	},
 }
 
@@ -745,7 +744,18 @@
 `
 
 //
-<<<<<<< HEAD
+// 025_add_builds_changed_files_column.sql
+//
+
+var addBuildsChangedfilesColumn = `
+ALTER TABLE builds ADD COLUMN changed_files TEXT
+`
+
+var updateBuildsSetChangedfiles = `
+UPDATE builds SET changed_files='[]'
+`
+
+//
 // 025_create_table_global_secets.sql
 //
 
@@ -764,15 +774,4 @@
 
 var createIndexGlobalSecretsName = `
 CREATE INDEX IF NOT EXISTS ix_globalsecrets_name ON global_secrets (secret_name);
-=======
-// 025_add_builds_changed_files_column.sql
-//
-
-var addBuildsChangedfilesColumn = `
-ALTER TABLE builds ADD COLUMN changed_files TEXT
-`
-
-var updateBuildsSetChangedfiles = `
-UPDATE builds SET changed_files='[]'
->>>>>>> 2ff91e6a
 `