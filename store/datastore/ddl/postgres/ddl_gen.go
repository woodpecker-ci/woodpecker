package postgres

import (
	"database/sql"
)

var migrations = []struct {
	name string
	stmt string
}{
	{
		name: "create-table-users",
		stmt: createTableUsers,
	},
	{
		name: "create-table-repos",
		stmt: createTableRepos,
	},
	{
		name: "create-table-builds",
		stmt: createTableBuilds,
	},
	{
		name: "create-index-builds-repo",
		stmt: createIndexBuildsRepo,
	},
	{
		name: "create-index-builds-author",
		stmt: createIndexBuildsAuthor,
	},
	{
		name: "create-table-procs",
		stmt: createTableProcs,
	},
	{
		name: "create-index-procs-build",
		stmt: createIndexProcsBuild,
	},
	{
		name: "create-table-logs",
		stmt: createTableLogs,
	},
	{
		name: "create-table-files",
		stmt: createTableFiles,
	},
	{
		name: "create-index-files-builds",
		stmt: createIndexFilesBuilds,
	},
	{
		name: "create-index-files-procs",
		stmt: createIndexFilesProcs,
	},
	{
		name: "create-table-secrets",
		stmt: createTableSecrets,
	},
	{
		name: "create-index-secrets-repo",
		stmt: createIndexSecretsRepo,
	},
	{
		name: "create-table-registry",
		stmt: createTableRegistry,
	},
	{
		name: "create-index-registry-repo",
		stmt: createIndexRegistryRepo,
	},
	{
		name: "create-table-config",
		stmt: createTableConfig,
	},
	{
		name: "create-table-tasks",
		stmt: createTableTasks,
	},
	{
		name: "create-table-agents",
		stmt: createTableAgents,
	},
	{
		name: "create-table-senders",
		stmt: createTableSenders,
	},
	{
		name: "create-index-sender-repos",
		stmt: createIndexSenderRepos,
	},
	{
		name: "alter-table-add-repo-visibility",
		stmt: alterTableAddRepoVisibility,
	},
	{
		name: "update-table-set-repo-visibility",
		stmt: updateTableSetRepoVisibility,
	},
	{
		name: "alter-table-add-repo-seq",
		stmt: alterTableAddRepoSeq,
	},
	{
		name: "update-table-set-repo-seq",
		stmt: updateTableSetRepoSeq,
	},
	{
		name: "update-table-set-repo-seq-default",
		stmt: updateTableSetRepoSeqDefault,
	},
	{
		name: "alter-table-add-repo-active",
		stmt: alterTableAddRepoActive,
	},
	{
		name: "update-table-set-repo-active",
		stmt: updateTableSetRepoActive,
	},
	{
		name: "alter-table-add-user-synced",
		stmt: alterTableAddUserSynced,
	},
	{
		name: "update-table-set-user-synced",
		stmt: updateTableSetUserSynced,
	},
	{
		name: "create-table-perms",
		stmt: createTablePerms,
	},
	{
		name: "create-index-perms-repo",
		stmt: createIndexPermsRepo,
	},
	{
		name: "create-index-perms-user",
		stmt: createIndexPermsUser,
	},
	{
		name: "alter-table-add-file-pid",
		stmt: alterTableAddFilePid,
	},
	{
		name: "alter-table-add-file-meta-passed",
		stmt: alterTableAddFileMetaPassed,
	},
	{
		name: "alter-table-add-file-meta-failed",
		stmt: alterTableAddFileMetaFailed,
	},
	{
		name: "alter-table-add-file-meta-skipped",
		stmt: alterTableAddFileMetaSkipped,
	},
	{
		name: "alter-table-update-file-meta",
		stmt: alterTableUpdateFileMeta,
	},
	{
		name: "create-table-build-config",
		stmt: createTableBuildConfig,
	},
	{
		name: "alter-table-add-config-name",
		stmt: alterTableAddConfigName,
	},
	{
		name: "update-table-set-config-name",
		stmt: updateTableSetConfigName,
	},
	{
		name: "populate-build-config",
		stmt: populateBuildConfig,
	},
	{
		name: "alter-table-add-task-dependencies",
		stmt: alterTableAddTaskDependencies,
	},
	{
		name: "alter-table-add-task-run-on",
		stmt: alterTableAddTaskRunOn,
	},
	{
		name: "alter-table-add-repo-fallback",
		stmt: alterTableAddRepoFallback,
	},
	{
		name: "update-table-set-repo-fallback",
		stmt: updateTableSetRepoFallback,
	},
	{
		name: "update-table-set-repo-fallback-again",
		stmt: updateTableSetRepoFallbackAgain,
	},
	{
		name: "add-builds-changed_files-column",
		stmt: addBuildsChangedfilesColumn,
	},
	{
		name: "update-builds-set-changed_files",
		stmt: updateBuildsSetChangedfiles,
	},
	{
<<<<<<< HEAD
		name: "drop-allow-push-tags-deploys-columns",
		stmt: dropAllowPushTagsDeploysColumns,
=======
		name: "alter-table-drop-repo-fallback",
		stmt: alterTableDropRepoFallback,
>>>>>>> 289f0c9a
	},
}

// Migrate performs the database migration. If the migration fails
// and error is returned.
func Migrate(db *sql.DB) error {
	if err := createTable(db); err != nil {
		return err
	}
	completed, err := selectCompleted(db)
	if err != nil && err != sql.ErrNoRows {
		return err
	}
	for _, migration := range migrations {
		if _, ok := completed[migration.name]; ok {

			continue
		}

		if _, err := db.Exec(migration.stmt); err != nil {
			return err
		}
		if err := insertMigration(db, migration.name); err != nil {
			return err
		}

	}
	return nil
}

func createTable(db *sql.DB) error {
	_, err := db.Exec(migrationTableCreate)
	return err
}

func insertMigration(db *sql.DB, name string) error {
	_, err := db.Exec(migrationInsert, name)
	return err
}

func selectCompleted(db *sql.DB) (map[string]struct{}, error) {
	migrations := map[string]struct{}{}
	rows, err := db.Query(migrationSelect)
	if err != nil {
		return nil, err
	}
	defer rows.Close()
	for rows.Next() {
		var name string
		if err := rows.Scan(&name); err != nil {
			return nil, err
		}
		migrations[name] = struct{}{}
	}
	return migrations, nil
}

//
// migration table ddl and sql
//

var migrationTableCreate = `
CREATE TABLE IF NOT EXISTS migrations (
 name VARCHAR(255)
,UNIQUE(name)
)
`

var migrationInsert = `
INSERT INTO migrations (name) VALUES ($1)
`

var migrationSelect = `
SELECT name FROM migrations
`

//
// 001_create_table_users.sql
//

var createTableUsers = `
CREATE TABLE IF NOT EXISTS users (
 user_id     SERIAL PRIMARY KEY
,user_login  VARCHAR(250)
,user_token  VARCHAR(500)
,user_secret VARCHAR(500)
,user_expiry INTEGER
,user_email  VARCHAR(500)
,user_avatar VARCHAR(500)
,user_active BOOLEAN
,user_admin  BOOLEAN
,user_hash   VARCHAR(500)

,UNIQUE(user_login)
);
`

//
// 002_create_table_repos.sql
//

var createTableRepos = `
CREATE TABLE IF NOT EXISTS repos (
 repo_id            SERIAL PRIMARY KEY
,repo_user_id       INTEGER
,repo_owner         VARCHAR(250)
,repo_name          VARCHAR(250)
,repo_full_name     VARCHAR(250)
,repo_avatar        VARCHAR(500)
,repo_link          VARCHAR(1000)
,repo_clone         VARCHAR(1000)
,repo_branch        VARCHAR(500)
,repo_timeout       INTEGER
,repo_private       BOOLEAN
,repo_trusted       BOOLEAN
,repo_allow_pr      BOOLEAN
,repo_allow_push    BOOLEAN
,repo_allow_deploys BOOLEAN
,repo_allow_tags    BOOLEAN
,repo_hash          VARCHAR(500)
,repo_scm           VARCHAR(50)
,repo_config_path   VARCHAR(500)
,repo_gated         BOOLEAN

,UNIQUE(repo_full_name)
);
`

//
// 003_create_table_builds.sql
//

var createTableBuilds = `
CREATE TABLE IF NOT EXISTS builds (
 build_id        SERIAL PRIMARY KEY
,build_repo_id   INTEGER
,build_number    INTEGER
,build_event     VARCHAR(500)
,build_status    VARCHAR(500)
,build_enqueued  INTEGER
,build_created   INTEGER
,build_started   INTEGER
,build_finished  INTEGER
,build_commit    VARCHAR(500)
,build_branch    VARCHAR(500)
,build_ref       VARCHAR(500)
,build_refspec   VARCHAR(1000)
,build_remote    VARCHAR(500)
,build_title     VARCHAR(1000)
,build_message   VARCHAR(2000)
,build_timestamp INTEGER
,build_author    VARCHAR(500)
,build_avatar    VARCHAR(1000)
,build_email     VARCHAR(500)
,build_link      VARCHAR(1000)
,build_deploy    VARCHAR(500)
,build_signed    BOOLEAN
,build_verified  BOOLEAN
,build_parent    INTEGER
,build_error     VARCHAR(500)
,build_reviewer  VARCHAR(250)
,build_reviewed  INTEGER
,build_sender    VARCHAR(250)
,build_config_id INTEGER

,UNIQUE(build_number, build_repo_id)
);
`

var createIndexBuildsRepo = `
CREATE INDEX IF NOT EXISTS ix_build_repo ON builds (build_repo_id);
`

var createIndexBuildsAuthor = `
CREATE INDEX IF NOT EXISTS ix_build_author ON builds (build_author);
`

//
// 004_create_table_procs.sql
//

var createTableProcs = `
CREATE TABLE IF NOT EXISTS procs (
 proc_id         SERIAL PRIMARY KEY
,proc_build_id   INTEGER
,proc_pid        INTEGER
,proc_ppid       INTEGER
,proc_pgid       INTEGER
,proc_name       VARCHAR(250)
,proc_state      VARCHAR(250)
,proc_error      VARCHAR(500)
,proc_exit_code  INTEGER
,proc_started    INTEGER
,proc_stopped    INTEGER
,proc_machine    VARCHAR(250)
,proc_platform   VARCHAR(250)
,proc_environ    VARCHAR(2000)

,UNIQUE(proc_build_id, proc_pid)
);
`

var createIndexProcsBuild = `
CREATE INDEX IF NOT EXISTS proc_build_ix ON procs (proc_build_id);
`

//
// 005_create_table_logs.sql
//

var createTableLogs = `
CREATE TABLE IF NOT EXISTS logs (
 log_id     SERIAL PRIMARY KEY
,log_job_id INTEGER
,log_data   BYTEA

,UNIQUE(log_job_id)
);
`

//
// 006_create_table_files.sql
//

var createTableFiles = `
CREATE TABLE IF NOT EXISTS files (
 file_id       SERIAL PRIMARY KEY
,file_build_id INTEGER
,file_proc_id  INTEGER
,file_name     VARCHAR(250)
,file_mime     VARCHAR(250)
,file_size     INTEGER
,file_time     INTEGER
,file_data     BYTEA

,UNIQUE(file_proc_id,file_name)
);
`

var createIndexFilesBuilds = `
CREATE INDEX IF NOT EXISTS file_build_ix ON files (file_build_id);
`

var createIndexFilesProcs = `
CREATE INDEX IF NOT EXISTS file_proc_ix  ON files (file_proc_id);
`

//
// 007_create_table_secets.sql
//

var createTableSecrets = `
CREATE TABLE IF NOT EXISTS secrets (
 secret_id          SERIAL PRIMARY KEY
,secret_repo_id     INTEGER
,secret_name        VARCHAR(250)
,secret_value       BYTEA
,secret_images      VARCHAR(2000)
,secret_events      VARCHAR(2000)
,secret_skip_verify BOOLEAN
,secret_conceal     BOOLEAN

,UNIQUE(secret_name, secret_repo_id)
);
`

var createIndexSecretsRepo = `
CREATE INDEX IF NOT EXISTS ix_secrets_repo  ON secrets  (secret_repo_id);
`

//
// 008_create_table_registry.sql
//

var createTableRegistry = `
CREATE TABLE IF NOT EXISTS registry (
 registry_id        SERIAL PRIMARY KEY
,registry_repo_id   INTEGER
,registry_addr      VARCHAR(250)
,registry_email     VARCHAR(500)
,registry_username  VARCHAR(2000)
,registry_password  VARCHAR(8000)
,registry_token     VARCHAR(2000)

,UNIQUE(registry_addr, registry_repo_id)
);
`

var createIndexRegistryRepo = `
CREATE INDEX IF NOT EXISTS ix_registry_repo ON registry (registry_repo_id);
`

//
// 009_create_table_config.sql
//

var createTableConfig = `
CREATE TABLE IF NOT EXISTS config (
 config_id       SERIAL PRIMARY KEY
,config_repo_id  INTEGER
,config_hash     VARCHAR(250)
,config_data     BYTEA

,UNIQUE(config_hash, config_repo_id)
);
`

//
// 010_create_table_tasks.sql
//

var createTableTasks = `
CREATE TABLE IF NOT EXISTS tasks (
 task_id     VARCHAR(250) PRIMARY KEY
,task_data   BYTEA
,task_labels BYTEA
);
`

//
// 011_create_table_agents.sql
//

var createTableAgents = `
CREATE TABLE IF NOT EXISTS agents (
 agent_id       SERIAL PRIMARY KEY
,agent_addr     VARCHAR(250)
,agent_platform VARCHAR(500)
,agent_capacity INTEGER
,agent_created  INTEGER
,agent_updated  INTEGER

,UNIQUE(agent_addr)
);
`

//
// 012_create_table_senders.sql
//

var createTableSenders = `
CREATE TABLE IF NOT EXISTS senders (
 sender_id      SERIAL PRIMARY KEY
,sender_repo_id INTEGER
,sender_login   VARCHAR(250)
,sender_allow   BOOLEAN
,sender_block   BOOLEAN

,UNIQUE(sender_repo_id,sender_login)
);
`

var createIndexSenderRepos = `
CREATE INDEX IF NOT EXISTS sender_repo_ix ON senders (sender_repo_id);
`

//
// 013_add_column_repo_visibility.sql
//

var alterTableAddRepoVisibility = `
ALTER TABLE repos ADD COLUMN repo_visibility VARCHAR(50);
`

var updateTableSetRepoVisibility = `
UPDATE repos
SET repo_visibility = (CASE
  WHEN repo_private = false THEN 'public'
  ELSE 'private'
  END);
`

//
// 014_add_column_repo_seq.sql
//

var alterTableAddRepoSeq = `
ALTER TABLE repos ADD COLUMN repo_counter INTEGER;
`

var updateTableSetRepoSeq = `
UPDATE repos SET repo_counter = (
  SELECT max(build_number)
  FROM builds
  WHERE builds.build_repo_id = repos.repo_id
);
`

var updateTableSetRepoSeqDefault = `
UPDATE repos SET repo_counter = 0
WHERE repo_counter IS NULL
;
`

//
// 015_add_column_repo_active.sql
//

var alterTableAddRepoActive = `
ALTER TABLE repos ADD COLUMN repo_active BOOLEAN;
`

var updateTableSetRepoActive = `
UPDATE repos SET repo_active = true;
`

//
// 016_add_column_user_synced.sql
//

var alterTableAddUserSynced = `
ALTER TABLE users ADD COLUMN user_synced INTEGER;
`

var updateTableSetUserSynced = `
UPDATE users SET user_synced = 0;
`

//
// 017_create_table_perms.sql
//

var createTablePerms = `
CREATE TABLE IF NOT EXISTS perms (
 perm_user_id INTEGER NOT NULL
,perm_repo_id INTEGER NOT NULL
,perm_pull    BOOLEAN
,perm_push    BOOLEAN
,perm_admin   BOOLEAN
,perm_synced  INTEGER
,UNIQUE(perm_user_id, perm_repo_id)
);
`

var createIndexPermsRepo = `
CREATE INDEX IF NOT EXISTS ix_perms_repo ON perms (perm_repo_id);
`

var createIndexPermsUser = `
CREATE INDEX IF NOT EXISTS ix_perms_user ON perms (perm_user_id);
`

//
// 018_add_column_file_pid.sql
//

var alterTableAddFilePid = `
ALTER TABLE files ADD COLUMN file_pid INTEGER;
`

var alterTableAddFileMetaPassed = `
ALTER TABLE files ADD COLUMN file_meta_passed INTEGER;
`

var alterTableAddFileMetaFailed = `
ALTER TABLE files ADD COLUMN file_meta_failed INTEGER;
`

var alterTableAddFileMetaSkipped = `
ALTER TABLE files ADD COLUMN file_meta_skipped INTEGER;
`

var alterTableUpdateFileMeta = `
UPDATE files SET
 file_meta_passed=0
,file_meta_failed=0
,file_meta_skipped=0
;
`

//
// 019_create_table_build_config.sql
//

var createTableBuildConfig = `
CREATE TABLE IF NOT EXISTS build_config (
 config_id       INTEGER NOT NULL
,build_id        INTEGER NOT NULL
,PRIMARY KEY (config_id, build_id)
,FOREIGN KEY (config_id) REFERENCES config (config_id)
,FOREIGN KEY (build_id) REFERENCES builds (build_id)
);
`

//
// 020_add_column_config_name.sql
//

var alterTableAddConfigName = `
ALTER TABLE config ADD COLUMN config_name TEXT
`

var updateTableSetConfigName = `
UPDATE config SET config_name = 'drone'
`

//
// 021_populate_build_config.sql
//

var populateBuildConfig = `
INSERT INTO build_config (config_id, build_id)
SELECT build_config_id, build_id FROM builds
`

//
// 022_add_task_columns.sql
//

var alterTableAddTaskDependencies = `
ALTER TABLE tasks ADD COLUMN task_dependencies BYTEA
`

var alterTableAddTaskRunOn = `
ALTER TABLE tasks ADD COLUMN task_run_on BYTEA
`

//
// 023_add_repo_fallback_column.sql
//

var alterTableAddRepoFallback = `
ALTER TABLE repos ADD COLUMN repo_fallback BOOLEAN
`

var updateTableSetRepoFallback = `
UPDATE repos SET repo_fallback='false'
`

//
// 024_add_repo_fallback_column.sql
//

var updateTableSetRepoFallbackAgain = `
UPDATE repos SET repo_fallback='false'
`

//
// 025_add_builds_changed_files_column.sql
//

var addBuildsChangedfilesColumn = `
ALTER TABLE builds ADD COLUMN changed_files TEXT;
`

var updateBuildsSetChangedfiles = `
UPDATE builds SET changed_files='[]'
`

//
<<<<<<< HEAD
// 027_drop_allow_push_tags_deployments_columns.sql
//

var dropAllowPushTagsDeploysColumns = `
ALTER TABLE repo DROP COLUMN repo_allow_push, DROP COLUMN repo_allow_deploys, DROP COLUMN repo_allow_tags
=======
// 026_drop_repo_fallback_column.sql
//

var alterTableDropRepoFallback = `
ALTER TABLE repos DROP COLUMN repo_fallback
>>>>>>> 289f0c9a
`<|MERGE_RESOLUTION|>--- conflicted
+++ resolved
@@ -201,13 +201,12 @@
 		stmt: updateBuildsSetChangedfiles,
 	},
 	{
-<<<<<<< HEAD
+		name: "alter-table-drop-repo-fallback",
+		stmt: alterTableDropRepoFallback,
+	},
+	{
 		name: "drop-allow-push-tags-deploys-columns",
 		stmt: dropAllowPushTagsDeploysColumns,
-=======
-		name: "alter-table-drop-repo-fallback",
-		stmt: alterTableDropRepoFallback,
->>>>>>> 289f0c9a
 	},
 }
 
@@ -758,17 +757,17 @@
 `
 
 //
-<<<<<<< HEAD
+// 026_drop_repo_fallback_column.sql
+//
+
+var alterTableDropRepoFallback = `
+ALTER TABLE repos DROP COLUMN repo_fallback
+`
+
+//
 // 027_drop_allow_push_tags_deployments_columns.sql
 //
 
 var dropAllowPushTagsDeploysColumns = `
 ALTER TABLE repo DROP COLUMN repo_allow_push, DROP COLUMN repo_allow_deploys, DROP COLUMN repo_allow_tags
-=======
-// 026_drop_repo_fallback_column.sql
-//
-
-var alterTableDropRepoFallback = `
-ALTER TABLE repos DROP COLUMN repo_fallback
->>>>>>> 289f0c9a
 `