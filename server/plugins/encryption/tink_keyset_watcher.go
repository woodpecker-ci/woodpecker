--- conflicted
+++ resolved
@@ -48,21 +48,13 @@
 				log.Warn().Msgf(logTemplateTinkKeysetFileChanged, event.Name)
 				err := svc.rotate()
 				if err != nil {
-<<<<<<< HEAD
-					log.Fatal().Err(err).Msg(errMessageFailedRotatingEncryption)
-=======
-					log.Fatal().Err(err).Msgf(errMessageFailedRotatingEncryption) //nolint:forbidigo
->>>>>>> 12c40eb9
+					log.Fatal().Err(err).Msg(errMessageFailedRotatingEncryption) //nolint:forbidigo
 				}
 				return
 			}
 		case err, ok := <-svc.keysetFileWatcher.Errors:
 			if !ok {
-<<<<<<< HEAD
-				log.Fatal().Err(err).Msg(errMessageTinkKeysetFileWatchFailed)
-=======
-				log.Fatal().Err(err).Msgf(errMessageTinkKeysetFileWatchFailed) //nolint:forbidigo
->>>>>>> 12c40eb9
+				log.Fatal().Err(err).Msg(errMessageTinkKeysetFileWatchFailed) //nolint:forbidigo
 			}
 		}
 	}
