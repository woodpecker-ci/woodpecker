// Copyright 2022 Woodpecker Authors
//
// Licensed under the Apache License, Version 2.0 (the "License");
// you may not use this file except in compliance with the License.
// You may obtain a copy of the License at
//
//      http://www.apache.org/licenses/LICENSE-2.0
//
// Unless required by applicable law or agreed to in writing, software
// distributed under the License is distributed on an "AS IS" BASIS,
// WITHOUT WARRANTIES OR CONDITIONS OF ANY KIND, either express or implied.
// See the License for the specific language governing permissions and
// limitations under the License.

package config

import (
	"context"
	"crypto"
	"fmt"

	"github.com/woodpecker-ci/woodpecker/server/forge"
	"github.com/woodpecker-ci/woodpecker/server/model"
	"github.com/woodpecker-ci/woodpecker/server/plugins/utils"
<<<<<<< HEAD
	remote_types "github.com/woodpecker-ci/woodpecker/server/remote/types"
=======
>>>>>>> df5225ff
)

type http struct {
	endpoint   string
	privateKey crypto.PrivateKey
}

// Same as forge.FileMeta but with json tags and string data
type config struct {
	Name string `json:"name"`
	Data string `json:"data"`
}

type requestStructure struct {
	Repo          *model.Repo     `json:"repo"`
	Pipeline      *model.Pipeline `json:"pipeline"`
	Configuration []*config       `json:"configs"`
}

type responseStructure struct {
	Configs []config `json:"configs"`
}

func NewHTTP(endpoint string, privateKey crypto.PrivateKey) Extension {
	return &http{endpoint, privateKey}
}

func (cp *http) IsConfigured() bool {
	return cp.endpoint != ""
}

<<<<<<< HEAD
func (cp *http) FetchConfig(ctx context.Context, repo *model.Repo, pipeline *model.Pipeline, currentFileMeta []*remote_types.FileMeta) (configData []*remote_types.FileMeta, useOld bool, err error) {
=======
func (cp *http) FetchConfig(ctx context.Context, repo *model.Repo, pipeline *model.Pipeline, currentFileMeta []*forge.FileMeta) (configData []*forge.FileMeta, useOld bool, err error) {
>>>>>>> df5225ff
	currentConfigs := make([]*config, len(currentFileMeta))
	for i, pipe := range currentFileMeta {
		currentConfigs[i] = &config{Name: pipe.Name, Data: string(pipe.Data)}
	}

	response := new(responseStructure)
	body := requestStructure{Repo: repo, Pipeline: pipeline, Configuration: currentConfigs}
	status, err := utils.Send(ctx, "POST", cp.endpoint, cp.privateKey, body, response)
	if err != nil && status != 204 {
		return nil, false, fmt.Errorf("Failed to fetch config via http (%d) %w", status, err)
	}

<<<<<<< HEAD
	var newFileMeta []*remote_types.FileMeta
	if status != 200 {
		newFileMeta = make([]*remote_types.FileMeta, 0)
	} else {
		newFileMeta = make([]*remote_types.FileMeta, len(response.Configs))
		for i, pipe := range response.Configs {
			newFileMeta[i] = &remote_types.FileMeta{Name: pipe.Name, Data: []byte(pipe.Data)}
=======
	var newFileMeta []*forge.FileMeta
	if status != 200 {
		newFileMeta = make([]*forge.FileMeta, 0)
	} else {
		newFileMeta = make([]*forge.FileMeta, len(response.Configs))
		for i, pipe := range response.Configs {
			newFileMeta[i] = &forge.FileMeta{Name: pipe.Name, Data: []byte(pipe.Data)}
>>>>>>> df5225ff
		}
	}

	return newFileMeta, status == 204, nil
}<|MERGE_RESOLUTION|>--- conflicted
+++ resolved
@@ -19,13 +19,9 @@
 	"crypto"
 	"fmt"
 
-	"github.com/woodpecker-ci/woodpecker/server/forge"
+	forge_types "github.com/woodpecker-ci/woodpecker/server/forge/types"
 	"github.com/woodpecker-ci/woodpecker/server/model"
 	"github.com/woodpecker-ci/woodpecker/server/plugins/utils"
-<<<<<<< HEAD
-	remote_types "github.com/woodpecker-ci/woodpecker/server/remote/types"
-=======
->>>>>>> df5225ff
 )
 
 type http struct {
@@ -57,11 +53,7 @@
 	return cp.endpoint != ""
 }
 
-<<<<<<< HEAD
-func (cp *http) FetchConfig(ctx context.Context, repo *model.Repo, pipeline *model.Pipeline, currentFileMeta []*remote_types.FileMeta) (configData []*remote_types.FileMeta, useOld bool, err error) {
-=======
-func (cp *http) FetchConfig(ctx context.Context, repo *model.Repo, pipeline *model.Pipeline, currentFileMeta []*forge.FileMeta) (configData []*forge.FileMeta, useOld bool, err error) {
->>>>>>> df5225ff
+func (cp *http) FetchConfig(ctx context.Context, repo *model.Repo, pipeline *model.Pipeline, currentFileMeta []*forge_types.FileMeta) (configData []*forge_types.FileMeta, useOld bool, err error) {
 	currentConfigs := make([]*config, len(currentFileMeta))
 	for i, pipe := range currentFileMeta {
 		currentConfigs[i] = &config{Name: pipe.Name, Data: string(pipe.Data)}
@@ -74,23 +66,13 @@
 		return nil, false, fmt.Errorf("Failed to fetch config via http (%d) %w", status, err)
 	}
 
-<<<<<<< HEAD
-	var newFileMeta []*remote_types.FileMeta
+	var newFileMeta []*forge_types.FileMeta
 	if status != 200 {
-		newFileMeta = make([]*remote_types.FileMeta, 0)
+		newFileMeta = make([]*forge_types.FileMeta, 0)
 	} else {
-		newFileMeta = make([]*remote_types.FileMeta, len(response.Configs))
+		newFileMeta = make([]*forge_types.FileMeta, len(response.Configs))
 		for i, pipe := range response.Configs {
-			newFileMeta[i] = &remote_types.FileMeta{Name: pipe.Name, Data: []byte(pipe.Data)}
-=======
-	var newFileMeta []*forge.FileMeta
-	if status != 200 {
-		newFileMeta = make([]*forge.FileMeta, 0)
-	} else {
-		newFileMeta = make([]*forge.FileMeta, len(response.Configs))
-		for i, pipe := range response.Configs {
-			newFileMeta[i] = &forge.FileMeta{Name: pipe.Name, Data: []byte(pipe.Data)}
->>>>>>> df5225ff
+			newFileMeta[i] = &forge_types.FileMeta{Name: pipe.Name, Data: []byte(pipe.Data)}
 		}
 	}
 
