--- conflicted
+++ resolved
@@ -16,10 +16,6 @@
 
 import (
 	"context"
-<<<<<<< HEAD
-=======
-	"crypto/ed25519"
->>>>>>> febb8c52
 	"fmt"
 	net_http "net/http"
 
@@ -30,13 +26,8 @@
 )
 
 type http struct {
-<<<<<<< HEAD
 	endpoint string
 	client   *utils.Client
-=======
-	endpoint   string
-	privateKey ed25519.PrivateKey
->>>>>>> febb8c52
 }
 
 // configData same as forge.FileMeta but with json tags and string data.
@@ -55,13 +46,8 @@
 	Configs []*configData `json:"configs"`
 }
 
-<<<<<<< HEAD
 func NewHTTP(endpoint string, client *utils.Client) Service {
 	return &http{endpoint, client}
-=======
-func NewHTTP(endpoint string, privateKey ed25519.PrivateKey) Service {
-	return &http{endpoint, privateKey}
->>>>>>> febb8c52
 }
 
 func (h *http) Fetch(ctx context.Context, forge forge.Forge, user *model.User, repo *model.Repo, pipeline *model.Pipeline, oldConfigData []*types.FileMeta, _ bool) ([]*types.FileMeta, error) {
@@ -77,11 +63,7 @@
 		Netrc:    netrc,
 	}
 
-<<<<<<< HEAD
-	status, err := h.client.Send(ctx, "POST", h.endpoint, body, response)
-=======
-	status, err := utils.Send(ctx, net_http.MethodPost, h.endpoint, h.privateKey, body, response)
->>>>>>> febb8c52
+	status, err := h.client.Send(ctx, net_http.MethodPost, h.endpoint, body, response)
 	if err != nil && status != 204 {
 		return nil, fmt.Errorf("failed to fetch config via http (%d) %w", status, err)
 	}
