--- conflicted
+++ resolved
@@ -66,13 +66,8 @@
 	}
 
 	status, err := h.client.Send(ctx, net_http.MethodPost, h.endpoint, body, response)
-<<<<<<< HEAD
-	if err != nil && status != 204 {
+ 	if err != nil && status != net_http.StatusNoContent {
 		return nil, fmt.Errorf("failed to fetch config via http (status: %d): %w", status, err)
-=======
- 	if err != nil && status != net_http.StatusNoContent {
-		return nil, fmt.Errorf("failed to fetch config via http from endpoint %s (status: %d): %w", h.endpoint, status, err)
->>>>>>> ce0145a5
 	}
 
 	// handle 204 - no new config available, return old config without error
