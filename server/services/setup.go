// Copyright 2024 Woodpecker Authors
//
// Licensed under the Apache License, Version 2.0 (the "License");
// you may not use this file except in compliance with the License.
// You may obtain a copy of the License at
//
//      http://www.apache.org/licenses/LICENSE-2.0
//
// Unless required by applicable law or agreed to in writing, software
// distributed under the License is distributed on an "AS IS" BASIS,
// WITHOUT WARRANTIES OR CONDITIONS OF ANY KIND, either express or implied.
// See the License for the specific language governing permissions and
// limitations under the License.

package services

import (
	"crypto"
	"crypto/ed25519"
	"crypto/rand"
	"encoding/hex"
	"errors"
	"fmt"
	"strings"

	"github.com/rs/zerolog/log"
	"github.com/urfave/cli/v2"

	"go.woodpecker-ci.org/woodpecker/v2/server/model"
	"go.woodpecker-ci.org/woodpecker/v2/server/services/config"
	"go.woodpecker-ci.org/woodpecker/v2/server/services/registry"
	"go.woodpecker-ci.org/woodpecker/v2/server/services/secret"
	"go.woodpecker-ci.org/woodpecker/v2/server/store"
	"go.woodpecker-ci.org/woodpecker/v2/server/store/types"
)

func setupRegistryService(store store.Store, dockerConfig string) registry.Service {
	if dockerConfig != "" {
		return registry.NewCombined(
			registry.NewDB(store),
			registry.NewFilesystem(dockerConfig),
		)
	}

	return registry.NewDB(store)
}

func setupSecretService(store store.Store) secret.Service {
	// TODO(1544): fix encrypted store
	// // encryption
	// encryptedSecretStore := encryptedStore.NewSecretStore(v)
	// err := encryption.Encryption(c, v).WithClient(encryptedSecretStore).Build()
	// if err != nil {
	// 	log.Fatal().Err(err).Msg("could not create encryption service")
	// }

	return secret.NewDB(store)
}

<<<<<<< HEAD
func setupConfigService(c *cli.Context, privateSignatureKey ed25519.PrivateKey) config.Service {
=======
func setupConfigService(c *cli.Context, privateSignatureKey crypto.PrivateKey) (config.Service, error) {
>>>>>>> 5979a904
	timeout := c.Duration("forge-timeout")
	retries := c.Uint("forge-retry")
	if retries == 0 {
		return nil, fmt.Errorf("WOODPECKER_FORGE_RETRY can not be 0")
	}
	configFetcher := config.NewForge(timeout, retries)

	if endpoint := c.String("config-service-endpoint"); endpoint != "" {
		httpFetcher := config.NewHTTP(endpoint, privateSignatureKey)
		return config.NewCombined(configFetcher, httpFetcher), nil
	}

	return configFetcher, nil
}

<<<<<<< HEAD
// setupSignatureKeys generate or load key pair to sign webhooks requests (i.e. used for service extensions)
func setupSignatureKeys(_store store.Store) (ed25519.PrivateKey, crypto.PublicKey, error) {
=======
// setupSignatureKeys generate or load key pair to sign webhooks requests (i.e. used for service extensions).
func setupSignatureKeys(_store store.Store) (crypto.PrivateKey, crypto.PublicKey, error) {
>>>>>>> 5979a904
	privKeyID := "signature-private-key"

	privKey, err := _store.ServerConfigGet(privKeyID)
	if errors.Is(err, types.RecordNotExist) {
		_, privKey, err := ed25519.GenerateKey(rand.Reader)
		if err != nil {
			return nil, nil, fmt.Errorf("failed to generate private key: %w", err)
		}
		err = _store.ServerConfigSet(privKeyID, hex.EncodeToString(privKey))
		if err != nil {
			return nil, nil, fmt.Errorf("failed to store private key: %w", err)
		}
		log.Debug().Msg("created private key")
		return privKey, privKey.Public(), nil
	} else if err != nil {
		return nil, nil, fmt.Errorf("failed to load private key: %w", err)
	}
	privKeyStr, err := hex.DecodeString(privKey)
	if err != nil {
		return nil, nil, fmt.Errorf("failed to decode private key: %w", err)
	}
	privateKey := ed25519.PrivateKey(privKeyStr)
	return privateKey, privateKey.Public(), nil
}

func setupForgeService(c *cli.Context, _store store.Store) error {
	_forge, err := _store.ForgeGet(1)
	if err != nil && !errors.Is(err, types.RecordNotExist) {
		return err
	}
	forgeExists := err == nil
	if _forge == nil {
		_forge = &model.Forge{
			ID: 0,
		}
	}
	if _forge.AdditionalOptions == nil {
		_forge.AdditionalOptions = make(map[string]any)
	}

	_forge.Client = strings.TrimSpace(c.String("forge-oauth-client"))
	_forge.ClientSecret = strings.TrimSpace(c.String("forge-oauth-secret"))
	_forge.URL = c.String("forge-url")
	_forge.SkipVerify = c.Bool("forge-skip-verify")
	_forge.OAuthHost = c.String("forge-oauth-host")

	switch {
	case c.String("addon-forge") != "":
		_forge.Type = model.ForgeTypeAddon
		_forge.AdditionalOptions["executable"] = c.String("addon-forge")
	case c.Bool("github"):
		_forge.Type = model.ForgeTypeGithub
		_forge.AdditionalOptions["merge-ref"] = c.Bool("github-merge-ref")
		_forge.AdditionalOptions["public-only"] = c.Bool("github-public-only")
		if _forge.URL == "" {
			_forge.URL = "https://github.com"
		}
	case c.Bool("gitlab"):
		_forge.Type = model.ForgeTypeGitlab
		if _forge.URL == "" {
			_forge.URL = "https://gitlab.com"
		}
	case c.Bool("gitea"):
		_forge.Type = model.ForgeTypeGitea
		if _forge.URL == "" {
			_forge.URL = "https://try.gitea.com"
		}
	case c.Bool("forgejo"):
		_forge.Type = model.ForgeTypeForgejo
		// TODO enable oauth URL with generic config option
		if _forge.URL == "" {
			_forge.URL = "https://next.forgejo.org"
		}
	case c.Bool("bitbucket"):
		_forge.Type = model.ForgeTypeBitbucket
	case c.Bool("bitbucket-dc"):
		_forge.Type = model.ForgeTypeBitbucketDatacenter
		_forge.AdditionalOptions["git-username"] = c.String("bitbucket-dc-git-username")
		_forge.AdditionalOptions["git-password"] = c.String("bitbucket-dc-git-password")
	default:
		return errors.New("forge not configured")
	}

	if forgeExists {
		err := _store.ForgeUpdate(_forge)
		if err != nil {
			return err
		}
	} else {
		err := _store.ForgeCreate(_forge)
		if err != nil {
			return err
		}
	}

	return nil
}<|MERGE_RESOLUTION|>--- conflicted
+++ resolved
@@ -57,11 +57,7 @@
 	return secret.NewDB(store)
 }
 
-<<<<<<< HEAD
-func setupConfigService(c *cli.Context, privateSignatureKey ed25519.PrivateKey) config.Service {
-=======
-func setupConfigService(c *cli.Context, privateSignatureKey crypto.PrivateKey) (config.Service, error) {
->>>>>>> 5979a904
+func setupConfigService(c *cli.Context, privateSignatureKey ed25519.PrivateKey) (config.Service, error) {
 	timeout := c.Duration("forge-timeout")
 	retries := c.Uint("forge-retry")
 	if retries == 0 {
@@ -77,13 +73,8 @@
 	return configFetcher, nil
 }
 
-<<<<<<< HEAD
-// setupSignatureKeys generate or load key pair to sign webhooks requests (i.e. used for service extensions)
+// setupSignatureKeys generate or load key pair to sign webhooks requests (i.e. used for service extensions).
 func setupSignatureKeys(_store store.Store) (ed25519.PrivateKey, crypto.PublicKey, error) {
-=======
-// setupSignatureKeys generate or load key pair to sign webhooks requests (i.e. used for service extensions).
-func setupSignatureKeys(_store store.Store) (crypto.PrivateKey, crypto.PublicKey, error) {
->>>>>>> 5979a904
 	privKeyID := "signature-private-key"
 
 	privKey, err := _store.ServerConfigGet(privKeyID)
