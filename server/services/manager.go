--- conflicted
+++ resolved
@@ -94,7 +94,11 @@
 	return m.signaturePublicKey
 }
 
-func (m *manager) SecretServiceFromRepo(_ *model.Repo) secret.Service {
+func (m *Manager) SecretServiceFromRepo(repo *model.Repo) secret.Service {
+	if repo.SecretExtensionEndpoint != "" {
+		return secret.NewHTTP(e.SecretService(), repo.SecretExtensionEndpoint, m.signaturePrivateKey)
+	}
+
 	return m.SecretService()
 }
 
@@ -106,22 +110,16 @@
 	return m.RegistryService()
 }
 
-<<<<<<< HEAD
-func (e *Manager) SecretServiceFromRepo(repo *model.Repo) secret.Service {
-	if repo.SecretExtensionEndpoint != "" {
-		return secret.NewHTTP(e.SecretService(), repo.SecretExtensionEndpoint, e.signaturePrivateKey)
+func (m *manager) RegistryService() registry.Service {
+	return m.registry
+}
+
+func (m *Manager) ConfigServiceFromRepo(repo *model.Repo) config.Service {
+	if repo.ConfigExtensionEndpoint != "" {
+		return config.NewHTTP(repo.ConfigExtensionEndpoint, e.signaturePrivateKey)
 	}
 
-	return e.SecretService()
-=======
-func (m *manager) RegistryService() registry.Service {
-	return m.registry
->>>>>>> 61e263b0
-}
-
-func (m *manager) ConfigServiceFromRepo(_ *model.Repo) config.Service {
-	// TODO: decide based on repo property which config service to use
-	return m.config
+	return e.config
 }
 
 func (m *manager) EnvironmentService() environment.Service {
@@ -132,17 +130,8 @@
 	return m.getForgeByID(repo.ForgeID)
 }
 
-<<<<<<< HEAD
-func (e *Manager) ConfigServiceFromRepo(repo *model.Repo) config.Service {
-	if repo.ConfigExtensionEndpoint != "" {
-		return config.NewHTTP(repo.ConfigExtensionEndpoint, e.signaturePrivateKey)
-	}
-
-	return e.config
-=======
 func (m *manager) ForgeFromUser(user *model.User) (forge.Forge, error) {
 	return m.getForgeByID(user.ForgeID)
->>>>>>> 61e263b0
 }
 
 func (m *manager) ForgeMain() (forge.Forge, error) {
