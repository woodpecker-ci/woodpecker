// Copyright 2024 Woodpecker Authors
//
// Licensed under the Apache License, Version 2.0 (the "License");
// you may not use this file except in compliance with the License.
// You may obtain a copy of the License at
//
//      http://www.apache.org/licenses/LICENSE-2.0
//
// Unless required by applicable law or agreed to in writing, software
// distributed under the License is distributed on an "AS IS" BASIS,
// WITHOUT WARRANTIES OR CONDITIONS OF ANY KIND, either express or implied.
// See the License for the specific language governing permissions and
// limitations under the License.

package bitbucketdatacenter

import (
	"context"
	"fmt"
	"net/http"
	"net/url"
	"strings"

	bb "github.com/neticdk/go-bitbucket/bitbucket"
	"github.com/rs/zerolog/log"
	"golang.org/x/oauth2"

	"go.woodpecker-ci.org/woodpecker/v3/server"
	"go.woodpecker-ci.org/woodpecker/v3/server/forge"
	"go.woodpecker-ci.org/woodpecker/v3/server/forge/bitbucketdatacenter/internal"
	"go.woodpecker-ci.org/woodpecker/v3/server/forge/common"
	forge_types "go.woodpecker-ci.org/woodpecker/v3/server/forge/types"
	"go.woodpecker-ci.org/woodpecker/v3/server/model"
	"go.woodpecker-ci.org/woodpecker/v3/server/store"
)

const listLimit = 250

// Opts defines configuration options.
type Opts struct {
	URL          string // Bitbucket server url for API access.
	Username     string // Git machine account username.
	Password     string // Git machine account password.
	ClientID     string // OAuth 2.0 client id
	ClientSecret string // OAuth 2.0 client secret
	OAuthHost    string // OAuth 2.0 host
}

type client struct {
	url          string
	urlAPI       string
	clientID     string
	clientSecret string
	oauthHost    string
	username     string
	password     string
}

// New returns a Forge implementation that integrates with Bitbucket DataCenter/Server,
// the on-premise edition of Bitbucket Cloud, formerly known as Stash.
func New(opts Opts) (forge.Forge, error) {
	config := &client{
		url:          opts.URL,
		urlAPI:       fmt.Sprintf("%s/rest", opts.URL),
		clientID:     opts.ClientID,
		clientSecret: opts.ClientSecret,
		oauthHost:    opts.OAuthHost,
		username:     opts.Username,
		password:     opts.Password,
	}

	switch {
	case opts.Username == "":
		return nil, fmt.Errorf("must have a git machine account username")
	case opts.Password == "":
		return nil, fmt.Errorf("must have a git machine account password")
	case opts.ClientID == "":
		return nil, fmt.Errorf("must have an oauth 2.0 client id")
	case opts.ClientSecret == "":
		return nil, fmt.Errorf("must have an oauth 2.0 client secret")
	}

	return config, nil
}

// Name returns the string name of this driver.
func (c *client) Name() string {
	return "bitbucket_dc"
}

// URL returns the root url of a configured forge.
func (c *client) URL() string {
	return c.url
}

func (c *client) Login(ctx context.Context, req *forge_types.OAuthRequest) (*model.User, string, error) {
	config := c.newOAuth2Config()

	// TODO: Use pkce flow (https://oauth.net/2/pkce/) ...
	redirectURL := config.AuthCodeURL(req.State)

	if len(req.Code) == 0 {
		return nil, redirectURL, nil
	}

	token, err := config.Exchange(ctx, req.Code)
	if err != nil {
		return nil, redirectURL, err
	}

	client := internal.NewClientWithToken(ctx, config.TokenSource(ctx, &oauth2.Token{
		AccessToken: token.AccessToken,
	}), c.url)
	userSlug, err := client.FindCurrentUser(ctx)
	if err != nil {
		return nil, "", err
	}

	bc, err := c.newClient(ctx, &model.User{AccessToken: token.AccessToken})
	if err != nil {
		return nil, "", fmt.Errorf("unable to create bitbucket client: %w", err)
	}

	user, _, err := bc.Users.GetUser(ctx, userSlug)
	if err != nil {
		return nil, "", fmt.Errorf("unable to query for user: %w", err)
	}

	u := convertUser(user, c.url)
	updateUserCredentials(u, token)
	return u, "", nil
}

func (c *client) Auth(ctx context.Context, accessToken, _ string) (string, error) {
	config := c.newOAuth2Config()
	token := &oauth2.Token{
		AccessToken: accessToken,
	}
	client := internal.NewClientWithToken(ctx, config.TokenSource(ctx, token), c.url)
	return client.FindCurrentUser(ctx)
}

func (c *client) Refresh(ctx context.Context, u *model.User) (bool, error) {
	config := c.newOAuth2Config()
	t := &oauth2.Token{
		RefreshToken: u.RefreshToken,
	}
	ts := config.TokenSource(ctx, t)

	tok, err := ts.Token()
	if err != nil {
		return false, fmt.Errorf("unable to refresh OAuth 2.0 token from bitbucket datacenter: %w", err)
	}
	updateUserCredentials(u, tok)
	return true, nil
}

func (c *client) Repo(ctx context.Context, u *model.User, rID model.ForgeRemoteID, owner, name string) (*model.Repo, error) {
	bc, err := c.newClient(ctx, u)
	if err != nil {
		return nil, fmt.Errorf("unable to create bitbucket client: %w", err)
	}

	var repo *bb.Repository
	if rID.IsValid() {
		opts := &bb.RepositorySearchOptions{Name: name, ProjectKey: owner, Permission: bb.PermissionRepoWrite, ListOptions: bb.ListOptions{Limit: listLimit}}
		for {
			repos, resp, err := bc.Projects.SearchRepositories(ctx, opts)
			if err != nil {
				return nil, fmt.Errorf("unable to search repositories: %w", err)
			}
			for _, r := range repos {
				if rID == convertID(r.ID) {
					repo = r
					break
				}
			}
			if resp.LastPage {
				break
			}
			opts.Start = resp.NextPageStart
		}
		if repo == nil {
			return nil, fmt.Errorf("unable to find repository with id: %s", rID)
		}
	} else {
		repo, _, err = bc.Projects.GetRepository(ctx, owner, name)
		if err != nil {
			return nil, fmt.Errorf("unable to get repository: %w", err)
		}
	}

	b, _, err := bc.Projects.GetDefaultBranch(ctx, repo.Project.Key, repo.Slug)
	if err != nil {
		return nil, fmt.Errorf("unable to fetch default branch: %w", err)
	}

	perms := &model.Perm{Pull: true, Push: true}
	_, _, err = bc.Projects.ListWebhooks(ctx, repo.Project.Key, repo.Slug, &bb.ListOptions{})
	if err == nil {
		perms.Admin = true
	}

	return convertRepo(repo, perms, b.DisplayID), nil
}

func (c *client) Repos(ctx context.Context, u *model.User) ([]*model.Repo, error) {
	bc, err := c.newClient(ctx, u)
	if err != nil {
		return nil, fmt.Errorf("unable to create bitbucket client: %w", err)
	}

	opts := &bb.RepositorySearchOptions{Permission: bb.PermissionRepoWrite, ListOptions: bb.ListOptions{Limit: listLimit}}
	all := make([]*model.Repo, 0)
	for {
		repos, resp, err := bc.Projects.SearchRepositories(ctx, opts)
		if err != nil {
			return nil, fmt.Errorf("unable to search repositories: %w", err)
		}
		for _, r := range repos {
			perms := &model.Perm{Pull: true, Push: true, Admin: false}
			all = append(all, convertRepo(r, perms, ""))
		}
		if resp.LastPage {
			break
		}
		opts.Start = resp.NextPageStart
	}

	// Add admin permissions to relevant repositories
	opts = &bb.RepositorySearchOptions{Permission: bb.PermissionRepoAdmin, ListOptions: bb.ListOptions{Limit: listLimit}}
	for {
		repos, resp, err := bc.Projects.SearchRepositories(ctx, opts)
		if err != nil {
			return nil, fmt.Errorf("unable to search repositories: %w", err)
		}
		for _, r := range repos {
			for i, c := range all {
				if c.ForgeRemoteID == convertID(r.ID) {
					all[i].Perm = &model.Perm{Pull: true, Push: true, Admin: true}
					break
				}
			}
		}
		if resp.LastPage {
			break
		}
		opts.Start = resp.NextPageStart
	}

	return all, nil
}

func (c *client) File(ctx context.Context, u *model.User, r *model.Repo, p *model.Pipeline, f string) ([]byte, error) {
	bc, err := c.newClient(ctx, u)
	if err != nil {
		return nil, fmt.Errorf("unable to create bitbucket client: %w", err)
	}

	b, resp, err := bc.Projects.GetTextFileContent(ctx, r.Owner, r.Name, f, p.Commit.SHA)
	if err != nil {
		if resp != nil && resp.StatusCode == http.StatusNotFound {
			// requested directory might not exist
			return nil, &forge_types.ErrConfigNotFound{
				Configs: []string{f},
			}
		}
		return nil, err
	}
	return b, nil
}

func (c *client) Dir(ctx context.Context, u *model.User, r *model.Repo, p *model.Pipeline, path string) ([]*forge_types.FileMeta, error) {
	bc, err := c.newClient(ctx, u)
	if err != nil {
		return nil, fmt.Errorf("unable to create bitbucket client: %w", err)
	}

	opts := &bb.FilesListOptions{At: p.Commit.SHA}
	all := make([]*forge_types.FileMeta, 0)
	for {
		list, resp, err := bc.Projects.ListFiles(ctx, r.Owner, r.Name, path, opts)
		if err != nil {
			if resp != nil && resp.StatusCode == http.StatusNotFound {
				// requested directory might not exist
				return nil, &forge_types.ErrConfigNotFound{
					Configs: []string{path},
				}
			}
			return nil, err
		}
		for _, f := range list {
			fullPath := fmt.Sprintf("%s/%s", path, f)
			data, err := c.File(ctx, u, r, p, fullPath)
			if err != nil {
				return nil, err
			}
			all = append(all, &forge_types.FileMeta{Name: fullPath, Data: data})
		}
		if resp.LastPage {
			break
		}
		opts.Start = resp.NextPageStart
	}
	return all, nil
}

func (c *client) Status(ctx context.Context, u *model.User, repo *model.Repo, pipeline *model.Pipeline, workflow *model.Workflow) error {
	bc, err := c.newClient(ctx, u)
	if err != nil {
		return fmt.Errorf("unable to create bitbucket client: %w", err)
	}
	status := &bb.BuildStatus{
		State:       convertStatus(workflow.State),
		URL:         common.GetPipelineStatusURL(repo, pipeline, workflow),
		Key:         common.GetPipelineStatusContext(repo, pipeline, workflow),
		Description: common.GetPipelineStatusDescription(pipeline.Status),
		Ref:         pipeline.Ref,
	}
	_, err = bc.Projects.CreateBuildStatus(ctx, repo.Owner, repo.Name, pipeline.Commit.SHA, status)
	return err
}

func (c *client) Netrc(_ *model.User, r *model.Repo) (*model.Netrc, error) {
	host, err := common.ExtractHostFromCloneURL(r.Clone)
	if err != nil {
		return nil, fmt.Errorf("unable to create bitbucket client: %w", err)
	}

	return &model.Netrc{
		Login:    c.username,
		Password: c.password,
		Machine:  host,
		Type:     model.ForgeTypeBitbucketDatacenter,
	}, nil
}

// Branches returns the names of all branches for the named repository.
func (c *client) Branches(ctx context.Context, u *model.User, r *model.Repo, p *model.ListOptions) ([]string, error) {
	bc, err := c.newClient(ctx, u)
	if err != nil {
		return nil, fmt.Errorf("unable to create bitbucket client: %w", err)
	}

	opts := &bb.BranchSearchOptions{ListOptions: convertListOptions(p)}
	all := make([]string, 0)
	for {
		branches, resp, err := bc.Projects.SearchBranches(ctx, r.Owner, r.Name, opts)
		if err != nil {
			return nil, fmt.Errorf("unable to list branches: %w", err)
		}
		for _, b := range branches {
			all = append(all, b.DisplayID)
		}
		if !p.All || resp.LastPage {
			break
		}
		opts.Start = resp.NextPageStart
	}

	return all, nil
}

func (c *client) BranchHead(ctx context.Context, u *model.User, r *model.Repo, b string) (*model.Commit, error) {
	bc, err := c.newClient(ctx, u)
	if err != nil {
		return nil, fmt.Errorf("unable to create bitbucket client: %w", err)
	}
	commits, _, err := bc.Projects.SearchCommits(ctx, r.Owner, r.Name, &bb.CommitSearchOptions{
		Until:       b,
		ListOptions: bb.ListOptions{Limit: 1},
	})
	if err != nil {
		return nil, err
	}
	if len(commits) == 0 {
		return nil, fmt.Errorf("no matching branches returned")
	}
<<<<<<< HEAD

	cm := commits[0]

	return &model.Commit{
		SHA:      cm.ID,
		ForgeURL: fmt.Sprintf("%s/commits/%s", r.ForgeURL, cm.ID),
		Message:  cm.Message,
		Author: model.CommitAuthor{
			Author: cm.Author.Name,
			Email:  cm.Author.Email,
		},
	}, nil
=======
	for _, branch := range branches {
		if branch.DisplayID == b {
			return &model.Commit{
				SHA:      branch.LatestCommit,
				ForgeURL: fmt.Sprintf("%s/commits/%s", strings.TrimSuffix(r.ForgeURL, "/browse"), branch.LatestCommit),
			}, nil
		}
	}
	return nil, fmt.Errorf("no matching branches found")
>>>>>>> 83229e87
}

func (c *client) PullRequests(ctx context.Context, u *model.User, r *model.Repo, p *model.ListOptions) ([]*model.PullRequest, error) {
	bc, err := c.newClient(ctx, u)
	if err != nil {
		return nil, fmt.Errorf("unable to create bitbucket client: %w", err)
	}

	opts := &bb.PullRequestSearchOptions{ListOptions: convertListOptions(p)}
	all := make([]*model.PullRequest, 0)
	for {
		prs, resp, err := bc.Projects.SearchPullRequests(ctx, r.Owner, r.Name, opts)
		if err != nil {
			return nil, fmt.Errorf("unable to list pull-requests: %w", err)
		}
		for _, pr := range prs {
			all = append(all, convertPullRequest(pr))
		}
		if !p.All || resp.LastPage {
			break
		}
		opts.Start = resp.NextPageStart
	}

	return all, nil
}

func (c *client) Activate(ctx context.Context, u *model.User, r *model.Repo, link string) error {
	bc, err := c.newClient(ctx, u)
	if err != nil {
		return fmt.Errorf("unable to create bitbucket client: %w", err)
	}

	err = c.Deactivate(ctx, u, r, link)
	if err != nil {
		return fmt.Errorf("unable to deactivate old webhooks: %w", err)
	}

	webhook := &bb.Webhook{
		Name:   "Woodpecker",
		URL:    link,
		Events: []bb.EventKey{bb.EventKeyRepoRefsChanged, bb.EventKeyPullRequestFrom, bb.EventKeyPullRequestMerged, bb.EventKeyPullRequestDeclined, bb.EventKeyPullRequestDeleted, bb.EventKeyPullRequestOpened},
		Active: true,
		Config: &bb.WebhookConfiguration{
			Secret: r.Hash,
		},
	}
	_, _, err = bc.Projects.CreateWebhook(ctx, r.Owner, r.Name, webhook)
	return err
}

func (c *client) Deactivate(ctx context.Context, u *model.User, r *model.Repo, link string) error {
	bc, err := c.newClient(ctx, u)
	if err != nil {
		return fmt.Errorf("unable to create bitbucket client: %w", err)
	}

	lu, err := url.Parse(link)
	if err != nil {
		return err
	}

	opts := &bb.ListOptions{}
	var ids []uint64
	for {
		hooks, resp, err := bc.Projects.ListWebhooks(ctx, r.Owner, r.Name, opts)
		if err != nil {
			return err
		}
		for _, h := range hooks {
			hu, err := url.Parse(h.URL)
			if err == nil && hu.Host == lu.Host {
				ids = append(ids, h.ID)
			}
		}
		if resp.LastPage {
			break
		}
		opts.Start = resp.NextPageStart
	}

	for _, id := range ids {
		_, err = bc.Projects.DeleteWebhook(ctx, r.Owner, r.Name, id)
		if err != nil {
			return err
		}
	}

	return nil
}

func (c *client) Hook(ctx context.Context, r *http.Request) (*model.Repo, *model.Pipeline, error) {
	ev, payload, err := bb.ParsePayloadWithoutSignature(r)
	if err != nil {
		return nil, nil, fmt.Errorf("unable to parse payload from webhook invocation: %w", err)
	}

	var repo *model.Repo
	var pipe *model.Pipeline
	switch e := ev.(type) {
	case *bb.RepositoryPushEvent:
		repo = convertRepo(&e.Repository, nil, "")
		pipe = convertRepositoryPushEvent(e, c.url)
	case *bb.PullRequestEvent:
		repo = convertRepo(&e.PullRequest.Source.Repository, nil, "")
		pipe = convertPullRequestEvent(e, c.url)
	default:
		return nil, nil, nil
	}

	user, repo, err := c.getUserAndRepo(ctx, repo)
	if err != nil {
		return nil, nil, err
	}

	err = bb.ValidateSignature(r, payload, []byte(repo.Hash))
	if err != nil {
		return nil, nil, fmt.Errorf("unable to validate signature on incoming webhook payload: %w", err)
	}

	pipe, err = c.updatePipelineFromCommit(ctx, user, repo, pipe)
	if err != nil {
		return nil, nil, err
	}

	if pipe == nil {
		return nil, nil, nil
	}

	return repo, pipe, nil
}

func (c *client) getUserAndRepo(ctx context.Context, r *model.Repo) (*model.User, *model.Repo, error) {
	_store, ok := store.TryFromContext(ctx)
	if !ok {
		log.Error().Msg("could not get store from context")
		return nil, nil, fmt.Errorf("unable to get store from context")
	}

	repo, err := _store.GetRepoForgeID(r.ForgeRemoteID)
	if err != nil {
		return nil, nil, fmt.Errorf("unable to get repo: %w", err)
	}
	log.Trace().Any("repo", repo).Msg("got repo")

	user, err := _store.GetUser(repo.UserID)
	if err != nil {
		return nil, nil, fmt.Errorf("unable to get user: %w", err)
	}
	log.Trace().Any("user", user).Msg("got user")

	forge.Refresh(ctx, c, _store, user)

	return user, repo, nil
}

func (c *client) updatePipelineFromCommit(ctx context.Context, u *model.User, r *model.Repo, p *model.Pipeline) (*model.Pipeline, error) {
	if p == nil {
		return nil, nil
	}

	bc, err := c.newClient(ctx, u)
	if err != nil {
		return nil, fmt.Errorf("unable to create bitbucket client: %w", err)
	}

	commit, _, err := bc.Projects.GetCommit(ctx, r.Owner, r.Name, p.Commit.SHA)
	if err != nil {
		return nil, fmt.Errorf("unable to read commit: %w", err)
	}
	p.Commit.Message = commit.Message
	p.Commit.Author = model.CommitAuthor{
		Author: commit.Author.Name,
		Email:  commit.Author.Email,
	}

	opts := &bb.ListOptions{}
	for {
		changes, resp, err := bc.Projects.ListChanges(ctx, r.Owner, r.Name, p.Commit.SHA, opts)
		if err != nil {
			return nil, fmt.Errorf("unable to list commit changes: %w", err)
		}
		for _, ch := range changes {
			p.ChangedFiles = append(p.ChangedFiles, ch.Path.Title)
		}
		if resp.LastPage {
			break
		}
		opts.Start = resp.NextPageStart
	}

	return p, nil
}

// Teams fetches all the projects for a given user and converts them into teams.
func (c *client) Teams(ctx context.Context, u *model.User) ([]*model.Team, error) {
	opts := &bb.ListOptions{Limit: listLimit}
	allProjects := make([]*bb.Project, 0)

	bc, err := c.newClient(ctx, u)
	if err != nil {
		return nil, fmt.Errorf("unable to create client: %w", err)
	}

	for {
		projects, resp, err := bc.Projects.ListProjects(ctx, opts)
		if err != nil {
			return nil, fmt.Errorf("unable to fetch projects: %w", err)
		}

		allProjects = append(allProjects, projects...)

		if resp.LastPage {
			break
		}

		opts.Start = resp.NextPageStart
	}

	return convertProjectsToTeams(allProjects, bc), nil
}

// TeamPerm is not supported.
func (*client) TeamPerm(_ *model.User, _ string) (*model.Perm, error) {
	return nil, nil
}

// OrgMembership returns if user is member of organization and if user
// is admin/owner in this organization.
func (c *client) OrgMembership(_ context.Context, _ *model.User, _ string) (*model.OrgPerm, error) {
	// TODO: Not implemented currently
	return nil, nil
}

// Org fetches the organization from the forge by name. If the name is a user an org with type user is returned.
func (c *client) Org(_ context.Context, _ *model.User, owner string) (*model.Org, error) {
	if strings.HasPrefix(owner, "~") {
		return &model.Org{
			Name:   owner,
			IsUser: true,
		}, nil
	}
	return &model.Org{
		Name:   owner,
		IsUser: false,
	}, nil
}

func (c *client) newOAuth2Config() *oauth2.Config {
	publicOAuthURL := c.oauthHost
	if publicOAuthURL == "" {
		publicOAuthURL = c.urlAPI
	}

	return &oauth2.Config{
		ClientID:     c.clientID,
		ClientSecret: c.clientSecret,
		Endpoint: oauth2.Endpoint{
			AuthURL:  fmt.Sprintf("%s/oauth2/latest/authorize", publicOAuthURL),
			TokenURL: fmt.Sprintf("%s/oauth2/latest/token", c.urlAPI),
		},
		Scopes:      []string{string(bb.PermissionRepoRead), string(bb.PermissionRepoWrite), string(bb.PermissionRepoAdmin)},
		RedirectURL: fmt.Sprintf("%s/authorize", server.Config.Server.OAuthHost),
	}
}

func (c *client) newClient(ctx context.Context, u *model.User) (*bb.Client, error) {
	config := c.newOAuth2Config()
	t := &oauth2.Token{
		AccessToken: u.AccessToken,
	}
	client := config.Client(ctx, t)
	return bb.NewClient(c.urlAPI, client)
}<|MERGE_RESOLUTION|>--- conflicted
+++ resolved
@@ -376,30 +376,18 @@
 	if len(commits) == 0 {
 		return nil, fmt.Errorf("no matching branches returned")
 	}
-<<<<<<< HEAD
 
 	cm := commits[0]
 
 	return &model.Commit{
 		SHA:      cm.ID,
-		ForgeURL: fmt.Sprintf("%s/commits/%s", r.ForgeURL, cm.ID),
+		ForgeURL: fmt.Sprintf("%s/commits/%s", strings.TrimSuffix(r.ForgeURL, "/browse"), branch.LatestCommit),
 		Message:  cm.Message,
 		Author: model.CommitAuthor{
 			Author: cm.Author.Name,
 			Email:  cm.Author.Email,
 		},
 	}, nil
-=======
-	for _, branch := range branches {
-		if branch.DisplayID == b {
-			return &model.Commit{
-				SHA:      branch.LatestCommit,
-				ForgeURL: fmt.Sprintf("%s/commits/%s", strings.TrimSuffix(r.ForgeURL, "/browse"), branch.LatestCommit),
-			}, nil
-		}
-	}
-	return nil, fmt.Errorf("no matching branches found")
->>>>>>> 83229e87
 }
 
 func (c *client) PullRequests(ctx context.Context, u *model.User, r *model.Repo, p *model.ListOptions) ([]*model.PullRequest, error) {
