// Copyright 2024 Woodpecker Authors
//
// Licensed under the Apache License, Version 2.0 (the "License");
// you may not use this file except in compliance with the License.
// You may obtain a copy of the License at
//
//      http://www.apache.org/licenses/LICENSE-2.0
//
// Unless required by applicable law or agreed to in writing, software
// distributed under the License is distributed on an "AS IS" BASIS,
// WITHOUT WARRANTIES OR CONDITIONS OF ANY KIND, either express or implied.
// See the License for the specific language governing permissions and
// limitations under the License.

package bitbucketdatacenter

import (
	"context"
	"fmt"
	"net/http"
	"net/url"
	"strings"

	bb "github.com/neticdk/go-bitbucket/bitbucket"
	"github.com/rs/zerolog/log"
	"golang.org/x/oauth2"

	"go.woodpecker-ci.org/woodpecker/v2/server"
	"go.woodpecker-ci.org/woodpecker/v2/server/forge"
	"go.woodpecker-ci.org/woodpecker/v2/server/forge/bitbucketdatacenter/internal"
	"go.woodpecker-ci.org/woodpecker/v2/server/forge/common"
	forge_types "go.woodpecker-ci.org/woodpecker/v2/server/forge/types"
	"go.woodpecker-ci.org/woodpecker/v2/server/model"
	"go.woodpecker-ci.org/woodpecker/v2/server/store"
)

const listLimit = 250

// Opts defines configuration options.
type Opts struct {
	URL          string // Bitbucket server url for API access.
	Username     string // Git machine account username.
	Password     string // Git machine account password.
	ClientID     string // OAuth 2.0 client id
	ClientSecret string // OAuth 2.0 client secret
	OAuthHost    string // OAuth 2.0 host
}

type client struct {
	url          string
	urlAPI       string
	clientID     string
	clientSecret string
	oauthHost    string
	username     string
	password     string
}

// New returns a Forge implementation that integrates with Bitbucket DataCenter/Server,
// the on-premise edition of Bitbucket Cloud, formerly known as Stash.
func New(opts Opts) (forge.Forge, error) {
	config := &client{
		url:          opts.URL,
		urlAPI:       fmt.Sprintf("%s/rest", opts.URL),
		clientID:     opts.ClientID,
		clientSecret: opts.ClientSecret,
		oauthHost:    opts.OAuthHost,
		username:     opts.Username,
		password:     opts.Password,
	}

	switch {
	case opts.Username == "":
		return nil, fmt.Errorf("must have a git machine account username")
	case opts.Password == "":
		return nil, fmt.Errorf("must have a git machine account password")
	case opts.ClientID == "":
		return nil, fmt.Errorf("must have an oauth 2.0 client id")
	case opts.ClientSecret == "":
		return nil, fmt.Errorf("must have an oauth 2.0 client secret")
	}

	return config, nil
}

// Name returns the string name of this driver.
func (c *client) Name() string {
	return "bitbucket_dc"
}

// URL returns the root url of a configured forge.
func (c *client) URL() string {
	return c.url
}

func (c *client) Login(ctx context.Context, req *forge_types.OAuthRequest) (*model.User, string, error) {
	config := c.newOAuth2Config()

<<<<<<< HEAD
	// TODO: Add pkce flow
	redirectURL := config.AuthCodeURL(req.State)
=======
	// TODO: Add proper state and pkce (https://oauth.net/2/pkce/) ...
	redirectURL := config.AuthCodeURL("woodpecker")
>>>>>>> 96486043

	if req.Error != "" {
		return nil, redirectURL, &forge_types.AuthError{
			Err:         req.Error,
			Description: req.ErrorDescription,
			URI:         req.ErrorURI,
		}
	}

	if len(req.Code) == 0 {
		return nil, redirectURL, nil
	}

	token, err := config.Exchange(ctx, req.Code)
	if err != nil {
		return nil, redirectURL, err
	}

	client := internal.NewClientWithToken(ctx, config.TokenSource(ctx, &oauth2.Token{
		AccessToken: token.AccessToken,
	}), c.url)
	userSlug, err := client.FindCurrentUser(ctx)
	if err != nil {
		return nil, "", err
	}

	bc, err := c.newClient(ctx, &model.User{Token: token.AccessToken})
	if err != nil {
		return nil, "", fmt.Errorf("unable to create bitbucket client: %w", err)
	}

	user, _, err := bc.Users.GetUser(ctx, userSlug)
	if err != nil {
		return nil, "", fmt.Errorf("unable to query for user: %w", err)
	}

	u := convertUser(user, c.url)
	updateUserCredentials(u, token)
	return u, "", nil
}

func (c *client) Auth(ctx context.Context, accessToken, _ string) (string, error) {
	config := c.newOAuth2Config()
	token := &oauth2.Token{
		AccessToken: accessToken,
	}
	client := internal.NewClientWithToken(ctx, config.TokenSource(ctx, token), c.url)
	return client.FindCurrentUser(ctx)
}

func (c *client) Refresh(ctx context.Context, u *model.User) (bool, error) {
	config := c.newOAuth2Config()
	t := &oauth2.Token{
		RefreshToken: u.Secret,
	}
	ts := config.TokenSource(ctx, t)

	tok, err := ts.Token()
	if err != nil {
		return false, fmt.Errorf("unable to refresh OAuth 2.0 token from bitbucket datacenter: %w", err)
	}
	updateUserCredentials(u, tok)
	return true, nil
}

func (c *client) Repo(ctx context.Context, u *model.User, rID model.ForgeRemoteID, owner, name string) (*model.Repo, error) {
	bc, err := c.newClient(ctx, u)
	if err != nil {
		return nil, fmt.Errorf("unable to create bitbucket client: %w", err)
	}

	var repo *bb.Repository
	if rID.IsValid() {
		opts := &bb.RepositorySearchOptions{Permission: bb.PermissionRepoWrite, ListOptions: bb.ListOptions{Limit: listLimit}}
		for {
			repos, resp, err := bc.Projects.SearchRepositories(ctx, opts)
			if err != nil {
				return nil, fmt.Errorf("unable to search repositories: %w", err)
			}
			for _, r := range repos {
				if rID == convertID(r.ID) {
					repo = r
					break
				}
			}
			if resp.LastPage {
				break
			}
			opts.Start = resp.NextPageStart
		}
		if repo == nil {
			return nil, fmt.Errorf("unable to find repository with id: %s", rID)
		}
	} else {
		repo, _, err = bc.Projects.GetRepository(ctx, owner, name)
		if err != nil {
			return nil, fmt.Errorf("unable to get repository: %w", err)
		}
	}

	b, _, err := bc.Projects.GetDefaultBranch(ctx, repo.Project.Key, repo.Slug)
	if err != nil {
		return nil, fmt.Errorf("unable to fetch default branch: %w", err)
	}

	perms := &model.Perm{Pull: true, Push: true}
	_, _, err = bc.Projects.ListWebhooks(ctx, repo.Project.Key, repo.Slug, &bb.ListOptions{})
	if err == nil {
		perms.Admin = true
	}

	return convertRepo(repo, perms, b.DisplayID), nil
}

func (c *client) Repos(ctx context.Context, u *model.User) ([]*model.Repo, error) {
	bc, err := c.newClient(ctx, u)
	if err != nil {
		return nil, fmt.Errorf("unable to create bitbucket client: %w", err)
	}

	opts := &bb.RepositorySearchOptions{Permission: bb.PermissionRepoWrite, ListOptions: bb.ListOptions{Limit: listLimit}}
	var all []*model.Repo
	for {
		repos, resp, err := bc.Projects.SearchRepositories(ctx, opts)
		if err != nil {
			return nil, fmt.Errorf("unable to search repositories: %w", err)
		}
		for _, r := range repos {
			perms := &model.Perm{Pull: true, Push: true, Admin: false}
			all = append(all, convertRepo(r, perms, ""))
		}
		if resp.LastPage {
			break
		}
		opts.Start = resp.NextPageStart
	}

	// Add admin permissions to relevant repositories
	opts = &bb.RepositorySearchOptions{Permission: bb.PermissionRepoAdmin, ListOptions: bb.ListOptions{Limit: listLimit}}
	for {
		repos, resp, err := bc.Projects.SearchRepositories(ctx, opts)
		if err != nil {
			return nil, fmt.Errorf("unable to search repositories: %w", err)
		}
		for _, r := range repos {
			for i, c := range all {
				if c.ForgeRemoteID == convertID(r.ID) {
					all[i].Perm = &model.Perm{Pull: true, Push: true, Admin: true}
					break
				}
			}
		}
		if resp.LastPage {
			break
		}
		opts.Start = resp.NextPageStart
	}

	return all, nil
}

func (c *client) File(ctx context.Context, u *model.User, r *model.Repo, p *model.Pipeline, f string) ([]byte, error) {
	bc, err := c.newClient(ctx, u)
	if err != nil {
		return nil, fmt.Errorf("unable to create bitbucket client: %w", err)
	}

	b, resp, err := bc.Projects.GetTextFileContent(ctx, r.Owner, r.Name, f, p.Commit)
	if err != nil {
		if resp.StatusCode == http.StatusNotFound {
			// requested directory might not exist
			return nil, &forge_types.ErrConfigNotFound{
				Configs: []string{f},
			}
		}
		return nil, err
	}
	return b, nil
}

func (c *client) Dir(ctx context.Context, u *model.User, r *model.Repo, p *model.Pipeline, path string) ([]*forge_types.FileMeta, error) {
	bc, err := c.newClient(ctx, u)
	if err != nil {
		return nil, fmt.Errorf("unable to create bitbucket client: %w", err)
	}

	opts := &bb.FilesListOptions{At: p.Commit}
	var all []*forge_types.FileMeta
	for {
		list, resp, err := bc.Projects.ListFiles(ctx, r.Owner, r.Name, path, opts)
		if err != nil {
			if resp.StatusCode == http.StatusNotFound {
				// requested directory might not exist
				return nil, &forge_types.ErrConfigNotFound{
					Configs: []string{path},
				}
			}
			return nil, err
		}
		for _, f := range list {
			fullPath := fmt.Sprintf("%s/%s", path, f)
			data, err := c.File(ctx, u, r, p, fullPath)
			if err != nil {
				return nil, err
			}
			all = append(all, &forge_types.FileMeta{Name: fullPath, Data: data})
		}
		if resp.LastPage {
			break
		}
		opts.Start = resp.NextPageStart
	}
	return all, nil
}

func (c *client) Status(ctx context.Context, u *model.User, repo *model.Repo, pipeline *model.Pipeline, workflow *model.Workflow) error {
	bc, err := c.newClient(ctx, u)
	if err != nil {
		return fmt.Errorf("unable to create bitbucket client: %w", err)
	}
	status := &bb.BuildStatus{
		State:       convertStatus(pipeline.Status),
		URL:         common.GetPipelineStatusURL(repo, pipeline, workflow),
		Key:         common.GetPipelineStatusContext(repo, pipeline, workflow),
		Description: common.GetPipelineStatusDescription(pipeline.Status),
	}
	_, err = bc.Projects.CreateBuildStatus(ctx, repo.Owner, repo.Name, pipeline.Commit, status)
	return err
}

func (c *client) Netrc(_ *model.User, r *model.Repo) (*model.Netrc, error) {
	host, err := common.ExtractHostFromCloneURL(r.Clone)
	if err != nil {
		return nil, fmt.Errorf("unable to create bitbucket client: %w", err)
	}

	return &model.Netrc{
		Login:    c.username,
		Password: c.password,
		Machine:  host,
	}, nil
}

// Branches returns the names of all branches for the named repository.
func (c *client) Branches(ctx context.Context, u *model.User, r *model.Repo, p *model.ListOptions) ([]string, error) {
	bc, err := c.newClient(ctx, u)
	if err != nil {
		return nil, fmt.Errorf("unable to create bitbucket client: %w", err)
	}

	opts := &bb.BranchSearchOptions{ListOptions: convertListOptions(p)}
	var all []string
	for {
		branches, resp, err := bc.Projects.SearchBranches(ctx, r.Owner, r.Name, opts)
		if err != nil {
			return nil, fmt.Errorf("unable to list branches: %w", err)
		}
		for _, b := range branches {
			all = append(all, b.DisplayID)
		}
		if !p.All || resp.LastPage {
			break
		}
		opts.Start = resp.NextPageStart
	}

	return all, nil
}

func (c *client) BranchHead(ctx context.Context, u *model.User, r *model.Repo, b string) (*model.Commit, error) {
	bc, err := c.newClient(ctx, u)
	if err != nil {
		return nil, fmt.Errorf("unable to create bitbucket client: %w", err)
	}
	branches, _, err := bc.Projects.SearchBranches(ctx, r.Owner, r.Name, &bb.BranchSearchOptions{Filter: b})
	if err != nil {
		return nil, err
	}
	if len(branches) == 0 {
		return nil, fmt.Errorf("no matching branches returned")
	}
	for _, branch := range branches {
		if branch.DisplayID == b {
			return &model.Commit{
				SHA:      branch.LatestCommit,
				ForgeURL: fmt.Sprintf("%s/commits/%s", r.ForgeURL, branch.LatestCommit),
			}, nil
		}
	}
	return nil, fmt.Errorf("no matching branches found")
}

func (c *client) PullRequests(ctx context.Context, u *model.User, r *model.Repo, p *model.ListOptions) ([]*model.PullRequest, error) {
	bc, err := c.newClient(ctx, u)
	if err != nil {
		return nil, fmt.Errorf("unable to create bitbucket client: %w", err)
	}

	opts := &bb.PullRequestSearchOptions{ListOptions: convertListOptions(p)}
	var all []*model.PullRequest
	for {
		prs, resp, err := bc.Projects.SearchPullRequests(ctx, r.Owner, r.Name, opts)
		if err != nil {
			return nil, fmt.Errorf("unable to list pull-requests: %w", err)
		}
		for _, pr := range prs {
			all = append(all, &model.PullRequest{Index: convertID(pr.ID), Title: pr.Title})
		}
		if !p.All || resp.LastPage {
			break
		}
		opts.Start = resp.NextPageStart
	}

	return all, nil
}

func (c *client) Activate(ctx context.Context, u *model.User, r *model.Repo, link string) error {
	bc, err := c.newClient(ctx, u)
	if err != nil {
		return fmt.Errorf("unable to create bitbucket client: %w", err)
	}

	err = c.Deactivate(ctx, u, r, link)
	if err != nil {
		return fmt.Errorf("unable to deactivate old webhooks: %w", err)
	}

	webhook := &bb.Webhook{
		Name:   "Woodpecker",
		URL:    link,
		Events: []bb.EventKey{bb.EventKeyRepoRefsChanged, bb.EventKeyPullRequestFrom, bb.EventKeyPullRequestMerged, bb.EventKeyPullRequestDeclined, bb.EventKeyPullRequestDeleted},
		Active: true,
		Config: &bb.WebhookConfiguration{
			Secret: r.Hash,
		},
	}
	_, _, err = bc.Projects.CreateWebhook(ctx, r.Owner, r.Name, webhook)
	return err
}

func (c *client) Deactivate(ctx context.Context, u *model.User, r *model.Repo, link string) error {
	bc, err := c.newClient(ctx, u)
	if err != nil {
		return fmt.Errorf("unable to create bitbucket client: %w", err)
	}

	lu, err := url.Parse(link)
	if err != nil {
		return err
	}

	opts := &bb.ListOptions{}
	var ids []uint64
	for {
		hooks, resp, err := bc.Projects.ListWebhooks(ctx, r.Owner, r.Name, opts)
		if err != nil {
			return err
		}
		for _, h := range hooks {
			hu, err := url.Parse(h.URL)
			if err == nil && hu.Host == lu.Host {
				ids = append(ids, h.ID)
			}
		}
		if resp.LastPage {
			break
		}
		opts.Start = resp.NextPageStart
	}

	for _, id := range ids {
		_, err = bc.Projects.DeleteWebhook(ctx, r.Owner, r.Name, id)
		if err != nil {
			return err
		}
	}

	return nil
}

func (c *client) Hook(ctx context.Context, r *http.Request) (*model.Repo, *model.Pipeline, error) {
	ev, payload, err := bb.ParsePayloadWithoutSignature(r)
	if err != nil {
		return nil, nil, fmt.Errorf("unable to parse payload from webhook invocation: %w", err)
	}

	var repo *model.Repo
	var pipe *model.Pipeline
	switch e := ev.(type) {
	case *bb.RepositoryPushEvent:
		repo = convertRepo(&e.Repository, nil, "")
		pipe = convertRepositoryPushEvent(e, c.url)
	case *bb.PullRequestEvent:
		repo = convertRepo(&e.PullRequest.Source.Repository, nil, "")
		pipe = convertPullRequestEvent(e, c.url)
	default:
		return nil, nil, nil
	}

	user, repo, err := c.getUserAndRepo(ctx, repo)
	if err != nil {
		return nil, nil, err
	}

	err = bb.ValidateSignature(r, payload, []byte(repo.Hash))
	if err != nil {
		return nil, nil, fmt.Errorf("unable to validate signature on incoming webhook payload: %w", err)
	}

	pipe, err = c.updatePipelineFromCommit(ctx, user, repo, pipe)
	if err != nil {
		return nil, nil, err
	}

	if pipe == nil {
		return nil, nil, nil
	}

	return repo, pipe, nil
}

func (c *client) getUserAndRepo(ctx context.Context, r *model.Repo) (*model.User, *model.Repo, error) {
	_store, ok := store.TryFromContext(ctx)
	if !ok {
		log.Error().Msg("could not get store from context")
		return nil, nil, fmt.Errorf("unable to get store from context")
	}

	repo, err := _store.GetRepoForgeID(r.ForgeRemoteID)
	if err != nil {
		return nil, nil, fmt.Errorf("unable to get repo: %w", err)
	}
	log.Trace().Any("repo", repo).Msg("got repo")

	user, err := _store.GetUser(repo.UserID)
	if err != nil {
		return nil, nil, fmt.Errorf("unable to get user: %w", err)
	}
	log.Trace().Any("user", user).Msg("got user")

	forge.Refresh(ctx, c, _store, user)

	return user, repo, nil
}

func (c *client) updatePipelineFromCommit(ctx context.Context, u *model.User, r *model.Repo, p *model.Pipeline) (*model.Pipeline, error) {
	if p == nil {
		return nil, nil
	}

	bc, err := c.newClient(ctx, u)
	if err != nil {
		return nil, fmt.Errorf("unable to create bitbucket client: %w", err)
	}

	commit, _, err := bc.Projects.GetCommit(ctx, r.Owner, r.Name, p.Commit)
	if err != nil {
		return nil, fmt.Errorf("unable to read commit: %w", err)
	}
	p.Message = commit.Message

	opts := &bb.ListOptions{}
	for {
		changes, resp, err := bc.Projects.ListChanges(ctx, r.Owner, r.Name, p.Commit, opts)
		if err != nil {
			return nil, fmt.Errorf("unable to list commit changes: %w", err)
		}
		for _, ch := range changes {
			p.ChangedFiles = append(p.ChangedFiles, ch.Path.Title)
		}
		if resp.LastPage {
			break
		}
		opts.Start = resp.NextPageStart
	}

	return p, nil
}

// Teams is not supported.
func (*client) Teams(_ context.Context, _ *model.User) ([]*model.Team, error) {
	var teams []*model.Team
	return teams, nil
}

// TeamPerm is not supported.
func (*client) TeamPerm(_ *model.User, _ string) (*model.Perm, error) {
	return nil, nil
}

// OrgMembership returns if user is member of organization and if user
// is admin/owner in this organization.
func (c *client) OrgMembership(_ context.Context, _ *model.User, _ string) (*model.OrgPerm, error) {
	// TODO: Not implemented currently
	return nil, nil
}

// Org fetches the organization from the forge by name. If the name is a user an org with type user is returned.
func (c *client) Org(_ context.Context, _ *model.User, owner string) (*model.Org, error) {
	if strings.HasPrefix(owner, "~") {
		return &model.Org{
			Name:   owner,
			IsUser: true,
		}, nil
	}
	return &model.Org{
		Name:   owner,
		IsUser: false,
	}, nil
}

func (c *client) newOAuth2Config() *oauth2.Config {
	publicOAuthURL := c.oauthHost
	if publicOAuthURL == "" {
		publicOAuthURL = c.urlAPI
	}

	return &oauth2.Config{
		ClientID:     c.clientID,
		ClientSecret: c.clientSecret,
		Endpoint: oauth2.Endpoint{
			AuthURL:  fmt.Sprintf("%s/oauth2/latest/authorize", publicOAuthURL),
			TokenURL: fmt.Sprintf("%s/oauth2/latest/token", c.urlAPI),
		},
		Scopes:      []string{string(bb.PermissionRepoRead), string(bb.PermissionRepoWrite), string(bb.PermissionRepoAdmin)},
		RedirectURL: fmt.Sprintf("%s/authorize", server.Config.Server.OAuthHost),
	}
}

func (c *client) newClient(ctx context.Context, u *model.User) (*bb.Client, error) {
	config := c.newOAuth2Config()
	t := &oauth2.Token{
		AccessToken: u.Token,
	}
	client := config.Client(ctx, t)
	return bb.NewClient(c.urlAPI, client)
}<|MERGE_RESOLUTION|>--- conflicted
+++ resolved
@@ -96,13 +96,8 @@
 func (c *client) Login(ctx context.Context, req *forge_types.OAuthRequest) (*model.User, string, error) {
 	config := c.newOAuth2Config()
 
-<<<<<<< HEAD
-	// TODO: Add pkce flow
+	// TODO: Add pkce flow (https://oauth.net/2/pkce/) ...
 	redirectURL := config.AuthCodeURL(req.State)
-=======
-	// TODO: Add proper state and pkce (https://oauth.net/2/pkce/) ...
-	redirectURL := config.AuthCodeURL("woodpecker")
->>>>>>> 96486043
 
 	if req.Error != "" {
 		return nil, redirectURL, &forge_types.AuthError{
