// Copyright 2024 Woodpecker Authors
//
// Licensed under the Apache License, Version 2.0 (the "License");
// you may not use this file except in compliance with the License.
// You may obtain a copy of the License at
//
//      http://www.apache.org/licenses/LICENSE-2.0
//
// Unless required by applicable law or agreed to in writing, software
// distributed under the License is distributed on an "AS IS" BASIS,
// WITHOUT WARRANTIES OR CONDITIONS OF ANY KIND, either express or implied.
// See the License for the specific language governing permissions and
// limitations under the License.

package bitbucketdatacenter

import (
	"net/url"
	"testing"
	"time"

	bb "github.com/neticdk/go-bitbucket/bitbucket"
	"github.com/stretchr/testify/assert"

	"go.woodpecker-ci.org/woodpecker/v3/server/model"
)

func Test_convertStatus(t *testing.T) {
	tests := []struct {
		from model.StatusValue
		to   bb.BuildStatusState
	}{
		{
			from: model.StatusPending,
			to:   bb.BuildStatusStateInProgress,
		},
		{
			from: model.StatusRunning,
			to:   bb.BuildStatusStateInProgress,
		},
		{
			from: model.StatusSuccess,
			to:   bb.BuildStatusStateSuccessful,
		},
		{
			from: model.StatusValue("other"),
			to:   bb.BuildStatusStateFailed,
		},
	}
	for _, tt := range tests {
		to := convertStatus(tt.from)
		assert.Equal(t, tt.to, to)
	}
}

func Test_convertRepo(t *testing.T) {
	from := &bb.Repository{
		ID:   uint64(1234),
		Slug: "REPO",
		Project: &bb.Project{
			Key: "PRJ",
		},
		Links: map[string][]bb.Link{
			"clone": {
				{
					Name: "http",
					Href: "https://user@git.domain/clone",
				},
			},
			"self": {
				{
					Href: "https://git.domain/self",
				},
			},
		},
	}
	perm := &model.Perm{}
	to := convertRepo(from, perm, "main")

	assert.Equal(t, &model.Repo{
		ForgeRemoteID: model.ForgeRemoteID("1234"),
		Name:          "REPO",
		Owner:         "PRJ",
		Branch:        "main",
		FullName:      "PRJ/REPO",
		Perm:          perm,
		Clone:         "https://git.domain/clone",
		ForgeURL:      "https://git.domain/self",
		PREnabled:     true,
		IsSCMPrivate:  true,
	}, to)
}

func Test_convertRepositoryPushEvent(t *testing.T) {
	now := time.Now()
	tests := []struct {
		from *bb.RepositoryPushEvent
		to   *model.Pipeline
	}{
		{
			from: &bb.RepositoryPushEvent{},
			to:   nil,
		},
		{
			from: &bb.RepositoryPushEvent{
				Changes: []bb.RepositoryPushEventChange{
					{
						FromHash: "1234567890abcdef",
						ToHash:   "0000000000000000000000000000000000000000",
					},
				},
			},
			to: nil,
		},
		{
			from: &bb.RepositoryPushEvent{
				Changes: []bb.RepositoryPushEventChange{
					{
						FromHash: "0000000000000000000000000000000000000000",
						ToHash:   "1234567890abcdef",
						Type:     bb.RepositoryPushEventChangeTypeDelete,
					},
				},
			},
			to: nil,
		},
		{
			from: &bb.RepositoryPushEvent{
				Event: bb.Event{
					Date: bb.ISOTime(now),
					Actor: bb.User{
						Name:  "John Doe",
						Email: "john.doe@mail.com",
						Slug:  "john.doe_mail.com",
					},
				},
				Repository: bb.Repository{
					Slug: "REPO",
					Project: &bb.Project{
						Key: "PRJ",
					},
				},
				Changes: []bb.RepositoryPushEventChange{
					{
						Ref: bb.RepositoryPushEventRef{
							ID:        "refs/head/branch",
							DisplayID: "branch",
						},
						RefId:  "refs/head/branch",
						ToHash: "1234567890abcdef",
					},
				},
			},
			to: &model.Pipeline{
				Commit: &model.Commit{
					SHA:      "1234567890abcdef",
					ForgeURL: "https://base.url/projects/PRJ/repos/REPO/commits/1234567890abcdef",
				},
				Branch:   "branch",
				Avatar:   "https://base.url/users/john.doe_mail.com/avatar.png",
				Author:   "John Doe",
				Ref:      "refs/head/branch",
				ForgeURL: "https://base.url/projects/PRJ/repos/REPO/commits/1234567890abcdef",
				Event:    model.EventPush,
			},
		},
	}
	for _, tt := range tests {
		to := convertRepositoryPushEvent(tt.from, "https://base.url")
		assert.Equal(t, tt.to, to)
	}
}

func Test_convertPullRequestEvent(t *testing.T) {
	now := time.Now()
	from := &bb.PullRequestEvent{
		Event: bb.Event{
			Date:     bb.ISOTime(now),
			EventKey: bb.EventKeyPullRequestFrom,
			Actor: bb.User{
				Name:  "John Doe",
				Email: "john.doe@mail.com",
				Slug:  "john.doe_mail.com",
			},
		},
		PullRequest: bb.PullRequest{
			ID:    123,
			Title: "my title",
			Source: bb.PullRequestRef{
				ID:        "refs/head/branch",
				DisplayID: "branch",
				Latest:    "1234567890abcdef",
				Repository: bb.Repository{
					Slug: "REPO",
					Project: &bb.Project{
						Key: "PRJ",
					},
				},
			},
			Target: bb.PullRequestRef{
				ID:        "refs/head/main",
				DisplayID: "main",
				Latest:    "abcdef1234567890",
				Repository: bb.Repository{
					Slug: "REPO",
					Project: &bb.Project{
						Key: "PRJ",
					},
				},
			},
		},
	}
	to := convertPullRequestEvent(from, "https://base.url")
	assert.Equal(t, &model.Pipeline{
<<<<<<< HEAD
		Commit: &model.Commit{
			SHA:      "1234567890abcdef",
			ForgeURL: "https://base.url/projects/PRJ/repos/REPO/commits/1234567890abcdef",
		},
		Branch:   "branch",
		Avatar:   "https://base.url/users/john.doe_mail.com/avatar.png",
		Author:   "John Doe",
		Ref:      "refs/pull-requests/123/from",
		ForgeURL: "https://base.url/projects/PRJ/repos/REPO/commits/1234567890abcdef",
		Event:    model.EventPull,
		Refspec:  "branch:main",
		PullRequest: &model.PullRequest{
			Index: "123",
			Title: "my title",
		},
=======
		Commit:    "1234567890abcdef",
		Branch:    "branch",
		Avatar:    "https://base.url/users/john.doe_mail.com/avatar.png",
		Author:    "John Doe",
		Email:     "john.doe@mail.com",
		Timestamp: now.UTC().Unix(),
		Ref:       "refs/head/branch",
		ForgeURL:  "https://base.url/projects/PRJ/repos/REPO/commits/1234567890abcdef",
		Event:     model.EventPull,
		Refspec:   "branch:main",
		Title:     "my title",
>>>>>>> 83229e87
	}, to)
}

func Test_convertPullRequestCloseEvent(t *testing.T) {
	now := time.Now()
	from := &bb.PullRequestEvent{
		Event: bb.Event{
			Date:     bb.ISOTime(now),
			EventKey: bb.EventKeyPullRequestMerged,
			Actor: bb.User{
				Name:  "John Doe",
				Email: "john.doe@mail.com",
				Slug:  "john.doe_mail.com",
			},
		},
		PullRequest: bb.PullRequest{
			ID:    123,
			Title: "my title",
			Source: bb.PullRequestRef{
				ID:        "refs/head/branch",
				DisplayID: "branch",
				Latest:    "1234567890abcdef",
				Repository: bb.Repository{
					Slug: "REPO",
					Project: &bb.Project{
						Key: "PRJ",
					},
				},
			},
			Target: bb.PullRequestRef{
				ID:        "refs/head/main",
				DisplayID: "main",
				Latest:    "abcdef1234567890",
				Repository: bb.Repository{
					Slug: "REPO",
					Project: &bb.Project{
						Key: "PRJ",
					},
				},
			},
		},
	}
	to := convertPullRequestEvent(from, "https://base.url")
	assert.Equal(t, &model.Pipeline{
<<<<<<< HEAD
		Commit: &model.Commit{
			SHA:      "1234567890abcdef",
			ForgeURL: "https://base.url/projects/PRJ/repos/REPO/commits/1234567890abcdef",
=======
		Commit:    "1234567890abcdef",
		Branch:    "branch",
		Avatar:    "https://base.url/users/john.doe_mail.com/avatar.png",
		Author:    "John Doe",
		Email:     "john.doe@mail.com",
		Timestamp: now.UTC().Unix(),
		Ref:       "refs/head/branch",
		ForgeURL:  "https://base.url/projects/PRJ/repos/REPO/commits/1234567890abcdef",
		Event:     model.EventPullClosed,
		Refspec:   "branch:main",
		Title:     "my title",
	}, to)
}

func Test_authorLabel(t *testing.T) {
	tests := []struct {
		from string
		to   string
	}{
		{
			from: "Some Short Author",
			to:   "Some Short Author",
>>>>>>> 83229e87
		},
		Branch: "branch",
		Avatar: "https://base.url/users/john.doe_mail.com/avatar.png",
		Author: "John Doe",

		Ref:      "refs/pull-requests/123/from",
		ForgeURL: "https://base.url/projects/PRJ/repos/REPO/commits/1234567890abcdef",
		Event:    model.EventPullClosed,
		Refspec:  "branch:main",
		PullRequest: &model.PullRequest{
			Title: "my title",
			Index: "123",
		},
	}, to)
}

func Test_convertUser(t *testing.T) {
	from := &bb.User{
		Slug:  "slug",
		Email: "john.doe@mail.com",
		ID:    1,
	}
	to := convertUser(from, "https://base.url")
	assert.Equal(t, &model.User{
		Login:         "slug",
		Avatar:        "https://base.url/users/slug/avatar.png",
		Email:         "john.doe@mail.com",
		ForgeRemoteID: "1",
	}, to)
}

func Test_convertProjectsToTeams(t *testing.T) {
	tests := []struct {
		projects []*bb.Project
		baseURL  string
		expected []*model.Team
	}{
		{
			projects: []*bb.Project{
				{
					Key: "PRJ1",
				},
				{
					Key: "PRJ2",
				},
			},
			baseURL: "https://base.url",
			expected: []*model.Team{
				{
					Login:  "PRJ1",
					Avatar: "https://base.url/projects/PRJ1/avatar.png",
				},
				{
					Login:  "PRJ2",
					Avatar: "https://base.url/projects/PRJ2/avatar.png",
				},
			},
		},
		{
			projects: []*bb.Project{},
			baseURL:  "https://base.url",
			expected: []*model.Team{},
		},
	}

	for _, tt := range tests {
		// Parse the baseURL string into a *url.URL
		parsedURL, err := url.Parse(tt.baseURL)
		assert.NoError(t, err)

		mockClient := &bb.Client{BaseURL: parsedURL}
		actual := convertProjectsToTeams(tt.projects, mockClient)

		assert.Equal(t, tt.expected, actual)
	}
}<|MERGE_RESOLUTION|>--- conflicted
+++ resolved
@@ -212,7 +212,6 @@
 	}
 	to := convertPullRequestEvent(from, "https://base.url")
 	assert.Equal(t, &model.Pipeline{
-<<<<<<< HEAD
 		Commit: &model.Commit{
 			SHA:      "1234567890abcdef",
 			ForgeURL: "https://base.url/projects/PRJ/repos/REPO/commits/1234567890abcdef",
@@ -220,7 +219,7 @@
 		Branch:   "branch",
 		Avatar:   "https://base.url/users/john.doe_mail.com/avatar.png",
 		Author:   "John Doe",
-		Ref:      "refs/pull-requests/123/from",
+		Ref:      "refs/head/branch",
 		ForgeURL: "https://base.url/projects/PRJ/repos/REPO/commits/1234567890abcdef",
 		Event:    model.EventPull,
 		Refspec:  "branch:main",
@@ -228,19 +227,6 @@
 			Index: "123",
 			Title: "my title",
 		},
-=======
-		Commit:    "1234567890abcdef",
-		Branch:    "branch",
-		Avatar:    "https://base.url/users/john.doe_mail.com/avatar.png",
-		Author:    "John Doe",
-		Email:     "john.doe@mail.com",
-		Timestamp: now.UTC().Unix(),
-		Ref:       "refs/head/branch",
-		ForgeURL:  "https://base.url/projects/PRJ/repos/REPO/commits/1234567890abcdef",
-		Event:     model.EventPull,
-		Refspec:   "branch:main",
-		Title:     "my title",
->>>>>>> 83229e87
 	}, to)
 }
 
@@ -285,40 +271,15 @@
 	}
 	to := convertPullRequestEvent(from, "https://base.url")
 	assert.Equal(t, &model.Pipeline{
-<<<<<<< HEAD
 		Commit: &model.Commit{
 			SHA:      "1234567890abcdef",
 			ForgeURL: "https://base.url/projects/PRJ/repos/REPO/commits/1234567890abcdef",
-=======
-		Commit:    "1234567890abcdef",
-		Branch:    "branch",
-		Avatar:    "https://base.url/users/john.doe_mail.com/avatar.png",
-		Author:    "John Doe",
-		Email:     "john.doe@mail.com",
-		Timestamp: now.UTC().Unix(),
-		Ref:       "refs/head/branch",
-		ForgeURL:  "https://base.url/projects/PRJ/repos/REPO/commits/1234567890abcdef",
-		Event:     model.EventPullClosed,
-		Refspec:   "branch:main",
-		Title:     "my title",
-	}, to)
-}
-
-func Test_authorLabel(t *testing.T) {
-	tests := []struct {
-		from string
-		to   string
-	}{
-		{
-			from: "Some Short Author",
-			to:   "Some Short Author",
->>>>>>> 83229e87
 		},
 		Branch: "branch",
 		Avatar: "https://base.url/users/john.doe_mail.com/avatar.png",
 		Author: "John Doe",
 
-		Ref:      "refs/pull-requests/123/from",
+		Ref:      "refs/head/branch",
 		ForgeURL: "https://base.url/projects/PRJ/repos/REPO/commits/1234567890abcdef",
 		Event:    model.EventPullClosed,
 		Refspec:  "branch:main",
