--- conflicted
+++ resolved
@@ -26,161 +26,6 @@
 	"go.woodpecker-ci.org/woodpecker/v3/server/model"
 )
 
-<<<<<<< HEAD
-func Test_helper(t *testing.T) {
-	g := goblin.Goblin(t)
-	g.Describe("Bitbucket converter", func() {
-		g.It("should convert passing status", func() {
-			g.Assert(convertStatus(model.StatusSuccess)).Equal(statusSuccess)
-		})
-
-		g.It("should convert pending status", func() {
-			g.Assert(convertStatus(model.StatusPending)).Equal(statusPending)
-			g.Assert(convertStatus(model.StatusRunning)).Equal(statusPending)
-		})
-
-		g.It("should convert failing status", func() {
-			g.Assert(convertStatus(model.StatusFailure)).Equal(statusFailure)
-			g.Assert(convertStatus(model.StatusKilled)).Equal(statusFailure)
-			g.Assert(convertStatus(model.StatusError)).Equal(statusFailure)
-		})
-
-		g.It("should convert repository", func() {
-			from := &internal.Repo{
-				FullName:  "octocat/hello-world",
-				IsPrivate: true,
-				Scm:       "git",
-			}
-			from.Owner.Links.Avatar.Href = "http://..."
-			from.Links.HTML.Href = "https://bitbucket.org/foo/bar"
-			fromPerm := &internal.RepoPerm{
-				Permission: "write",
-			}
-
-			to := convertRepo(from, fromPerm)
-			g.Assert(to.Avatar).Equal(from.Owner.Links.Avatar.Href)
-			g.Assert(to.FullName).Equal(from.FullName)
-			g.Assert(to.Owner).Equal("octocat")
-			g.Assert(to.Name).Equal("hello-world")
-			g.Assert(to.IsSCMPrivate).Equal(from.IsPrivate)
-			g.Assert(to.Clone).Equal(from.Links.HTML.Href)
-			g.Assert(to.ForgeURL).Equal(from.Links.HTML.Href)
-			g.Assert(to.Perm.Push).IsTrue()
-			g.Assert(to.Perm.Admin).IsFalse()
-		})
-
-		g.It("should convert team", func() {
-			from := &internal.Workspace{Slug: "octocat"}
-			from.Links.Avatar.Href = "http://..."
-			to := convertWorkspace(from)
-			g.Assert(to.Avatar).Equal(from.Links.Avatar.Href)
-			g.Assert(to.Login).Equal(from.Slug)
-		})
-
-		g.It("should convert team list", func() {
-			from := &internal.Workspace{Slug: "octocat"}
-			from.Links.Avatar.Href = "http://..."
-			to := convertWorkspaceList([]*internal.Workspace{from})
-			g.Assert(to[0].Avatar).Equal(from.Links.Avatar.Href)
-			g.Assert(to[0].Login).Equal(from.Slug)
-		})
-
-		g.It("should convert user", func() {
-			token := &oauth2.Token{
-				AccessToken:  "foo",
-				RefreshToken: "bar",
-				Expiry:       time.Now(),
-			}
-			user := &internal.Account{Login: "octocat"}
-			user.Links.Avatar.Href = "http://..."
-
-			result := convertUser(user, token)
-			g.Assert(result.Avatar).Equal(user.Links.Avatar.Href)
-			g.Assert(result.Login).Equal(user.Login)
-			g.Assert(result.AccessToken).Equal(token.AccessToken)
-			g.Assert(result.RefreshToken).Equal(token.RefreshToken)
-			g.Assert(result.Expiry).Equal(token.Expiry.UTC().Unix())
-		})
-
-		g.It("should use clone url", func() {
-			repo := &internal.Repo{}
-			repo.Links.Clone = append(repo.Links.Clone, internal.Link{
-				Name: "https",
-				Href: "https://bitbucket.org/foo/bar.git",
-			})
-			link := cloneLink(repo)
-			g.Assert(link).Equal(repo.Links.Clone[0].Href)
-		})
-
-		g.It("should build clone url", func() {
-			repo := &internal.Repo{}
-			repo.Links.HTML.Href = "https://foo:bar@bitbucket.org/foo/bar.git"
-			link := cloneLink(repo)
-			g.Assert(link).Equal("https://bitbucket.org/foo/bar.git")
-		})
-
-		g.It("should convert pull hook to pipeline", func() {
-			hook := &internal.PullRequestHook{}
-			hook.Actor.Login = "octocat"
-			hook.Actor.Links.Avatar.Href = "https://..."
-			hook.PullRequest.Dest.Commit.Hash = "73f9c44d"
-			hook.PullRequest.Dest.Branch.Name = "main"
-			hook.PullRequest.Dest.Repo.Links.HTML.Href = "https://bitbucket.org/foo/bar"
-			hook.PullRequest.Source.Branch.Name = "change"
-			hook.PullRequest.Source.Repo.FullName = "baz/bar"
-			hook.PullRequest.Source.Commit.Hash = "c8411d7"
-			hook.PullRequest.Links.HTML.Href = "https://bitbucket.org/foo/bar/pulls/5"
-			hook.PullRequest.Title = "updated README"
-			hook.PullRequest.Updated = time.Now()
-			hook.PullRequest.ID = 1
-
-			pipeline := convertPullHook(hook)
-			g.Assert(pipeline.Event).Equal(model.EventPull)
-			g.Assert(pipeline.Author).Equal(hook.Actor.Login)
-			g.Assert(pipeline.Avatar).Equal(hook.Actor.Links.Avatar.Href)
-			g.Assert(pipeline.Commit).Equal(hook.PullRequest.Source.Commit.Hash)
-			g.Assert(pipeline.Branch).Equal(hook.PullRequest.Source.Branch.Name)
-			g.Assert(pipeline.ForgeURL).Equal(hook.PullRequest.Links.HTML.Href)
-			g.Assert(pipeline.Ref).Equal("refs/pull-requests/1/from")
-			g.Assert(pipeline.Refspec).Equal("change:main")
-		})
-
-		g.It("should convert push hook to pipeline", func() {
-			change := internal.Change{}
-			change.New.Target.Hash = "73f9c44d"
-			change.New.Name = "main"
-			change.New.Target.Links.HTML.Href = "https://bitbucket.org/foo/bar/commits/73f9c44d"
-			change.New.Target.Message = "updated README"
-			change.New.Target.Date = time.Now()
-			change.New.Target.Author.Raw = "Test <test@domain.tld>"
-
-			hook := internal.PushHook{}
-			hook.Actor.Login = "octocat"
-			hook.Actor.Links.Avatar.Href = "https://..."
-
-			pipeline := convertPushHook(&hook, &change)
-			g.Assert(pipeline.Event).Equal(model.EventPush)
-			g.Assert(pipeline.Email).Equal("test@domain.tld")
-			g.Assert(pipeline.Author).Equal(hook.Actor.Login)
-			g.Assert(pipeline.Avatar).Equal(hook.Actor.Links.Avatar.Href)
-			g.Assert(pipeline.Commit).Equal(change.New.Target.Hash)
-			g.Assert(pipeline.Branch).Equal(change.New.Name)
-			g.Assert(pipeline.ForgeURL).Equal(change.New.Target.Links.HTML.Href)
-			g.Assert(pipeline.Ref).Equal("refs/heads/main")
-		})
-
-		g.It("should convert tag hook to pipeline", func() {
-			change := internal.Change{}
-			change.New.Name = "v1.0.0"
-			change.New.Type = "tag"
-
-			hook := internal.PushHook{}
-
-			pipeline := convertPushHook(&hook, &change)
-			g.Assert(pipeline.Event).Equal(model.EventTag)
-			g.Assert(pipeline.Ref).Equal("refs/tags/v1.0.0")
-		})
-=======
 func Test_convertStatus(t *testing.T) {
 	assert.Equal(t, statusSuccess, convertStatus(model.StatusSuccess))
 	assert.Equal(t, statusPending, convertStatus(model.StatusPending))
@@ -254,7 +99,6 @@
 	repo.Links.Clone = append(repo.Links.Clone, internal.Link{
 		Name: "https",
 		Href: "https://bitbucket.org/foo/bar.git",
->>>>>>> 5d330082
 	})
 	link := cloneLink(repo)
 	assert.Equal(t, repo.Links.Clone[0].Href, link)
