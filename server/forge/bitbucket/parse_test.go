--- conflicted
+++ resolved
@@ -26,7 +26,6 @@
 	"go.woodpecker-ci.org/woodpecker/v3/server/model"
 )
 
-<<<<<<< HEAD
 func Test_parseHook(t *testing.T) {
 	t.Run("unsupported hook", func(t *testing.T) {
 		buf := bytes.NewBufferString(fixtures.HookPush)
@@ -120,118 +119,8 @@
 		r, b, err := parseHook(req)
 		assert.NoError(t, err)
 		assert.Equal(t, "martinherren1984/publictestrepo", r.FullName)
-		assert.Equal(t, model.RepoGit, r.SCMKind)
 		assert.Equal(t, "https://bitbucket.org/martinherren1984/publictestrepo", r.Clone)
 		assert.Equal(t, "c14c1bb05dfb1fdcdf06b31485fff61b0ea44277", b.Commit)
 		assert.Equal(t, "a\n", b.Message)
-=======
-func Test_parser(t *testing.T) {
-	g := goblin.Goblin(t)
-	g.Describe("Bitbucket parser", func() {
-		g.It("should ignore unsupported hook", func() {
-			buf := bytes.NewBufferString(fixtures.HookPush)
-			req, _ := http.NewRequest(http.MethodPost, "/hook", buf)
-			req.Header = http.Header{}
-			req.Header.Set(hookEvent, "issue:created")
-
-			r, b, err := parseHook(req)
-			g.Assert(r).IsNil()
-			g.Assert(b).IsNil()
-			assert.ErrorIs(t, err, &types.ErrIgnoreEvent{})
-		})
-
-		g.Describe("Given a pull-request hook payload", func() {
-			g.It("should return err when malformed", func() {
-				buf := bytes.NewBufferString("[]")
-				req, _ := http.NewRequest(http.MethodPost, "/hook", buf)
-				req.Header = http.Header{}
-				req.Header.Set(hookEvent, hookPullCreated)
-
-				_, _, err := parseHook(req)
-				g.Assert(err).IsNotNil()
-			})
-
-			g.It("should return pull-request details", func() {
-				buf := bytes.NewBufferString(fixtures.HookPull)
-				req, _ := http.NewRequest(http.MethodPost, "/hook", buf)
-				req.Header = http.Header{}
-				req.Header.Set(hookEvent, hookPullCreated)
-
-				r, b, err := parseHook(req)
-				g.Assert(err).IsNil()
-				g.Assert(r.FullName).Equal("user_name/repo_name")
-				g.Assert(b.Event).Equal(model.EventPull)
-				g.Assert(b.Commit).Equal("d3022fc0ca3d")
-			})
-
-			g.It("should return pull-request details for a pull-request merged payload", func() {
-				buf := bytes.NewBufferString(fixtures.HookPullRequestMerged)
-				req, _ := http.NewRequest(http.MethodPost, "/hook", buf)
-				req.Header = http.Header{}
-				req.Header.Set(hookEvent, hookPullMerged)
-
-				r, b, err := parseHook(req)
-				g.Assert(err).IsNil()
-				g.Assert(r.FullName).Equal("anbraten/test-2")
-				g.Assert(b.Event).Equal(model.EventPullClosed)
-				g.Assert(b.Commit).Equal("006704dbeab2")
-			})
-
-			g.It("should return pull-request details for a pull-request closed payload", func() {
-				buf := bytes.NewBufferString(fixtures.HookPullRequestDeclined)
-				req, _ := http.NewRequest(http.MethodPost, "/hook", buf)
-				req.Header = http.Header{}
-				req.Header.Set(hookEvent, hookPullDeclined)
-
-				r, b, err := parseHook(req)
-				g.Assert(err).IsNil()
-				g.Assert(r.FullName).Equal("anbraten/test-2")
-				g.Assert(b.Event).Equal(model.EventPullClosed)
-				g.Assert(b.Commit).Equal("f90e18fc9d45")
-			})
-		})
-
-		g.Describe("Given a push hook payload", func() {
-			g.It("should return err when malformed", func() {
-				buf := bytes.NewBufferString("[]")
-				req, _ := http.NewRequest(http.MethodPost, "/hook", buf)
-				req.Header = http.Header{}
-				req.Header.Set(hookEvent, hookPush)
-
-				_, _, err := parseHook(req)
-				g.Assert(err).IsNotNil()
-			})
-
-			g.It("should return nil if missing commit sha", func() {
-				buf := bytes.NewBufferString(fixtures.HookPushEmptyHash)
-				req, _ := http.NewRequest(http.MethodPost, "/hook", buf)
-				req.Header = http.Header{}
-				req.Header.Set(hookEvent, hookPush)
-
-				r, b, err := parseHook(req)
-				g.Assert(r).IsNil()
-				g.Assert(b).IsNil()
-				g.Assert(err).IsNil()
-			})
-
-			g.It("should return push details", func() {
-				buf := bytes.NewBufferString(fixtures.HookPush)
-				req, _ := http.NewRequest(http.MethodPost, "/hook", buf)
-				req.Header = http.Header{}
-				req.Header.Set(hookEvent, hookPush)
-
-				r, b, err := parseHook(req)
-				g.Assert(err).IsNil()
-				g.Assert(r.FullName).Equal("martinherren1984/publictestrepo")
-				g.Assert(r.Clone).Equal("https://bitbucket.org/martinherren1984/publictestrepo")
-				g.Assert(b.Commit).Equal("c14c1bb05dfb1fdcdf06b31485fff61b0ea44277")
-				g.Assert(b.Message).Equal("a\n")
-			})
-		})
-
-		g.Describe("Given a tag hook payload", func() {
-			// TODO
-		})
->>>>>>> 0560630e
 	})
 }