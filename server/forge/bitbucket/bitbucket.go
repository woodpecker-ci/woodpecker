--- conflicted
+++ resolved
@@ -406,7 +406,6 @@
 		return nil, nil, err
 	}
 
-<<<<<<< HEAD
 	if pl != nil && (pl.Event == model.EventPull || pl.Event == model.EventPullClosed) {
 		commit, err := c.getCommit(ctx, repo, pl.Commit.SHA)
 		if err != nil {
@@ -415,10 +414,7 @@
 		pl.Commit = commit
 	}
 
-	u, err := common.RepoUserForgeID(ctx, c.id, repo.ForgeRemoteID)
-=======
 	u, err := common.RepoUserForgeID(ctx, c.forgeID, repo.ForgeRemoteID)
->>>>>>> 761cc67f
 	if err != nil {
 		return nil, nil, err
 	}
@@ -517,7 +513,7 @@
 		return nil, fmt.Errorf("could not get store from context")
 	}
 
-	repo, err := _store.GetRepoNameFallback(c.id, repo.ForgeRemoteID, repo.FullName)
+	repo, err := _store.GetRepoNameFallback(c.forgeID, repo.ForgeRemoteID, repo.FullName)
 	if err != nil {
 		return nil, err
 	}
