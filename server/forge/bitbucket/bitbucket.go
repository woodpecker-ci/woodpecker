--- conflicted
+++ resolved
@@ -31,11 +31,8 @@
 	"go.woodpecker-ci.org/woodpecker/v3/server/forge/common"
 	forge_types "go.woodpecker-ci.org/woodpecker/v3/server/forge/types"
 	"go.woodpecker-ci.org/woodpecker/v3/server/model"
-<<<<<<< HEAD
 	"go.woodpecker-ci.org/woodpecker/v3/server/store"
-=======
 	"go.woodpecker-ci.org/woodpecker/v3/shared/httputil"
->>>>>>> 412e1eb2
 	shared_utils "go.woodpecker-ci.org/woodpecker/v3/shared/utils"
 )
 
@@ -404,28 +401,20 @@
 // Hook parses the incoming Bitbucket hook and returns the Repository and
 // Pipeline details. If the hook is unsupported nil values are returned.
 func (c *config) Hook(ctx context.Context, req *http.Request) (*model.Repo, *model.Pipeline, error) {
-<<<<<<< HEAD
-	repo, pipeline, err := parseHook(req)
-=======
 	pr, repo, pl, err := parseHook(req)
->>>>>>> 412e1eb2
 	if err != nil {
 		return nil, nil, err
 	}
 
-<<<<<<< HEAD
-	if pipeline != nil && (pipeline.Event == model.EventPull || pipeline.Event == model.EventPullClosed) {
-		commit, err := c.getCommit(ctx, repo, pipeline.Commit.SHA)
+	if pl != nil && (pl.Event == model.EventPull || pl.Event == model.EventPullClosed) {
+		commit, err := c.getCommit(ctx, repo, pl.Commit.SHA)
 		if err != nil {
 			return nil, nil, err
 		}
-		pipeline.Commit = commit
-	}
-
-	u, err := common.RepoUserForgeID(ctx, repo.ForgeRemoteID)
-=======
+		pl.Commit = commit
+	}
+
 	u, err := common.RepoUserForgeID(ctx, c.id, repo.ForgeRemoteID)
->>>>>>> 412e1eb2
 	if err != nil {
 		return nil, nil, err
 	}
@@ -433,7 +422,7 @@
 	switch pl.Event {
 	case model.EventPush:
 		// List only the latest push changes
-		pl.ChangedFiles, err = c.newClient(ctx, u).ListChangedFiles(repo.Owner, repo.Name, pl.Commit)
+		pl.ChangedFiles, err = c.newClient(ctx, u).ListChangedFiles(repo.Owner, repo.Name, pl.Commit.SHA)
 		if err != nil {
 			return nil, nil, err
 		}
@@ -456,7 +445,7 @@
 		return nil, nil, err
 	}
 
-	return repo, pipeline, err
+	return repo, pl, err
 }
 
 // OrgMembership returns if user is member of organization and if user
@@ -524,7 +513,7 @@
 		return nil, fmt.Errorf("could not get store from context")
 	}
 
-	repo, err := _store.GetRepoNameFallback(repo.ForgeRemoteID, repo.FullName)
+	repo, err := _store.GetRepoNameFallback(c.id, repo.ForgeRemoteID, repo.FullName)
 	if err != nil {
 		return nil, err
 	}
