--- conflicted
+++ resolved
@@ -214,7 +214,6 @@
 	r, b, err := c.Hook(ctx, req)
 	assert.NoError(t, err)
 	assert.Equal(t, "martinherren1984/publictestrepo", r.FullName)
-<<<<<<< HEAD
 	assert.Equal(t, &model.Commit{
 		SHA:      "c14c1bb05dfb1fdcdf06b31485fff61b0ea44277",
 		Message:  "a\n",
@@ -224,10 +223,7 @@
 			Email: "martin.herren@yyy.com",
 		},
 	}, b.Commit)
-=======
 	assert.Equal(t, "master", r.Branch)
-	assert.Equal(t, "c14c1bb05dfb1fdcdf06b31485fff61b0ea44277", b.Commit)
->>>>>>> ddf5a09c
 }
 
 var (
