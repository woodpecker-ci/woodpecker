--- conflicted
+++ resolved
@@ -642,19 +642,7 @@
 
 	switch event := parsed.(type) {
 	case *gitlab.MergeEvent:
-<<<<<<< HEAD
-		mergeIID, repo, pipeline, err := convertMergeRequestHook(event, req)
-=======
-		// https://docs.gitlab.com/ee/user/project/integrations/webhook_events.html#merge-request-events
-		if event.ObjectAttributes.OldRev == "" &&
-			event.ObjectAttributes.Action != "open" &&
-			event.ObjectAttributes.Action != "close" &&
-			event.ObjectAttributes.Action != "merge" &&
-			event.ObjectAttributes.Action != "reopen" {
-			return nil, nil, &forge_types.ErrIgnoreEvent{Event: string(eventType), Reason: "no code changes"}
-		}
 		mergeID, milestoneID, repo, pipeline, err := convertMergeRequestHook(event, req)
->>>>>>> ba263c4f
 		if err != nil {
 			return nil, nil, err
 		}
