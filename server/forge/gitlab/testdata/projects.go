// Copyright 2018 Drone.IO Inc.
//
// Licensed under the Apache License, Version 2.0 (the "License");
// you may not use this file except in compliance with the License.
// You may obtain a copy of the License at
//
//      http://www.apache.org/licenses/LICENSE-2.0
//
// Unless required by applicable law or agreed to in writing, software
// distributed under the License is distributed on an "AS IS" BASIS,
// WITHOUT WARRANTIES OR CONDITIONS OF ANY KIND, either express or implied.
// See the License for the specific language governing permissions and
// limitations under the License.

package testdata

// sample repository list
var allProjectsPayload = []byte(`
[
	{
		"id": 4,
		"description": null,
		"default_branch": "main",
		"public": false,
		"visibility": "private",
		"ssh_url_to_repo": "git@example.com:diaspora/diaspora-client.git",
		"http_url_to_repo": "http://example.com/diaspora/diaspora-client.git",
		"web_url": "http://example.com/diaspora/diaspora-client",
		"owner": {
			"id": 3,
			"name": "Diaspora",
			"username": "some_user",
			"created_at": "2013-09-30T13:46:02Z"
		},
		"name": "Diaspora Client",
		"name_with_namespace": "Diaspora / Diaspora Client",
		"path": "diaspora-client",
		"path_with_namespace": "diaspora/diaspora-client",
		"issues_enabled": true,
		"merge_requests_enabled": true,
		"wiki_enabled": true,
		"snippets_enabled": false,
		"created_at": "2013-09-30T13:46:02Z",
		"last_activity_at": "2013-09-30T13:46:02Z",
		"namespace": {
			"created_at": "2013-09-30T13:46:02Z",
			"description": "",
			"id": 3,
			"name": "Diaspora",
			"owner_id": 1,
			"path": "diaspora",
			"updated_at": "2013-09-30T13:46:02Z"
		},
		"archived": false,
		"permissions": {
			"project_access": {
				"access_level": 10,
				"notification_level": 3
			},
			"group_access": {
				"access_level": 50,
				"notification_level": 3
			}
		}
	},
	{
		"id": 6,
		"description": null,
		"default_branch": "main",
		"public": false,
<<<<<<< HEAD
		"visibility_level": 0,
		"ssh_url_to_repo": "git@example.com:bernt/puppet.git",
		"http_url_to_repo": "http://example.com/bernt/puppet.git",
		"web_url": "http://example.com/bernt/puppet",
=======
		"visibility": "private",
		"ssh_url_to_repo": "git@example.com:brightbox/puppet.git",
		"http_url_to_repo": "http://example.com/brightbox/puppet.git",
		"web_url": "http://example.com/brightbox/puppet",
>>>>>>> b9a37ec9
		"owner": {
			"id": 1,
			"name": "Brightbox",
			"username": "test_user",
			"created_at": "2013-09-30T13:46:02Z"
		},
		"name": "Puppet",
		"name_with_namespace": "Brightbox / Puppet",
		"path": "puppet",
		"path_with_namespace": "bernt/puppet",
		"issues_enabled": true,
		"merge_requests_enabled": true,
		"wiki_enabled": true,
		"snippets_enabled": false,
		"created_at": "2013-09-30T13:46:02Z",
		"last_activity_at": "2013-09-30T13:46:02Z",
		"namespace": {
			"created_at": "2013-09-30T13:46:02Z",
			"description": "",
			"id": 4,
			"name": "Brightbox",
			"owner_id": 1,
			"path": "bernt",
			"updated_at": "2013-09-30T13:46:02Z"
		},
		"archived": true,
		"permissions": {
			"project_access": {
				"access_level": 10,
				"notification_level": 3
			},
			"group_access": {
				"access_level": 50,
				"notification_level": 3
			}
		}
	}
]
`)

var notArchivedProjectsPayload = []byte(`
[
	{
		"id": 4,
		"description": null,
		"default_branch": "main",
		"public": false,
		"visibility": "private",
		"ssh_url_to_repo": "git@example.com:diaspora/diaspora-client.git",
		"http_url_to_repo": "http://example.com/diaspora/diaspora-client.git",
		"web_url": "http://example.com/diaspora/diaspora-client",
		"owner": {
			"id": 3,
			"name": "Diaspora",
			"username": "some_user",
			"created_at": "2013-09-30T13:46:02Z"
		},
		"name": "Diaspora Client",
		"name_with_namespace": "Diaspora / Diaspora Client",
		"path": "diaspora-client",
		"path_with_namespace": "diaspora/diaspora-client",
		"issues_enabled": true,
		"merge_requests_enabled": true,
		"wiki_enabled": true,
		"snippets_enabled": false,
		"created_at": "2013-09-30T13:46:02Z",
		"last_activity_at": "2013-09-30T13:46:02Z",
		"namespace": {
			"created_at": "2013-09-30T13:46:02Z",
			"description": "",
			"id": 3,
			"name": "Diaspora",
			"owner_id": 1,
			"path": "diaspora",
			"updated_at": "2013-09-30T13:46:02Z"
		},
		"archived": false,
		"permissions": {
			"project_access": {
				"access_level": 10,
				"notification_level": 3
			},
			"group_access": {
				"access_level": 50,
				"notification_level": 3
			}
		}
	}
]
`)

var project4Payload = []byte(`
{
	"id": 4,
	"description": null,
	"default_branch": "main",
	"public": false,
	"visibility": "private",
	"ssh_url_to_repo": "git@example.com:diaspora/diaspora-client.git",
	"http_url_to_repo": "http://example.com/diaspora/diaspora-client.git",
	"web_url": "http://example.com/diaspora/diaspora-client",
	"owner": {
		"id": 3,
		"name": "Diaspora",
		"username": "some_user",
		"created_at": "2013-09-30T13:46:02Z"
	},
	"name": "Diaspora Client",
	"name_with_namespace": "Diaspora / Diaspora Client",
	"path": "diaspora-client",
	"path_with_namespace": "diaspora/diaspora-client",
	"issues_enabled": true,
	"merge_requests_enabled": true,
	"wiki_enabled": true,
	"snippets_enabled": false,
	"created_at": "2013-09-30T13:46:02Z",
	"last_activity_at": "2013-09-30T13:46:02Z",
	"namespace": {
		"created_at": "2013-09-30T13:46:02Z",
		"description": "",
		"id": 3,
		"name": "Diaspora",
		"owner_id": 1,
		"path": "diaspora",
		"updated_at": "2013-09-30T13:46:02Z"
	},
	"archived": false,
	"permissions": {
		"project_access": {
			"access_level": 10,
			"notification_level": 3
		},
		"group_access": {
			"access_level": 50,
			"notification_level": 3
		}
	}
}
`)

var project6Payload = []byte(`
{
	"id": 6,
	"description": null,
	"default_branch": "main",
	"public": false,
<<<<<<< HEAD
	"visibility_level": 0,
	"ssh_url_to_repo": "git@example.com:bernt/puppet.git",
	"http_url_to_repo": "http://example.com/bernt/puppet.git",
	"web_url": "http://example.com/bernt/puppet",
=======
	"visibility": "private",
	"ssh_url_to_repo": "git@example.com:brightbox/puppet.git",
	"http_url_to_repo": "http://example.com/brightbox/puppet.git",
	"web_url": "http://example.com/brightbox/puppet",
>>>>>>> b9a37ec9
	"owner": {
		"id": 1,
		"name": "Brightbox",
		"username": "test_user",
		"created_at": "2013-09-30T13:46:02Z"
	},
	"name": "Puppet",
	"name_with_namespace": "Brightbox / Puppet",
	"path": "puppet",
	"path_with_namespace": "bernt/puppet",
	"issues_enabled": true,
	"merge_requests_enabled": true,
	"wiki_enabled": true,
	"snippets_enabled": false,
	"created_at": "2013-09-30T13:46:02Z",
	"last_activity_at": "2013-09-30T13:46:02Z",
	"namespace": {
		"created_at": "2013-09-30T13:46:02Z",
		"description": "",
		"id": 4,
		"name": "Brightbox",
		"owner_id": 1,
		"path": "bernt",
		"updated_at": "2013-09-30T13:46:02Z"
	},
	"archived": false,
	"permissions": {
		"project_access": null,
		"group_access": null
	}
}
`)

var project4PayloadHook = []byte(`
{
	"id": 10717088,
	"url": "http://example.com/api/hook",
	"created_at": "2021-12-18T23:29:33.852Z",
	"push_events": true,
	"tag_push_events": true,
	"merge_requests_events": true,
	"repository_update_events": false,
	"enable_ssl_verification": true,
	"project_id": 4,
	"issues_events": false,
	"confidential_issues_events": false,
	"note_events": false,
	"confidential_note_events": null,
	"pipeline_events": false,
	"wiki_page_events": false,
	"deployment_events": true,
	"job_events": false,
	"releases_events": false,
	"push_events_branch_filter": null
}
`)

var project4PayloadHooks = []byte(`
[
  {
    "id": 10717088,
    "url": "http://example.com/api/hook",
    "created_at": "2021-12-18T23:29:33.852Z",
    "push_events": true,
    "tag_push_events": true,
    "merge_requests_events": true,
    "repository_update_events": false,
    "enable_ssl_verification": true,
    "project_id": 4,
    "issues_events": false,
    "confidential_issues_events": false,
    "note_events": false,
    "confidential_note_events": null,
    "pipeline_events": false,
    "wiki_page_events": false,
    "deployment_events": true,
    "job_events": false,
    "releases_events": false,
    "push_events_branch_filter": null
  }
]
`)

var project4PayloadMembers = []byte(`
{
  "id": 3,
  "username": "some_user",
  "name": "Diaspora",
  "state": "active",
  "locked": false,
  "avatar_url": "https://example.com/uploads/-/system/user/avatar/3/avatar.png",
  "web_url": "https://example.com/some_user",
  "access_level": 50,
  "created_at": "2024-01-16T12:39:58.912Z",
  "expires_at": null
}
`)

var project6PayloadMembers = []byte(`
{
  "id": 3,
  "username": "some_user",
  "name": "Diaspora",
  "state": "active",
  "locked": false,
  "avatar_url": "https://example.com/uploads/-/system/user/avatar/3/avatar.png",
  "web_url": "https://example.com/some_user",
  "access_level": 30,
  "created_at": "2024-01-16T12:39:58.912Z",
  "expires_at": null
}
`)<|MERGE_RESOLUTION|>--- conflicted
+++ resolved
@@ -68,17 +68,10 @@
 		"description": null,
 		"default_branch": "main",
 		"public": false,
-<<<<<<< HEAD
-		"visibility_level": 0,
+		"visibility": "private",
 		"ssh_url_to_repo": "git@example.com:bernt/puppet.git",
 		"http_url_to_repo": "http://example.com/bernt/puppet.git",
 		"web_url": "http://example.com/bernt/puppet",
-=======
-		"visibility": "private",
-		"ssh_url_to_repo": "git@example.com:brightbox/puppet.git",
-		"http_url_to_repo": "http://example.com/brightbox/puppet.git",
-		"web_url": "http://example.com/brightbox/puppet",
->>>>>>> b9a37ec9
 		"owner": {
 			"id": 1,
 			"name": "Brightbox",
@@ -225,17 +218,10 @@
 	"description": null,
 	"default_branch": "main",
 	"public": false,
-<<<<<<< HEAD
-	"visibility_level": 0,
+	"visibility": "private",
 	"ssh_url_to_repo": "git@example.com:bernt/puppet.git",
 	"http_url_to_repo": "http://example.com/bernt/puppet.git",
 	"web_url": "http://example.com/bernt/puppet",
-=======
-	"visibility": "private",
-	"ssh_url_to_repo": "git@example.com:brightbox/puppet.git",
-	"http_url_to_repo": "http://example.com/brightbox/puppet.git",
-	"web_url": "http://example.com/brightbox/puppet",
->>>>>>> b9a37ec9
 	"owner": {
 		"id": 1,
 		"name": "Brightbox",
