--- conflicted
+++ resolved
@@ -155,21 +155,6 @@
 			)
 			req.Header = fixtures.ServiceHookHeaders
 
-<<<<<<< HEAD
-		hookRepo, pipeline, err := client.Hook(ctx, req)
-		assert.NoError(t, err)
-		if assert.NotNil(t, hookRepo) && assert.NotNil(t, pipeline) {
-			assert.Equal(t, "test", hookRepo.Owner)
-			assert.Equal(t, "woodpecker", hookRepo.Name)
-			assert.Equal(t, "http://example.com/uploads/project/avatar/555/Outh-20-Logo.jpg", hookRepo.Avatar)
-			assert.Equal(t, "develop", hookRepo.Branch)
-			assert.Equal(t, "refs/tags/v22", pipeline.Ref)
-			assert.Equal(t, "http://10.40.8.5:3200/test/woodpecker/-/tags/v22", pipeline.ForgeURL)
-			assert.Len(t, pipeline.ChangedFiles, 0)
-			assert.Equal(t, model.EventTag, pipeline.Event)
-		}
-	})
-=======
 			hookRepo, pipeline, err := client.Hook(ctx, req)
 			assert.NoError(t, err)
 			if assert.NotNil(t, hookRepo) && assert.NotNil(t, pipeline) {
@@ -178,12 +163,12 @@
 				assert.Equal(t, "http://example.com/uploads/project/avatar/555/Outh-20-Logo.jpg", hookRepo.Avatar)
 				assert.Equal(t, "develop", hookRepo.Branch)
 				assert.Equal(t, "refs/tags/v22", pipeline.Ref)
+				assert.Equal(t, "http://10.40.8.5:3200/test/woodpecker/-/tags/v22", pipeline.ForgeURL)
 				assert.Len(t, pipeline.ChangedFiles, 0)
 				assert.Equal(t, model.EventTag, pipeline.Event)
 				assert.Empty(t, pipeline.EventReason)
 			}
 		})
->>>>>>> 388557d9
 
 		t.Run("merge request", func(t *testing.T) {
 			req, _ := http.NewRequest(
@@ -193,21 +178,6 @@
 			)
 			req.Header = fixtures.ServiceHookHeaders
 
-<<<<<<< HEAD
-		// TODO: insert fake store into context to retrieve user & repo, this will activate fetching of ChangedFiles
-		hookRepo, pipeline, err := client.Hook(ctx, req)
-		assert.NoError(t, err)
-		if assert.NotNil(t, hookRepo) && assert.NotNil(t, pipeline) {
-			assert.Equal(t, "http://example.com/uploads/project/avatar/555/Outh-20-Logo.jpg", hookRepo.Avatar)
-			assert.Equal(t, "main", hookRepo.Branch)
-			assert.Equal(t, "anbraten", hookRepo.Owner)
-			assert.Equal(t, "woodpecker", hookRepo.Name)
-			assert.Equal(t, "Update client.go 🎉", pipeline.PullRequest.Title)
-			assert.Len(t, pipeline.ChangedFiles, 0) // see L217
-			assert.Equal(t, model.EventPull, pipeline.Event)
-		}
-	})
-=======
 			// TODO: insert fake store into context to retrieve user & repo, this will activate fetching of ChangedFiles
 			hookRepo, pipeline, err := client.Hook(ctx, req)
 			assert.NoError(t, err)
@@ -216,13 +186,12 @@
 				assert.Equal(t, "main", hookRepo.Branch)
 				assert.Equal(t, "anbraten", hookRepo.Owner)
 				assert.Equal(t, "woodpecker", hookRepo.Name)
-				assert.Equal(t, "Update client.go 🎉", pipeline.Title)
+				assert.Equal(t, "Update client.go 🎉", pipeline.PullRequest.Title)
 				assert.Len(t, pipeline.ChangedFiles, 0) // see L217
 				assert.Equal(t, model.EventPull, pipeline.Event)
 				assert.Empty(t, pipeline.EventReason)
 			}
 		})
->>>>>>> 388557d9
 
 		t.Run("merge request new opened", func(t *testing.T) {
 			req, _ := http.NewRequest(
@@ -290,20 +259,47 @@
 			)
 			req.Header = fixtures.ServiceHookHeaders
 
-<<<<<<< HEAD
-		// TODO: insert fake store into context to retrieve user & repo, this will activate fetching of ChangedFiles
-		hookRepo, pipeline, err := client.Hook(ctx, req)
-		assert.NoError(t, err)
-		if assert.NotNil(t, hookRepo) && assert.NotNil(t, pipeline) {
-			assert.Equal(t, "main", hookRepo.Branch)
-			assert.Equal(t, "anbraten", hookRepo.Owner)
-			assert.Equal(t, "woodpecker-test", hookRepo.Name)
-			assert.Equal(t, "Add new file", pipeline.PullRequest.Title)
-			assert.Len(t, pipeline.ChangedFiles, 0) // see L217
-			assert.Equal(t, model.EventPullClosed, pipeline.Event)
-		}
-	})
-=======
+			// TODO: insert fake store into context to retrieve user & repo, this will activate fetching of ChangedFiles
+			hookRepo, pipeline, err := client.Hook(ctx, req)
+			assert.NoError(t, err)
+			if assert.NotNil(t, hookRepo) && assert.NotNil(t, pipeline) {
+				assert.Equal(t, "main", hookRepo.Branch)
+				assert.Equal(t, "anbraten", hookRepo.Owner)
+				assert.Equal(t, "woodpecker-test", hookRepo.Name)
+				assert.Equal(t, "Add new file", pipeline.PullRequest.Title)
+				assert.Len(t, pipeline.ChangedFiles, 0) // see L217
+				assert.Equal(t, model.EventPullClosed, pipeline.Event)
+			}
+		})
+
+		t.Run("merge request reopened", func(t *testing.T) {
+			req, _ := http.NewRequest(
+				fixtures.ServiceHookMethod,
+				fixtures.ServiceHookURL.String(),
+				bytes.NewReader(fixtures.HookPullRequestReopened),
+			)
+			req.Header = fixtures.ServiceHookHeaders
+
+			hookRepo, pipeline, err := client.Hook(ctx, req)
+			assert.NoError(t, err)
+			if assert.NotNil(t, hookRepo) && assert.NotNil(t, pipeline) {
+				assert.Equal(t, "main", hookRepo.Branch)
+				assert.Equal(t, "demoaccount2-commits-group", hookRepo.Owner)
+				assert.Equal(t, "test_ci_tmp", hookRepo.Name)
+				assert.Equal(t, "Some ned more AAAA", pipeline.PullRequest.Title)
+				assert.Len(t, pipeline.ChangedFiles, 0)
+				assert.Equal(t, model.EventPull, pipeline.Event)
+			}
+		})
+
+		t.Run("parse merge request merged", func(t *testing.T) {
+			req, _ := http.NewRequest(
+				fixtures.ServiceHookMethod,
+				fixtures.ServiceHookURL.String(),
+				bytes.NewReader(fixtures.HookPullRequestMerged),
+			)
+			req.Header = fixtures.ServiceHookHeaders
+
 			// TODO: insert fake store into context to retrieve user & repo, this will activate fetching of ChangedFiles
 			hookRepo, pipeline, err := client.Hook(ctx, req)
 			assert.NoError(t, err)
@@ -316,73 +312,6 @@
 				assert.Equal(t, model.EventPullClosed, pipeline.Event)
 			}
 		})
->>>>>>> 388557d9
-
-		t.Run("merge request reopened", func(t *testing.T) {
-			req, _ := http.NewRequest(
-				fixtures.ServiceHookMethod,
-				fixtures.ServiceHookURL.String(),
-				bytes.NewReader(fixtures.HookPullRequestReopened),
-			)
-			req.Header = fixtures.ServiceHookHeaders
-
-<<<<<<< HEAD
-		// TODO: insert fake store into context to retrieve user & repo, this will activate fetching of ChangedFiles
-		hookRepo, pipeline, err := client.Hook(ctx, req)
-		assert.NoError(t, err)
-		if assert.NotNil(t, hookRepo) && assert.NotNil(t, pipeline) {
-			assert.Equal(t, "main", hookRepo.Branch)
-			assert.Equal(t, "anbraten", hookRepo.Owner)
-			assert.Equal(t, "woodpecker-test", hookRepo.Name)
-			assert.Equal(t, "Add new file", pipeline.PullRequest.Title)
-			assert.Len(t, pipeline.ChangedFiles, 0) // see L217
-			assert.Equal(t, model.EventPullClosed, pipeline.Event)
-		}
-	})
-=======
-			hookRepo, pipeline, err := client.Hook(ctx, req)
-			assert.NoError(t, err)
-			if assert.NotNil(t, hookRepo) && assert.NotNil(t, pipeline) {
-				assert.Equal(t, "main", hookRepo.Branch)
-				assert.Equal(t, "demoaccount2-commits-group", hookRepo.Owner)
-				assert.Equal(t, "test_ci_tmp", hookRepo.Name)
-				assert.Equal(t, "Some ned more AAAA", pipeline.Title)
-				assert.Len(t, pipeline.ChangedFiles, 0)
-				assert.Equal(t, model.EventPull, pipeline.Event)
-			}
-		})
->>>>>>> 388557d9
-
-		t.Run("parse merge request merged", func(t *testing.T) {
-			req, _ := http.NewRequest(
-				fixtures.ServiceHookMethod,
-				fixtures.ServiceHookURL.String(),
-				bytes.NewReader(fixtures.HookPullRequestMerged),
-			)
-			req.Header = fixtures.ServiceHookHeaders
-
-<<<<<<< HEAD
-		hookRepo, pipeline, err := client.Hook(ctx, req)
-		assert.NoError(t, err)
-		if assert.NotNil(t, hookRepo) && assert.NotNil(t, pipeline) {
-			assert.Equal(t, "refs/tags/0.0.2", pipeline.Ref)
-			assert.Equal(t, "ci", hookRepo.Name)
-			assert.Equal(t, "Awesome version 0.0.2", pipeline.Release.Title)
-			assert.Equal(t, model.EventRelease, pipeline.Event)
-		}
-=======
-			// TODO: insert fake store into context to retrieve user & repo, this will activate fetching of ChangedFiles
-			hookRepo, pipeline, err := client.Hook(ctx, req)
-			assert.NoError(t, err)
-			if assert.NotNil(t, hookRepo) && assert.NotNil(t, pipeline) {
-				assert.Equal(t, "main", hookRepo.Branch)
-				assert.Equal(t, "anbraten", hookRepo.Owner)
-				assert.Equal(t, "woodpecker-test", hookRepo.Name)
-				assert.Equal(t, "Add new file", pipeline.Title)
-				assert.Len(t, pipeline.ChangedFiles, 0) // see L217
-				assert.Equal(t, model.EventPullClosed, pipeline.Event)
-			}
-		})
 
 		t.Run("merge request title and description edited", func(t *testing.T) {
 			req, _ := http.NewRequest(
@@ -419,7 +348,7 @@
 			if assert.NotNil(t, hookRepo) && assert.NotNil(t, pipeline) {
 				assert.Equal(t, "refs/tags/0.0.2", pipeline.Ref)
 				assert.Equal(t, "ci", hookRepo.Name)
-				assert.Equal(t, "created release Awesome version 0.0.2", pipeline.Message)
+				assert.Equal(t, "Awesome version 0.0.2", pipeline.Release.Title)
 				assert.Equal(t, model.EventRelease, pipeline.Event)
 			}
 		})
@@ -612,7 +541,6 @@
 			assert.Nil(t, hookRepo)
 			assert.Nil(t, pipeline)
 		})
->>>>>>> 388557d9
 	})
 }
 
