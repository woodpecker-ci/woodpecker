--- conflicted
+++ resolved
@@ -550,11 +550,7 @@
 		return err
 	}
 
-<<<<<<< HEAD
-	_, _, err := client.Repositories.CreateStatus(ctx, repo.Owner, repo.Name, pipeline.Commit.SHA, &github.RepoStatus{
-=======
-	_, _, err := client.Repositories.CreateStatus(ctx, repo.Owner, repo.Name, pipeline.Commit, github.RepoStatus{
->>>>>>> 412e1eb2
+	_, _, err := client.Repositories.CreateStatus(ctx, repo.Owner, repo.Name, pipeline.Commit.SHA, github.RepoStatus{
 		Context:     github.Ptr(common.GetPipelineStatusContext(repo, pipeline, workflow)),
 		State:       github.Ptr(convertStatus(workflow.State)),
 		Description: github.Ptr(common.GetPipelineStatusDescription(workflow.State)),
@@ -747,7 +743,7 @@
 		return nil, fmt.Errorf("could not get store from context")
 	}
 
-	repo, err := _store.GetRepoNameFallback(repo.ForgeRemoteID, repo.FullName)
+	repo, err := _store.GetRepoNameFallback(repo.ForgeID, repo.ForgeRemoteID, repo.FullName)
 	if err != nil {
 		return nil, err
 	}
