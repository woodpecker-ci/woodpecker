--- conflicted
+++ resolved
@@ -742,13 +742,15 @@
 	if err != nil {
 		return nil, err
 	}
-<<<<<<< HEAD
 
 	gh := c.newClientToken(ctx, user.AccessToken)
 
 	commit, _, err := gh.Repositories.GetCommit(ctx, repo.Owner, repo.Name, sha, nil)
-=======
-	return tag.GetCommit().GetSHA(), nil
+	if err != nil {
+		return nil, err
+	}
+
+	return convertCommit(commit.GetCommit()), nil
 }
 
 func (c *client) loadChangedFilesFromCommits(ctx context.Context, tmpRepo *model.Repo, pipeline *model.Pipeline, curr, prev string) (*model.Pipeline, error) {
@@ -776,14 +778,10 @@
 	}
 
 	user, err := _store.GetUser(repo.UserID)
->>>>>>> 0a5ceec4
-	if err != nil {
-		return nil, err
-	}
-
-<<<<<<< HEAD
-	return convertCommit(commit.GetCommit()), nil
-=======
+	if err != nil {
+		return nil, err
+	}
+
 	gh := c.newClientToken(ctx, user.AccessToken)
 	fileList := make([]string, 0, 16)
 
@@ -822,5 +820,4 @@
 		return defaultPageSize
 	}
 	return custom
->>>>>>> 0a5ceec4
 }