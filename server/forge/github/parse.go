--- conflicted
+++ resolved
@@ -202,16 +202,10 @@
 	pipeline := &model.Pipeline{
 		Event:        model.EventRelease,
 		ForgeURL:     hook.GetRelease().GetHTMLURL(),
-<<<<<<< HEAD
 		Ref:          fmt.Sprintf("%s%s", tagRefPrefix, hook.GetRelease().GetTagName()),
-		Branch:       hook.GetRelease().GetTargetCommitish(),
+		Branch:       hook.GetRelease().GetTargetCommitish(), // cspell:disable-line
 		Title:        fmt.Sprintf("created release %s", name),
 		Message:      hook.GetRelease().GetBody(),
-=======
-		Ref:          fmt.Sprintf("refs/tags/%s", hook.GetRelease().GetTagName()),
-		Branch:       hook.GetRelease().GetTargetCommitish(), // cspell:disable-line
-		Message:      fmt.Sprintf("created release %s", name),
->>>>>>> d72a44d9
 		Author:       hook.GetRelease().GetAuthor().GetLogin(),
 		Avatar:       hook.GetRelease().GetAuthor().GetAvatarURL(),
 		Sender:       hook.GetSender().GetLogin(),
