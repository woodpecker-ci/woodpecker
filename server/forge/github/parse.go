// Copyright 2022 Woodpecker Authors
// Copyright 2018 Drone.IO Inc.
//
// Licensed under the Apache License, Version 2.0 (the "License");
// you may not use this file except in compliance with the License.
// You may obtain a copy of the License at
//
//      http://www.apache.org/licenses/LICENSE-2.0
//
// Unless required by applicable law or agreed to in writing, software
// distributed under the License is distributed on an "AS IS" BASIS,
// WITHOUT WARRANTIES OR CONDITIONS OF ANY KIND, either express or implied.
// See the License for the specific language governing permissions and
// limitations under the License.

package github

import (
	"bytes"
	"fmt"
	"io"
	"net/http"
	"strings"

	"github.com/google/go-github/v74/github"

	"go.woodpecker-ci.org/woodpecker/v3/server/forge/common"
	"go.woodpecker-ci.org/woodpecker/v3/server/forge/types"
	"go.woodpecker-ci.org/woodpecker/v3/server/model"
	"go.woodpecker-ci.org/woodpecker/v3/shared/utils"
)

const (
	hookField = "payload"

	actionOpen             = "opened"
	actionReopen           = "reopened"
	actionClose            = "closed"
	actionSync             = "synchronize"
	actionReleased         = "released"
	actionAssigned         = "assigned"
	actionConvertedToDraft = "converted_to_draft"
	actionDemilestoned     = "demilestoned"
	actionEdited           = "edited"
	actionLabeled          = "labeled"
	actionLocked           = "locked"
	actionMilestoned       = "milestoned"
	actionReadyForReview   = "ready_for_review"
	actionUnassigned       = "unassigned"
	actionUnlabeled        = "unlabeled"
	actionUnlocked         = "unlocked"
<<<<<<< HEAD
=======

	labelCleared = "label_cleared"
	labelUpdated = "label_updated"
>>>>>>> 388557d9
)

// parseHook parses a GitHub hook from an http.Request request and returns
// Repo and Pipeline detail. If a hook type is unsupported nil values are returned.
func parseHook(r *http.Request, merge bool) (*github.PullRequest, *model.Repo, *model.Pipeline, error) {
	var reader io.Reader = r.Body

	if payload := r.FormValue(hookField); payload != "" {
		reader = bytes.NewBufferString(payload)
	}

	raw, err := io.ReadAll(reader)
	if err != nil {
		return nil, nil, nil, err
	}

	payload, err := github.ParseWebHook(github.WebHookType(r), raw)
	if err != nil {
		return nil, nil, nil, err
	}

	switch hook := payload.(type) {
	case *github.PushEvent:
		repo, pipeline := parsePushHook(hook)
		return nil, repo, pipeline, nil
	case *github.DeploymentEvent:
		repo, pipeline := parseDeployHook(hook)
		return nil, repo, pipeline, nil
	case *github.PullRequestEvent:
		return parsePullHook(hook, merge)
	case *github.ReleaseEvent:
		repo, pipeline := parseReleaseHook(hook)
		return nil, repo, pipeline, nil
	default:
		return nil, nil, nil, &types.ErrIgnoreEvent{Event: github.Stringify(hook)}
	}
}

// parsePushHook parses a push hook and returns the Repo and Pipeline details.
// If the commit type is unsupported nil values are returned.
func parsePushHook(hook *github.PushEvent) (*model.Repo, *model.Pipeline) {
	if hook.Deleted != nil && *hook.Deleted {
		return nil, nil
	}

	pipeline := &model.Pipeline{
		Event:        model.EventPush,
		Commit:       hook.GetHeadCommit().GetID(),
		Ref:          hook.GetRef(),
		ForgeURL:     hook.GetHeadCommit().GetURL(),
		Branch:       strings.ReplaceAll(hook.GetRef(), "refs/heads/", ""),
		Message:      hook.GetHeadCommit().GetMessage(),
		Email:        hook.GetHeadCommit().GetAuthor().GetEmail(),
		Avatar:       hook.GetSender().GetAvatarURL(),
		Author:       hook.GetSender().GetLogin(),
		Sender:       hook.GetSender().GetLogin(),
		ChangedFiles: getChangedFilesFromCommits(hook.Commits),
	}

	if len(pipeline.Author) == 0 {
		pipeline.Author = hook.GetHeadCommit().GetAuthor().GetLogin()
	}
	if strings.HasPrefix(pipeline.Ref, "refs/tags/") {
		// just kidding, this is actually a tag event. Why did this come as a push
		// event we'll never know!
		pipeline.Event = model.EventTag
		pipeline.ChangedFiles = nil
		// For tags, if the base_ref (tag's base branch) is set, we're using it
		// as pipeline's branch so that we can filter events base on it
		if strings.HasPrefix(hook.GetBaseRef(), "refs/heads/") {
			pipeline.Branch = strings.ReplaceAll(hook.GetBaseRef(), "refs/heads/", "")
		}
	}

	return convertRepoHook(hook.GetRepo()), pipeline
}

// parseDeployHook parses a deployment and returns the Repo and Pipeline details.
// If the commit type is unsupported nil values are returned.
func parseDeployHook(hook *github.DeploymentEvent) (*model.Repo, *model.Pipeline) {
	pipeline := &model.Pipeline{
		Event:      model.EventDeploy,
		Commit:     hook.GetDeployment().GetSHA(),
		ForgeURL:   hook.GetDeployment().GetURL(),
		Message:    hook.GetDeployment().GetDescription(),
		Ref:        hook.GetDeployment().GetRef(),
		Branch:     hook.GetDeployment().GetRef(),
		Avatar:     hook.GetSender().GetAvatarURL(),
		Author:     hook.GetSender().GetLogin(),
		Sender:     hook.GetSender().GetLogin(),
		DeployTo:   hook.GetDeployment().GetEnvironment(),
		DeployTask: hook.GetDeployment().GetTask(),
	}
	// if the ref is a sha or short sha we need to manually construct the ref.
	if strings.HasPrefix(pipeline.Commit, pipeline.Ref) || pipeline.Commit == pipeline.Ref {
		pipeline.Branch = hook.GetRepo().GetDefaultBranch()
		pipeline.Ref = fmt.Sprintf("refs/heads/%s", pipeline.Branch)
	}
	// if the ref is a branch we should make sure it has refs/heads prefix
	if !strings.HasPrefix(pipeline.Ref, "refs/") { // branch or tag
		pipeline.Ref = fmt.Sprintf("refs/heads/%s", pipeline.Branch)
	}

	return convertRepo(hook.GetRepo()), pipeline
}

// parsePullHook parses a pull request hook and returns the Repo and Pipeline
// details.
func parsePullHook(hook *github.PullRequestEvent, merge bool) (*github.PullRequest, *model.Repo, *model.Pipeline, error) {
	event := model.EventPull
	eventAction := ""

	switch hook.GetAction() {
	case actionOpen, actionReopen, actionSync:
		// default case nothing to do
	case actionClose:
		event = model.EventPullClosed
	case actionAssigned,
		actionConvertedToDraft,
		actionDemilestoned,
		actionEdited,
		actionLabeled,
		actionLocked,
		actionMilestoned,
		actionReadyForReview,
		actionUnassigned,
		actionUnlabeled,
		actionUnlocked:
		// metadata pull events
		event = model.EventPullMetadata
		eventAction = common.NormalizeEventReason(hook.GetAction())
	default:
		return nil, nil, nil, &types.ErrIgnoreEvent{
			Event:  string(model.EventPullMetadata),
			Reason: fmt.Sprintf("action %s is not supported", hook.GetAction()),
		}
	}

	fromFork := hook.GetPullRequest().GetHead().GetRepo().GetID() != hook.GetPullRequest().GetBase().GetRepo().GetID()

	pipeline := &model.Pipeline{
		Event:       event,
		EventReason: []string{eventAction},
		Commit:      hook.GetPullRequest().GetHead().GetSHA(),
		ForgeURL:    hook.GetPullRequest().GetHTMLURL(),
		Ref:         fmt.Sprintf(headRefs, hook.GetPullRequest().GetNumber()),
		Branch:      hook.GetPullRequest().GetBase().GetRef(),
		Message:     hook.GetPullRequest().GetTitle(),
		Author:      hook.GetPullRequest().GetUser().GetLogin(),
		Avatar:      hook.GetPullRequest().GetUser().GetAvatarURL(),
		Title:       hook.GetPullRequest().GetTitle(),
		Sender:      hook.GetSender().GetLogin(),
		Refspec: fmt.Sprintf(refSpec,
			hook.GetPullRequest().GetHead().GetRef(),
			hook.GetPullRequest().GetBase().GetRef(),
		),
		PullRequestLabels:    convertLabels(hook.GetPullRequest().Labels),
		PullRequestMilestone: hook.GetPullRequest().GetMilestone().GetTitle(),
		FromFork:             fromFork,
	}
	if merge {
		pipeline.Ref = fmt.Sprintf(mergeRefs, hook.GetPullRequest().GetNumber())
	}

	// normalize label events to match other forges
	if eventAction == actionLabeled || eventAction == actionUnlabeled {
		if len(pipeline.PullRequestLabels) == 0 {
			pipeline.EventReason = []string{labelCleared}
		} else {
			pipeline.EventReason = []string{labelUpdated}
		}
	}

	return hook.GetPullRequest(), convertRepo(hook.GetRepo()), pipeline, nil
}

// parseReleaseHook parses a release hook and returns the Repo and Pipeline
// details.
func parseReleaseHook(hook *github.ReleaseEvent) (*model.Repo, *model.Pipeline) {
	if hook.GetAction() != actionReleased {
		return nil, nil
	}

	name := hook.GetRelease().GetName()
	if name == "" {
		name = hook.GetRelease().GetTagName()
	}

	pipeline := &model.Pipeline{
		Event:        model.EventRelease,
		ForgeURL:     hook.GetRelease().GetHTMLURL(),
		Ref:          fmt.Sprintf("refs/tags/%s", hook.GetRelease().GetTagName()),
		Branch:       hook.GetRelease().GetTargetCommitish(), // cspell:disable-line
		Message:      fmt.Sprintf("created release %s", name),
		Author:       hook.GetRelease().GetAuthor().GetLogin(),
		Avatar:       hook.GetRelease().GetAuthor().GetAvatarURL(),
		Sender:       hook.GetSender().GetLogin(),
		IsPrerelease: hook.GetRelease().GetPrerelease(),
	}

	return convertRepo(hook.GetRepo()), pipeline
}

func getChangedFilesFromCommits(commits []*github.HeadCommit) []string {
	// assume a capacity of 4 changed files per commit
	files := make([]string, 0, len(commits)*4)
	for _, cm := range commits {
		files = append(files, cm.Added...)
		files = append(files, cm.Removed...)
		files = append(files, cm.Modified...)
	}
	return utils.DeduplicateStrings(files)
}<|MERGE_RESOLUTION|>--- conflicted
+++ resolved
@@ -49,12 +49,9 @@
 	actionUnassigned       = "unassigned"
 	actionUnlabeled        = "unlabeled"
 	actionUnlocked         = "unlocked"
-<<<<<<< HEAD
-=======
 
 	labelCleared = "label_cleared"
 	labelUpdated = "label_updated"
->>>>>>> 388557d9
 )
 
 // parseHook parses a GitHub hook from an http.Request request and returns
