--- conflicted
+++ resolved
@@ -191,8 +191,8 @@
 	}
 
 	pipeline := &model.Pipeline{
-<<<<<<< HEAD
 		Event: event,
+		EventReason: []string{eventAction},
 		Commit: &model.Commit{
 			SHA: hook.GetPullRequest().GetHead().GetSHA(),
 		},
@@ -201,19 +201,6 @@
 		Branch:       hook.GetPullRequest().GetBase().GetRef(),
 		AuthorAvatar: hook.GetSender().GetAvatarURL(),
 		Author:       hook.GetSender().GetLogin(),
-=======
-		Event:       event,
-		EventReason: []string{eventAction},
-		Commit:      hook.GetPullRequest().GetHead().GetSHA(),
-		ForgeURL:    hook.GetPullRequest().GetHTMLURL(),
-		Ref:         fmt.Sprintf(headRefs, hook.GetPullRequest().GetNumber()),
-		Branch:      hook.GetPullRequest().GetBase().GetRef(),
-		Message:     hook.GetPullRequest().GetTitle(),
-		Author:      hook.GetPullRequest().GetUser().GetLogin(),
-		Avatar:      hook.GetPullRequest().GetUser().GetAvatarURL(),
-		Title:       hook.GetPullRequest().GetTitle(),
-		Sender:      hook.GetSender().GetLogin(),
->>>>>>> 388557d9
 		Refspec: fmt.Sprintf(refSpec,
 			hook.GetPullRequest().GetHead().GetRef(),
 			hook.GetPullRequest().GetBase().GetRef(),
