// Copyright 2022 Woodpecker Authors
// Copyright 2018 Drone.IO Inc.
//
// Licensed under the Apache License, Version 2.0 (the "License");
// you may not use this file except in compliance with the License.
// You may obtain a copy of the License at
//
//      http://www.apache.org/licenses/LICENSE-2.0
//
// Unless required by applicable law or agreed to in writing, software
// distributed under the License is distributed on an "AS IS" BASIS,
// WITHOUT WARRANTIES OR CONDITIONS OF ANY KIND, either express or implied.
// See the License for the specific language governing permissions and
// limitations under the License.

package github

import (
	"testing"

	"github.com/google/go-github/v68/github"
	"github.com/stretchr/testify/assert"

	"go.woodpecker-ci.org/woodpecker/v3/server/model"
)

func Test_convertStatus(t *testing.T) {
	assert.Equal(t, statusSuccess, convertStatus(model.StatusSuccess))
	assert.Equal(t, statusPending, convertStatus(model.StatusPending))
	assert.Equal(t, statusPending, convertStatus(model.StatusRunning))
	assert.Equal(t, statusFailure, convertStatus(model.StatusFailure))
	assert.Equal(t, statusError, convertStatus(model.StatusKilled))
	assert.Equal(t, statusError, convertStatus(model.StatusError))
}

func Test_convertDesc(t *testing.T) {
	assert.Equal(t, descSuccess, convertDesc(model.StatusSuccess))
	assert.Equal(t, descPending, convertDesc(model.StatusPending))
	assert.Equal(t, descPending, convertDesc(model.StatusRunning))
	assert.Equal(t, descFailure, convertDesc(model.StatusFailure))
	assert.Equal(t, descError, convertDesc(model.StatusKilled))
	assert.Equal(t, descError, convertDesc(model.StatusError))
}

func Test_convertRepoList(t *testing.T) {
	from := []*github.Repository{
		{
			Private:  github.Ptr(false),
			FullName: github.Ptr("octocat/hello-world"),
			Name:     github.Ptr("hello-world"),
			Owner: &github.User{
				AvatarURL: github.Ptr("http://..."),
				Login:     github.Ptr("octocat"),
			},
			HTMLURL:  github.Ptr("https://github.com/octocat/hello-world"),
			CloneURL: github.Ptr("https://github.com/octocat/hello-world.git"),
			Permissions: map[string]bool{
				"push":  true,
				"pull":  true,
				"admin": true,
			},
		},
	}

	to := convertRepoList(from)
	assert.Equal(t, "http://...", to[0].Avatar)
	assert.Equal(t, "octocat/hello-world", to[0].FullName)
	assert.Equal(t, "octocat", to[0].Owner)
	assert.Equal(t, "hello-world", to[0].Name)
}

func Test_convertRepo(t *testing.T) {
	from := github.Repository{
		FullName:      github.Ptr("octocat/hello-world"),
		Name:          github.Ptr("hello-world"),
		HTMLURL:       github.Ptr("https://github.com/octocat/hello-world"),
		CloneURL:      github.Ptr("https://github.com/octocat/hello-world.git"),
		DefaultBranch: github.Ptr("develop"),
		Private:       github.Ptr(true),
		Owner: &github.User{
			AvatarURL: github.Ptr("http://..."),
			Login:     github.Ptr("octocat"),
		},
		Permissions: map[string]bool{
			"push":  true,
			"pull":  true,
			"admin": true,
		},
	}

	to := convertRepo(&from)
	assert.Equal(t, "http://...", to.Avatar)
	assert.Equal(t, "octocat/hello-world", to.FullName)
	assert.Equal(t, "octocat", to.Owner)
	assert.Equal(t, "hello-world", to.Name)
	assert.Equal(t, "develop", to.Branch)
	assert.True(t, to.IsSCMPrivate)
	assert.Equal(t, "https://github.com/octocat/hello-world.git", to.Clone)
	assert.Equal(t, "https://github.com/octocat/hello-world", to.ForgeURL)
}

func Test_convertPerm(t *testing.T) {
	from := &github.Repository{
		Permissions: map[string]bool{
			"admin": true,
			"push":  true,
			"pull":  true,
		},
	}

	to := convertPerm(from.GetPermissions())
	assert.True(t, to.Push)
	assert.True(t, to.Pull)
	assert.True(t, to.Admin)
}

func Test_convertTeam(t *testing.T) {
	from := &github.Organization{
		Login:     github.Ptr("octocat"),
		AvatarURL: github.Ptr("http://..."),
	}
	to := convertTeam(from)
	assert.Equal(t, "octocat", to.Login)
	assert.Equal(t, "http://...", to.Avatar)
}

func Test_convertTeamList(t *testing.T) {
	from := []*github.Organization{
		{
			Login:     github.Ptr("octocat"),
			AvatarURL: github.Ptr("http://..."),
		},
	}
	to := convertTeamList(from)
	assert.Equal(t, "octocat", to[0].Login)
	assert.Equal(t, "http://...", to[0].Avatar)
}

func Test_convertRepoHook(t *testing.T) {
	t.Run("should convert a repository from webhook", func(t *testing.T) {
		from := &github.PushEventRepository{Owner: &github.User{}}
		from.Owner.Login = github.Ptr("octocat")
		from.Owner.Name = github.Ptr("octocat")
		from.Name = github.Ptr("hello-world")
		from.FullName = github.Ptr("octocat/hello-world")
		from.Private = github.Ptr(true)
		from.HTMLURL = github.Ptr("https://github.com/octocat/hello-world")
		from.CloneURL = github.Ptr("https://github.com/octocat/hello-world.git")
		from.DefaultBranch = github.Ptr("develop")

		repo := convertRepoHook(from)
		assert.Equal(t, *from.Owner.Login, repo.Owner)
		assert.Equal(t, *from.Name, repo.Name)
		assert.Equal(t, *from.FullName, repo.FullName)
		assert.Equal(t, *from.Private, repo.IsSCMPrivate)
		assert.Equal(t, *from.HTMLURL, repo.ForgeURL)
		assert.Equal(t, *from.CloneURL, repo.Clone)
		assert.Equal(t, *from.DefaultBranch, repo.Branch)
	})
}

func Test_parsePullHook(t *testing.T) {
	from := &github.PullRequestEvent{
		Action: github.Ptr(actionOpen),
		PullRequest: &github.PullRequest{
			State:   github.Ptr(stateOpen),
			HTMLURL: github.Ptr("https://github.com/octocat/hello-world/pulls/42"),
			Number:  github.Ptr(42),
			Title:   github.Ptr("Updated README.md"),
			Base: &github.PullRequestBranch{
				Ref: github.Ptr("main"),
			},
			Head: &github.PullRequestBranch{
				Ref: github.Ptr("changes"),
				SHA: github.Ptr("f72fc19"),
				Repo: &github.Repository{
					CloneURL: github.Ptr("https://github.com/octocat/hello-world-fork"),
				},
<<<<<<< HEAD
			}
			pull, _, pipeline, err := parsePullHook(from, true)
			g.Assert(err).IsNil()
			g.Assert(pull).IsNotNil()
			g.Assert(pipeline.Event).Equal(model.EventPull)
			g.Assert(pipeline.Branch).Equal(*from.PullRequest.Base.Ref)
			g.Assert(pipeline.Ref).Equal("refs/pull/42/merge")
			g.Assert(pipeline.Refspec).Equal("changes:main")
			g.Assert(pipeline.Commit).Equal(*from.PullRequest.Head.SHA)
			g.Assert(pipeline.PullRequest.Title).Equal(*from.PullRequest.Title)
			g.Assert(pipeline.Author.Author).Equal(*from.PullRequest.User.Login)
			g.Assert(pipeline.Author.Avatar).Equal(*from.PullRequest.User.AvatarURL)
		})

		g.It("should convert a deployment from webhook", func() {
			from := &github.DeploymentEvent{Deployment: &github.Deployment{}, Sender: &github.User{}}
			from.Deployment.Description = github.Ptr(":shipit:")
			from.Deployment.Environment = github.Ptr("production")
			from.Deployment.Task = github.Ptr("deploy")
			from.Deployment.ID = github.Ptr(int64(42))
			from.Deployment.Ref = github.Ptr("main")
			from.Deployment.SHA = github.Ptr("f72fc19")
			from.Deployment.URL = github.Ptr("https://github.com/octocat/hello-world")
			from.Sender.Login = github.Ptr("octocat")
			from.Sender.AvatarURL = github.Ptr("https://avatars1.githubusercontent.com/u/583231")

			_, pipeline := parseDeployHook(from)
			g.Assert(pipeline.Event).Equal(model.EventDeploy)
			g.Assert(pipeline.Branch).Equal("main")
			g.Assert(pipeline.Ref).Equal("refs/heads/main")
			g.Assert(pipeline.Commit).Equal(*from.Deployment.SHA)
			g.Assert(pipeline.Deployment.Description).Equal(*from.Deployment.Description)
			g.Assert(pipeline.ForgeURL).Equal(*from.Deployment.URL)
			g.Assert(pipeline.Author.Author).Equal(*from.Sender.Login)
			g.Assert(pipeline.Author.Avatar).Equal(*from.Sender.AvatarURL)
		})

		g.It("should convert a push from webhook", func() {
			from := &github.PushEvent{Sender: &github.User{}, Repo: &github.PushEventRepository{}, HeadCommit: &github.HeadCommit{Author: &github.CommitAuthor{}}}
			from.Sender.Login = github.Ptr("octocat")
			from.Sender.AvatarURL = github.Ptr("https://avatars1.githubusercontent.com/u/583231")
			from.Repo.CloneURL = github.Ptr("https://github.com/octocat/hello-world.git")
			from.HeadCommit.Author.Email = github.Ptr("github.Ptr(octocat@github.com")
			from.HeadCommit.Message = github.Ptr("updated README.md")
			from.HeadCommit.URL = github.Ptr("https://github.com/octocat/hello-world")
			from.HeadCommit.ID = github.Ptr("f72fc19")
			from.Ref = github.Ptr("refs/heads/main")

			_, pipeline := parsePushHook(from)
			g.Assert(pipeline.Event).Equal(model.EventPush)
			g.Assert(pipeline.Branch).Equal("main")
			g.Assert(pipeline.Ref).Equal("refs/heads/main")
			g.Assert(pipeline.Commit).Equal(*from.HeadCommit.ID)
			g.Assert(pipeline.Commit.Message).Equal(*from.HeadCommit.Message)
			g.Assert(pipeline.ForgeURL).Equal(*from.HeadCommit.URL)
			g.Assert(pipeline.Author).Equal(*from.Sender.Login)
			g.Assert(pipeline.Author.Avatar).Equal(*from.Sender.AvatarURL)
			g.Assert(pipeline.Author.Email).Equal(*from.HeadCommit.Author.Email)
		})
=======
			},
			User: &github.User{
				Login:     github.Ptr("octocat"),
				AvatarURL: github.Ptr("https://avatars1.githubusercontent.com/u/583231"),
			},
		}, Sender: &github.User{
			Login: github.Ptr("octocat"),
		},
	}
	pull, _, pipeline, err := parsePullHook(from, true)
	assert.NoError(t, err)
	assert.NotNil(t, pull)
	assert.Equal(t, model.EventPull, pipeline.Event)
	assert.Equal(t, *from.PullRequest.Base.Ref, pipeline.Branch)
	assert.Equal(t, "refs/pull/42/merge", pipeline.Ref)
	assert.Equal(t, "changes:main", pipeline.Refspec)
	assert.Equal(t, *from.PullRequest.Head.SHA, pipeline.Commit)
	assert.Equal(t, *from.PullRequest.Title, pipeline.Message)
	assert.Equal(t, *from.PullRequest.Title, pipeline.Title)
	assert.Equal(t, *from.PullRequest.User.Login, pipeline.Author)
	assert.Equal(t, *from.PullRequest.User.AvatarURL, pipeline.Avatar)
	assert.Equal(t, *from.Sender.Login, pipeline.Sender)
}

func Test_parseDeployHook(t *testing.T) {
	from := &github.DeploymentEvent{Deployment: &github.Deployment{}, Sender: &github.User{}}
	from.Deployment.Description = github.Ptr(":shipit:")
	from.Deployment.Environment = github.Ptr("production")
	from.Deployment.Task = github.Ptr("deploy")
	from.Deployment.ID = github.Ptr(int64(42))
	from.Deployment.Ref = github.Ptr("main")
	from.Deployment.SHA = github.Ptr("f72fc19")
	from.Deployment.URL = github.Ptr("https://github.com/octocat/hello-world")
	from.Sender.Login = github.Ptr("octocat")
	from.Sender.AvatarURL = github.Ptr("https://avatars1.githubusercontent.com/u/583231")

	_, pipeline := parseDeployHook(from)
	assert.Equal(t, model.EventDeploy, pipeline.Event)
	assert.Equal(t, "main", pipeline.Branch)
	assert.Equal(t, "refs/heads/main", pipeline.Ref)
	assert.Equal(t, *from.Deployment.SHA, pipeline.Commit)
	assert.Equal(t, *from.Deployment.Description, pipeline.Message)
	assert.Equal(t, *from.Deployment.URL, pipeline.ForgeURL)
	assert.Equal(t, *from.Sender.Login, pipeline.Author)
	assert.Equal(t, *from.Sender.AvatarURL, pipeline.Avatar)
}

func Test_parsePushHook(t *testing.T) {
	t.Run("convert push from webhook", func(t *testing.T) {
		from := &github.PushEvent{Sender: &github.User{}, Repo: &github.PushEventRepository{}, HeadCommit: &github.HeadCommit{Author: &github.CommitAuthor{}}}
		from.Sender.Login = github.Ptr("octocat")
		from.Sender.AvatarURL = github.Ptr("https://avatars1.githubusercontent.com/u/583231")
		from.Repo.CloneURL = github.Ptr("https://github.com/octocat/hello-world.git")
		from.HeadCommit.Author.Email = github.Ptr("github.Ptr(octocat@github.com")
		from.HeadCommit.Message = github.Ptr("updated README.md")
		from.HeadCommit.URL = github.Ptr("https://github.com/octocat/hello-world")
		from.HeadCommit.ID = github.Ptr("f72fc19")
		from.Ref = github.Ptr("refs/heads/main")

		_, pipeline := parsePushHook(from)
		assert.Equal(t, model.EventPush, pipeline.Event)
		assert.Equal(t, "main", pipeline.Branch)
		assert.Equal(t, "refs/heads/main", pipeline.Ref)
		assert.Equal(t, *from.HeadCommit.ID, pipeline.Commit)
		assert.Equal(t, *from.HeadCommit.Message, pipeline.Message)
		assert.Equal(t, *from.HeadCommit.URL, pipeline.ForgeURL)
		assert.Equal(t, *from.Sender.Login, pipeline.Author)
		assert.Equal(t, *from.Sender.AvatarURL, pipeline.Avatar)
		assert.Equal(t, *from.HeadCommit.Author.Email, pipeline.Email)
	})
>>>>>>> 5d330082

	t.Run("convert tag from webhook", func(t *testing.T) {
		from := &github.PushEvent{}
		from.Ref = github.Ptr("refs/tags/v1.0.0")

		_, pipeline := parsePushHook(from)
		assert.Equal(t, model.EventTag, pipeline.Event)
		assert.Equal(t, "refs/tags/v1.0.0", pipeline.Ref)
	})

	t.Run("convert tag's base branch to pipeline's branch ", func(t *testing.T) {
		from := &github.PushEvent{}
		from.Ref = github.Ptr("refs/tags/v1.0.0")
		from.BaseRef = github.Ptr("refs/heads/main")

		_, pipeline := parsePushHook(from)
		assert.Equal(t, model.EventTag, pipeline.Event)
		assert.Equal(t, "main", pipeline.Branch)
	})

	t.Run("not convert tag's base_ref from webhook if not prefixed with 'ref/heads/'", func(t *testing.T) {
		from := &github.PushEvent{}
		from.Ref = github.Ptr("refs/tags/v1.0.0")
		from.BaseRef = github.Ptr("refs/refs/main")

		_, pipeline := parsePushHook(from)
		assert.Equal(t, model.EventTag, pipeline.Event)
		assert.Equal(t, "refs/tags/v1.0.0", pipeline.Branch)
	})
}<|MERGE_RESOLUTION|>--- conflicted
+++ resolved
@@ -176,67 +176,6 @@
 				Repo: &github.Repository{
 					CloneURL: github.Ptr("https://github.com/octocat/hello-world-fork"),
 				},
-<<<<<<< HEAD
-			}
-			pull, _, pipeline, err := parsePullHook(from, true)
-			g.Assert(err).IsNil()
-			g.Assert(pull).IsNotNil()
-			g.Assert(pipeline.Event).Equal(model.EventPull)
-			g.Assert(pipeline.Branch).Equal(*from.PullRequest.Base.Ref)
-			g.Assert(pipeline.Ref).Equal("refs/pull/42/merge")
-			g.Assert(pipeline.Refspec).Equal("changes:main")
-			g.Assert(pipeline.Commit).Equal(*from.PullRequest.Head.SHA)
-			g.Assert(pipeline.PullRequest.Title).Equal(*from.PullRequest.Title)
-			g.Assert(pipeline.Author.Author).Equal(*from.PullRequest.User.Login)
-			g.Assert(pipeline.Author.Avatar).Equal(*from.PullRequest.User.AvatarURL)
-		})
-
-		g.It("should convert a deployment from webhook", func() {
-			from := &github.DeploymentEvent{Deployment: &github.Deployment{}, Sender: &github.User{}}
-			from.Deployment.Description = github.Ptr(":shipit:")
-			from.Deployment.Environment = github.Ptr("production")
-			from.Deployment.Task = github.Ptr("deploy")
-			from.Deployment.ID = github.Ptr(int64(42))
-			from.Deployment.Ref = github.Ptr("main")
-			from.Deployment.SHA = github.Ptr("f72fc19")
-			from.Deployment.URL = github.Ptr("https://github.com/octocat/hello-world")
-			from.Sender.Login = github.Ptr("octocat")
-			from.Sender.AvatarURL = github.Ptr("https://avatars1.githubusercontent.com/u/583231")
-
-			_, pipeline := parseDeployHook(from)
-			g.Assert(pipeline.Event).Equal(model.EventDeploy)
-			g.Assert(pipeline.Branch).Equal("main")
-			g.Assert(pipeline.Ref).Equal("refs/heads/main")
-			g.Assert(pipeline.Commit).Equal(*from.Deployment.SHA)
-			g.Assert(pipeline.Deployment.Description).Equal(*from.Deployment.Description)
-			g.Assert(pipeline.ForgeURL).Equal(*from.Deployment.URL)
-			g.Assert(pipeline.Author.Author).Equal(*from.Sender.Login)
-			g.Assert(pipeline.Author.Avatar).Equal(*from.Sender.AvatarURL)
-		})
-
-		g.It("should convert a push from webhook", func() {
-			from := &github.PushEvent{Sender: &github.User{}, Repo: &github.PushEventRepository{}, HeadCommit: &github.HeadCommit{Author: &github.CommitAuthor{}}}
-			from.Sender.Login = github.Ptr("octocat")
-			from.Sender.AvatarURL = github.Ptr("https://avatars1.githubusercontent.com/u/583231")
-			from.Repo.CloneURL = github.Ptr("https://github.com/octocat/hello-world.git")
-			from.HeadCommit.Author.Email = github.Ptr("github.Ptr(octocat@github.com")
-			from.HeadCommit.Message = github.Ptr("updated README.md")
-			from.HeadCommit.URL = github.Ptr("https://github.com/octocat/hello-world")
-			from.HeadCommit.ID = github.Ptr("f72fc19")
-			from.Ref = github.Ptr("refs/heads/main")
-
-			_, pipeline := parsePushHook(from)
-			g.Assert(pipeline.Event).Equal(model.EventPush)
-			g.Assert(pipeline.Branch).Equal("main")
-			g.Assert(pipeline.Ref).Equal("refs/heads/main")
-			g.Assert(pipeline.Commit).Equal(*from.HeadCommit.ID)
-			g.Assert(pipeline.Commit.Message).Equal(*from.HeadCommit.Message)
-			g.Assert(pipeline.ForgeURL).Equal(*from.HeadCommit.URL)
-			g.Assert(pipeline.Author).Equal(*from.Sender.Login)
-			g.Assert(pipeline.Author.Avatar).Equal(*from.Sender.AvatarURL)
-			g.Assert(pipeline.Author.Email).Equal(*from.HeadCommit.Author.Email)
-		})
-=======
 			},
 			User: &github.User{
 				Login:     github.Ptr("octocat"),
@@ -307,7 +246,6 @@
 		assert.Equal(t, *from.Sender.AvatarURL, pipeline.Avatar)
 		assert.Equal(t, *from.HeadCommit.Author.Email, pipeline.Email)
 	})
->>>>>>> 5d330082
 
 	t.Run("convert tag from webhook", func(t *testing.T) {
 		from := &github.PushEvent{}
