// Copyright 2022 Woodpecker Authors
// Copyright 2018 Drone.IO Inc.
//
// Licensed under the Apache License, Version 2.0 (the "License");
// you may not use this file except in compliance with the License.
// You may obtain a copy of the License at
//
//      http://www.apache.org/licenses/LICENSE-2.0
//
// Unless required by applicable law or agreed to in writing, software
// distributed under the License is distributed on an "AS IS" BASIS,
// WITHOUT WARRANTIES OR CONDITIONS OF ANY KIND, either express or implied.
// See the License for the specific language governing permissions and
// limitations under the License.

package github

import (
	"testing"

	"github.com/google/go-github/v76/github"
	"github.com/stretchr/testify/assert"

	"go.woodpecker-ci.org/woodpecker/v3/server/model"
)

func Test_convertStatus(t *testing.T) {
	assert.Equal(t, statusSuccess, convertStatus(model.StatusSuccess))
	assert.Equal(t, statusPending, convertStatus(model.StatusPending))
	assert.Equal(t, statusPending, convertStatus(model.StatusRunning))
	assert.Equal(t, statusFailure, convertStatus(model.StatusFailure))
	assert.Equal(t, statusError, convertStatus(model.StatusKilled))
	assert.Equal(t, statusError, convertStatus(model.StatusError))
}

func Test_convertDesc(t *testing.T) {
	assert.Equal(t, descSuccess, convertDesc(model.StatusSuccess))
	assert.Equal(t, descPending, convertDesc(model.StatusPending))
	assert.Equal(t, descPending, convertDesc(model.StatusRunning))
	assert.Equal(t, descFailure, convertDesc(model.StatusFailure))
	assert.Equal(t, descError, convertDesc(model.StatusKilled))
	assert.Equal(t, descError, convertDesc(model.StatusError))
}

func Test_convertRepoList(t *testing.T) {
	from := []*github.Repository{
		{
			Private:  github.Ptr(false),
			FullName: github.Ptr("octocat/hello-world"),
			Name:     github.Ptr("hello-world"),
			Owner: &github.User{
				AvatarURL: github.Ptr("http://..."),
				Login:     github.Ptr("octocat"),
			},
			HTMLURL:  github.Ptr("https://github.com/octocat/hello-world"),
			CloneURL: github.Ptr("https://github.com/octocat/hello-world.git"),
			Permissions: map[string]bool{
				"push":  true,
				"pull":  true,
				"admin": true,
			},
		},
	}

	to := convertRepoList(from)
	assert.Equal(t, "http://...", to[0].Avatar)
	assert.Equal(t, "octocat/hello-world", to[0].FullName)
	assert.Equal(t, "octocat", to[0].Owner)
	assert.Equal(t, "hello-world", to[0].Name)
}

func Test_convertRepo(t *testing.T) {
	from := github.Repository{
		FullName:      github.Ptr("octocat/hello-world"),
		Name:          github.Ptr("hello-world"),
		HTMLURL:       github.Ptr("https://github.com/octocat/hello-world"),
		CloneURL:      github.Ptr("https://github.com/octocat/hello-world.git"),
		DefaultBranch: github.Ptr("develop"),
		Private:       github.Ptr(true),
		Owner: &github.User{
			AvatarURL: github.Ptr("http://..."),
			Login:     github.Ptr("octocat"),
		},
		Permissions: map[string]bool{
			"push":  true,
			"pull":  true,
			"admin": true,
		},
	}

	to := convertRepo(&from)
	assert.Equal(t, "http://...", to.Avatar)
	assert.Equal(t, "octocat/hello-world", to.FullName)
	assert.Equal(t, "octocat", to.Owner)
	assert.Equal(t, "hello-world", to.Name)
	assert.Equal(t, "develop", to.Branch)
	assert.True(t, to.IsSCMPrivate)
	assert.Equal(t, "https://github.com/octocat/hello-world.git", to.Clone)
	assert.Equal(t, "https://github.com/octocat/hello-world", to.ForgeURL)
}

func Test_convertPerm(t *testing.T) {
	from := &github.Repository{
		Permissions: map[string]bool{
			"admin": true,
			"push":  true,
			"pull":  true,
		},
	}

	to := convertPerm(from.GetPermissions())
	assert.True(t, to.Push)
	assert.True(t, to.Pull)
	assert.True(t, to.Admin)
}

func Test_convertTeam(t *testing.T) {
	from := &github.Organization{
		Login:     github.Ptr("octocat"),
		AvatarURL: github.Ptr("http://..."),
	}
	to := convertTeam(from)
	assert.Equal(t, "octocat", to.Login)
	assert.Equal(t, "http://...", to.Avatar)
}

func Test_convertTeamList(t *testing.T) {
	from := []*github.Organization{
		{
			Login:     github.Ptr("octocat"),
			AvatarURL: github.Ptr("http://..."),
		},
	}
	to := convertTeamList(from)
	assert.Equal(t, "octocat", to[0].Login)
	assert.Equal(t, "http://...", to[0].Avatar)
}

func Test_convertRepoHook(t *testing.T) {
	t.Run("should convert a repository from webhook", func(t *testing.T) {
		from := &github.PushEventRepository{Owner: &github.User{}}
		from.Owner.Login = github.Ptr("octocat")
		from.Owner.Name = github.Ptr("octocat")
		from.Name = github.Ptr("hello-world")
		from.FullName = github.Ptr("octocat/hello-world")
		from.Private = github.Ptr(true)
		from.HTMLURL = github.Ptr("https://github.com/octocat/hello-world")
		from.CloneURL = github.Ptr("https://github.com/octocat/hello-world.git")
		from.DefaultBranch = github.Ptr("develop")

		repo := convertRepoHook(from)
		assert.Equal(t, *from.Owner.Login, repo.Owner)
		assert.Equal(t, *from.Name, repo.Name)
		assert.Equal(t, *from.FullName, repo.FullName)
		assert.Equal(t, *from.Private, repo.IsSCMPrivate)
		assert.Equal(t, *from.HTMLURL, repo.ForgeURL)
		assert.Equal(t, *from.CloneURL, repo.Clone)
		assert.Equal(t, *from.DefaultBranch, repo.Branch)
	})
<<<<<<< HEAD
}

func Test_parsePullHook(t *testing.T) {
	from := &github.PullRequestEvent{
		Action: github.Ptr(actionOpen),
		PullRequest: &github.PullRequest{
			State:   github.Ptr(stateOpen),
			HTMLURL: github.Ptr("https://github.com/octocat/hello-world/pulls/42"),
			Number:  github.Ptr(42),
			Title:   github.Ptr("Updated README.md"),
			Base: &github.PullRequestBranch{
				Ref: github.Ptr("main"),
			},
			Head: &github.PullRequestBranch{
				Ref: github.Ptr("changes"),
				SHA: github.Ptr("f72fc19"),
				Repo: &github.Repository{
					CloneURL: github.Ptr("https://github.com/octocat/hello-world-fork"),
				},
			},
			User: &github.User{
				Login:     github.Ptr("octocat"),
				AvatarURL: github.Ptr("https://avatars1.githubusercontent.com/u/583231"),
			},
		}, Sender: &github.User{
			Login:     github.Ptr("octocat"),
			AvatarURL: github.Ptr("https://avatars1.githubusercontent.com/u/583231"),
		},
	}
	pull, _, pipeline, err := parsePullHook(from, true)
	assert.NoError(t, err)
	assert.NotNil(t, pull)
	assert.Equal(t, model.EventPull, pipeline.Event)
	assert.Equal(t, *from.PullRequest.Base.Ref, pipeline.Branch)
	assert.Equal(t, "refs/pull/42/merge", pipeline.Ref)
	assert.Equal(t, "changes:main", pipeline.Refspec)
	assert.Equal(t, *from.PullRequest.Head.SHA, pipeline.Commit.SHA)
	assert.Equal(t, *from.PullRequest.Title, pipeline.PullRequest.Title)
	assert.Equal(t, *from.PullRequest.User.Login, pipeline.Author)
	assert.Equal(t, *from.PullRequest.User.AvatarURL, pipeline.AuthorAvatar)
	assert.Equal(t, *from.Sender.Login, pipeline.Author)
}

func Test_parseDeployHook(t *testing.T) {
	from := &github.DeploymentEvent{Deployment: &github.Deployment{}, Sender: &github.User{}}
	from.Deployment.Description = github.Ptr(":shipit:")
	from.Deployment.Environment = github.Ptr("production")
	from.Deployment.Task = github.Ptr("deploy")
	from.Deployment.ID = github.Ptr(int64(42))
	from.Deployment.Ref = github.Ptr("main")
	from.Deployment.SHA = github.Ptr("f72fc19")
	from.Deployment.URL = github.Ptr("https://github.com/octocat/hello-world")
	from.Sender.Login = github.Ptr("octocat")
	from.Sender.AvatarURL = github.Ptr("https://avatars1.githubusercontent.com/u/583231")

	_, pipeline := parseDeployHook(from)
	assert.Equal(t, model.EventDeploy, pipeline.Event)
	assert.Equal(t, "main", pipeline.Branch)
	assert.Equal(t, "refs/heads/main", pipeline.Ref)
	assert.Equal(t, *from.Deployment.SHA, pipeline.Commit.SHA)
	assert.Equal(t, *from.Deployment.Description, pipeline.Deployment.Description)
	assert.Equal(t, *from.Deployment.URL, pipeline.ForgeURL)
	assert.Equal(t, *from.Sender.Login, pipeline.Author)
	assert.Equal(t, *from.Sender.AvatarURL, pipeline.AuthorAvatar)
}

func Test_parsePushHook(t *testing.T) {
	t.Run("convert push from webhook", func(t *testing.T) {
		from := &github.PushEvent{Sender: &github.User{}, Repo: &github.PushEventRepository{}, HeadCommit: &github.HeadCommit{Author: &github.CommitAuthor{}}}
		from.Sender.Login = github.Ptr("octocat")
		from.Sender.AvatarURL = github.Ptr("https://avatars1.githubusercontent.com/u/583231")
		from.Repo.CloneURL = github.Ptr("https://github.com/octocat/hello-world.git")
		from.HeadCommit.Author.Email = github.Ptr("github.Ptr(octocat@github.com")
		from.HeadCommit.Message = github.Ptr("updated README.md")
		from.HeadCommit.URL = github.Ptr("https://github.com/octocat/hello-world")
		from.HeadCommit.ID = github.Ptr("f72fc19")
		from.Ref = github.Ptr("refs/heads/main")

		_, pipeline := parsePushHook(from)
		assert.Equal(t, model.EventPush, pipeline.Event)
		assert.Equal(t, "main", pipeline.Branch)
		assert.Equal(t, "refs/heads/main", pipeline.Ref)
		assert.Equal(t, &model.Commit{SHA: "f72fc19", Message: "updated README.md", ForgeURL: "https://github.com/octocat/hello-world", Author: model.CommitAuthor{Name: "", Email: "github.Ptr(octocat@github.com"}}, pipeline.Commit)
		assert.Equal(t, from.GetHeadCommit().GetMessage(), pipeline.Commit.Message)
		assert.Equal(t, from.GetHeadCommit().GetURL(), pipeline.ForgeURL)
		assert.Equal(t, from.GetSender().GetLogin(), pipeline.Author)
		assert.Equal(t, from.GetSender().GetAvatarURL(), pipeline.AuthorAvatar)
		assert.Equal(t, from.GetHeadCommit().GetAuthor().GetEmail(), pipeline.Commit.Author.Email)
	})

	t.Run("convert tag from webhook", func(t *testing.T) {
		from := &github.PushEvent{}
		from.Ref = github.Ptr("refs/tags/v1.0.0")
		from.BaseRef = github.Ptr("refs/heads/main")

		_, pipeline := parsePushHook(from)
		assert.Equal(t, model.EventTag, pipeline.Event)
		assert.Equal(t, "refs/tags/v1.0.0", pipeline.Ref)
		assert.Empty(t, pipeline.Branch)
	})
=======
>>>>>>> 0a5ceec4
}<|MERGE_RESOLUTION|>--- conflicted
+++ resolved
@@ -157,107 +157,4 @@
 		assert.Equal(t, *from.CloneURL, repo.Clone)
 		assert.Equal(t, *from.DefaultBranch, repo.Branch)
 	})
-<<<<<<< HEAD
-}
-
-func Test_parsePullHook(t *testing.T) {
-	from := &github.PullRequestEvent{
-		Action: github.Ptr(actionOpen),
-		PullRequest: &github.PullRequest{
-			State:   github.Ptr(stateOpen),
-			HTMLURL: github.Ptr("https://github.com/octocat/hello-world/pulls/42"),
-			Number:  github.Ptr(42),
-			Title:   github.Ptr("Updated README.md"),
-			Base: &github.PullRequestBranch{
-				Ref: github.Ptr("main"),
-			},
-			Head: &github.PullRequestBranch{
-				Ref: github.Ptr("changes"),
-				SHA: github.Ptr("f72fc19"),
-				Repo: &github.Repository{
-					CloneURL: github.Ptr("https://github.com/octocat/hello-world-fork"),
-				},
-			},
-			User: &github.User{
-				Login:     github.Ptr("octocat"),
-				AvatarURL: github.Ptr("https://avatars1.githubusercontent.com/u/583231"),
-			},
-		}, Sender: &github.User{
-			Login:     github.Ptr("octocat"),
-			AvatarURL: github.Ptr("https://avatars1.githubusercontent.com/u/583231"),
-		},
-	}
-	pull, _, pipeline, err := parsePullHook(from, true)
-	assert.NoError(t, err)
-	assert.NotNil(t, pull)
-	assert.Equal(t, model.EventPull, pipeline.Event)
-	assert.Equal(t, *from.PullRequest.Base.Ref, pipeline.Branch)
-	assert.Equal(t, "refs/pull/42/merge", pipeline.Ref)
-	assert.Equal(t, "changes:main", pipeline.Refspec)
-	assert.Equal(t, *from.PullRequest.Head.SHA, pipeline.Commit.SHA)
-	assert.Equal(t, *from.PullRequest.Title, pipeline.PullRequest.Title)
-	assert.Equal(t, *from.PullRequest.User.Login, pipeline.Author)
-	assert.Equal(t, *from.PullRequest.User.AvatarURL, pipeline.AuthorAvatar)
-	assert.Equal(t, *from.Sender.Login, pipeline.Author)
-}
-
-func Test_parseDeployHook(t *testing.T) {
-	from := &github.DeploymentEvent{Deployment: &github.Deployment{}, Sender: &github.User{}}
-	from.Deployment.Description = github.Ptr(":shipit:")
-	from.Deployment.Environment = github.Ptr("production")
-	from.Deployment.Task = github.Ptr("deploy")
-	from.Deployment.ID = github.Ptr(int64(42))
-	from.Deployment.Ref = github.Ptr("main")
-	from.Deployment.SHA = github.Ptr("f72fc19")
-	from.Deployment.URL = github.Ptr("https://github.com/octocat/hello-world")
-	from.Sender.Login = github.Ptr("octocat")
-	from.Sender.AvatarURL = github.Ptr("https://avatars1.githubusercontent.com/u/583231")
-
-	_, pipeline := parseDeployHook(from)
-	assert.Equal(t, model.EventDeploy, pipeline.Event)
-	assert.Equal(t, "main", pipeline.Branch)
-	assert.Equal(t, "refs/heads/main", pipeline.Ref)
-	assert.Equal(t, *from.Deployment.SHA, pipeline.Commit.SHA)
-	assert.Equal(t, *from.Deployment.Description, pipeline.Deployment.Description)
-	assert.Equal(t, *from.Deployment.URL, pipeline.ForgeURL)
-	assert.Equal(t, *from.Sender.Login, pipeline.Author)
-	assert.Equal(t, *from.Sender.AvatarURL, pipeline.AuthorAvatar)
-}
-
-func Test_parsePushHook(t *testing.T) {
-	t.Run("convert push from webhook", func(t *testing.T) {
-		from := &github.PushEvent{Sender: &github.User{}, Repo: &github.PushEventRepository{}, HeadCommit: &github.HeadCommit{Author: &github.CommitAuthor{}}}
-		from.Sender.Login = github.Ptr("octocat")
-		from.Sender.AvatarURL = github.Ptr("https://avatars1.githubusercontent.com/u/583231")
-		from.Repo.CloneURL = github.Ptr("https://github.com/octocat/hello-world.git")
-		from.HeadCommit.Author.Email = github.Ptr("github.Ptr(octocat@github.com")
-		from.HeadCommit.Message = github.Ptr("updated README.md")
-		from.HeadCommit.URL = github.Ptr("https://github.com/octocat/hello-world")
-		from.HeadCommit.ID = github.Ptr("f72fc19")
-		from.Ref = github.Ptr("refs/heads/main")
-
-		_, pipeline := parsePushHook(from)
-		assert.Equal(t, model.EventPush, pipeline.Event)
-		assert.Equal(t, "main", pipeline.Branch)
-		assert.Equal(t, "refs/heads/main", pipeline.Ref)
-		assert.Equal(t, &model.Commit{SHA: "f72fc19", Message: "updated README.md", ForgeURL: "https://github.com/octocat/hello-world", Author: model.CommitAuthor{Name: "", Email: "github.Ptr(octocat@github.com"}}, pipeline.Commit)
-		assert.Equal(t, from.GetHeadCommit().GetMessage(), pipeline.Commit.Message)
-		assert.Equal(t, from.GetHeadCommit().GetURL(), pipeline.ForgeURL)
-		assert.Equal(t, from.GetSender().GetLogin(), pipeline.Author)
-		assert.Equal(t, from.GetSender().GetAvatarURL(), pipeline.AuthorAvatar)
-		assert.Equal(t, from.GetHeadCommit().GetAuthor().GetEmail(), pipeline.Commit.Author.Email)
-	})
-
-	t.Run("convert tag from webhook", func(t *testing.T) {
-		from := &github.PushEvent{}
-		from.Ref = github.Ptr("refs/tags/v1.0.0")
-		from.BaseRef = github.Ptr("refs/heads/main")
-
-		_, pipeline := parsePushHook(from)
-		assert.Equal(t, model.EventTag, pipeline.Event)
-		assert.Equal(t, "refs/tags/v1.0.0", pipeline.Ref)
-		assert.Empty(t, pipeline.Branch)
-	})
-=======
->>>>>>> 0a5ceec4
 }