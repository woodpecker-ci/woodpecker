// Copyright 2022 Woodpecker Authors
// Copyright 2018 Drone.IO Inc.
//
// Licensed under the Apache License, Version 2.0 (the "License");
// you may not use this file except in compliance with the License.
// You may obtain a copy of the License at
//
//      http://www.apache.org/licenses/LICENSE-2.0
//
// Unless required by applicable law or agreed to in writing, software
// distributed under the License is distributed on an "AS IS" BASIS,
// WITHOUT WARRANTIES OR CONDITIONS OF ANY KIND, either express or implied.
// See the License for the specific language governing permissions and
// limitations under the License.

package forge

//go:generate go install github.com/vektra/mockery/v2@latest
//go:generate mockery --name Forge --output mocks --case underscore

import (
	"context"
	"net/http"

	"github.com/woodpecker-ci/woodpecker/server/forge/types"
	"github.com/woodpecker-ci/woodpecker/server/model"
)

// TODO: use pagination

type Forge interface {
	// Name returns the string name of this driver
	Name() string

	// URL returns the root url of a configured forge
	URL() string

	// Login authenticates the session and returns the
	// forge user details.
	Login(ctx context.Context, w http.ResponseWriter, r *http.Request) (*model.User, error)

	// Auth authenticates the session and returns the forge user
	// login for the given token and secret
	Auth(ctx context.Context, token, secret string) (string, error)

	// Teams fetches a list of team memberships from the forge.
	Teams(ctx context.Context, u *model.User) ([]*model.Team, error)

	// Repo fetches the repository from the forge, preferred is using the ID, fallback is owner/name.
	Repo(ctx context.Context, u *model.User, remoteID model.ForgeRemoteID, owner, name string) (*model.Repo, error)

	// Repos fetches a list of repos from the forge.
	Repos(ctx context.Context, u *model.User) ([]*model.Repo, error)

	// File fetches a file from the forge repository and returns it in string
	// format.
	File(ctx context.Context, u *model.User, r *model.Repo, b *model.Pipeline, f string) ([]byte, error)

	// Dir fetches a folder from the forge repository
	Dir(ctx context.Context, u *model.User, r *model.Repo, b *model.Pipeline, f string) ([]*types.FileMeta, error)

	// Status sends the commit status to the forge.
	// An example would be the GitHub pull request status.
	Status(ctx context.Context, u *model.User, r *model.Repo, b *model.Pipeline, p *model.Workflow) error

	// Netrc returns a .netrc file that can be used to clone
	// private repositories from a forge.
	Netrc(u *model.User, r *model.Repo) (*model.Netrc, error)

	// Activate activates a repository by creating the post-commit hook.
	Activate(ctx context.Context, u *model.User, r *model.Repo, link string) error

	// Deactivate deactivates a repository by removing all previously created
	// post-commit hooks matching the given link.
	Deactivate(ctx context.Context, u *model.User, r *model.Repo, link string) error

	// Branches returns the names of all branches for the named repository.
	Branches(ctx context.Context, u *model.User, r *model.Repo, p *model.ListOptions) ([]string, error)

	// BranchHead returns the sha of the head (latest commit) of the specified branch
	BranchHead(ctx context.Context, u *model.User, r *model.Repo, branch string) (string, error)

	// PullRequests returns all pull requests for the named repository.
	PullRequests(ctx context.Context, u *model.User, r *model.Repo, p *model.ListOptions) ([]*model.PullRequest, error)

	// Hook parses the post-commit hook from the Request body and returns the
	// required data in a standard format.
	Hook(ctx context.Context, r *http.Request) (repo *model.Repo, pipeline *model.Pipeline, err error)

	// OrgMembership returns if user is member of organization and if user
	// is admin/owner in that organization.
	OrgMembership(ctx context.Context, u *model.User, org string) (*model.OrgPerm, error)

	// Org fetches the organization from the forge by name. If the name is a user an org with type user is returned.
	Org(ctx context.Context, u *model.User, org string) (*model.Org, error)
<<<<<<< HEAD
}

func NewContext(ctx context.Context, f Forge) context.Context {
	return context.WithValue(ctx, "forge", f)
}

func FromContext(ctx context.Context) (Forge, bool) {
	f, ok := ctx.Value("forge").(Forge)
	return f, ok
}

// Refresher refreshes an oauth token and expiration for the given user. It
// returns true if the token was refreshed, false if the token was not refreshed,
// and error if it failed to refresh.
type Refresher interface {
	Refresh(context.Context, *model.User) (bool, error)
=======
>>>>>>> 46273e54
}<|MERGE_RESOLUTION|>--- conflicted
+++ resolved
@@ -93,7 +93,6 @@
 
 	// Org fetches the organization from the forge by name. If the name is a user an org with type user is returned.
 	Org(ctx context.Context, u *model.User, org string) (*model.Org, error)
-<<<<<<< HEAD
 }
 
 func NewContext(ctx context.Context, f Forge) context.Context {
@@ -103,13 +102,4 @@
 func FromContext(ctx context.Context) (Forge, bool) {
 	f, ok := ctx.Value("forge").(Forge)
 	return f, ok
-}
-
-// Refresher refreshes an oauth token and expiration for the given user. It
-// returns true if the token was refreshed, false if the token was not refreshed,
-// and error if it failed to refresh.
-type Refresher interface {
-	Refresh(context.Context, *model.User) (bool, error)
-=======
->>>>>>> 46273e54
 }