--- conflicted
+++ resolved
@@ -285,13 +285,8 @@
 		return nil, err
 	}
 
-<<<<<<< HEAD
-	// List files in repository. Path from root
-	tree, _, err := client.GetTrees(r.Owner, r.Name, b.Commit.SHA, true)
-=======
 	// List files in repository
-	contents, _, err := client.ListContents(r.Owner, r.Name, b.Commit, f)
->>>>>>> f47165ff
+	contents, _, err := client.ListContents(r.Owner, r.Name, b.Commit.SHA, f)
 	if err != nil {
 		return nil, err
 	}
