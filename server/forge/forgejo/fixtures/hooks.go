--- conflicted
+++ resolved
@@ -17,84 +17,9 @@
 import _ "embed"
 
 // HookPush is a sample Forgejo push hook.
-<<<<<<< HEAD
-const HookPush = `
-{
-  "ref": "refs/heads/main",
-  "before": "4b2626259b5a97b6b4eab5e6cca66adb986b672b",
-  "after": "ef98532add3b2feb7a137426bba1248724367df5",
-  "compare_url": "http://forgejo.golang.org/gordon/hello-world/compare/4b2626259b5a97b6b4eab5e6cca66adb986b672b...ef98532add3b2feb7a137426bba1248724367df5",
-  "commits": [
-    {
-      "id": "ef98532add3b2feb7a137426bba1248724367df5",
-      "message": "bump\n",
-      "url": "http://forgejo.golang.org/gordon/hello-world/commit/ef98532add3b2feb7a137426bba1248724367df5",
-      "author": {
-        "name": "Gordon the Gopher",
-        "email": "gordon@golang.org",
-        "username": "gordon"
-      },
-      "added": ["CHANGELOG.md"],
-      "removed": [],
-      "modified": ["app/controller/application.rb"]
-    }
-  ],
-	"head_commit": {
-		"id": "ef98532add3b2feb7a137426bba1248724367df5",
-		"message": "bump\n",
-		"url": "http://forgejo.golang.org/gordon/hello-world/commit/ef98532add3b2feb7a137426bba1248724367df5",
-		"author": {
-			"name": "Gordon the Gopher",
-			"email": "gordon@golang.org",
-			"username": "gordon"
-		},
-		"added": ["CHANGELOG.md"],
-		"removed": [],
-		"modified": ["app/controller/application.rb"]
-	},
-  "repository": {
-    "id": 1,
-    "name": "hello-world",
-    "full_name": "gordon/hello-world",
-    "html_url": "http://forgejo.golang.org/gordon/hello-world",
-    "ssh_url": "git@forgejo.golang.org:gordon/hello-world.git",
-    "clone_url": "http://forgejo.golang.org/gordon/hello-world.git",
-    "description": "",
-    "website": "",
-    "watchers": 1,
-    "owner": {
-      "name": "gordon",
-      "email": "gordon@golang.org",
-      "login": "gordon",
-      "username": "gordon"
-    },
-    "private": true,
-		"permissions": {
-			"admin": true,
-			"push": true,
-			"pull": true
-		}
-  },
-  "pusher": {
-    "name": "gordon",
-    "email": "gordon@golang.org",
-    "username": "gordon",
-    "login": "gordon"
-  },
-  "sender": {
-    "login": "gordon",
-    "id": 1,
-    "username": "gordon",
-    "email": "gordon@golang.org",
-    "avatar_url": "http://forgejo.golang.org///1.gravatar.com/avatar/8c58a0be77ee441bb8f8595b7f1b4e87"
-  }
-}
-`
-=======
 //
 //go:embed HookPush.json
 var HookPush string
->>>>>>> 135c4b24
 
 // HookPushMulti push multible commits to a branch.
 //
@@ -112,71 +37,9 @@
 var HookTag string
 
 // HookPullRequest is a sample pull_request webhook payload.
-<<<<<<< HEAD
-const HookPullRequest = `{
-  "action": "opened",
-  "number": 1,
-  "pull_request": {
-    "html_url": "http://forgejo.golang.org/gordon/hello-world/pull/1",
-    "state": "open",
-		"number": 1,
-    "title": "Update the README with new information",
-    "body": "please merge",
-    "user": {
-      "id": 1,
-      "username": "gordon",
-      "login": "gordon",
-      "full_name": "Gordon the Gopher",
-      "email": "gordon@golang.org",
-      "avatar_url": "http://forgejo.golang.org///1.gravatar.com/avatar/8c58a0be77ee441bb8f8595b7f1b4e87"
-    },
-    "base": {
-      "label": "main",
-      "ref": "main",
-      "sha": "9353195a19e45482665306e466c832c46560532d"
-    },
-    "head": {
-      "label": "feature/changes",
-      "ref": "feature/changes",
-      "sha": "0d1a26e67d8f5eaf1f6ba5c57fc3c7d91ac0fd1c"
-    }
-  },
-  "repository": {
-    "id": 35129377,
-    "name": "hello-world",
-    "full_name": "gordon/hello-world",
-    "owner": {
-      "id": 1,
-      "username": "gordon",
-      "login": "gordon",
-      "full_name": "Gordon the Gopher",
-      "email": "gordon@golang.org",
-      "avatar_url": "https://secure.gravatar.com/avatar/8c58a0be77ee441bb8f8595b7f1b4e87"
-    },
-    "private": true,
-    "html_url": "http://forgejo.golang.org/gordon/hello-world",
-    "clone_url": "https://forgejo.golang.org/gordon/hello-world.git",
-    "default_branch": "main",
-		"permissions": {
-			"admin": true,
-			"push": true,
-			"pull": true
-		}
-  },
-  "sender": {
-      "id": 1,
-      "login": "gordon",
-      "username": "gordon",
-      "full_name": "Gordon the Gopher",
-      "email": "gordon@golang.org",
-      "avatar_url": "https://secure.gravatar.com/avatar/8c58a0be77ee441bb8f8595b7f1b4e87"
-    }
-}`
-=======
 //
 //go:embed HookPullRequest.json
 var HookPullRequest string
->>>>>>> 135c4b24
 
 //go:embed HookPullRequestUpdated.json
 var HookPullRequestUpdated string
