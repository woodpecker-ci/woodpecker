// Copyright 2022 Woodpecker Authors
//
// Licensed under the Apache License, Version 2.0 (the "License");
// you may not use this file except in compliance with the License.
// You may obtain a copy of the License at
//
//      http://www.apache.org/licenses/LICENSE-2.0
//
// Unless required by applicable law or agreed to in writing, software
// distributed under the License is distributed on an "AS IS" BASIS,
// WITHOUT WARRANTIES OR CONDITIONS OF ANY KIND, either express or implied.
// See the License for the specific language governing permissions and
// limitations under the License.

package cron

import (
	"context"
	"fmt"
	"time"

	"github.com/robfig/cron"
	"github.com/rs/zerolog/log"

	"github.com/woodpecker-ci/woodpecker/server/forge/loader"
	"github.com/woodpecker-ci/woodpecker/server/model"
	"github.com/woodpecker-ci/woodpecker/server/pipeline"
	"github.com/woodpecker-ci/woodpecker/server/store"
)

const (
	// checkTime specifies the interval woodpecker checks for new crons to exec
	checkTime = 10 * time.Second

	// checkItems specifies the batch size of crons to retrieve per check from database
	checkItems = 10
)

// Start starts the cron scheduler loop
func Start(ctx context.Context, store store.Store) error {
	for {
		select {
		case <-ctx.Done():
			return nil
		case <-time.After(checkTime):
			go func() {
				now := time.Now()
				log.Trace().Msg("Cron: fetch next crons")

				crons, err := store.CronListNextExecute(now.Unix(), checkItems)
				if err != nil {
					log.Error().Err(err).Int64("now", now.Unix()).Msg("obtain cron list")
					return
				}

				for _, cron := range crons {
					if err := runCron(store, cron, now); err != nil {
						log.Error().Err(err).Int64("cronID", cron.ID).Msg("run cron failed")
					}
				}
			}()
		}
	}
}

// CalcNewNext parses a cron string and calculates the next exec time based on it
func CalcNewNext(schedule string, now time.Time) (time.Time, error) {
	// remove local timezone
	now = now.UTC()

	// TODO: allow the users / the admin to set a specific timezone

	c, err := cron.Parse(schedule)
	if err != nil {
		return time.Time{}, fmt.Errorf("cron parse schedule: %w", err)
	}
	return c.Next(now), nil
}

func runCron(store store.Store, cron *model.Cron, now time.Time) error {
	log.Trace().Msgf("Cron: run id[%d]", cron.ID)
	ctx := context.Background()

	newNext, err := CalcNewNext(cron.Schedule, now)
	if err != nil {
		return err
	}

	// try to get lock on cron
	gotLock, err := store.CronGetLock(cron, newNext.Unix())
	if err != nil {
		return err
	}
	if !gotLock {
		// another go routine caught it
		return nil
	}

	repo, newPipeline, err := CreatePipeline(ctx, store, cron)
	if err != nil {
		return err
	}

	_, err = pipeline.Create(ctx, store, repo, newPipeline)
	return err
}

<<<<<<< HEAD
func CreatePipeline(ctx context.Context, store store.Store, cron *model.Cron) (*model.Repo, *model.Pipeline, error) {
=======
func CreatePipeline(ctx context.Context, store store.Store, f forge.Forge, cron *model.Cron) (*model.Repo, *model.Pipeline, error) {
>>>>>>> 540ad108
	repo, err := store.GetRepo(cron.RepoID)
	if err != nil {
		return nil, nil, err
	}

	forge, err := loader.GetForge(store, repo)
	if err != nil {
		return nil, nil, err
	}

	if cron.Branch == "" {
		// fallback to the repos default branch
		cron.Branch = repo.Branch
	}

	creator, err := store.GetUser(cron.CreatorID)
	if err != nil {
		return nil, nil, err
	}

	// if the forge has a refresh token, the current access token
	// may be stale. Therefore, we should refresh prior to dispatching
	// the pipeline.
	if refresher, ok := f.(forge.Refresher); ok {
		refreshed, err := refresher.Refresh(ctx, creator)
		log.Debug().Msgf("token refreshed: %t", refreshed)
		if err != nil {
			log.Error().Err(err).Msgf("failed to refresh oauth2 token for creator: %s", creator.Login)
		} else if refreshed {
			if err := store.UpdateUser(creator); err != nil {
				log.Error().Err(err).Msgf("error while updating creator: %s", creator.Login)
				// move forward
			}
		}
	}

	commit, err := f.BranchHead(ctx, creator, repo, cron.Branch)
	if err != nil {
		return nil, nil, err
	}

	return repo, &model.Pipeline{
		Event:     model.EventCron,
		Commit:    commit,
		Ref:       "refs/heads/" + cron.Branch,
		Branch:    cron.Branch,
		Message:   cron.Name,
		Timestamp: cron.NextExec,
		Sender:    cron.Name,
		Link:      repo.Link,
	}, nil
}<|MERGE_RESOLUTION|>--- conflicted
+++ resolved
@@ -22,6 +22,7 @@
 	"github.com/robfig/cron"
 	"github.com/rs/zerolog/log"
 
+	"github.com/woodpecker-ci/woodpecker/server/forge"
 	"github.com/woodpecker-ci/woodpecker/server/forge/loader"
 	"github.com/woodpecker-ci/woodpecker/server/model"
 	"github.com/woodpecker-ci/woodpecker/server/pipeline"
@@ -105,17 +106,13 @@
 	return err
 }
 
-<<<<<<< HEAD
 func CreatePipeline(ctx context.Context, store store.Store, cron *model.Cron) (*model.Repo, *model.Pipeline, error) {
-=======
-func CreatePipeline(ctx context.Context, store store.Store, f forge.Forge, cron *model.Cron) (*model.Repo, *model.Pipeline, error) {
->>>>>>> 540ad108
 	repo, err := store.GetRepo(cron.RepoID)
 	if err != nil {
 		return nil, nil, err
 	}
 
-	forge, err := loader.GetForge(store, repo)
+	_forge, err := loader.GetForge(store, repo)
 	if err != nil {
 		return nil, nil, err
 	}
@@ -133,7 +130,7 @@
 	// if the forge has a refresh token, the current access token
 	// may be stale. Therefore, we should refresh prior to dispatching
 	// the pipeline.
-	if refresher, ok := f.(forge.Refresher); ok {
+	if refresher, ok := _forge.(forge.Refresher); ok {
 		refreshed, err := refresher.Refresh(ctx, creator)
 		log.Debug().Msgf("token refreshed: %t", refreshed)
 		if err != nil {
@@ -146,7 +143,7 @@
 		}
 	}
 
-	commit, err := f.BranchHead(ctx, creator, repo, cron.Branch)
+	commit, err := _forge.BranchHead(ctx, creator, repo, cron.Branch)
 	if err != nil {
 		return nil, nil, err
 	}
