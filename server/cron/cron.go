// Copyright 2022 Woodpecker Authors
//
// Licensed under the Apache License, Version 2.0 (the "License");
// you may not use this file except in compliance with the License.
// You may obtain a copy of the License at
//
//      http://www.apache.org/licenses/LICENSE-2.0
//
// Unless required by applicable law or agreed to in writing, software
// distributed under the License is distributed on an "AS IS" BASIS,
// WITHOUT WARRANTIES OR CONDITIONS OF ANY KIND, either express or implied.
// See the License for the specific language governing permissions and
// limitations under the License.

package cron

import (
	"context"
	"fmt"
	"time"

	"github.com/robfig/cron"
	"github.com/rs/zerolog/log"

	"go.woodpecker-ci.org/woodpecker/v2/server"
	"go.woodpecker-ci.org/woodpecker/v2/server/forge"
	"go.woodpecker-ci.org/woodpecker/v2/server/model"
	"go.woodpecker-ci.org/woodpecker/v2/server/pipeline"
	"go.woodpecker-ci.org/woodpecker/v2/server/store"
)

const (
	// checkTime specifies the interval woodpecker checks for new crons to exec
	checkTime = 10 * time.Second

	// checkItems specifies the batch size of crons to retrieve per check from database
	checkItems = 10
)

// Start starts the cron scheduler loop
func Start(ctx context.Context, store store.Store) error {
	for {
		select {
		case <-ctx.Done():
			return nil
		case <-time.After(checkTime):
			go func() {
				now := time.Now()
				log.Trace().Msg("cron: fetch next crons")

				crons, err := store.CronListNextExecute(now.Unix(), checkItems)
				if err != nil {
					log.Error().Err(err).Int64("now", now.Unix()).Msg("obtain cron list")
					return
				}

				for _, cron := range crons {
					if err := runCron(store, cron, now); err != nil {
						log.Error().Err(err).Int64("cronID", cron.ID).Msg("run cron failed")
					}
				}
			}()
		}
	}
}

// CalcNewNext parses a cron string and calculates the next exec time based on it
func CalcNewNext(schedule string, now time.Time) (time.Time, error) {
	// remove local timezone
	now = now.UTC()

	// TODO: allow the users / the admin to set a specific timezone

	c, err := cron.Parse(schedule)
	if err != nil {
		return time.Time{}, fmt.Errorf("cron parse schedule: %w", err)
	}
	return c.Next(now), nil
}

<<<<<<< HEAD
func runCron(store store.Store, cron *model.Cron, now time.Time) error {
	log.Trace().Msgf("Cron: run id[%d]", cron.ID)
=======
func runCron(store store.Store, forge forge.Forge, cron *model.Cron, now time.Time) error {
	log.Trace().Msgf("cron: run id[%d]", cron.ID)
>>>>>>> f4311a86
	ctx := context.Background()

	newNext, err := CalcNewNext(cron.Schedule, now)
	if err != nil {
		return err
	}

	// try to get lock on cron
	gotLock, err := store.CronGetLock(cron, newNext.Unix())
	if err != nil {
		return err
	}
	if !gotLock {
		// another go routine caught it
		return nil
	}

	repo, newPipeline, err := CreatePipeline(ctx, store, cron)
	if err != nil {
		return err
	}

	_, err = pipeline.Create(ctx, store, repo, newPipeline)
	return err
}

func CreatePipeline(ctx context.Context, store store.Store, cron *model.Cron) (*model.Repo, *model.Pipeline, error) {
	repo, err := store.GetRepo(cron.RepoID)
	if err != nil {
		return nil, nil, err
	}

	_forge, err := server.Config.Services.Forge.FromRepo(repo)
	if err != nil {
		return nil, nil, err
	}

	if cron.Branch == "" {
		// fallback to the repos default branch
		cron.Branch = repo.Branch
	}

	creator, err := store.GetUser(cron.CreatorID)
	if err != nil {
		return nil, nil, err
	}

	// If the forge has a refresh token, the current access token
	// may be stale. Therefore, we should refresh prior to dispatching
	// the pipeline.
	forge.Refresh(ctx, _forge, store, creator)

	commit, err := _forge.BranchHead(ctx, creator, repo, cron.Branch)
	if err != nil {
		return nil, nil, err
	}

	return repo, &model.Pipeline{
		Event:     model.EventCron,
		Commit:    commit,
		Ref:       "refs/heads/" + cron.Branch,
		Branch:    cron.Branch,
		Message:   cron.Name,
		Timestamp: cron.NextExec,
		Sender:    cron.Name,
		ForgeURL:  repo.ForgeURL,
	}, nil
}<|MERGE_RESOLUTION|>--- conflicted
+++ resolved
@@ -78,13 +78,8 @@
 	return c.Next(now), nil
 }
 
-<<<<<<< HEAD
 func runCron(store store.Store, cron *model.Cron, now time.Time) error {
-	log.Trace().Msgf("Cron: run id[%d]", cron.ID)
-=======
-func runCron(store store.Store, forge forge.Forge, cron *model.Cron, now time.Time) error {
 	log.Trace().Msgf("cron: run id[%d]", cron.ID)
->>>>>>> f4311a86
 	ctx := context.Background()
 
 	newNext, err := CalcNewNext(cron.Schedule, now)
