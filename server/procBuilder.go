// Copyright 2018 Drone.IO Inc.
//
// Licensed under the Apache License, Version 2.0 (the "License");
// you may not use this file except in compliance with the License.
// You may obtain a copy of the License at
//
//      http://www.apache.org/licenses/LICENSE-2.0
//
// Unless required by applicable law or agreed to in writing, software
// distributed under the License is distributed on an "AS IS" BASIS,
// WITHOUT WARRANTIES OR CONDITIONS OF ANY KIND, either express or implied.
// See the License for the specific language governing permissions and
// limitations under the License.

package server

import (
	"fmt"
	"math/rand"
	"net/url"
	"path/filepath"
	"sort"
	"strings"

	"github.com/drone/envsubst"
	"github.com/woodpecker-ci/woodpecker/cncd/pipeline/pipeline/backend"
	"github.com/woodpecker-ci/woodpecker/cncd/pipeline/pipeline/frontend"
	"github.com/woodpecker-ci/woodpecker/cncd/pipeline/pipeline/frontend/yaml"
	"github.com/woodpecker-ci/woodpecker/cncd/pipeline/pipeline/frontend/yaml/compiler"
	"github.com/woodpecker-ci/woodpecker/cncd/pipeline/pipeline/frontend/yaml/linter"
	"github.com/woodpecker-ci/woodpecker/cncd/pipeline/pipeline/frontend/yaml/matrix"
	"github.com/woodpecker-ci/woodpecker/model"
	"github.com/woodpecker-ci/woodpecker/remote"
)

// Takes the hook data and the yaml and returns in internal data model
type procBuilder struct {
	Repo  *model.Repo
	Curr  *model.Build
	Last  *model.Build
	Netrc *model.Netrc
	Secs  []*model.Secret
	Regs  []*model.Registry
	Link  string
	Yamls []*remote.FileMeta
	Envs  map[string]string
}

type buildItem struct {
	Proc      *model.Proc
	Platform  string
	Labels    map[string]string
	DependsOn []string
	RunsOn    []string
	Config    *backend.Config
}

func (b *procBuilder) Build() ([]*buildItem, error) {
	var items []*buildItem

	sort.Sort(remote.ByName(b.Yamls))

	pidSequence := 1

	for _, y := range b.Yamls {
		// matrix axes
		axes, err := matrix.ParseString(string(y.Data))
		if err != nil {
			return nil, err
		}
		if len(axes) == 0 {
			axes = append(axes, matrix.Axis{})
		}

		for _, axis := range axes {
			proc := &model.Proc{
				BuildID: b.Curr.ID,
				PID:     pidSequence,
				PGID:    pidSequence,
				State:   model.StatusPending,
				Environ: axis,
				Name:    sanitizePath(y.Name),
			}

			metadata := metadataFromStruct(b.Repo, b.Curr, b.Last, proc, b.Link)
			environ := b.environmentVariables(metadata, axis)

			// substitute vars
			substituted, err := b.envsubst_(string(y.Data), environ)
			if err != nil {
				return nil, err
			}

			// parse yaml pipeline
			parsed, err := yaml.ParseString(substituted)
			if err != nil {
				return nil, err
			}

			// lint pipeline
			lerr := linter.New(
				linter.WithTrusted(b.Repo.IsTrusted),
			).Lint(parsed)
			if lerr != nil {
				return nil, lerr
			}

			if !parsed.Branches.Match(b.Curr.Branch) {
				proc.State = model.StatusSkipped
			}

			metadata.SetPlatform(parsed.Platform)

			ir := b.toInternalRepresentation(parsed, environ, metadata, proc.ID)

			if len(ir.Stages) == 0 {
				continue
			}

			item := &buildItem{
				Proc:      proc,
				Config:    ir,
				Labels:    parsed.Labels,
				DependsOn: parsed.DependsOn,
				RunsOn:    parsed.RunsOn,
				Platform:  metadata.Sys.Arch,
			}
			if item.Labels == nil {
				item.Labels = map[string]string{}
			}

			items = append(items, item)
			pidSequence++
		}
	}

	items = filterItemsWithMissingDependencies(items)

	return items, nil
}

func filterItemsWithMissingDependencies(items []*buildItem) []*buildItem {
	itemsToRemove := make([]*buildItem, 0)

	for _, item := range items {
		for _, dep := range item.DependsOn {
			if !containsItemWithName(dep, items) {
				itemsToRemove = append(itemsToRemove, item)
			}
		}
	}

	if len(itemsToRemove) > 0 {
		filtered := make([]*buildItem, 0)
		for _, item := range items {
			if !containsItemWithName(item.Proc.Name, itemsToRemove) {
				filtered = append(filtered, item)
			}
		}
		// Recursive to handle transitive deps
		return filterItemsWithMissingDependencies(filtered)
	}

	return items
}

func containsItemWithName(name string, items []*buildItem) bool {
	for _, item := range items {
		if name == item.Proc.Name {
			return true
		}
	}
	return false
}

func (b *procBuilder) envsubst_(y string, environ map[string]string) (string, error) {
	return envsubst.Eval(y, func(name string) string {
		env := environ[name]
		if strings.Contains(env, "\n") {
			env = fmt.Sprintf("%q", env)
		}
		return env
	})
}

func (b *procBuilder) environmentVariables(metadata frontend.Metadata, axis matrix.Axis) map[string]string {
	environ := metadata.Environ()
	for k, v := range metadata.EnvironDrone() {
		environ[k] = v
	}
	for k, v := range axis {
		environ[k] = v
	}
	return environ
}

func (b *procBuilder) toInternalRepresentation(parsed *yaml.Config, environ map[string]string, metadata frontend.Metadata, procID int64) *backend.Config {
	var secrets []compiler.Secret
	for _, sec := range b.Secs {
		if !sec.Match(b.Curr.Event) {
			continue
		}
		secrets = append(secrets, compiler.Secret{
			Name:  sec.Name,
			Value: sec.Value,
			Match: sec.Images,
		})
	}

	var registries []compiler.Registry
	for _, reg := range b.Regs {
		registries = append(registries, compiler.Registry{
			Hostname: reg.Address,
			Username: reg.Username,
			Password: reg.Password,
			Email:    reg.Email,
		})
	}

	return compiler.New(
		compiler.WithEnviron(environ),
		compiler.WithEnviron(b.Envs),
		compiler.WithEscalated(Config.Pipeline.Privileged...),
		compiler.WithResourceLimit(Config.Pipeline.Limits.MemSwapLimit, Config.Pipeline.Limits.MemLimit, Config.Pipeline.Limits.ShmSize, Config.Pipeline.Limits.CPUQuota, Config.Pipeline.Limits.CPUShares, Config.Pipeline.Limits.CPUSet),
		compiler.WithVolumes(Config.Pipeline.Volumes...),
		compiler.WithNetworks(Config.Pipeline.Networks...),
		compiler.WithLocal(false),
		compiler.WithOption(
			compiler.WithNetrc(
				b.Netrc.Login,
				b.Netrc.Password,
				b.Netrc.Machine,
			),
			b.Repo.IsPrivate,
		),
		compiler.WithRegistry(registries...),
		compiler.WithSecret(secrets...),
		compiler.WithPrefix(
			fmt.Sprintf(
				"%d_%d",
				procID,
				rand.Int(),
			),
		),
		compiler.WithProxy(),
		compiler.WithWorkspaceFromURL("/drone", b.Repo.Link),
		compiler.WithMetadata(metadata),
	).Compile(parsed)
}

func setBuildStepsOnBuild(build *model.Build, buildItems []*buildItem) *model.Build {
	var pidSequence int
	for _, item := range buildItems {
		build.Procs = append(build.Procs, item.Proc)
		if pidSequence < item.Proc.PID {
			pidSequence = item.Proc.PID
		}
	}

	for _, item := range buildItems {
		for _, stage := range item.Config.Stages {
			var gid int
			for _, step := range stage.Steps {
				pidSequence++
				if gid == 0 {
					gid = pidSequence
				}
				proc := &model.Proc{
					BuildID: build.ID,
					Name:    step.Alias,
					PID:     pidSequence,
					PPID:    item.Proc.PID,
					PGID:    gid,
					State:   model.StatusPending,
				}
				if item.Proc.State == model.StatusSkipped {
					proc.State = model.StatusSkipped
				}
				build.Procs = append(build.Procs, proc)
			}
		}
	}

	return build
}

// return the metadata from the cli context.
func metadataFromStruct(repo *model.Repo, build, last *model.Build, proc *model.Proc, link string) frontend.Metadata {
	host := link
	uri, err := url.Parse(link)
	if err == nil {
		host = uri.Host
	}
	return frontend.Metadata{
		Repo: frontend.Repo{
			Name:    repo.FullName,
			Link:    repo.Link,
			Remote:  repo.Clone,
			Private: repo.IsPrivate,
			Branch:  repo.Branch,
		},
		Curr: frontend.Build{
			Number:   build.Number,
			Parent:   build.Parent,
			Created:  build.Created,
			Started:  build.Started,
			Finished: build.Finished,
			Status:   build.Status,
			Event:    build.Event,
			Link:     build.Link,
			Target:   build.Deploy,
			Commit: frontend.Commit{
				Sha:     build.Commit,
				Ref:     build.Ref,
				Refspec: build.Refspec,
				Branch:  build.Branch,
				Message: build.Message,
				Author: frontend.Author{
					Name:   build.Author,
					Email:  build.Email,
					Avatar: build.Avatar,
				},
				ChangedFiles: build.ChangedFiles,
			},
		},
		Prev: frontend.Build{
			Number:   last.Number,
			Created:  last.Created,
			Started:  last.Started,
			Finished: last.Finished,
			Status:   last.Status,
			Event:    last.Event,
			Link:     last.Link,
			Target:   last.Deploy,
			Commit: frontend.Commit{
				Sha:     last.Commit,
				Ref:     last.Ref,
				Refspec: last.Refspec,
				Branch:  last.Branch,
				Message: last.Message,
				Author: frontend.Author{
					Name:   last.Author,
					Email:  last.Email,
					Avatar: last.Avatar,
				},
				ChangedFiles: last.ChangedFiles,
			},
		},
		Job: frontend.Job{
			Number: proc.PID,
			Matrix: proc.Environ,
		},
		Sys: frontend.System{
			Name: "drone",
			Link: link,
			Host: host,
			Arch: "linux/amd64",
		},
	}
}

<<<<<<< HEAD
func SanitizePath(path string) string {
=======
func sanitizePath(path string) string {
>>>>>>> aa4fa9aa
	path = filepath.Base(path)
	path = strings.TrimSuffix(path, ".yml")
	path = strings.TrimPrefix(path, ".")
	return path
}<|MERGE_RESOLUTION|>--- conflicted
+++ resolved
@@ -359,11 +359,7 @@
 	}
 }
 
-<<<<<<< HEAD
-func SanitizePath(path string) string {
-=======
 func sanitizePath(path string) string {
->>>>>>> aa4fa9aa
 	path = filepath.Base(path)
 	path = strings.TrimSuffix(path, ".yml")
 	path = strings.TrimPrefix(path, ".")
