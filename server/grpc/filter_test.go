--- conflicted
+++ resolved
@@ -85,10 +85,6 @@
 	for _, test := range tests {
 		t.Run(test.name, func(t *testing.T) {
 			fn := createFilterFunc(rpc.Filter{Labels: test.agentLabels})
-<<<<<<< HEAD
-
-=======
->>>>>>> 768fd718
 			assert.EqualValues(t, test.exp, fn(&test.task))
 		})
 	}
