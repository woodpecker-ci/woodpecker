--- conflicted
+++ resolved
@@ -384,7 +384,6 @@
 	return nil
 }
 
-<<<<<<< HEAD
 func (s *RPC) RegisterAgent(ctx context.Context, platform, backend, version string, capacity int32) (int64, error) {
 	agent, err := s.getAgentFromContext(ctx)
 	if err != nil {
@@ -419,10 +418,7 @@
 	return s.store.AgentUpdate(agent)
 }
 
-func (s *RPC) completeChildrenIfParentCompleted(steps []*model.Step, completedStep *model.Step) {
-=======
 func (s *RPC) completeChildrenIfParentCompleted(steps []*model.Step, completedWorkflow *model.Step) {
->>>>>>> a884e138
 	for _, p := range steps {
 		if p.Running() && p.PPID == completedWorkflow.PID {
 			if _, err := pipeline.UpdateStepToStatusSkipped(s.store, *p, completedWorkflow.Stopped); err != nil {
