--- conflicted
+++ resolved
@@ -389,7 +389,6 @@
 	if err != nil {
 		return fmt.Errorf("could not find step with uuid %s in store: %w", stepUUID, err)
 	}
-<<<<<<< HEAD
 
 	agent, err := s.getAgentFromContext(c)
 	if err != nil {
@@ -406,24 +405,6 @@
 	if err := s.checkAgentPermissionByWorkflow(c, agent, "", currentPipeline, nil); err != nil {
 		return err
 	}
-
-	logEntry := &model.LogEntry{
-		StepID: step.ID,
-		Time:   rpcLogEntry.Time,
-		Line:   rpcLogEntry.Line,
-		Data:   rpcLogEntry.Data,
-		Type:   model.LogEntryType(rpcLogEntry.Type),
-	}
-
-	// make sure writes to pubsub are non blocking (https://github.com/woodpecker-ci/woodpecker/blob/c919f32e0b6432a95e1a6d3d0ad662f591adf73f/server/logging/log.go#L9)
-	go func() {
-		// write line to listening web clients
-		if err := s.logger.Write(c, logEntry.StepID, logEntry); err != nil {
-			log.Error().Err(err).Msgf("rpc server could not write to logger")
-		}
-	}()
-=======
->>>>>>> 6f03102c
 
 	err = s.updateAgentLastWork(agent)
 	if err != nil {
