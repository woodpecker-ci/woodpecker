// Copyright 2022 Woodpecker Authors
// Copyright 2021 Informatyka Boguslawski sp. z o.o. sp.k., http://www.ib.pl/
// Copyright 2018 Drone.IO Inc.
//
// Licensed under the Apache License, Version 2.0 (the "License");
// you may not use this file except in compliance with the License.
// You may obtain a copy of the License at
//
//      http://www.apache.org/licenses/LICENSE-2.0
//
// Unless required by applicable law or agreed to in writing, software
// distributed under the License is distributed on an "AS IS" BASIS,
// WITHOUT WARRANTIES OR CONDITIONS OF ANY KIND, either express or implied.
// See the License for the specific language governing permissions and
// limitations under the License.
//
// This file has been modified by Informatyka Boguslawski sp. z o.o. sp.k.

package grpc

import (
	"bytes"
	"context"
	"encoding/json"
	"fmt"
	"strconv"

	"github.com/rs/zerolog/log"

	"github.com/prometheus/client_golang/prometheus"
	grpcMetadata "google.golang.org/grpc/metadata"

	"github.com/woodpecker-ci/woodpecker/pipeline/rpc"
	"github.com/woodpecker-ci/woodpecker/server"
	"github.com/woodpecker-ci/woodpecker/server/forge"
	"github.com/woodpecker-ci/woodpecker/server/logging"
	"github.com/woodpecker-ci/woodpecker/server/model"
	"github.com/woodpecker-ci/woodpecker/server/pubsub"
	"github.com/woodpecker-ci/woodpecker/server/queue"
	"github.com/woodpecker-ci/woodpecker/server/shared"
	"github.com/woodpecker-ci/woodpecker/server/store"
)

type RPC struct {
	forge         forge.Forge
	queue         queue.Queue
	pubsub        pubsub.Publisher
	logger        logging.Log
	store         store.Store
	host          string
	pipelineTime  *prometheus.GaugeVec
	pipelineCount *prometheus.CounterVec
}

// Next implements the rpc.Next function
func (s *RPC) Next(c context.Context, agentFilter rpc.Filter) (*rpc.Pipeline, error) {
	metadata, ok := grpcMetadata.FromIncomingContext(c)
	if ok {
		hostname, ok := metadata["hostname"]
		if ok && len(hostname) != 0 {
			log.Debug().Msgf("agent connected: %s: polling", hostname[0])
		}
	}

	fn, err := createFilterFunc(agentFilter)
	if err != nil {
		return nil, err
	}
	for {
		task, err := s.queue.Poll(c, fn)
		if err != nil {
			return nil, err
		} else if task == nil {
			return nil, nil
		}

		if task.ShouldRun() {
			pipeline := new(rpc.Pipeline)
			err = json.Unmarshal(task.Data, pipeline)
			return pipeline, err
		}
		if err := s.Done(c, task.ID, rpc.State{}); err != nil {
			log.Error().Err(err).Msgf("mark task '%s' done failed", task.ID)
		}
	}
}

// Wait implements the rpc.Wait function
func (s *RPC) Wait(c context.Context, id string) error {
	return s.queue.Wait(c, id)
}

// Extend implements the rpc.Extend function
func (s *RPC) Extend(c context.Context, id string) error {
	return s.queue.Extend(c, id)
}

// Update implements the rpc.Update function
func (s *RPC) Update(c context.Context, id string, state rpc.State) error {
	stepID, err := strconv.ParseInt(id, 10, 64)
	if err != nil {
		return err
	}

	pstep, err := s.store.StepLoad(stepID)
	if err != nil {
		log.Error().Msgf("error: rpc.update: cannot find step with id %d: %s", stepID, err)
		return err
	}

	pipeline, err := s.store.GetPipeline(pstep.PipelineID)
	if err != nil {
		log.Error().Msgf("error: cannot find pipeline with id %d: %s", pstep.PipelineID, err)
		return err
	}

	step, err := s.store.StepChild(pipeline, pstep.PID, state.Step)
	if err != nil {
		log.Error().Msgf("error: cannot find step with name %s: %s", state.Step, err)
		return err
	}

	metadata, ok := grpcMetadata.FromIncomingContext(c)
	if ok {
		hostname, ok := metadata["hostname"]
		if ok && len(hostname) != 0 {
			step.Machine = hostname[0]
		}
	}

	repo, err := s.store.GetRepo(pipeline.RepoID)
	if err != nil {
		log.Error().Msgf("error: cannot find repo with id %d: %s", pipeline.RepoID, err)
		return err
	}

	if _, err = shared.UpdateStepStatus(s.store, *step, state, pipeline.Started); err != nil {
		log.Error().Err(err).Msg("rpc.update: cannot update step")
	}

	if pipeline.Steps, err = s.store.StepList(pipeline); err != nil {
		log.Error().Err(err).Msg("can not get step list from store")
	}
	if pipeline.Steps, err = model.Tree(pipeline.Steps); err != nil {
		log.Error().Err(err).Msg("can not build tree from step list")
		return err
	}
	message := pubsub.Message{
		Labels: map[string]string{
			"repo":    repo.FullName,
			"private": strconv.FormatBool(repo.IsSCMPrivate),
		},
	}
	message.Data, _ = json.Marshal(model.Event{
		Repo:     *repo,
		Pipeline: *pipeline,
	})
	if err := s.pubsub.Publish(c, "topic/events", message); err != nil {
		log.Error().Err(err).Msg("can not publish step list to")
	}

	return nil
}

// Upload implements the rpc.Upload function
func (s *RPC) Upload(c context.Context, id string, file *rpc.File) error {
	stepID, err := strconv.ParseInt(id, 10, 64)
	if err != nil {
		return err
	}

	pstep, err := s.store.StepLoad(stepID)
	if err != nil {
		log.Error().Msgf("error: cannot find parent step with id %d: %s", stepID, err)
		return err
	}

	pipeline, err := s.store.GetPipeline(pstep.PipelineID)
	if err != nil {
		log.Error().Msgf("error: cannot find pipeline with id %d: %s", pstep.PipelineID, err)
		return err
	}

	step, err := s.store.StepChild(pipeline, pstep.PID, file.Step)
	if err != nil {
		log.Error().Msgf("error: cannot find child step with name %s: %s", file.Step, err)
		return err
	}

	if file.Mime == "application/json+logs" {
		return s.store.LogSave(
			step,
			bytes.NewBuffer(file.Data),
		)
	}

	report := &model.File{
		PipelineID: step.PipelineID,
		StepID:     step.ID,
		PID:        step.PID,
		Mime:       file.Mime,
		Name:       file.Name,
		Size:       file.Size,
		Time:       file.Time,
	}
	if d, ok := file.Meta["X-Tests-Passed"]; ok {
		report.Passed, _ = strconv.Atoi(d)
	}
	if d, ok := file.Meta["X-Tests-Failed"]; ok {
		report.Failed, _ = strconv.Atoi(d)
	}
	if d, ok := file.Meta["X-Tests-Skipped"]; ok {
		report.Skipped, _ = strconv.Atoi(d)
	}

	if d, ok := file.Meta["X-Checks-Passed"]; ok {
		report.Passed, _ = strconv.Atoi(d)
	}
	if d, ok := file.Meta["X-Checks-Failed"]; ok {
		report.Failed, _ = strconv.Atoi(d)
	}

	if d, ok := file.Meta["X-Coverage-Lines"]; ok {
		report.Passed, _ = strconv.Atoi(d)
	}
	if d, ok := file.Meta["X-Coverage-Total"]; ok {
		if total, _ := strconv.Atoi(d); total != 0 {
			report.Failed = total - report.Passed
		}
	}

	return server.Config.Storage.Files.FileCreate(
		report,
		bytes.NewBuffer(file.Data),
	)
}

// Init implements the rpc.Init function
func (s *RPC) Init(c context.Context, id string, state rpc.State) error {
	stepID, err := strconv.ParseInt(id, 10, 64)
	if err != nil {
		return err
	}

	step, err := s.store.StepLoad(stepID)
	if err != nil {
		log.Error().Msgf("error: cannot find step with id %d: %s", stepID, err)
		return err
	}
	metadata, ok := grpcMetadata.FromIncomingContext(c)
	if ok {
		hostname, ok := metadata["hostname"]
		if ok && len(hostname) != 0 {
			step.Machine = hostname[0]
		}
	}

	pipeline, err := s.store.GetPipeline(step.PipelineID)
	if err != nil {
		log.Error().Msgf("error: cannot find pipeline with id %d: %s", step.PipelineID, err)
		return err
	}

	repo, err := s.store.GetRepo(pipeline.RepoID)
	if err != nil {
		log.Error().Msgf("error: cannot find repo with id %d: %s", pipeline.RepoID, err)
		return err
	}

	if pipeline.Status == model.StatusPending {
		if pipeline, err = shared.UpdateToStatusRunning(s.store, *pipeline, state.Started); err != nil {
			log.Error().Msgf("error: init: cannot update build_id %d state: %s", pipeline.ID, err)
		}
	}

	defer func() {
		pipeline.Steps, _ = s.store.StepList(pipeline)
		message := pubsub.Message{
			Labels: map[string]string{
				"repo":    repo.FullName,
				"private": strconv.FormatBool(repo.IsSCMPrivate),
			},
		}
		message.Data, _ = json.Marshal(model.Event{
			Repo:     *repo,
			Pipeline: *pipeline,
		})
		if err := s.pubsub.Publish(c, "topic/events", message); err != nil {
			log.Error().Err(err).Msg("can not publish step list to")
		}
	}()

	_, err = shared.UpdateStepToStatusStarted(s.store, *step, state)
	return err
}

// Done implements the rpc.Done function
func (s *RPC) Done(c context.Context, id string, state rpc.State) error {
	stepID, err := strconv.ParseInt(id, 10, 64)
	if err != nil {
		return err
	}

	step, err := s.store.StepLoad(stepID)
	if err != nil {
		log.Error().Msgf("error: cannot find step with id %d: %s", stepID, err)
		return err
	}

	pipeline, err := s.store.GetPipeline(step.PipelineID)
	if err != nil {
		log.Error().Msgf("error: cannot find pipeline with id %d: %s", step.PipelineID, err)
		return err
	}

	repo, err := s.store.GetRepo(pipeline.RepoID)
	if err != nil {
		log.Error().Msgf("error: cannot find repo with id %d: %s", pipeline.RepoID, err)
		return err
	}

	log.Trace().
		Str("repo_id", fmt.Sprint(repo.ID)).
		Str("build_id", fmt.Sprint(pipeline.ID)).
		Str("step_id", id).
		Msgf("gRPC Done with state: %#v", state)

	if step, err = shared.UpdateStepStatusToDone(s.store, *step, state); err != nil {
		log.Error().Msgf("error: done: cannot update step_id %d state: %s", step.ID, err)
	}

	var queueErr error
	if step.Failing() {
		queueErr = s.queue.Error(c, id, fmt.Errorf("Step finished with exitcode %d, %s", state.ExitCode, state.Error))
	} else {
		queueErr = s.queue.Done(c, id, step.State)
	}
	if queueErr != nil {
		log.Error().Msgf("error: done: cannot ack step_id %d: %s", stepID, err)
	}

	steps, err := s.store.StepList(pipeline)
	if err != nil {
		return err
	}
	s.completeChildrenIfParentCompleted(steps, step)

	if !model.IsThereRunningStage(steps) {
		if pipeline, err = shared.UpdateStatusToDone(s.store, *pipeline, model.PipelineStatus(steps), step.Stopped); err != nil {
			log.Error().Err(err).Msgf("error: done: cannot update build_id %d final state", pipeline.ID)
		}
	}

<<<<<<< HEAD
	s.updateForgeStatus(c, repo, pipeline, proc)
=======
	s.updateRemoteStatus(c, repo, pipeline, step)
>>>>>>> 9756542c

	if err := s.logger.Close(c, id); err != nil {
		log.Error().Err(err).Msgf("done: cannot close build_id %d logger", step.ID)
	}

	if err := s.notify(c, repo, pipeline, steps); err != nil {
		return err
	}

	if pipeline.Status == model.StatusSuccess || pipeline.Status == model.StatusFailure {
		s.pipelineCount.WithLabelValues(repo.FullName, pipeline.Branch, string(pipeline.Status), "total").Inc()
		s.pipelineTime.WithLabelValues(repo.FullName, pipeline.Branch, string(pipeline.Status), "total").Set(float64(pipeline.Finished - pipeline.Started))
	}
	if model.IsMultiPipeline(steps) {
		s.pipelineTime.WithLabelValues(repo.FullName, pipeline.Branch, string(step.State), step.Name).Set(float64(step.Stopped - step.Started))
	}

	return nil
}

// Log implements the rpc.Log function
func (s *RPC) Log(c context.Context, id string, line *rpc.Line) error {
	entry := new(logging.Entry)
	entry.Data, _ = json.Marshal(line)
	if err := s.logger.Write(c, id, entry); err != nil {
		log.Error().Err(err).Msgf("rpc server could not write to logger")
	}
	return nil
}

func (s *RPC) completeChildrenIfParentCompleted(steps []*model.Step, completedStep *model.Step) {
	for _, p := range steps {
		if p.Running() && p.PPID == completedStep.PID {
			if _, err := shared.UpdateStepToStatusSkipped(s.store, *p, completedStep.Stopped); err != nil {
				log.Error().Msgf("error: done: cannot update step_id %d child state: %s", p.ID, err)
			}
		}
	}
}

<<<<<<< HEAD
func (s *RPC) updateForgeStatus(ctx context.Context, repo *model.Repo, pipeline *model.Pipeline, proc *model.Proc) {
=======
func (s *RPC) updateRemoteStatus(ctx context.Context, repo *model.Repo, pipeline *model.Pipeline, step *model.Step) {
>>>>>>> 9756542c
	user, err := s.store.GetUser(repo.UserID)
	if err != nil {
		log.Error().Err(err).Msgf("can not get user with id '%d'", repo.UserID)
		return
	}

	if refresher, ok := s.forge.(forge.Refresher); ok {
		ok, err := refresher.Refresh(ctx, user)
		if err != nil {
			log.Error().Err(err).Msgf("grpc: refresh oauth token of user '%s' failed", user.Login)
		} else if ok {
			if err := s.store.UpdateUser(user); err != nil {
				log.Error().Err(err).Msg("fail to save user to store after refresh oauth token")
			}
		}
	}

<<<<<<< HEAD
	// only do status updates for parent procs
	if proc != nil && proc.IsParent() {
		err = s.forge.Status(ctx, user, repo, pipeline, proc)
=======
	// only do status updates for parent steps
	if step != nil && step.IsParent() {
		err = s.remote.Status(ctx, user, repo, pipeline, step)
>>>>>>> 9756542c
		if err != nil {
			log.Error().Err(err).Msgf("error setting commit status for %s/%d", repo.FullName, pipeline.Number)
		}
	}
}

func (s *RPC) notify(c context.Context, repo *model.Repo, pipeline *model.Pipeline, steps []*model.Step) (err error) {
	if pipeline.Steps, err = model.Tree(steps); err != nil {
		return err
	}
	message := pubsub.Message{
		Labels: map[string]string{
			"repo":    repo.FullName,
			"private": strconv.FormatBool(repo.IsSCMPrivate),
		},
	}
	message.Data, _ = json.Marshal(model.Event{
		Repo:     *repo,
		Pipeline: *pipeline,
	})
	if err := s.pubsub.Publish(c, "topic/events", message); err != nil {
		log.Error().Err(err).Msgf("grpc could not notify event: '%v'", message)
	}
	return nil
}<|MERGE_RESOLUTION|>--- conflicted
+++ resolved
@@ -351,11 +351,7 @@
 		}
 	}
 
-<<<<<<< HEAD
-	s.updateForgeStatus(c, repo, pipeline, proc)
-=======
-	s.updateRemoteStatus(c, repo, pipeline, step)
->>>>>>> 9756542c
+	s.updateForgeStatus(c, repo, pipeline, step)
 
 	if err := s.logger.Close(c, id); err != nil {
 		log.Error().Err(err).Msgf("done: cannot close build_id %d logger", step.ID)
@@ -396,11 +392,7 @@
 	}
 }
 
-<<<<<<< HEAD
-func (s *RPC) updateForgeStatus(ctx context.Context, repo *model.Repo, pipeline *model.Pipeline, proc *model.Proc) {
-=======
-func (s *RPC) updateRemoteStatus(ctx context.Context, repo *model.Repo, pipeline *model.Pipeline, step *model.Step) {
->>>>>>> 9756542c
+func (s *RPC) updateForgeStatus(ctx context.Context, repo *model.Repo, pipeline *model.Pipeline, step *model.Step) {
 	user, err := s.store.GetUser(repo.UserID)
 	if err != nil {
 		log.Error().Err(err).Msgf("can not get user with id '%d'", repo.UserID)
@@ -418,15 +410,9 @@
 		}
 	}
 
-<<<<<<< HEAD
-	// only do status updates for parent procs
-	if proc != nil && proc.IsParent() {
-		err = s.forge.Status(ctx, user, repo, pipeline, proc)
-=======
 	// only do status updates for parent steps
 	if step != nil && step.IsParent() {
-		err = s.remote.Status(ctx, user, repo, pipeline, step)
->>>>>>> 9756542c
+		err = s.forge.Status(ctx, user, repo, pipeline, step)
 		if err != nil {
 			log.Error().Err(err).Msgf("error setting commit status for %s/%d", repo.FullName, pipeline.Number)
 		}
