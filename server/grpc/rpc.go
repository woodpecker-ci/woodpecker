--- conflicted
+++ resolved
@@ -48,11 +48,7 @@
 	pipelineCount *prometheus.CounterVec
 }
 
-<<<<<<< HEAD
-// Next returns the next workflow to execute from the queue and blocks until one is available.
-=======
 // Next blocks until it provides the next workflow to execute.
->>>>>>> 2fa9432e
 func (s *RPC) Next(c context.Context, agentFilter rpc.Filter) (*rpc.Workflow, error) {
 	if hostname, err := s.getHostnameFromContext(c); err == nil {
 		log.Debug().Msgf("agent connected: %s: polling", hostname)
@@ -85,30 +81,12 @@
 
 		// task should not run, so mark it as done
 		if err := s.Done(c, task.ID, rpc.WorkflowState{}); err != nil {
-<<<<<<< HEAD
-			log.Error().Err(err).Msgf("mark task '%s' done failed", task.ID)
-=======
 			log.Error().Err(err).Msgf("marking workflow task '%s' as done failed", task.ID)
->>>>>>> 2fa9432e
 		}
 	}
 }
 
 // Wait blocks until the workflow with the given ID is done.
-<<<<<<< HEAD
-func (s *RPC) Wait(c context.Context, id string) error {
-	return s.queue.Wait(c, id)
-}
-
-// Extend extends the timeout of the workflow with the given ID.
-func (s *RPC) Extend(c context.Context, id string) error {
-	return s.queue.Extend(c, id)
-}
-
-// Update updates the state of a step
-func (s *RPC) Update(_ context.Context, _workflowID string, state rpc.StepState) error {
-	workflowID, err := strconv.ParseInt(_workflowID, 10, 64)
-=======
 func (s *RPC) Wait(c context.Context, workflowID string) error {
 	return s.queue.Wait(c, workflowID)
 }
@@ -121,7 +99,6 @@
 // Update updates the state of a step.
 func (s *RPC) Update(_ context.Context, strWorkflowID string, state rpc.StepState) error {
 	workflowID, err := strconv.ParseInt(strWorkflowID, 10, 64)
->>>>>>> 2fa9432e
 	if err != nil {
 		return err
 	}
@@ -191,15 +168,9 @@
 	return nil
 }
 
-<<<<<<< HEAD
-// Init initializes the workflow with the given ID.
-func (s *RPC) Init(c context.Context, _workflowID string, state rpc.WorkflowState) error {
-	workflowID, err := strconv.ParseInt(_workflowID, 10, 64)
-=======
 // Init implements the rpc.Init function.
 func (s *RPC) Init(c context.Context, strWorkflowID string, state rpc.WorkflowState) error {
 	workflowID, err := strconv.ParseInt(strWorkflowID, 10, 64)
->>>>>>> 2fa9432e
 	if err != nil {
 		return err
 	}
@@ -228,7 +199,6 @@
 		return err
 	}
 
-<<<<<<< HEAD
 	// Init should only be called on pending pipelines
 	if currentPipeline.Status != model.StatusPending {
 		log.Error().Msgf("pipeline %d is not pending", currentPipeline.ID)
@@ -242,12 +212,6 @@
 	workflow, err = pipeline.UpdateWorkflowToStatusRunning(s.store, *workflow, state)
 	if err != nil {
 		return err
-=======
-	if currentPipeline.Status == model.StatusPending {
-		if currentPipeline, err = pipeline.UpdateToStatusRunning(s.store, *currentPipeline, state.Started); err != nil {
-			log.Error().Err(err).Msgf("init: cannot update pipeline %d state", currentPipeline.ID)
-		}
->>>>>>> 2fa9432e
 	}
 
 	s.updateForgeStatus(c, repo, currentPipeline, workflow)
@@ -271,26 +235,18 @@
 		s.pubsub.Publish(message)
 	}()
 
-<<<<<<< HEAD
-=======
 	workflow, err = pipeline.UpdateWorkflowStatusToRunning(s.store, *workflow, state)
 	if err != nil {
 		return err
 	}
 	s.updateForgeStatus(c, repo, currentPipeline, workflow)
 
->>>>>>> 2fa9432e
 	return nil
 }
 
 // Done marks the workflow with the given ID as done.
-<<<<<<< HEAD
-func (s *RPC) Done(c context.Context, _workflowID string, state rpc.WorkflowState) error {
-	workflowID, err := strconv.ParseInt(_workflowID, 10, 64)
-=======
 func (s *RPC) Done(c context.Context, strWorkflowID string, state rpc.WorkflowState) error {
 	workflowID, err := strconv.ParseInt(strWorkflowID, 10, 64)
->>>>>>> 2fa9432e
 	if err != nil {
 		return err
 	}
@@ -321,11 +277,7 @@
 	logger := log.With().
 		Str("repo_id", fmt.Sprint(repo.ID)).
 		Str("pipeline_id", fmt.Sprint(currentPipeline.ID)).
-<<<<<<< HEAD
-		Str("workflow_id", _workflowID).Logger()
-=======
 		Str("workflow_id", strWorkflowID).Logger()
->>>>>>> 2fa9432e
 
 	logger.Trace().Msgf("gRPC Done with state: %#v", state)
 
@@ -335,15 +287,9 @@
 
 	var queueErr error
 	if workflow.Failing() {
-<<<<<<< HEAD
-		queueErr = s.queue.Error(c, _workflowID, fmt.Errorf("workflow finished with error %s", state.Error))
-	} else {
-		queueErr = s.queue.Done(c, _workflowID, workflow.State)
-=======
 		queueErr = s.queue.Error(c, strWorkflowID, fmt.Errorf("workflow finished with error %s", state.Error))
 	} else {
 		queueErr = s.queue.Done(c, strWorkflowID, workflow.State)
->>>>>>> 2fa9432e
 	}
 	if queueErr != nil {
 		logger.Error().Err(queueErr).Msg("queue.Done: cannot ack workflow")
@@ -472,11 +418,7 @@
 func (s *RPC) completeChildrenIfParentCompleted(completedWorkflow *model.Workflow) {
 	for _, c := range completedWorkflow.Children {
 		if c.Running() {
-<<<<<<< HEAD
-			if _, err := pipeline.UpdateStepStatusToSkipped(s.store, *c, completedWorkflow.Stopped); err != nil {
-=======
 			if _, err := pipeline.UpdateStepToStatusSkipped(s.store, *c, completedWorkflow.Finished); err != nil {
->>>>>>> 2fa9432e
 				log.Error().Err(err).Msgf("done: cannot update step_id %d child state", c.ID)
 			}
 		}
