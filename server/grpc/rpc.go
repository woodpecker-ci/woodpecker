// Copyright 2022 Woodpecker Authors
// Copyright 2021 Informatyka Boguslawski sp. z o.o. sp.k., http://www.ib.pl/
// Copyright 2018 Drone.IO Inc.
//
// Licensed under the Apache License, Version 2.0 (the "License");
// you may not use this file except in compliance with the License.
// You may obtain a copy of the License at
//
//      http://www.apache.org/licenses/LICENSE-2.0
//
// Unless required by applicable law or agreed to in writing, software
// distributed under the License is distributed on an "AS IS" BASIS,
// WITHOUT WARRANTIES OR CONDITIONS OF ANY KIND, either express or implied.
// See the License for the specific language governing permissions and
// limitations under the License.
//
// This file has been modified by Informatyka Boguslawski sp. z o.o. sp.k.

package grpc

import (
	"context"
	"encoding/json"
	"errors"
	"fmt"
	"strconv"
	"time"

	"github.com/prometheus/client_golang/prometheus"
	"github.com/rs/zerolog/log"
	"google.golang.org/grpc/metadata"
	grpcMetadata "google.golang.org/grpc/metadata"

	"github.com/woodpecker-ci/woodpecker/pipeline/rpc"
	"github.com/woodpecker-ci/woodpecker/server/forge"
	"github.com/woodpecker-ci/woodpecker/server/logging"
	"github.com/woodpecker-ci/woodpecker/server/model"
	"github.com/woodpecker-ci/woodpecker/server/pipeline"
	"github.com/woodpecker-ci/woodpecker/server/pubsub"
	"github.com/woodpecker-ci/woodpecker/server/queue"
	"github.com/woodpecker-ci/woodpecker/server/store"
)

type RPC struct {
	forge         forge.Forge
	queue         queue.Queue
	pubsub        pubsub.Publisher
	logger        logging.Log
	store         store.Store
	host          string
	pipelineTime  *prometheus.GaugeVec
	pipelineCount *prometheus.CounterVec
}

// Next implements the rpc.Next function
func (s *RPC) Next(c context.Context, agentFilter rpc.Filter) (*rpc.Pipeline, error) {
	metadata, ok := grpcMetadata.FromIncomingContext(c)
	if ok {
		hostname, ok := metadata["hostname"]
		if ok && len(hostname) != 0 {
			log.Debug().Msgf("agent connected: %s: polling", hostname[0])
		}
	}

	fn, err := createFilterFunc(agentFilter)
	if err != nil {
		return nil, err
	}
	for {
		agent, err := s.getAgentFromContext(c)
		if err != nil {
			return nil, err
		} else if agent.NoSchedule {
			return nil, nil
		}

		task, err := s.queue.Poll(c, agent.ID, fn)
		if err != nil {
			return nil, err
		} else if task == nil {
			return nil, nil
		}

		if task.ShouldRun() {
			pipeline := new(rpc.Pipeline)
			err = json.Unmarshal(task.Data, pipeline)
			return pipeline, err
		}

		if err := s.Done(c, task.ID, rpc.State{}); err != nil {
			log.Error().Err(err).Msgf("mark task '%s' done failed", task.ID)
		}
	}
}

// Wait implements the rpc.Wait function
func (s *RPC) Wait(c context.Context, id string) error {
	return s.queue.Wait(c, id)
}

// Extend implements the rpc.Extend function
func (s *RPC) Extend(c context.Context, id string) error {
	return s.queue.Extend(c, id)
}

// Update implements the rpc.Update function
func (s *RPC) Update(c context.Context, id string, state rpc.State) error {
	stepID, err := strconv.ParseInt(id, 10, 64)
	if err != nil {
		return err
	}

	workflow, err := s.store.WorkflowLoad(stepID)
	if err != nil {
		log.Error().Msgf("error: rpc.update: cannot find workflow with id %d: %s", stepID, err)
		return err
	}

	currentPipeline, err := s.store.GetPipeline(workflow.PipelineID)
	if err != nil {
		log.Error().Msgf("error: cannot find pipeline with id %d: %s", workflow.PipelineID, err)
		return err
	}

	step, err := s.store.StepChild(currentPipeline, workflow.PID, state.Step)
	if err != nil {
		log.Error().Msgf("error: cannot find step with name %s: %s", state.Step, err)
		return err
	}

	repo, err := s.store.GetRepo(currentPipeline.RepoID)
	if err != nil {
		log.Error().Msgf("error: cannot find repo with id %d: %s", currentPipeline.RepoID, err)
		return err
	}

	if _, err = pipeline.UpdateStepStatus(s.store, *step, state, currentPipeline.Started); err != nil {
		log.Error().Err(err).Msg("rpc.update: cannot update step")
	}

	if currentPipeline.Workflows, err = s.store.WorkflowTree(currentPipeline); err != nil {
		log.Error().Err(err).Msg("can not build tree from step list")
		return err
	}
	message := pubsub.Message{
		Labels: map[string]string{
			"repo":    repo.FullName,
			"private": strconv.FormatBool(repo.IsSCMPrivate),
		},
	}
	message.Data, _ = json.Marshal(model.Event{
		Repo:     *repo,
		Pipeline: *currentPipeline,
	})
	if err := s.pubsub.Publish(c, "topic/events", message); err != nil {
		log.Error().Err(err).Msg("can not publish step list to")
	}

	return nil
}

// Init implements the rpc.Init function
func (s *RPC) Init(c context.Context, id string, state rpc.State) error {
	stepID, err := strconv.ParseInt(id, 10, 64)
	if err != nil {
		return err
	}

	workflow, err := s.store.WorkflowLoad(stepID)
	if err != nil {
		log.Error().Msgf("error: cannot find step with id %d: %s", stepID, err)
		return err
	}

	agent, err := s.getAgentFromContext(c)
	if err != nil {
		return err
	}
	workflow.AgentID = agent.ID

	currentPipeline, err := s.store.GetPipeline(workflow.PipelineID)
	if err != nil {
		log.Error().Msgf("error: cannot find pipeline with id %d: %s", workflow.PipelineID, err)
		return err
	}

	repo, err := s.store.GetRepo(currentPipeline.RepoID)
	if err != nil {
		log.Error().Msgf("error: cannot find repo with id %d: %s", currentPipeline.RepoID, err)
		return err
	}

	if currentPipeline.Status == model.StatusPending {
		if currentPipeline, err = pipeline.UpdateToStatusRunning(s.store, *currentPipeline, state.Started); err != nil {
			log.Error().Msgf("error: init: cannot update build_id %d state: %s", currentPipeline.ID, err)
		}
	}

	s.updateForgeStatus(c, repo, currentPipeline, workflow)

	defer func() {
		currentPipeline.Workflows, _ = s.store.WorkflowTree(currentPipeline)
		message := pubsub.Message{
			Labels: map[string]string{
				"repo":    repo.FullName,
				"private": strconv.FormatBool(repo.IsSCMPrivate),
			},
		}
		message.Data, _ = json.Marshal(model.Event{
			Repo:     *repo,
			Pipeline: *currentPipeline,
		})
		if err := s.pubsub.Publish(c, "topic/events", message); err != nil {
			log.Error().Err(err).Msg("can not publish step list to")
		}
	}()

	workflow, err = pipeline.UpdateWorkflowToStatusStarted(s.store, *workflow, state)
	if err != nil {
		return err
	}
	s.updateForgeStatus(c, repo, currentPipeline, workflow)
	return nil
}

// Done implements the rpc.Done function
func (s *RPC) Done(c context.Context, id string, state rpc.State) error {
	workflowID, err := strconv.ParseInt(id, 10, 64)
	if err != nil {
		return err
	}

	workflow, err := s.store.WorkflowLoad(workflowID)
	if err != nil {
		log.Error().Err(err).Msgf("cannot find step with id %d", workflowID)
		return err
	}

	workflow.Children, err = s.store.StepListWorkflow(workflow)
	if err != nil {
		return err
	}

	currentPipeline, err := s.store.GetPipeline(workflow.PipelineID)
	if err != nil {
		log.Error().Err(err).Msgf("cannot find pipeline with id %d", workflow.PipelineID)
		return err
	}

	repo, err := s.store.GetRepo(currentPipeline.RepoID)
	if err != nil {
		log.Error().Err(err).Msgf("cannot find repo with id %d", currentPipeline.RepoID)
		return err
	}

	logger := log.With().
		Str("repo_id", fmt.Sprint(repo.ID)).
		Str("pipeline_id", fmt.Sprint(currentPipeline.ID)).
		Str("workflow_id", id).Logger()

	logger.Trace().Msgf("gRPC Done with state: %#v", state)

<<<<<<< HEAD
	if workflow, err = pipeline.UpdateWorkflowStatusToDone(s.store, *workflow, state); err != nil {
		log.Error().Msgf("error: done: cannot update step_id %d state: %s", workflow.ID, err)
=======
	if workflow, err = pipeline.UpdateStepStatusToDone(s.store, *workflow, state); err != nil {
		logger.Error().Err(err).Msgf("pipeline.UpdateStepStatusToDone: cannot update workflow state: %s", err)
>>>>>>> 556607b5
	}

	var queueErr error
	if workflow.Failing() {
		queueErr = s.queue.Error(c, id, fmt.Errorf("Step finished with exit code %d, %s", state.ExitCode, state.Error))
	} else {
		queueErr = s.queue.Done(c, id, workflow.State)
	}
	if queueErr != nil {
		logger.Error().Err(queueErr).Msg("queue.Done: cannot ack workflow")
	}

	currentPipeline.Workflows, err = s.store.WorkflowTree(currentPipeline)
	if err != nil {
		return err
	}
	s.completeChildrenIfParentCompleted(workflow)

<<<<<<< HEAD
	if !model.IsThereRunningStage(currentPipeline.Workflows) {
		if currentPipeline, err = pipeline.UpdateStatusToDone(s.store, *currentPipeline, model.PipelineStatus(currentPipeline.Workflows), workflow.Stopped); err != nil {
			log.Error().Err(err).Msgf("error: done: cannot update build_id %d final state", currentPipeline.ID)
=======
	if !model.IsThereRunningStage(steps) {
		if currentPipeline, err = pipeline.UpdateStatusToDone(s.store, *currentPipeline, model.PipelineStatus(steps), workflow.Stopped); err != nil {
			logger.Error().Err(err).Msgf("pipeline.UpdateStatusToDone: cannot update workflow final state")
>>>>>>> 556607b5
		}
	}

	s.updateForgeStatus(c, repo, currentPipeline, workflow)

	// make sure writes to pubsub are non blocking (https://github.com/woodpecker-ci/woodpecker/blob/c919f32e0b6432a95e1a6d3d0ad662f591adf73f/server/logging/log.go#L9)
	go func() {
		for _, step := range steps {
			if err := s.logger.Close(c, step.ID); err != nil {
				logger.Error().Err(err).Msgf("done: cannot close log stream for step %d", step.ID)
			}
		}
	}()

	if err := s.notify(c, repo, currentPipeline); err != nil {
		return err
	}

	if currentPipeline.Status == model.StatusSuccess || currentPipeline.Status == model.StatusFailure {
		s.pipelineCount.WithLabelValues(repo.FullName, currentPipeline.Branch, string(currentPipeline.Status), "total").Inc()
		s.pipelineTime.WithLabelValues(repo.FullName, currentPipeline.Branch, string(currentPipeline.Status), "total").Set(float64(currentPipeline.Finished - currentPipeline.Started))
	}
	if model.IsMultiPipeline(currentPipeline.Workflows) {
		s.pipelineTime.WithLabelValues(repo.FullName, currentPipeline.Branch, string(workflow.State), workflow.Name).Set(float64(workflow.Stopped - workflow.Started))
	}

	return nil
}

// Log implements the rpc.Log function
func (s *RPC) Log(c context.Context, _logEntry *rpc.LogEntry) error {
	// convert rpc log_entry to model.log_entry
	step, err := s.store.StepByUUID(_logEntry.StepUUID)
	if err != nil {
		return fmt.Errorf("could not find step with uuid %s in store: %w", _logEntry.StepUUID, err)
	}
	logEntry := &model.LogEntry{
		StepID: step.ID,
		Time:   _logEntry.Time,
		Line:   _logEntry.Line,
		Data:   []byte(_logEntry.Data),
		Type:   model.LogEntryType(_logEntry.Type),
	}
	// make sure writes to pubsub are non blocking (https://github.com/woodpecker-ci/woodpecker/blob/c919f32e0b6432a95e1a6d3d0ad662f591adf73f/server/logging/log.go#L9)
	go func() {
		// write line to listening web clients
		if err := s.logger.Write(c, logEntry.StepID, logEntry); err != nil {
			log.Error().Err(err).Msgf("rpc server could not write to logger")
		}
	}()
	// make line persistent in database
	return s.store.LogAppend(logEntry)
}

func (s *RPC) RegisterAgent(ctx context.Context, platform, backend, version string, capacity int32) (int64, error) {
	agent, err := s.getAgentFromContext(ctx)
	if err != nil {
		return -1, err
	}

	agent.Backend = backend
	agent.Platform = platform
	agent.Capacity = capacity
	agent.Version = version

	err = s.store.AgentUpdate(agent)
	if err != nil {
		return -1, err
	}

	return agent.ID, nil
}

func (s *RPC) ReportHealth(ctx context.Context, status string) error {
	agent, err := s.getAgentFromContext(ctx)
	if err != nil {
		return err
	}

	if status != "I am alive!" {
		return errors.New("Are you alive?")
	}

	agent.LastContact = time.Now().Unix()

	return s.store.AgentUpdate(agent)
}

func (s *RPC) completeChildrenIfParentCompleted(completedWorkflow *model.Workflow) {
	for _, c := range completedWorkflow.Children {
		if c.Running() {
			if _, err := pipeline.UpdateStepToStatusSkipped(s.store, *c, completedWorkflow.Stopped); err != nil {
				log.Error().Msgf("error: done: cannot update step_id %d child state: %s", c.ID, err)
			}
		}
	}
}

func (s *RPC) updateForgeStatus(ctx context.Context, repo *model.Repo, pipeline *model.Pipeline, workflow *model.Workflow) {
	user, err := s.store.GetUser(repo.UserID)
	if err != nil {
		log.Error().Err(err).Msgf("can not get user with id '%d'", repo.UserID)
		return
	}

	if refresher, ok := s.forge.(forge.Refresher); ok {
		ok, err := refresher.Refresh(ctx, user)
		if err != nil {
			log.Error().Err(err).Msgf("grpc: refresh oauth token of user '%s' failed", user.Login)
		} else if ok {
			if err := s.store.UpdateUser(user); err != nil {
				log.Error().Err(err).Msg("fail to save user to store after refresh oauth token")
			}
		}
	}

	// only do status updates for parent steps
	if workflow != nil {
		err = s.forge.Status(ctx, user, repo, pipeline, workflow)
		if err != nil {
			log.Error().Err(err).Msgf("error setting commit status for %s/%d", repo.FullName, pipeline.Number)
		}
	}
}

func (s *RPC) notify(c context.Context, repo *model.Repo, pipeline *model.Pipeline) (err error) {
	message := pubsub.Message{
		Labels: map[string]string{
			"repo":    repo.FullName,
			"private": strconv.FormatBool(repo.IsSCMPrivate),
		},
	}
	message.Data, _ = json.Marshal(model.Event{
		Repo:     *repo,
		Pipeline: *pipeline,
	})
	if err := s.pubsub.Publish(c, "topic/events", message); err != nil {
		log.Error().Err(err).Msgf("grpc could not notify event: '%v'", message)
	}
	return nil
}

func (s *RPC) getAgentFromContext(ctx context.Context) (*model.Agent, error) {
	md, ok := metadata.FromIncomingContext(ctx)
	if !ok {
		return nil, errors.New("metadata is not provided")
	}

	values := md["agent_id"]
	if len(values) == 0 {
		return nil, errors.New("agent_id is not provided")
	}

	_agentID := values[0]
	agentID, err := strconv.ParseInt(_agentID, 10, 64)
	if err != nil {
		return nil, errors.New("agent_id is not a valid integer")
	}

	return s.store.AgentFind(agentID)
}<|MERGE_RESOLUTION|>--- conflicted
+++ resolved
@@ -260,13 +260,8 @@
 
 	logger.Trace().Msgf("gRPC Done with state: %#v", state)
 
-<<<<<<< HEAD
 	if workflow, err = pipeline.UpdateWorkflowStatusToDone(s.store, *workflow, state); err != nil {
-		log.Error().Msgf("error: done: cannot update step_id %d state: %s", workflow.ID, err)
-=======
-	if workflow, err = pipeline.UpdateStepStatusToDone(s.store, *workflow, state); err != nil {
 		logger.Error().Err(err).Msgf("pipeline.UpdateStepStatusToDone: cannot update workflow state: %s", err)
->>>>>>> 556607b5
 	}
 
 	var queueErr error
@@ -285,15 +280,9 @@
 	}
 	s.completeChildrenIfParentCompleted(workflow)
 
-<<<<<<< HEAD
 	if !model.IsThereRunningStage(currentPipeline.Workflows) {
 		if currentPipeline, err = pipeline.UpdateStatusToDone(s.store, *currentPipeline, model.PipelineStatus(currentPipeline.Workflows), workflow.Stopped); err != nil {
-			log.Error().Err(err).Msgf("error: done: cannot update build_id %d final state", currentPipeline.ID)
-=======
-	if !model.IsThereRunningStage(steps) {
-		if currentPipeline, err = pipeline.UpdateStatusToDone(s.store, *currentPipeline, model.PipelineStatus(steps), workflow.Stopped); err != nil {
 			logger.Error().Err(err).Msgf("pipeline.UpdateStatusToDone: cannot update workflow final state")
->>>>>>> 556607b5
 		}
 	}
 
@@ -301,9 +290,11 @@
 
 	// make sure writes to pubsub are non blocking (https://github.com/woodpecker-ci/woodpecker/blob/c919f32e0b6432a95e1a6d3d0ad662f591adf73f/server/logging/log.go#L9)
 	go func() {
-		for _, step := range steps {
-			if err := s.logger.Close(c, step.ID); err != nil {
-				logger.Error().Err(err).Msgf("done: cannot close log stream for step %d", step.ID)
+		for _, wf := range currentPipeline.Workflows {
+			for _, step := range wf.Children {
+				if err := s.logger.Close(c, step.ID); err != nil {
+					logger.Error().Err(err).Msgf("done: cannot close log stream for step %d", step.ID)
+				}
 			}
 		}
 	}()
