--- conflicted
+++ resolved
@@ -179,7 +179,11 @@
 		return err
 	}
 
-<<<<<<< HEAD
+	// check before agent can alter some state
+	if err := s.checkAgentPermissionByWorkflow(c, agent, strWorkflowID, currentPipeline, repo); err != nil {
+		return err
+	}
+
 	if state.Finished == 0 {
 		if _, err := pipeline.UpdateStepStatusToRunning(s.store, *step, state); err != nil {
 			log.Error().Err(err).Msg("rpc.update: cannot update step")
@@ -188,15 +192,6 @@
 		if _, err := pipeline.UpdateStepStatusToDone(s.store, *step, state); err != nil {
 			log.Error().Err(err).Msg("rpc.update: cannot update step")
 		}
-=======
-	// check before agent can alter some state
-	if err := s.checkAgentPermissionByWorkflow(c, agent, strWorkflowID, currentPipeline, repo); err != nil {
-		return err
-	}
-
-	if err := pipeline.UpdateStepStatus(s.store, step, state); err != nil {
-		log.Error().Err(err).Msg("rpc.update: cannot update step")
->>>>>>> 886fcae2
 	}
 
 	if currentPipeline.Workflows, err = s.store.WorkflowGetTree(currentPipeline); err != nil {
@@ -253,7 +248,11 @@
 		return err
 	}
 
-<<<<<<< HEAD
+	// check before agent can alter some state
+	if err := s.checkAgentPermissionByWorkflow(c, agent, strWorkflowID, currentPipeline, repo); err != nil {
+		return err
+	}
+
 	// Init should only be called on pending pipelines
 	if currentPipeline.Status != model.StatusPending {
 		log.Error().Msgf("pipeline %d is not pending", currentPipeline.ID)
@@ -264,20 +263,9 @@
 		log.Error().Err(err).Msgf("init: cannot update pipeline %d state", currentPipeline.ID)
 	}
 
-	workflow, err = pipeline.UpdateWorkflowToStatusRunning(s.store, *workflow, state)
-	if err != nil {
-		return err
-=======
-	// check before agent can alter some state
-	if err := s.checkAgentPermissionByWorkflow(c, agent, strWorkflowID, currentPipeline, repo); err != nil {
-		return err
-	}
-
-	if currentPipeline.Status == model.StatusPending {
-		if currentPipeline, err = pipeline.UpdateToStatusRunning(s.store, *currentPipeline, state.Started); err != nil {
-			log.Error().Err(err).Msgf("init: cannot update pipeline %d state", currentPipeline.ID)
-		}
->>>>>>> 886fcae2
+	workflow, err = pipeline.UpdateWorkflowStatusToRunning(s.store, *workflow, state)
+	if err != nil {
+		return err
 	}
 
 	s.updateForgeStatus(c, repo, currentPipeline, workflow)
@@ -568,7 +556,7 @@
 func (s *RPC) completeChildrenIfParentCompleted(completedWorkflow *model.Workflow) {
 	for _, c := range completedWorkflow.Children {
 		if c.Running() {
-			if _, err := pipeline.UpdateStepToStatusSkipped(s.store, *c, completedWorkflow.Finished); err != nil {
+			if _, err := pipeline.UpdateStepStatusToSkipped(s.store, *c, completedWorkflow.Finished); err != nil {
 				log.Error().Err(err).Msgf("done: cannot update step_id %d child state", c.ID)
 			}
 		}
