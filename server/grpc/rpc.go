// Copyright 2022 Woodpecker Authors
// Copyright 2021 Informatyka Boguslawski sp. z o.o. sp.k., http://www.ib.pl/
// Copyright 2018 Drone.IO Inc.
//
// Licensed under the Apache License, Version 2.0 (the "License");
// you may not use this file except in compliance with the License.
// You may obtain a copy of the License at
//
//      http://www.apache.org/licenses/LICENSE-2.0
//
// Unless required by applicable law or agreed to in writing, software
// distributed under the License is distributed on an "AS IS" BASIS,
// WITHOUT WARRANTIES OR CONDITIONS OF ANY KIND, either express or implied.
// See the License for the specific language governing permissions and
// limitations under the License.
//
// This file has been modified by Informatyka Boguslawski sp. z o.o. sp.k.

package grpc

import (
	"context"
	"encoding/json"
	"errors"
	"fmt"
	"strconv"
	"time"

	"github.com/prometheus/client_golang/prometheus"
	"github.com/rs/zerolog/log"
	grpcMetadata "google.golang.org/grpc/metadata"

	"go.woodpecker-ci.org/woodpecker/v2/pipeline/rpc"
	"go.woodpecker-ci.org/woodpecker/v2/server/forge"
	"go.woodpecker-ci.org/woodpecker/v2/server/logging"
	"go.woodpecker-ci.org/woodpecker/v2/server/model"
	"go.woodpecker-ci.org/woodpecker/v2/server/pipeline"
	"go.woodpecker-ci.org/woodpecker/v2/server/pubsub"
	"go.woodpecker-ci.org/woodpecker/v2/server/queue"
	"go.woodpecker-ci.org/woodpecker/v2/server/store"
)

type RPC struct {
	forge         forge.Forge
	queue         queue.Queue
	pubsub        *pubsub.Publisher
	logger        logging.Log
	store         store.Store
	pipelineTime  *prometheus.GaugeVec
	pipelineCount *prometheus.CounterVec
}

// Next implements the rpc.Next function
func (s *RPC) Next(c context.Context, agentFilter rpc.Filter) (*rpc.Workflow, error) {
	if hostname, err := s.getHostnameFromContext(c); err == nil {
		log.Debug().Msgf("agent connected: %s: polling", hostname)
	}

	fn := createFilterFunc(agentFilter)
	for {
		agent, err := s.getAgentFromContext(c)
		if err != nil {
			return nil, err
		} else if agent.NoSchedule {
			return nil, nil
		}

		task, err := s.queue.Poll(c, agent.ID, fn)
		if err != nil {
			return nil, err
		} else if task == nil {
			return nil, nil
		}

		if task.ShouldRun() {
			workflow := new(rpc.Workflow)
			err = json.Unmarshal(task.Data, workflow)
			return workflow, err
		}

		if err := s.Done(c, task.ID, rpc.State{}); err != nil {
			log.Error().Err(err).Msgf("mark task '%s' done failed", task.ID)
		}
	}
}

// Wait implements the rpc.Wait function
func (s *RPC) Wait(c context.Context, id string) error {
	return s.queue.Wait(c, id)
}

// Extend implements the rpc.Extend function
func (s *RPC) Extend(c context.Context, id string) error {
	return s.queue.Extend(c, id)
}

// Update implements the rpc.Update function
func (s *RPC) Update(_ context.Context, id string, state rpc.State) error {
	workflowID, err := strconv.ParseInt(id, 10, 64)
	if err != nil {
		return err
	}

	workflow, err := s.store.WorkflowLoad(workflowID)
	if err != nil {
		log.Error().Err(err).Msgf("rpc.update: cannot find workflow with id %d", workflowID)
		return err
	}

	currentPipeline, err := s.store.GetPipeline(workflow.PipelineID)
	if err != nil {
		log.Error().Err(err).Msgf("cannot find pipeline with id %d", workflow.PipelineID)
		return err
	}

	step, err := s.store.StepByUUID(state.StepUUID)
	if err != nil {
		log.Error().Err(err).Msgf("cannot find step with uuid %s", state.StepUUID)
		return err
	}

	if step.PipelineID != currentPipeline.ID {
		msg := fmt.Sprintf("agent returned status with step uuid '%s' which does not belong to current pipeline", state.StepUUID)
		log.Error().
			Int64("stepPipelineID", step.PipelineID).
			Int64("currentPipelineID", currentPipeline.ID).
			Msg(msg)
		return fmt.Errorf(msg)
	}

	repo, err := s.store.GetRepo(currentPipeline.RepoID)
	if err != nil {
		log.Error().Err(err).Msgf("cannot find repo with id %d", currentPipeline.RepoID)
		return err
	}

	if err := pipeline.UpdateStepStatus(s.store, step, state); err != nil {
		log.Error().Err(err).Msg("rpc.update: cannot update step")
	}

	if currentPipeline.Workflows, err = s.store.WorkflowGetTree(currentPipeline); err != nil {
		log.Error().Err(err).Msg("can not build tree from step list")
		return err
	}
	message := pubsub.Message{
		Labels: map[string]string{
			"repo":    repo.FullName,
			"private": strconv.FormatBool(repo.IsSCMPrivate),
		},
	}
<<<<<<< HEAD
	if message.Data, err = json.Marshal(model.Event{
		Repo:     *repo,
		Pipeline: *currentPipeline,
	}); err != nil {
		log.Error().Err(err).Msg("can not marshal json to publish to proc list")
=======
	message.Data, err = json.Marshal(model.Event{
		Repo:     *repo,
		Pipeline: *currentPipeline,
	})
	if err != nil {
		return err
>>>>>>> 768fd718
	}
	s.pubsub.Publish(message)

	return nil
}

// Init implements the rpc.Init function
func (s *RPC) Init(c context.Context, id string, state rpc.State) error {
	stepID, err := strconv.ParseInt(id, 10, 64)
	if err != nil {
		return err
	}

	workflow, err := s.store.WorkflowLoad(stepID)
	if err != nil {
		log.Error().Msgf("error: cannot find step with id %d: %s", stepID, err)
		return err
	}

	agent, err := s.getAgentFromContext(c)
	if err != nil {
		return err
	}
	workflow.AgentID = agent.ID

	currentPipeline, err := s.store.GetPipeline(workflow.PipelineID)
	if err != nil {
		log.Error().Msgf("error: cannot find pipeline with id %d: %s", workflow.PipelineID, err)
		return err
	}

	repo, err := s.store.GetRepo(currentPipeline.RepoID)
	if err != nil {
		log.Error().Msgf("error: cannot find repo with id %d: %s", currentPipeline.RepoID, err)
		return err
	}

	if currentPipeline.Status == model.StatusPending {
		if currentPipeline, err = pipeline.UpdateToStatusRunning(s.store, *currentPipeline, state.Started); err != nil {
			log.Error().Msgf("error: init: cannot update build_id %d state: %s", currentPipeline.ID, err)
		}
	}

	s.updateForgeStatus(c, repo, currentPipeline, workflow)

	defer func() {
		currentPipeline.Workflows, _ = s.store.WorkflowGetTree(currentPipeline)
		message := pubsub.Message{
			Labels: map[string]string{
				"repo":    repo.FullName,
				"private": strconv.FormatBool(repo.IsSCMPrivate),
			},
		}
<<<<<<< HEAD
		if message.Data, err = json.Marshal(model.Event{
			Repo:     *repo,
			Pipeline: *currentPipeline,
		}); err != nil {
			log.Error().Err(err).Msg("can not marshal event to publish")
=======
		message.Data, err = json.Marshal(model.Event{
			Repo:     *repo,
			Pipeline: *currentPipeline,
		})
		if err != nil {
			log.Error().Err(err).Msgf("could not marshal JSON")
			return
>>>>>>> 768fd718
		}
		s.pubsub.Publish(message)
	}()

	workflow, err = pipeline.UpdateWorkflowToStatusStarted(s.store, *workflow, state)
	if err != nil {
		return err
	}
	s.updateForgeStatus(c, repo, currentPipeline, workflow)
	return nil
}

// Done implements the rpc.Done function
func (s *RPC) Done(c context.Context, id string, state rpc.State) error {
	workflowID, err := strconv.ParseInt(id, 10, 64)
	if err != nil {
		return err
	}

	workflow, err := s.store.WorkflowLoad(workflowID)
	if err != nil {
		log.Error().Err(err).Msgf("cannot find step with id %d", workflowID)
		return err
	}

	workflow.Children, err = s.store.StepListFromWorkflowFind(workflow)
	if err != nil {
		return err
	}

	currentPipeline, err := s.store.GetPipeline(workflow.PipelineID)
	if err != nil {
		log.Error().Err(err).Msgf("cannot find pipeline with id %d", workflow.PipelineID)
		return err
	}

	repo, err := s.store.GetRepo(currentPipeline.RepoID)
	if err != nil {
		log.Error().Err(err).Msgf("cannot find repo with id %d", currentPipeline.RepoID)
		return err
	}

	logger := log.With().
		Str("repo_id", fmt.Sprint(repo.ID)).
		Str("pipeline_id", fmt.Sprint(currentPipeline.ID)).
		Str("workflow_id", id).Logger()

	logger.Trace().Msgf("gRPC Done with state: %#v", state)

	if workflow, err = pipeline.UpdateWorkflowStatusToDone(s.store, *workflow, state); err != nil {
		logger.Error().Err(err).Msgf("pipeline.UpdateStepStatusToDone: cannot update workflow state: %s", err)
	}

	var queueErr error
	if workflow.Failing() {
		queueErr = s.queue.Error(c, id, fmt.Errorf("step finished with exit code %d, %s", state.ExitCode, state.Error))
	} else {
		queueErr = s.queue.Done(c, id, workflow.State)
	}
	if queueErr != nil {
		logger.Error().Err(queueErr).Msg("queue.Done: cannot ack workflow")
	}

	currentPipeline.Workflows, err = s.store.WorkflowGetTree(currentPipeline)
	if err != nil {
		return err
	}
	s.completeChildrenIfParentCompleted(workflow)

	if !model.IsThereRunningStage(currentPipeline.Workflows) {
		if currentPipeline, err = pipeline.UpdateStatusToDone(s.store, *currentPipeline, model.PipelineStatus(currentPipeline.Workflows), workflow.Stopped); err != nil {
			logger.Error().Err(err).Msgf("pipeline.UpdateStatusToDone: cannot update workflow final state")
		}
	}

	s.updateForgeStatus(c, repo, currentPipeline, workflow)

	// make sure writes to pubsub are non blocking (https://github.com/woodpecker-ci/woodpecker/blob/c919f32e0b6432a95e1a6d3d0ad662f591adf73f/server/logging/log.go#L9)
	go func() {
		for _, step := range workflow.Children {
			if err := s.logger.Close(c, step.ID); err != nil {
				logger.Error().Err(err).Msgf("done: cannot close log stream for step %d", step.ID)
			}
		}
	}()

	if err := s.notify(repo, currentPipeline); err != nil {
		return err
	}

	if currentPipeline.Status == model.StatusSuccess || currentPipeline.Status == model.StatusFailure {
		s.pipelineCount.WithLabelValues(repo.FullName, currentPipeline.Branch, string(currentPipeline.Status), "total").Inc()
		s.pipelineTime.WithLabelValues(repo.FullName, currentPipeline.Branch, string(currentPipeline.Status), "total").Set(float64(currentPipeline.Finished - currentPipeline.Started))
	}
	if currentPipeline.IsMultiPipeline() {
		s.pipelineTime.WithLabelValues(repo.FullName, currentPipeline.Branch, string(workflow.State), workflow.Name).Set(float64(workflow.Stopped - workflow.Started))
	}

	return nil
}

// Log implements the rpc.Log function
func (s *RPC) Log(c context.Context, _logEntry *rpc.LogEntry) error {
	// convert rpc log_entry to model.log_entry
	step, err := s.store.StepByUUID(_logEntry.StepUUID)
	if err != nil {
		return fmt.Errorf("could not find step with uuid %s in store: %w", _logEntry.StepUUID, err)
	}
	logEntry := &model.LogEntry{
		StepID: step.ID,
		Time:   _logEntry.Time,
		Line:   _logEntry.Line,
		Data:   []byte(_logEntry.Data),
		Type:   model.LogEntryType(_logEntry.Type),
	}
	// make sure writes to pubsub are non blocking (https://github.com/woodpecker-ci/woodpecker/blob/c919f32e0b6432a95e1a6d3d0ad662f591adf73f/server/logging/log.go#L9)
	go func() {
		// write line to listening web clients
		if err := s.logger.Write(c, logEntry.StepID, logEntry); err != nil {
			log.Error().Err(err).Msgf("rpc server could not write to logger")
		}
	}()
	// make line persistent in database
	return s.store.LogAppend(logEntry)
}

func (s *RPC) RegisterAgent(ctx context.Context, platform, backend, version string, capacity int32) (int64, error) {
	agent, err := s.getAgentFromContext(ctx)
	if err != nil {
		return -1, err
	}

	if agent.Name == "" {
		if hostname, err := s.getHostnameFromContext(ctx); err == nil {
			agent.Name = hostname
		}
	}

	agent.Backend = backend
	agent.Platform = platform
	agent.Capacity = capacity
	agent.Version = version

	err = s.store.AgentUpdate(agent)
	if err != nil {
		return -1, err
	}

	return agent.ID, nil
}

func (s *RPC) UnregisterAgent(ctx context.Context) error {
	agent, err := s.getAgentFromContext(ctx)
	if !agent.IsSystemAgent() {
		// registered with individual agent token -> do not unregister
		return nil
	}
	log.Debug().Msgf("unregistering agent with ID %d", agent.ID)
	if err != nil {
		return err
	}

	err = s.store.AgentDelete(agent)

	return err
}

func (s *RPC) ReportHealth(ctx context.Context, status string) error {
	agent, err := s.getAgentFromContext(ctx)
	if err != nil {
		return err
	}

	if status != "I am alive!" {
		return errors.New("are you alive?")
	}

	agent.LastContact = time.Now().Unix()

	return s.store.AgentUpdate(agent)
}

func (s *RPC) completeChildrenIfParentCompleted(completedWorkflow *model.Workflow) {
	for _, c := range completedWorkflow.Children {
		if c.Running() {
			if _, err := pipeline.UpdateStepToStatusSkipped(s.store, *c, completedWorkflow.Stopped); err != nil {
				log.Error().Msgf("error: done: cannot update step_id %d child state: %s", c.ID, err)
			}
		}
	}
}

func (s *RPC) updateForgeStatus(ctx context.Context, repo *model.Repo, pipeline *model.Pipeline, workflow *model.Workflow) {
	user, err := s.store.GetUser(repo.UserID)
	if err != nil {
		log.Error().Err(err).Msgf("can not get user with id '%d'", repo.UserID)
		return
	}

	forge.Refresh(ctx, s.forge, s.store, user)

	// only do status updates for parent steps
	if workflow != nil {
		err = s.forge.Status(ctx, user, repo, pipeline, workflow)
		if err != nil {
			log.Error().Err(err).Msgf("error setting commit status for %s/%d", repo.FullName, pipeline.Number)
		}
	}
}

func (s *RPC) notify(repo *model.Repo, pipeline *model.Pipeline) (err error) {
	message := pubsub.Message{
		Labels: map[string]string{
			"repo":    repo.FullName,
			"private": strconv.FormatBool(repo.IsSCMPrivate),
		},
	}
<<<<<<< HEAD
	if message.Data, err = json.Marshal(model.Event{
		Repo:     *repo,
		Pipeline: *pipeline,
	}); err != nil {
		log.Error().Err(err).Msg("grpc could not marshal event")
=======
	message.Data, err = json.Marshal(model.Event{
		Repo:     *repo,
		Pipeline: *pipeline,
	})
	if err != nil {
		return err
>>>>>>> 768fd718
	}
	s.pubsub.Publish(message)
	return nil
}

func (s *RPC) getAgentFromContext(ctx context.Context) (*model.Agent, error) {
	md, ok := grpcMetadata.FromIncomingContext(ctx)
	if !ok {
		return nil, errors.New("metadata is not provided")
	}

	values := md["agent_id"]
	if len(values) == 0 {
		return nil, errors.New("agent_id is not provided")
	}

	_agentID := values[0]
	agentID, err := strconv.ParseInt(_agentID, 10, 64)
	if err != nil {
		return nil, errors.New("agent_id is not a valid integer")
	}

	return s.store.AgentFind(agentID)
}

func (s *RPC) getHostnameFromContext(ctx context.Context) (string, error) {
	metadata, ok := grpcMetadata.FromIncomingContext(ctx)
	if ok {
		hostname, ok := metadata["hostname"]
		if ok && len(hostname) != 0 {
			return hostname[0], nil
		}
	}
	return "", errors.New("no hostname in metadata")
}<|MERGE_RESOLUTION|>--- conflicted
+++ resolved
@@ -148,20 +148,12 @@
 			"private": strconv.FormatBool(repo.IsSCMPrivate),
 		},
 	}
-<<<<<<< HEAD
-	if message.Data, err = json.Marshal(model.Event{
-		Repo:     *repo,
-		Pipeline: *currentPipeline,
-	}); err != nil {
-		log.Error().Err(err).Msg("can not marshal json to publish to proc list")
-=======
 	message.Data, err = json.Marshal(model.Event{
 		Repo:     *repo,
 		Pipeline: *currentPipeline,
 	})
 	if err != nil {
 		return err
->>>>>>> 768fd718
 	}
 	s.pubsub.Publish(message)
 
@@ -215,13 +207,6 @@
 				"private": strconv.FormatBool(repo.IsSCMPrivate),
 			},
 		}
-<<<<<<< HEAD
-		if message.Data, err = json.Marshal(model.Event{
-			Repo:     *repo,
-			Pipeline: *currentPipeline,
-		}); err != nil {
-			log.Error().Err(err).Msg("can not marshal event to publish")
-=======
 		message.Data, err = json.Marshal(model.Event{
 			Repo:     *repo,
 			Pipeline: *currentPipeline,
@@ -229,7 +214,6 @@
 		if err != nil {
 			log.Error().Err(err).Msgf("could not marshal JSON")
 			return
->>>>>>> 768fd718
 		}
 		s.pubsub.Publish(message)
 	}()
@@ -447,20 +431,12 @@
 			"private": strconv.FormatBool(repo.IsSCMPrivate),
 		},
 	}
-<<<<<<< HEAD
-	if message.Data, err = json.Marshal(model.Event{
-		Repo:     *repo,
-		Pipeline: *pipeline,
-	}); err != nil {
-		log.Error().Err(err).Msg("grpc could not marshal event")
-=======
 	message.Data, err = json.Marshal(model.Event{
 		Repo:     *repo,
 		Pipeline: *pipeline,
 	})
 	if err != nil {
 		return err
->>>>>>> 768fd718
 	}
 	s.pubsub.Publish(message)
 	return nil
