--- conflicted
+++ resolved
@@ -384,7 +384,6 @@
 	return nil
 }
 
-<<<<<<< HEAD
 func (s *RPC) RegisterAgent(ctx context.Context, platform, backend string, capacity int32) error {
 	token, err := s.getAgentToken(ctx)
 	if err != nil {
@@ -430,18 +429,11 @@
 	return s.store.AgentUpdate(agent)
 }
 
-func (s *RPC) completeChildrenIfParentCompleted(procs []*model.Proc, completedProc *model.Proc) {
-	for _, p := range procs {
-		if p.Running() && p.PPID == completedProc.PID {
-			if _, err := shared.UpdateProcToStatusSkipped(s.store, *p, completedProc.Stopped); err != nil {
-				log.Error().Msgf("error: done: cannot update proc_id %d child state: %s", p.ID, err)
-=======
 func (s *RPC) completeChildrenIfParentCompleted(steps []*model.Step, completedStep *model.Step) {
 	for _, p := range steps {
 		if p.Running() && p.PPID == completedStep.PID {
 			if _, err := shared.UpdateStepToStatusSkipped(s.store, *p, completedStep.Stopped); err != nil {
 				log.Error().Msgf("error: done: cannot update step_id %d child state: %s", p.ID, err)
->>>>>>> f2a37ce8
 			}
 		}
 	}
