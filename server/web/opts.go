// Copyright 2018 Drone.IO Inc.
//
// Licensed under the Apache License, Version 2.0 (the "License");
// you may not use this file except in compliance with the License.
// You may obtain a copy of the License at
//
//      http://www.apache.org/licenses/LICENSE-2.0
//
// Unless required by applicable law or agreed to in writing, software
// distributed under the License is distributed on an "AS IS" BASIS,
// WITHOUT WARRANTIES OR CONDITIONS OF ANY KIND, either express or implied.
// See the License for the specific language governing permissions and
// limitations under the License.

package web

import "time"

// Options defines website handler options.
type Options struct {
	sync time.Duration
	docs string
}

// Option configures the website handler.
type Option func(*Options)

// WithSync configures the website handler with the duration value
// used to determine if the user account requires synchronization.
func WithSync(d time.Duration) Option {
	return func(o *Options) {
		o.sync = d
	}
}

<<<<<<< HEAD
// WithDir configures the website handler with the directory value
// used to serve the website from the local filesystem.
func WithDir(s string) Option {
	return func(o *Options) {
		o.path = s
=======
// WithDocs configures the website handler with the documentation
// website address, which should be included in the user interface.
func WithDocs(s string) Option {
	return func(o *Options) {
		o.docs = s
>>>>>>> bd19f907
	}
}<|MERGE_RESOLUTION|>--- conflicted
+++ resolved
@@ -33,18 +33,10 @@
 	}
 }
 
-<<<<<<< HEAD
-// WithDir configures the website handler with the directory value
-// used to serve the website from the local filesystem.
-func WithDir(s string) Option {
-	return func(o *Options) {
-		o.path = s
-=======
 // WithDocs configures the website handler with the documentation
 // website address, which should be included in the user interface.
 func WithDocs(s string) Option {
 	return func(o *Options) {
 		o.docs = s
->>>>>>> bd19f907
 	}
 }