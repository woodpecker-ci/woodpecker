// Copyright 2021 Woodpecker Authors
//
// Licensed under the Apache License, Version 2.0 (the "License");
// you may not use this file except in compliance with the License.
// You may obtain a copy of the License at
//
//      http://www.apache.org/licenses/LICENSE-2.0
//
// Unless required by applicable law or agreed to in writing, software
// distributed under the License is distributed on an "AS IS" BASIS,
// WITHOUT WARRANTIES OR CONDITIONS OF ANY KIND, either express or implied.
// See the License for the specific language governing permissions and
// limitations under the License.

package web

import (
	"encoding/json"
	"net/http"
	"text/template"

	"github.com/gin-gonic/gin"
	"github.com/rs/zerolog/log"

	"go.woodpecker-ci.org/woodpecker/v2/server"
	"go.woodpecker-ci.org/woodpecker/v2/server/router/middleware/session"
	"go.woodpecker-ci.org/woodpecker/v2/shared/token"
	"go.woodpecker-ci.org/woodpecker/v2/version"
)

func Config(c *gin.Context) {
	user := session.User(c)

	var csrf string
	if user != nil {
		csrf, _ = token.New(
			token.CsrfToken,
			user.Login,
		).Sign(user.Hash)
	}

	configData := map[string]any{
		"user":               user,
		"csrf":               csrf,
		"version":            version.String(),
		"skip_version_check": server.Config.WebUI.SkipVersionCheck,
		"forge":              server.Config.Services.Forge.Name(),
		"root_path":          server.Config.Server.RootPath,
		"enable_swagger":     server.Config.WebUI.EnableSwagger,
	}

	// default func map with json parser.
	funcMap := template.FuncMap{
		"json": func(v any) string {
			a, err := json.Marshal(v)
			if err != nil {
<<<<<<< HEAD
				log.Err(err).Msg("")
=======
				log.Error().Err(err).Msgf("could not marshal JSON")
				return ""
>>>>>>> 768fd718
			}
			return string(a)
		},
	}

	c.Header("Content-Type", "text/javascript; charset=utf-8")
	tmpl := template.Must(template.New("").Funcs(funcMap).Parse(configTemplate))

	if err := tmpl.Execute(c.Writer, configData); err != nil {
		log.Error().Err(err).Msgf("could not execute template")
		c.AbortWithStatus(http.StatusInternalServerError)
		return
	}

	c.Status(http.StatusOK)
}

const configTemplate = `
window.WOODPECKER_USER = {{ json .user }};
window.WOODPECKER_CSRF = "{{ .csrf }}";
window.WOODPECKER_VERSION = "{{ .version }}";
window.WOODPECKER_FORGE = "{{ .forge }}";
window.WOODPECKER_ROOT_PATH = "{{ .root_path }}";
window.WOODPECKER_ENABLE_SWAGGER = {{ .enable_swagger }};
window.WOODPECKER_SKIP_VERSION_CHECK = {{ .skip_version_check }}
`<|MERGE_RESOLUTION|>--- conflicted
+++ resolved
@@ -54,12 +54,8 @@
 		"json": func(v any) string {
 			a, err := json.Marshal(v)
 			if err != nil {
-<<<<<<< HEAD
-				log.Err(err).Msg("")
-=======
 				log.Error().Err(err).Msgf("could not marshal JSON")
 				return ""
->>>>>>> 768fd718
 			}
 			return string(a)
 		},
