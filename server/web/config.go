--- conflicted
+++ resolved
@@ -34,16 +34,9 @@
 
 	var csrf string
 	if user != nil {
-<<<<<<< HEAD
-		csrf, _ = token.New(
-			token.CsrfToken,
-			strconv.FormatInt(user.ID, 10),
-		).Sign(user.Hash)
-=======
 		t := token.New(token.CsrfToken)
 		t.Set("user-id", strconv.FormatInt(user.ID, 10))
 		csrf, _ = t.Sign(user.Hash)
->>>>>>> 40f1dfd8
 	}
 
 	// TODO: remove this and use the forge type from the corresponding repo
