--- conflicted
+++ resolved
@@ -40,21 +40,12 @@
 	}
 
 	configData := map[string]interface{}{
-<<<<<<< HEAD
-		"user":    user,
-		"csrf":    csrf,
-		"syncing": syncing,
-		"docs":    server.Config.Server.Docs,
-		"version": version.String(),
-		"forge":   "deprecated", // TODO: remove this and use the forge type from the corresponding repo
-=======
 		"user":     user,
 		"csrf":     csrf,
 		"docs":     server.Config.Server.Docs,
 		"version":  version.String(),
-		"forge":    server.Config.Services.Forge.Name(),
+		"forge":    "deprecated", // TODO: remove this and use the forge type from the corresponding repo
 		"root_url": server.Config.Server.RootURL,
->>>>>>> 540ad108
 	}
 
 	// default func map with json parser.
