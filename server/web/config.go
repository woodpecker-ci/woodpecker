--- conflicted
+++ resolved
@@ -40,22 +40,13 @@
 	}
 
 	configData := map[string]interface{}{
-<<<<<<< HEAD
-		"user":     user,
-		"csrf":     csrf,
-		"docs":     server.Config.Server.Docs,
-		"version":  version.String(),
-		"forge":    "deprecated", // TODO: remove this and use the forge type from the corresponding repo
-		"root_url": server.Config.Server.RootURL,
-=======
 		"user":           user,
 		"csrf":           csrf,
 		"docs":           server.Config.Server.Docs,
 		"version":        version.String(),
-		"forge":          server.Config.Services.Forge.Name(),
+		"forge":          "deprecated", // TODO: remove this and use the forge type from the corresponding repo
 		"root_path":      server.Config.Server.RootPath,
 		"enable_swagger": server.Config.Server.EnableSwagger,
->>>>>>> 46273e54
 	}
 
 	// default func map with json parser.
