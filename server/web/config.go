--- conflicted
+++ resolved
@@ -40,22 +40,13 @@
 	}
 
 	configData := map[string]any{
-<<<<<<< HEAD
-		"user":           user,
-		"csrf":           csrf,
-		"version":        version.String(),
-		"forge":          "deprecated", // TODO: remove this and use the forge type from the corresponding repo
-		"root_path":      server.Config.Server.RootPath,
-		"enable_swagger": server.Config.Server.EnableSwagger,
-=======
 		"user":               user,
 		"csrf":               csrf,
 		"version":            version.String(),
 		"skip_version_check": server.Config.WebUI.SkipVersionCheck,
-		"forge":              server.Config.Services.Forge.Name(),
+		"forge":              "deprecated", // TODO: remove this and use the forge type from the corresponding repo
 		"root_path":          server.Config.Server.RootPath,
 		"enable_swagger":     server.Config.WebUI.EnableSwagger,
->>>>>>> 1eacf743
 	}
 
 	// default func map with json parser.
