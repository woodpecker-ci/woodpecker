--- conflicted
+++ resolved
@@ -22,7 +22,6 @@
 	"time"
 
 	"github.com/gin-gonic/gin"
-	"github.com/rs/zerolog/log"
 
 	"github.com/woodpecker-ci/woodpecker/server/model"
 	"github.com/woodpecker-ci/woodpecker/web"
@@ -63,41 +62,10 @@
 }
 
 func (w *website) handleIndex(rw http.ResponseWriter, r *http.Request) {
-<<<<<<< HEAD
+	rw.Header().Set("Content-Type", "text/html; charset=UTF-8")
 	rw.WriteHeader(200)
 
-	rw.Header().Set("Content-Type", "text/html; charset=UTF-8")
-
 	rw.Write(w.data)
-=======
-	var csrf string
-	var user, _ = ToUser(r.Context())
-	if user != nil {
-		csrf, _ = token.New(
-			token.CsrfToken,
-			user.Login,
-		).Sign(user.Hash)
-	}
-	var syncing bool
-	if user != nil {
-		syncing = time.Unix(user.Synced, 0).Add(w.opts.sync).Before(time.Now())
-	}
-	params := map[string]interface{}{
-		"user":    user,
-		"csrf":    csrf,
-		"syncing": syncing,
-		"version": version.String(),
-	}
-	rw.Header().Set("Content-Type", "text/html; charset=UTF-8")
-
-	if err := w.tmpl.Execute(rw, params); err != nil {
-		rw.WriteHeader(http.StatusInternalServerError)
-		log.Error().Err(err).Msg("execute template")
-		return
-	}
-
-	rw.WriteHeader(200)
->>>>>>> f2b6a5c9
 }
 
 func setupCache(h http.Handler) http.Handler {
