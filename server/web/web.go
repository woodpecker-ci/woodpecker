// Copyright 2018 Drone.IO Inc.
//
// Licensed under the Apache License, Version 2.0 (the "License");
// you may not use this file except in compliance with the License.
// You may obtain a copy of the License at
//
//      http://www.apache.org/licenses/LICENSE-2.0
//
// Unless required by applicable law or agreed to in writing, software
// distributed under the License is distributed on an "AS IS" BASIS,
// WITHOUT WARRANTIES OR CONDITIONS OF ANY KIND, either express or implied.
// See the License for the specific language governing permissions and
// limitations under the License.

package web

import (
	"context"
	"crypto/md5"
	"fmt"
<<<<<<< HEAD
	"io/ioutil"
=======
	"html/template"
>>>>>>> bd19f907
	"net/http"
	"time"

	"github.com/woodpecker-ci/woodpecker/model"
	"github.com/woodpecker-ci/woodpecker/web/dist"

	"github.com/dimfeld/httptreemux"
)

// Endpoint provides the website endpoints.
type Endpoint interface {
	// Register registers the provider endpoints.
	Register(*httptreemux.ContextMux)
}

// New returns the default website endpoint.
func New(opt ...Option) Endpoint {
	opts := new(Options)
	for _, f := range opt {
		f(opts)
	}

	return &website{
		fs:      dist.New(),
		opts:    opts,
		content: dist.MustLookup("/index.html"),
	}
}

<<<<<<< HEAD
func fromPath(opts *Options) *website {
	f := filepath.Join(opts.path, "index.html")
	b, err := ioutil.ReadFile(f)
	if err != nil {
		panic(err)
	}
	return &website{
		fs:      http.Dir(opts.path),
		content: b,
		opts:    opts,
	}
}

=======
>>>>>>> bd19f907
type website struct {
	opts    *Options
	fs      http.FileSystem
	content []byte
}

func (w *website) Register(mux *httptreemux.ContextMux) {
	h := http.FileServer(w.fs)
	h = setupCache(h)
	mux.Handler("GET", "/favicon.svg", h)
	mux.Handler("GET", "/static/*filepath", h)
	mux.NotFoundHandler = w.handleIndex
}

func (w *website) handleIndex(rw http.ResponseWriter, r *http.Request) {
	rw.WriteHeader(200)
	rw.Header().Set("Content-Type", "text/html; charset=UTF-8")
	rw.Write(w.content)
}

func setupCache(h http.Handler) http.Handler {
	data := []byte(time.Now().String())
	etag := fmt.Sprintf("%x", md5.Sum(data))

	return http.HandlerFunc(
		func(w http.ResponseWriter, r *http.Request) {
			w.Header().Set("Cache-Control", "public, max-age=31536000")
			w.Header().Del("Expires")
			w.Header().Set("ETag", etag)
			h.ServeHTTP(w, r)
		},
	)
}

// WithUser returns a context with the current authenticated user.
func WithUser(c context.Context, user *model.User) context.Context {
	return context.WithValue(c, userKey, user)
}

// ToUser returns a user from the context.
func ToUser(c context.Context) (*model.User, bool) {
	user, ok := c.Value(userKey).(*model.User)
	return user, ok
}

type key int

const userKey key = 0<|MERGE_RESOLUTION|>--- conflicted
+++ resolved
@@ -18,11 +18,6 @@
 	"context"
 	"crypto/md5"
 	"fmt"
-<<<<<<< HEAD
-	"io/ioutil"
-=======
-	"html/template"
->>>>>>> bd19f907
 	"net/http"
 	"time"
 
@@ -52,22 +47,6 @@
 	}
 }
 
-<<<<<<< HEAD
-func fromPath(opts *Options) *website {
-	f := filepath.Join(opts.path, "index.html")
-	b, err := ioutil.ReadFile(f)
-	if err != nil {
-		panic(err)
-	}
-	return &website{
-		fs:      http.Dir(opts.path),
-		content: b,
-		opts:    opts,
-	}
-}
-
-=======
->>>>>>> bd19f907
 type website struct {
 	opts    *Options
 	fs      http.FileSystem
