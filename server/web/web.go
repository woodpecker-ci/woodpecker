// Copyright 2018 Drone.IO Inc.
//
// Licensed under the Apache License, Version 2.0 (the "License");
// you may not use this file except in compliance with the License.
// You may obtain a copy of the License at
//
//      http://www.apache.org/licenses/LICENSE-2.0
//
// Unless required by applicable law or agreed to in writing, software
// distributed under the License is distributed on an "AS IS" BASIS,
// WITHOUT WARRANTIES OR CONDITIONS OF ANY KIND, either express or implied.
// See the License for the specific language governing permissions and
// limitations under the License.

package web

import (
	"context"
	"crypto/md5"
	"fmt"
<<<<<<< HEAD
	"io/ioutil"
=======
	"html/template"
>>>>>>> bd19f907
	"net/http"
	"time"

	"github.com/woodpecker-ci/woodpecker/model"
	"github.com/woodpecker-ci/woodpecker/web/dist"

	"github.com/dimfeld/httptreemux"
)

// Endpoint provides the website endpoints.
type Endpoint interface {
	// Register registers the provider endpoints.
	Register(*httptreemux.ContextMux)
}

// New returns the default website endpoint.
func New(opt ...Option) Endpoint {
	opts := new(Options)
	for _, f := range opt {
		f(opts)
	}

	return &website{
		fs:      dist.New(),
		opts:    opts,
		content: dist.MustLookup("/index.html"),
	}
}

<<<<<<< HEAD
func fromPath(opts *Options) *website {
	f := filepath.Join(opts.path, "index.html")
	b, err := ioutil.ReadFile(f)
	if err != nil {
		panic(err)
	}
	return &website{
		fs:      http.Dir(opts.path),
		content: b,
		opts:    opts,
	}
}

=======
>>>>>>> bd19f907
type website struct {
	opts    *Options
	fs      http.FileSystem
	content []byte
}

func (w *website) Register(mux *httptreemux.ContextMux) {
	h := http.FileServer(w.fs)
	h = setupCache(h)
	mux.Handler("GET", "/favicon.svg", h)
	mux.Handler("GET", "/static/*filepath", h)
	mux.NotFoundHandler = w.handleIndex
}

func (w *website) handleIndex(rw http.ResponseWriter, r *http.Request) {
	rw.WriteHeader(200)
	rw.Header().Set("Content-Type", "text/html; charset=UTF-8")
	rw.Write(w.content)
}

func setupCache(h http.Handler) http.Handler {
	data := []byte(time.Now().String())
	etag := fmt.Sprintf("%x", md5.Sum(data))

	return http.HandlerFunc(
		func(w http.ResponseWriter, r *http.Request) {
			w.Header().Set("Cache-Control", "public, max-age=31536000")
			w.Header().Del("Expires")
			w.Header().Set("ETag", etag)
			h.ServeHTTP(w, r)
		},
	)
}

// WithUser returns a context with the current authenticated user.
func WithUser(c context.Context, user *model.User) context.Context {
	return context.WithValue(c, userKey, user)
}

// ToUser returns a user from the context.
func ToUser(c context.Context) (*model.User, bool) {
	user, ok := c.Value(userKey).(*model.User)
	return user, ok
}

type key int

const userKey key = 0<|MERGE_RESOLUTION|>--- conflicted
+++ resolved
@@ -18,15 +18,13 @@
 	"context"
 	"crypto/md5"
 	"fmt"
-<<<<<<< HEAD
-	"io/ioutil"
-=======
 	"html/template"
->>>>>>> bd19f907
 	"net/http"
 	"time"
 
 	"github.com/woodpecker-ci/woodpecker/model"
+	"github.com/woodpecker-ci/woodpecker/shared/token"
+	"github.com/woodpecker-ci/woodpecker/version"
 	"github.com/woodpecker-ci/woodpecker/web/dist"
 
 	"github.com/dimfeld/httptreemux"
@@ -46,32 +44,18 @@
 	}
 
 	return &website{
-		fs:      dist.New(),
-		opts:    opts,
-		content: dist.MustLookup("/index.html"),
+		fs:   dist.New(),
+		opts: opts,
+		tmpl: mustCreateTemplate(
+			string(dist.MustLookup("/index.html")),
+		),
 	}
 }
 
-<<<<<<< HEAD
-func fromPath(opts *Options) *website {
-	f := filepath.Join(opts.path, "index.html")
-	b, err := ioutil.ReadFile(f)
-	if err != nil {
-		panic(err)
-	}
-	return &website{
-		fs:      http.Dir(opts.path),
-		content: b,
-		opts:    opts,
-	}
-}
-
-=======
->>>>>>> bd19f907
 type website struct {
-	opts    *Options
-	fs      http.FileSystem
-	content []byte
+	opts *Options
+	fs   http.FileSystem
+	tmpl *template.Template
 }
 
 func (w *website) Register(mux *httptreemux.ContextMux) {
@@ -84,8 +68,28 @@
 
 func (w *website) handleIndex(rw http.ResponseWriter, r *http.Request) {
 	rw.WriteHeader(200)
+
+	var csrf string
+	var user, _ = ToUser(r.Context())
+	if user != nil {
+		csrf, _ = token.New(
+			token.CsrfToken,
+			user.Login,
+		).Sign(user.Hash)
+	}
+	var syncing bool
+	if user != nil {
+		syncing = time.Unix(user.Synced, 0).Add(w.opts.sync).Before(time.Now())
+	}
+	params := map[string]interface{}{
+		"user":    user,
+		"csrf":    csrf,
+		"syncing": syncing,
+		"version": version.String(),
+	}
 	rw.Header().Set("Content-Type", "text/html; charset=UTF-8")
-	rw.Write(w.content)
+
+	w.tmpl.Execute(rw, params)
 }
 
 func setupCache(h http.Handler) http.Handler {
