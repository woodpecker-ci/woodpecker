--- conflicted
+++ resolved
@@ -12,11 +12,7 @@
 	"path/filepath"
 	"testing"
 
-<<<<<<< HEAD
-	"github.com/go-fed/httpsig"
-=======
 	"github.com/go-ap/httpsig"
->>>>>>> cc30db44
 	"github.com/stretchr/testify/assert"
 	"github.com/stretchr/testify/mock"
 
@@ -353,23 +349,6 @@
 
 	fixtureHandler := func(w http.ResponseWriter, r *http.Request) {
 		// check signature
-<<<<<<< HEAD
-		verifier, err := httpsig.NewVerifier(r)
-		if err != nil {
-			http.Error(w, "Invalid or missing Signature", http.StatusBadRequest)
-			return
-		}
-
-		pubKeyID := verifier.KeyId()
-		if pubKeyID != "woodpecker-ci-plugins" {
-			http.Error(w, "Invalid signature key id", http.StatusBadRequest)
-			return
-		}
-
-		err = verifier.Verify(pubEd25519Key, httpsig.ED25519)
-		if err != nil {
-			http.Error(w, "Invalid signature", http.StatusBadRequest)
-=======
 		pubKeyID := "woodpecker-ci-plugins"
 
 		keystore := httpsig.NewMemoryKeyStore()
@@ -386,7 +365,6 @@
 
 		if keyID != pubKeyID {
 			http.Error(w, "Used wrong key", http.StatusBadRequest)
->>>>>>> cc30db44
 			return
 		}
 
