// Copyright 2018 Drone.IO Inc.
//
// Licensed under the Apache License, Version 2.0 (the "License");
// you may not use this file except in compliance with the License.
// You may obtain a copy of the License at
//
//      http://www.apache.org/licenses/LICENSE-2.0
//
// Unless required by applicable law or agreed to in writing, software
// distributed under the License is distributed on an "AS IS" BASIS,
// WITHOUT WARRANTIES OR CONDITIONS OF ANY KIND, either express or implied.
// See the License for the specific language governing permissions and
// limitations under the License.

package shared

import (
	"fmt"
	"math/rand"
	"net/url"
	"path/filepath"
	"sort"
	"strings"

	"github.com/drone/envsubst"

	backend "github.com/woodpecker-ci/woodpecker/pipeline/backend/types"
	"github.com/woodpecker-ci/woodpecker/pipeline/frontend"
	"github.com/woodpecker-ci/woodpecker/pipeline/frontend/yaml"
	"github.com/woodpecker-ci/woodpecker/pipeline/frontend/yaml/compiler"
	"github.com/woodpecker-ci/woodpecker/pipeline/frontend/yaml/linter"
	"github.com/woodpecker-ci/woodpecker/pipeline/frontend/yaml/matrix"
	"github.com/woodpecker-ci/woodpecker/server"
	"github.com/woodpecker-ci/woodpecker/server/model"
	"github.com/woodpecker-ci/woodpecker/server/remote"
)

// TODO(974) move to pipeline/*

// ProcBuilder Takes the hook data and the yaml and returns in internal data model
type ProcBuilder struct {
	Repo  *model.Repo
	Curr  *model.Build
	Last  *model.Build
	Netrc *model.Netrc
	Secs  []*model.Secret
	Regs  []*model.Registry
	Link  string
	Yamls []*remote.FileMeta
	Envs  map[string]string
}

type BuildItem struct {
	Proc      *model.Proc
	Platform  string
	Labels    map[string]string
	DependsOn []string
	RunsOn    []string
	Config    *backend.Config
}

func (b *ProcBuilder) Build() ([]*BuildItem, error) {
	var items []*BuildItem

	sort.Sort(remote.ByName(b.Yamls))

	pidSequence := 1

	for _, y := range b.Yamls {
		// matrix axes
		axes, err := matrix.ParseString(string(y.Data))
		if err != nil {
			return nil, err
		}
		if len(axes) == 0 {
			axes = append(axes, matrix.Axis{})
		}

		for _, axis := range axes {
			proc := &model.Proc{
				BuildID: b.Curr.ID,
				PID:     pidSequence,
				PGID:    pidSequence,
				State:   model.StatusPending,
				Environ: axis,
				Name:    SanitizePath(y.Name),
			}

			metadata := metadataFromStruct(b.Repo, b.Curr, b.Last, proc, b.Link)
			environ := b.environmentVariables(metadata, axis)

			// substitute vars
			substituted, err := b.envsubst(string(y.Data), environ)
			if err != nil {
				return nil, err
			}

			// parse yaml pipeline
			parsed, err := yaml.ParseString(substituted)
			if err != nil {
				return nil, err
			}

			// lint pipeline
			if err := linter.New(
				linter.WithTrusted(b.Repo.IsTrusted),
			).Lint(parsed); err != nil {
				return nil, err
			}

			if !parsed.Branches.Match(b.Curr.Branch) && (b.Curr.Event != model.EventDeploy && b.Curr.Event != model.EventTag) {
				proc.State = model.StatusSkipped
			}

<<<<<<< HEAD
			metadata.SetPlatform(parsed.Platform)

			ir, err := b.toInternalRepresentation(parsed, environ, metadata, proc.ID)
			if err != nil {
				return nil, err
			}
=======
			ir := b.toInternalRepresentation(parsed, environ, metadata, proc.ID)
>>>>>>> 14b3cfff

			if len(ir.Stages) == 0 {
				continue
			}

			item := &BuildItem{
				Proc:      proc,
				Config:    ir,
				Labels:    parsed.Labels,
				DependsOn: parsed.DependsOn,
				RunsOn:    parsed.RunsOn,
				Platform:  parsed.Platform,
			}
			if item.Labels == nil {
				item.Labels = map[string]string{}
			}

			items = append(items, item)
			pidSequence++
		}
	}

	items = filterItemsWithMissingDependencies(items)

	// check if at least one proc can start, if list is not empty
	procListContainsItemsToRun(items)
	if len(items) > 0 && !procListContainsItemsToRun(items) {
		return nil, fmt.Errorf("build has no startpoint")
	}

	return items, nil
}

func procListContainsItemsToRun(items []*BuildItem) bool {
	for i := range items {
		if items[i].Proc.State == model.StatusPending {
			return true
		}
	}
	return false
}

func filterItemsWithMissingDependencies(items []*BuildItem) []*BuildItem {
	itemsToRemove := make([]*BuildItem, 0)

	for _, item := range items {
		for _, dep := range item.DependsOn {
			if !containsItemWithName(dep, items) {
				itemsToRemove = append(itemsToRemove, item)
			}
		}
	}

	if len(itemsToRemove) > 0 {
		filtered := make([]*BuildItem, 0)
		for _, item := range items {
			if !containsItemWithName(item.Proc.Name, itemsToRemove) {
				filtered = append(filtered, item)
			}
		}
		// Recursive to handle transitive deps
		return filterItemsWithMissingDependencies(filtered)
	}

	return items
}

func containsItemWithName(name string, items []*BuildItem) bool {
	for _, item := range items {
		if name == item.Proc.Name {
			return true
		}
	}
	return false
}

func (b *ProcBuilder) envsubst(y string, environ map[string]string) (string, error) {
	return envsubst.Eval(y, func(name string) string {
		env := environ[name]
		if strings.Contains(env, "\n") {
			env = fmt.Sprintf("%q", env)
		}
		return env
	})
}

func (b *ProcBuilder) environmentVariables(metadata frontend.Metadata, axis matrix.Axis) map[string]string {
	environ := metadata.Environ()
	for k, v := range axis {
		environ[k] = v
	}
	return environ
}

func (b *ProcBuilder) toInternalRepresentation(parsed *yaml.Config, environ map[string]string, metadata frontend.Metadata, procID int64) (*backend.Config, error) {
	var secrets []compiler.Secret
	for _, sec := range b.Secs {
		if !sec.Match(b.Curr.Event) {
			continue
		}
		secrets = append(secrets, compiler.Secret{
			Name:  sec.Name,
			Value: sec.Value,
			Match: sec.Images,
		})
	}

	var registries []compiler.Registry
	for _, reg := range b.Regs {
		registries = append(registries, compiler.Registry{
			Hostname: reg.Address,
			Username: reg.Username,
			Password: reg.Password,
			Email:    reg.Email,
		})
	}

	return compiler.New(
		compiler.WithEnviron(environ),
		compiler.WithEnviron(b.Envs),
		compiler.WithEscalated(server.Config.Pipeline.Privileged...),
		compiler.WithResourceLimit(server.Config.Pipeline.Limits.MemSwapLimit, server.Config.Pipeline.Limits.MemLimit, server.Config.Pipeline.Limits.ShmSize, server.Config.Pipeline.Limits.CPUQuota, server.Config.Pipeline.Limits.CPUShares, server.Config.Pipeline.Limits.CPUSet),
		compiler.WithVolumes(server.Config.Pipeline.Volumes...),
		compiler.WithNetworks(server.Config.Pipeline.Networks...),
		compiler.WithLocal(false),
		compiler.WithOption(
			compiler.WithNetrc(
				b.Netrc.Login,
				b.Netrc.Password,
				b.Netrc.Machine,
			),
			b.Repo.IsSCMPrivate || server.Config.Pipeline.AuthenticatePublicRepos,
		),
		compiler.WithDefaultCloneImage(server.Config.Pipeline.DefaultCloneImage),
		compiler.WithRegistry(registries...),
		compiler.WithSecret(secrets...),
		compiler.WithPrefix(
			fmt.Sprintf(
				"%d_%d",
				procID,
				rand.Int(),
			),
		),
		compiler.WithProxy(),
		compiler.WithWorkspaceFromURL("/woodpecker", b.Repo.Link),
		compiler.WithMetadata(metadata),
	).Compile(parsed)
}

func SetBuildStepsOnBuild(build *model.Build, buildItems []*BuildItem) *model.Build {
	var pidSequence int
	for _, item := range buildItems {
		build.Procs = append(build.Procs, item.Proc)
		if pidSequence < item.Proc.PID {
			pidSequence = item.Proc.PID
		}
	}

	for _, item := range buildItems {
		for _, stage := range item.Config.Stages {
			var gid int
			for _, step := range stage.Steps {
				pidSequence++
				if gid == 0 {
					gid = pidSequence
				}
				proc := &model.Proc{
					BuildID: build.ID,
					Name:    step.Alias,
					PID:     pidSequence,
					PPID:    item.Proc.PID,
					PGID:    gid,
					State:   model.StatusPending,
				}
				if item.Proc.State == model.StatusSkipped {
					proc.State = model.StatusSkipped
				}
				build.Procs = append(build.Procs, proc)
			}
		}
	}

	return build
}

// return the metadata from the cli context.
func metadataFromStruct(repo *model.Repo, build, last *model.Build, proc *model.Proc, link string) frontend.Metadata {
	host := link
	uri, err := url.Parse(link)
	if err == nil {
		host = uri.Host
	}
	return frontend.Metadata{
		Repo: frontend.Repo{
			Name:    repo.FullName,
			Link:    repo.Link,
			Remote:  repo.Clone,
			Private: repo.IsSCMPrivate,
			Branch:  repo.Branch,
		},
		Curr: frontend.Build{
			Number:   build.Number,
			Parent:   build.Parent,
			Created:  build.Created,
			Started:  build.Started,
			Finished: build.Finished,
			Status:   string(build.Status),
			Event:    string(build.Event),
			Link:     build.Link,
			Target:   build.Deploy,
			Commit: frontend.Commit{
				Sha:     build.Commit,
				Ref:     build.Ref,
				Refspec: build.Refspec,
				Branch:  build.Branch,
				Message: build.Message,
				Author: frontend.Author{
					Name:   build.Author,
					Email:  build.Email,
					Avatar: build.Avatar,
				},
				ChangedFiles: build.ChangedFiles,
			},
		},
		Prev: frontend.Build{
			Number:   last.Number,
			Created:  last.Created,
			Started:  last.Started,
			Finished: last.Finished,
			Status:   string(last.Status),
			Event:    string(last.Event),
			Link:     last.Link,
			Target:   last.Deploy,
			Commit: frontend.Commit{
				Sha:     last.Commit,
				Ref:     last.Ref,
				Refspec: last.Refspec,
				Branch:  last.Branch,
				Message: last.Message,
				Author: frontend.Author{
					Name:   last.Author,
					Email:  last.Email,
					Avatar: last.Avatar,
				},
				ChangedFiles: last.ChangedFiles,
			},
		},
		Job: frontend.Job{
			Number: proc.PID,
			Matrix: proc.Environ,
		},
		Sys: frontend.System{
			Name:     "woodpecker",
			Link:     link,
			Host:     host,
			Platform: "", // will be set by pipeline platform option or by agent
		},
	}
}

func SanitizePath(path string) string {
	path = filepath.Base(path)
	path = strings.TrimSuffix(path, ".yml")
	path = strings.TrimPrefix(path, ".")
	return path
}<|MERGE_RESOLUTION|>--- conflicted
+++ resolved
@@ -112,16 +112,10 @@
 				proc.State = model.StatusSkipped
 			}
 
-<<<<<<< HEAD
-			metadata.SetPlatform(parsed.Platform)
-
 			ir, err := b.toInternalRepresentation(parsed, environ, metadata, proc.ID)
 			if err != nil {
 				return nil, err
 			}
-=======
-			ir := b.toInternalRepresentation(parsed, environ, metadata, proc.ID)
->>>>>>> 14b3cfff
 
 			if len(ir.Stages) == 0 {
 				continue
