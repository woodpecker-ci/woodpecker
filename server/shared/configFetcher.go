package shared

import (
	"context"
	"errors"
	"fmt"
	"strings"
	"time"

	"github.com/rs/zerolog/log"
	"github.com/woodpecker-ci/woodpecker/server/plugins/config"

	"github.com/woodpecker-ci/woodpecker/server/model"
	"github.com/woodpecker-ci/woodpecker/server/remote"
)

type ConfigFetcher interface {
	Fetch(ctx context.Context) (files []*remote.FileMeta, err error)
}

type configFetcher struct {
	remote        remote.Remote
	user          *model.User
	repo          *model.Repo
	build         *model.Build
<<<<<<< HEAD
	configService *configuration.ConfigService
}

func NewConfigFetcher(remote remote.Remote, configurationService *configuration.ConfigService, user *model.User, repo *model.Repo, build *model.Build) ConfigFetcher {
=======
	configService config.ConfigService
}

func NewConfigFetcher(remote remote.Remote, configurationService config.ConfigService, user *model.User, repo *model.Repo, build *model.Build) ConfigFetcher {
>>>>>>> 960bfac7
	return &configFetcher{
		remote:        remote,
		user:          user,
		repo:          repo,
		build:         build,
		configService: configurationService,
	}
}

// configFetchTimeout determine seconds the configFetcher wait until cancel fetch process
var configFetchTimeout = time.Second * 3

// Fetch pipeline config from source forge
func (cf *configFetcher) Fetch(ctx context.Context) (files []*remote.FileMeta, err error) {
	log.Trace().Msgf("Start Fetching config for '%s'", cf.repo.FullName)

	// try to fetch 3 times
	for i := 0; i < 3; i++ {
		files, err = cf.fetch(ctx, configFetchTimeout, strings.TrimSpace(cf.repo.Config))
		if err != nil {
			log.Trace().Err(err).Msgf("%d. try failed", i+1)
		}
		if errors.Is(err, context.DeadlineExceeded) {
			continue
		}

		if cf.configService.IsConfigured() {
			fetchCtx, cancel := context.WithTimeout(ctx, configFetchTimeout)
			defer cancel() // ok here as we only try http fetching once, returning on fail and success

			log.Trace().Msgf("ConfigFetch[%s]: getting config from external http service", cf.repo.FullName)
			newConfigs, useOld, err := cf.configService.FetchConfig(fetchCtx, cf.repo, cf.build, files)
			if err != nil {
				log.Error().Msg("Got error " + err.Error())
				return nil, fmt.Errorf("On Fetching config via http : %s", err)
			}

			if !useOld {
				return newConfigs, nil
			}
		}

		return
	}
	return
}

// fetch config by timeout
// TODO: deduplicate code
func (cf *configFetcher) fetch(c context.Context, timeout time.Duration, config string) ([]*remote.FileMeta, error) {
	ctx, cancel := context.WithTimeout(c, timeout)
	defer cancel()

	if len(config) > 0 {
		log.Trace().Msgf("ConfigFetch[%s]: use user config '%s'", cf.repo.FullName, config)
		// either a file
		if !strings.HasSuffix(config, "/") {
			file, err := cf.remote.File(ctx, cf.user, cf.repo, cf.build, config)
			if err == nil && len(file) != 0 {
				log.Trace().Msgf("ConfigFetch[%s]: found file '%s'", cf.repo.FullName, config)
				return []*remote.FileMeta{{
					Name: config,
					Data: file,
				}}, nil
			}
		}

		// or a folder
		files, err := cf.remote.Dir(ctx, cf.user, cf.repo, cf.build, strings.TrimSuffix(config, "/"))
		if err == nil && len(files) != 0 {
			log.Trace().Msgf("ConfigFetch[%s]: found %d files in '%s'", cf.repo.FullName, len(files), config)
			return filterPipelineFiles(files), nil
		}

		return nil, fmt.Errorf("config '%s' not found: %s", config, err)
	}

	log.Trace().Msgf("ConfigFetch[%s]: user did not defined own config follow default procedure", cf.repo.FullName)
	// no user defined config so try .woodpecker/*.yml -> .woodpecker.yml -> .drone.yml

	// test .woodpecker/ folder
	// if folder is not supported we will get a "Not implemented" error and continue
	config = ".woodpecker"
	files, err := cf.remote.Dir(ctx, cf.user, cf.repo, cf.build, config)
	files = filterPipelineFiles(files)
	if err == nil && len(files) != 0 {
		log.Trace().Msgf("ConfigFetch[%s]: found %d files in '%s'", cf.repo.FullName, len(files), config)
		return files, nil
	}

	config = ".woodpecker.yml"
	file, err := cf.remote.File(ctx, cf.user, cf.repo, cf.build, config)
	if err == nil && len(file) != 0 {
		log.Trace().Msgf("ConfigFetch[%s]: found file '%s'", cf.repo.FullName, config)
		return []*remote.FileMeta{{
			Name: config,
			Data: file,
		}}, nil
	}

	config = ".drone.yml"
	file, err = cf.remote.File(ctx, cf.user, cf.repo, cf.build, config)
	if err == nil && len(file) != 0 {
		log.Trace().Msgf("ConfigFetch[%s]: found file '%s'", cf.repo.FullName, config)
		return []*remote.FileMeta{{
			Name: config,
			Data: file,
		}}, nil
	}

	select {
	case <-ctx.Done():
		return nil, ctx.Err()
	default:
		return []*remote.FileMeta{}, fmt.Errorf("ConfigFetcher: Fallback did not found config: %s", err)
	}
}

func filterPipelineFiles(files []*remote.FileMeta) []*remote.FileMeta {
	var res []*remote.FileMeta

	for _, file := range files {
		if strings.HasSuffix(file.Name, ".yml") {
			res = append(res, file)
		}
	}

	return res
}<|MERGE_RESOLUTION|>--- conflicted
+++ resolved
@@ -23,17 +23,10 @@
 	user          *model.User
 	repo          *model.Repo
 	build         *model.Build
-<<<<<<< HEAD
-	configService *configuration.ConfigService
-}
-
-func NewConfigFetcher(remote remote.Remote, configurationService *configuration.ConfigService, user *model.User, repo *model.Repo, build *model.Build) ConfigFetcher {
-=======
 	configService config.ConfigService
 }
 
 func NewConfigFetcher(remote remote.Remote, configurationService config.ConfigService, user *model.User, repo *model.Repo, build *model.Build) ConfigFetcher {
->>>>>>> 960bfac7
 	return &configFetcher{
 		remote:        remote,
 		user:          user,
