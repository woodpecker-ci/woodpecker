// Copyright 2018 Drone.IO Inc.
//
// Licensed under the Apache License, Version 2.0 (the "License");
// you may not use this file except in compliance with the License.
// You may obtain a copy of the License at
//
//      http://www.apache.org/licenses/LICENSE-2.0
//
// Unless required by applicable law or agreed to in writing, software
// distributed under the License is distributed on an "AS IS" BASIS,
// WITHOUT WARRANTIES OR CONDITIONS OF ANY KIND, either express or implied.
// See the License for the specific language governing permissions and
// limitations under the License.

package session

import (
	"net/http"
	"strconv"

	"github.com/gin-gonic/gin"
	"github.com/rs/zerolog/log"

	"go.woodpecker-ci.org/woodpecker/v2/server"
	"go.woodpecker-ci.org/woodpecker/v2/server/model"
	"go.woodpecker-ci.org/woodpecker/v2/server/store"
	"go.woodpecker-ci.org/woodpecker/v2/shared/token"
)

func User(c *gin.Context) *model.User {
	v, ok := c.Get("user")
	if !ok {
		return nil
	}
	u, ok := v.(*model.User)
	if !ok {
		return nil
	}
	return u
}

func SetUser() gin.HandlerFunc {
	return func(c *gin.Context) {
		var user *model.User

<<<<<<< HEAD
		t, err := token.ParseRequest(token.SessToken, c.Request, func(t *token.Token) (string, error) {
=======
		t, err := token.ParseRequest([]token.Type{token.UserToken, token.SessToken}, c.Request, func(t *token.Token) (string, error) {
>>>>>>> b8b6efb3
			var err error
			userID, err := strconv.ParseInt(t.Get("user-id"), 10, 64)
			if err != nil {
				return "", err
			}
			user, err = store.FromContext(c).GetUser(userID)
			return user.Hash, err
		})
		if err == nil {
			c.Set("user", user)

			// if this is a session token (ie not the API token)
			// this means the user is accessing with a web browser,
			// so we should implement CSRF protection measures.
			if t.Type == token.SessToken {
				err = token.CheckCsrf(c.Request, func(_ *token.Token) (string, error) {
					return user.Hash, nil
				})
				// if csrf token validation fails, exit immediately
				// with a not authorized error.
				if err != nil {
					c.AbortWithStatus(http.StatusUnauthorized)
					return
				}
			}
		}
		c.Next()
	}
}

func MustAdmin() gin.HandlerFunc {
	return func(c *gin.Context) {
		user := User(c)
		switch {
		case user == nil:
			c.String(http.StatusUnauthorized, "User not authorized")
			c.Abort()
		case !user.Admin:
			c.String(http.StatusForbidden, "User not authorized")
			c.Abort()
		default:
			c.Next()
		}
	}
}

func MustRepoAdmin() gin.HandlerFunc {
	return func(c *gin.Context) {
		user := User(c)
		perm := Perm(c)
		switch {
		case user == nil:
			c.String(http.StatusUnauthorized, "User not authorized")
			c.Abort()
		case !perm.Admin:
			c.String(http.StatusForbidden, "User not authorized")
			c.Abort()
		default:
			c.Next()
		}
	}
}

func MustUser() gin.HandlerFunc {
	return func(c *gin.Context) {
		user := User(c)
		switch {
		case user == nil:
			c.String(http.StatusUnauthorized, "User not authorized")
			c.Abort()
		default:
			c.Next()
		}
	}
}

func MustOrgMember(admin bool) gin.HandlerFunc {
	return func(c *gin.Context) {
		_store := store.FromContext(c)

		user := User(c)
		if user == nil {
			c.String(http.StatusUnauthorized, "User not authorized")
			c.Abort()
			return
		}

		orgID, err := strconv.ParseInt(c.Param("org_id"), 10, 64)
		if err != nil {
			c.String(http.StatusBadRequest, "Error parsing org id. %s", err)
			return
		}

		org, err := _store.OrgGet(orgID)
		if err != nil {
			c.String(http.StatusNotFound, "Organization not found")
			return
		}

		// User can access his own, admin can access all
		if (org.Name == user.Login) || user.Admin {
			c.Next()
			return
		}

		_forge, err := server.Config.Services.Manager.ForgeFromUser(user)
		if err != nil {
			log.Error().Err(err).Msg("Cannot get forge from user")
			c.AbortWithStatus(http.StatusInternalServerError)
			return
		}

		perm, err := server.Config.Services.Membership.Get(c, _forge, user, org.Name)
		if err != nil {
			log.Error().Err(err).Msg("failed to check membership")
			c.String(http.StatusInternalServerError, http.StatusText(http.StatusInternalServerError))
			c.Abort()
			return
		}

		if perm == nil || (!admin && !perm.Member) || (admin && !perm.Admin) {
			c.String(http.StatusForbidden, "user not authorized")
			c.Abort()
			return
		}

		c.Next()
	}
}<|MERGE_RESOLUTION|>--- conflicted
+++ resolved
@@ -43,11 +43,7 @@
 	return func(c *gin.Context) {
 		var user *model.User
 
-<<<<<<< HEAD
-		t, err := token.ParseRequest(token.SessToken, c.Request, func(t *token.Token) (string, error) {
-=======
 		t, err := token.ParseRequest([]token.Type{token.UserToken, token.SessToken}, c.Request, func(t *token.Token) (string, error) {
->>>>>>> b8b6efb3
 			var err error
 			userID, err := strconv.ParseInt(t.Get("user-id"), 10, 64)
 			if err != nil {
