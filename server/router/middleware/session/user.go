--- conflicted
+++ resolved
@@ -45,11 +45,7 @@
 
 		t, err := token.ParseRequest(c.Request, func(t *token.Token) (string, error) {
 			var err error
-<<<<<<< HEAD
-			userID, err := strconv.ParseInt(t.Text, 10, 64)
-=======
 			userID, err := strconv.ParseInt(t.Get("user-id"), 10, 64)
->>>>>>> 40f1dfd8
 			if err != nil {
 				return "", err
 			}
