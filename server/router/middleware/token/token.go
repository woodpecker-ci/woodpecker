// Copyright 2018 Drone.IO Inc.
//
// Licensed under the Apache License, Version 2.0 (the "License");
// you may not use this file except in compliance with the License.
// You may obtain a copy of the License at
//
//      http://www.apache.org/licenses/LICENSE-2.0
//
// Unless required by applicable law or agreed to in writing, software
// distributed under the License is distributed on an "AS IS" BASIS,
// WITHOUT WARRANTIES OR CONDITIONS OF ANY KIND, either express or implied.
// See the License for the specific language governing permissions and
// limitations under the License.

package token

import (
	"github.com/gin-gonic/gin"

	"github.com/woodpecker-ci/woodpecker/server/forge"
	"github.com/woodpecker-ci/woodpecker/server/router/middleware/session"
	"github.com/woodpecker-ci/woodpecker/server/store"
)

func Refresh(c *gin.Context) {
	user := session.User(c)
<<<<<<< HEAD
	if user == nil {
		c.Next()
		return
	}

	// check if the forge includes the ability to
	// refresh the user token.
	_forge := session.Forge(c)
	refresher, ok := _forge.(forge.Refresher)
	if !ok {
		c.Next()
		return
	}

	// check to see if the user token is expired or
	// will expire within the next 30 minutes (1800 seconds).
	// If not, there is nothing we really need to do here.
	if time.Now().UTC().Unix() < (user.Expiry - 1800) {
		c.Next()
		return
	}

	// attempts to refresh the access token. If the
	// token is refreshed, we must also persist to the
	// database.
	ok, err := refresher.Refresh(c, user)
	if err != nil {
		log.Error().Err(err).Msgf("refresh oauth token of user '%s' failed", user.Login)
	} else if ok {
		err := store.FromContext(c).UpdateUser(user)
		if err != nil {
			// we only log the error at this time. not sure
			// if we really want to fail the request, do we?
			log.Error().Msgf("cannot refresh access token for %s. %s", user.Login, err)
		} else {
			log.Debug().Msgf("refreshed access token for %s", user.Login)
		}
=======
	if user != nil {
		forge.Refresh(c, server.Config.Services.Forge, store.FromContext(c), user)
>>>>>>> 46273e54
	}

	c.Next()
}<|MERGE_RESOLUTION|>--- conflicted
+++ resolved
@@ -24,48 +24,9 @@
 
 func Refresh(c *gin.Context) {
 	user := session.User(c)
-<<<<<<< HEAD
-	if user == nil {
-		c.Next()
-		return
-	}
-
-	// check if the forge includes the ability to
-	// refresh the user token.
-	_forge := session.Forge(c)
-	refresher, ok := _forge.(forge.Refresher)
-	if !ok {
-		c.Next()
-		return
-	}
-
-	// check to see if the user token is expired or
-	// will expire within the next 30 minutes (1800 seconds).
-	// If not, there is nothing we really need to do here.
-	if time.Now().UTC().Unix() < (user.Expiry - 1800) {
-		c.Next()
-		return
-	}
-
-	// attempts to refresh the access token. If the
-	// token is refreshed, we must also persist to the
-	// database.
-	ok, err := refresher.Refresh(c, user)
-	if err != nil {
-		log.Error().Err(err).Msgf("refresh oauth token of user '%s' failed", user.Login)
-	} else if ok {
-		err := store.FromContext(c).UpdateUser(user)
-		if err != nil {
-			// we only log the error at this time. not sure
-			// if we really want to fail the request, do we?
-			log.Error().Msgf("cannot refresh access token for %s. %s", user.Login, err)
-		} else {
-			log.Debug().Msgf("refreshed access token for %s", user.Login)
-		}
-=======
 	if user != nil {
-		forge.Refresh(c, server.Config.Services.Forge, store.FromContext(c), user)
->>>>>>> 46273e54
+		_forge := session.Forge(c)
+		forge.Refresh(c, _forge, store.FromContext(c), user)
 	}
 
 	c.Next()
