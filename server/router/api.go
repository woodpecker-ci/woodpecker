--- conflicted
+++ resolved
@@ -164,6 +164,16 @@
 			logLevel.Use(session.MustAdmin())
 			logLevel.GET("", api.LogLevel)
 			logLevel.POST("", api.SetLogLevel)
+		}
+
+		agentBase := apiBase.Group("/agents")
+		{
+			agentBase.Use(session.MustAdmin())
+			agentBase.GET("", api.GetAgents)
+			agentBase.POST("", api.PostAgent)
+			agentBase.GET("/:agent", api.GetAgent)
+			agentBase.PATCH("/:agent", api.PatchAgent)
+			agentBase.DELETE("/:agent", api.DeleteAgent)
 		}
 
 		apiBase.GET("/signature/public-key", session.MustUser(), api.GetSignaturePublicKey)
@@ -188,21 +198,6 @@
 		}
 	}
 
-<<<<<<< HEAD
-	agentBase := e.Group("/api/agents")
-	{
-		agentBase.Use(session.MustAdmin())
-		agentBase.GET("", api.GetAgents)
-		agentBase.POST("", api.PostAgent)
-		agentBase.GET("/:agent", api.GetAgent)
-		agentBase.PATCH("/:agent", api.PatchAgent)
-		agentBase.DELETE("/:agent", api.DeleteAgent)
-	}
-
-	e.GET("/api/signature/public-key", session.MustUser(), api.GetSignaturePublicKey)
-
-=======
->>>>>>> b1d697b5
 	// TODO: remove /hook in favor of /api/hook
 	e.POST("/hook", api.PostHook)
 
