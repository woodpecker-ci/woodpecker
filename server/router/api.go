--- conflicted
+++ resolved
@@ -188,21 +188,6 @@
 		}
 	}
 
-<<<<<<< HEAD
-	agentBase := e.Group("/api/agents")
-	{
-		agentBase.Use(session.MustAdmin())
-		agentBase.GET("", api.GetAgents)
-		agentBase.POST("", api.PostAgent)
-		agentBase.GET("/:agent", api.GetAgent)
-		agentBase.PATCH("/:agent", api.PatchAgent)
-		agentBase.DELETE("/:agent", api.DeleteAgent)
-	}
-
-	e.GET("/api/signature/public-key", session.MustUser(), api.GetSignaturePublicKey)
-
-=======
->>>>>>> 222ff11f
 	// TODO: remove /hook in favor of /api/hook
 	e.POST("/hook", api.PostHook)
 
