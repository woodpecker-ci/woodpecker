--- conflicted
+++ resolved
@@ -104,11 +104,7 @@
 					repo.POST("/pipelines/:number/decline", session.MustPush, api.PostDecline)
 
 					repo.GET("/logs/:number/:stepId", api.GetStepLogs)
-<<<<<<< HEAD
-					repo.DELETE("/logs/:number/:stepId", session.MustRepoAdmin(), api.DeleteStepLogs)
-=======
 					repo.DELETE("/logs/:number/:stepId", session.MustPush, api.DeleteStepLogs)
->>>>>>> 00f0fcd4
 
 					// requires push permissions
 					repo.DELETE("/logs/:number", session.MustPush, api.DeletePipelineLogs)
