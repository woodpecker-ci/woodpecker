--- conflicted
+++ resolved
@@ -90,18 +90,7 @@
 				repo.POST("/pipelines/:number/approve", session.MustPush, api.PostApproval)
 				repo.POST("/pipelines/:number/decline", session.MustPush, api.PostDecline)
 
-<<<<<<< HEAD
-				repo.GET("/logs/:number/:pid", api.GetStepLogs)
-				repo.GET("/logs/:number/:pid/:step", api.GetPipelineLogs)
-				repo.GET("/logs/:number/:pid/:step/stream",
-					session.SetRepo(),
-					session.SetPerm(),
-					session.MustPull,
-					api.LogStreamSSE,
-				)
-=======
 				repo.GET("/logs/:number/:stepId", api.GetStepLogs)
->>>>>>> 556607b5
 
 				// requires push permissions
 				repo.DELETE("/logs/:number", session.MustPush, api.DeletePipelineLogs)
@@ -230,16 +219,5 @@
 	sse := e.Group("/stream")
 	{
 		sse.GET("/events", api.EventStreamSSE)
-<<<<<<< HEAD
-
-		// DEPRECATED
-		sse.GET("/logs/:owner/:name/:pipeline/:number",
-			session.SetRepo(),
-			session.SetPerm(),
-			session.MustPull,
-			api.LogStreamSSE,
-		)
-=======
->>>>>>> 556607b5
 	}
 }