--- conflicted
+++ resolved
@@ -66,29 +66,8 @@
 		auth.POST("/token", api.GetLoginToken)
 	}
 
-<<<<<<< HEAD
-	e.POST("/hook", api.PostHook)
-	e.POST("/api/hook", api.PostHook)
+	e.GET("/metrics", metrics.PromHandler())
 
-	sse := e.Group("/stream")
-	{
-		sse.GET("/events", api.EventStreamSSE)
-		sse.GET("/logs/:owner/:name/:build/:number",
-			session.SetRepo(),
-			session.SetPerm(),
-			session.MustPull,
-			api.LogStreamSSE,
-		)
-	}
-
-	e.GET("/metrics", metrics.PromHandler())
-=======
-	monitor := e.Group("/metrics")
-	{
-		monitor.GET("", metrics.PromHandler())
-	}
-
->>>>>>> e6183e33
 	e.GET("/version", api.Version)
 	e.GET("/healthz", api.Health)
 
