// Copyright 2018 Drone.IO Inc.
//
// Licensed under the Apache License, Version 2.0 (the "License");
// you may not use this file except in compliance with the License.
// You may obtain a copy of the License at
//
//      http://www.apache.org/licenses/LICENSE-2.0
//
// Unless required by applicable law or agreed to in writing, software
// distributed under the License is distributed on an "AS IS" BASIS,
// WITHOUT WARRANTIES OR CONDITIONS OF ANY KIND, either express or implied.
// See the License for the specific language governing permissions and
// limitations under the License.

package router

import (
	"net/http"
	"net/url"

	"github.com/gin-gonic/gin"
	"github.com/rs/zerolog/log"
	swaggerfiles "github.com/swaggo/files"
	ginSwagger "github.com/swaggo/gin-swagger"

	"github.com/woodpecker-ci/woodpecker/cmd/server/docs"
	"github.com/woodpecker-ci/woodpecker/server"
	"github.com/woodpecker-ci/woodpecker/server/api"
	"github.com/woodpecker-ci/woodpecker/server/api/metrics"
	"github.com/woodpecker-ci/woodpecker/server/router/middleware/header"
	"github.com/woodpecker-ci/woodpecker/server/router/middleware/session"
	"github.com/woodpecker-ci/woodpecker/server/router/middleware/token"
	"github.com/woodpecker-ci/woodpecker/server/web"
)

// Load loads the router
func Load(noRouteHandler http.HandlerFunc, middleware ...gin.HandlerFunc) http.Handler {
	e := gin.New()
	e.UseRawPath = true
	e.Use(gin.Recovery())

	e.Use(func(c *gin.Context) {
		log.Trace().Msgf("[%s] %s", c.Request.Method, c.Request.URL.String())
		c.Next()
	})

	e.Use(header.NoCache)
	e.Use(header.Options)
	e.Use(header.Secure)
	e.Use(middleware...)
	e.Use(session.SetUser())
	e.Use(token.Refresh)

	e.NoRoute(gin.WrapF(noRouteHandler))

	base := e.Group(server.Config.Server.RootPath)
	{
		base.GET("/web-config.js", web.Config)

		base.GET("/logout", api.GetLogout)
		base.GET("/login", api.HandleLogin)
		auth := base.Group("/authorize")
		{
			auth.GET("", api.HandleAuth)
			auth.POST("", api.HandleAuth)
			auth.POST("/token", api.GetLoginToken)
		}

		base.GET("/metrics", metrics.PromHandler())
		base.GET("/version", api.Version)
		base.GET("/healthz", api.Health)
	}

<<<<<<< HEAD
	apiRoutes(base)
	setupSwaggerConfigAndRoutes(e)
=======
	apiRoutes(e)
	if server.Config.Server.EnableSwagger {
		setupSwaggerConfigAndRoutes(e)
	}
>>>>>>> cbbf5a0c

	return e
}

func setupSwaggerConfigAndRoutes(e *gin.Engine) {
	docs.SwaggerInfo.Host = getHost(server.Config.Server.Host)
	docs.SwaggerInfo.BasePath = server.Config.Server.RootPath + "/api"
	e.GET(server.Config.Server.RootPath+"/swagger/*any", ginSwagger.WrapHandler(swaggerfiles.Handler))
}

func getHost(s string) string {
	parse, _ := url.Parse(s)
	return parse.Host
}<|MERGE_RESOLUTION|>--- conflicted
+++ resolved
@@ -71,15 +71,10 @@
 		base.GET("/healthz", api.Health)
 	}
 
-<<<<<<< HEAD
 	apiRoutes(base)
-	setupSwaggerConfigAndRoutes(e)
-=======
-	apiRoutes(e)
 	if server.Config.Server.EnableSwagger {
 		setupSwaggerConfigAndRoutes(e)
 	}
->>>>>>> cbbf5a0c
 
 	return e
 }
