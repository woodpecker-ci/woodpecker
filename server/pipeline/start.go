--- conflicted
+++ resolved
@@ -20,11 +20,8 @@
 	"github.com/rs/zerolog/log"
 
 	"github.com/woodpecker-ci/woodpecker/pipeline"
-<<<<<<< HEAD
+	"github.com/woodpecker-ci/woodpecker/server"
 	"github.com/woodpecker-ci/woodpecker/server/forge"
-=======
-	"github.com/woodpecker-ci/woodpecker/server"
->>>>>>> 264f12fb
 	"github.com/woodpecker-ci/woodpecker/server/model"
 	"github.com/woodpecker-ci/woodpecker/server/store"
 )
@@ -51,9 +48,6 @@
 		return nil, err
 	}
 
-<<<<<<< HEAD
-	updatePipelineStatus(ctx, forge, activePipeline, repo, user)
-=======
 	// open logs streamer for each step
 	for _, wf := range activePipeline.Workflows {
 		for _, step := range wf.Children {
@@ -66,8 +60,7 @@
 		}
 	}
 
-	updatePipelineStatus(ctx, activePipeline, repo, user)
->>>>>>> 264f12fb
+	updatePipelineStatus(ctx, forge, activePipeline, repo, user)
 
 	return activePipeline, nil
 }