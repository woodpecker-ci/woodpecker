--- conflicted
+++ resolved
@@ -32,9 +32,6 @@
 		log.Error().Err(err).Msg("failed to cancel previous pipelines")
 	}
 
-<<<<<<< HEAD
-	if err := queuePipeline(repo, pipelineItems); err != nil {
-=======
 	if err := store.WorkflowsCreate(activePipeline.Workflows); err != nil {
 		log.Error().Err(err).Str("repo", repo.FullName).Msgf("error persisting steps for %s#%d", repo.FullName, activePipeline.Number)
 		return nil, err
@@ -43,7 +40,6 @@
 	publishPipeline(ctx, activePipeline, repo, user)
 
 	if err := queuePipeline(ctx, repo, pipelineItems); err != nil {
->>>>>>> 8cb86ddc
 		log.Error().Err(err).Msg("queuePipeline")
 		return nil, err
 	}
