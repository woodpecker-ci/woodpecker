--- conflicted
+++ resolved
@@ -47,13 +47,7 @@
 		return nil, err
 	}
 
-<<<<<<< HEAD
-	if err := updatePipelineStatus(ctx, forge, activePipeline, repo, user); err != nil {
-		log.Error().Err(err).Msg("updateBuildStatus")
-	}
-=======
-	updatePipelineStatus(ctx, activePipeline, repo, user)
->>>>>>> 540ad108
+	updatePipelineStatus(ctx, forge, activePipeline, repo, user)
 
 	return activePipeline, nil
 }