--- conflicted
+++ resolved
@@ -38,13 +38,7 @@
 		return nil, err
 	}
 
-<<<<<<< HEAD
-	if err := publishToTopic(activePipeline, repo); err != nil {
-		log.Error().Err(err).Msg("publishToTopic")
-	}
-=======
 	publishPipeline(ctx, activePipeline, repo, user)
->>>>>>> 46273e54
 
 	if err := queuePipeline(repo, pipelineItems); err != nil {
 		log.Error().Err(err).Msg("queuePipeline")
@@ -67,7 +61,7 @@
 }
 
 func publishPipeline(ctx context.Context, pipeline *model.Pipeline, repo *model.Repo, repoUser *model.User) {
-	if err := publishToTopic(ctx, pipeline, repo); err != nil {
+	if err := publishToTopic(pipeline, repo); err != nil {
 		log.Error().Err(err).Msg("publishToTopic")
 	}
 
