// Copyright 2022 Woodpecker Authors
//
// Licensed under the Apache License, Version 2.0 (the "License");
// you may not use this file except in compliance with the License.
// You may obtain a copy of the License at
//
//      http://www.apache.org/licenses/LICENSE-2.0
//
// Unless required by applicable law or agreed to in writing, software
// distributed under the License is distributed on an "AS IS" BASIS,
// WITHOUT WARRANTIES OR CONDITIONS OF ANY KIND, either express or implied.
// See the License for the specific language governing permissions and
// limitations under the License.

package pipeline

import (
	"context"

	"github.com/rs/zerolog/log"

	"github.com/woodpecker-ci/woodpecker/server"
	"github.com/woodpecker-ci/woodpecker/server/model"
)

func updatePipelineStatus(ctx context.Context, pipeline *model.Pipeline, repo *model.Repo, user *model.User) error {
	for _, step := range pipeline.Steps {
		// skip child steps
		if !step.IsParent() {
			continue
		}

<<<<<<< HEAD
		err := server.Config.Services.Forge.Status(ctx, user, repo, pipeline, proc)
=======
		err := server.Config.Services.Remote.Status(ctx, user, repo, pipeline, step)
>>>>>>> 9756542c
		if err != nil {
			log.Error().Err(err).Msgf("error setting commit status for %s/%d", repo.FullName, pipeline.Number)
			return err
		}
	}

	return nil
}<|MERGE_RESOLUTION|>--- conflicted
+++ resolved
@@ -30,11 +30,7 @@
 			continue
 		}
 
-<<<<<<< HEAD
-		err := server.Config.Services.Forge.Status(ctx, user, repo, pipeline, proc)
-=======
-		err := server.Config.Services.Remote.Status(ctx, user, repo, pipeline, step)
->>>>>>> 9756542c
+		err := server.Config.Services.Forge.Status(ctx, user, repo, pipeline, step)
 		if err != nil {
 			log.Error().Err(err).Msgf("error setting commit status for %s/%d", repo.FullName, pipeline.Number)
 			return err
