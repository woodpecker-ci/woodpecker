// Copyright 2022 Woodpecker Authors
//
// Licensed under the Apache License, Version 2.0 (the "License");
// you may not use this file except in compliance with the License.
// You may obtain a copy of the License at
//
//      http://www.apache.org/licenses/LICENSE-2.0
//
// Unless required by applicable law or agreed to in writing, software
// distributed under the License is distributed on an "AS IS" BASIS,
// WITHOUT WARRANTIES OR CONDITIONS OF ANY KIND, either express or implied.
// See the License for the specific language governing permissions and
// limitations under the License.

package pipeline

import (
	"context"

	"github.com/rs/zerolog/log"

	"github.com/woodpecker-ci/woodpecker/server/forge"
	"github.com/woodpecker-ci/woodpecker/server/model"
)

<<<<<<< HEAD
func updatePipelineStatus(ctx context.Context, forge forge.Forge, pipeline *model.Pipeline, repo *model.Repo, user *model.User) error {
=======
func updatePipelineStatus(ctx context.Context, pipeline *model.Pipeline, repo *model.Repo, user *model.User) {
>>>>>>> 540ad108
	for _, step := range pipeline.Steps {
		// skip child steps
		if !step.IsParent() {
			continue
		}

		err := forge.Status(ctx, user, repo, pipeline, step)
		if err != nil {
			log.Error().Err(err).Msgf("error setting commit status for %s/%d", repo.FullName, pipeline.Number)
			return
		}
	}
}<|MERGE_RESOLUTION|>--- conflicted
+++ resolved
@@ -23,11 +23,7 @@
 	"github.com/woodpecker-ci/woodpecker/server/model"
 )
 
-<<<<<<< HEAD
-func updatePipelineStatus(ctx context.Context, forge forge.Forge, pipeline *model.Pipeline, repo *model.Repo, user *model.User) error {
-=======
-func updatePipelineStatus(ctx context.Context, pipeline *model.Pipeline, repo *model.Repo, user *model.User) {
->>>>>>> 540ad108
+func updatePipelineStatus(ctx context.Context, forge forge.Forge, pipeline *model.Pipeline, repo *model.Repo, user *model.User) {
 	for _, step := range pipeline.Steps {
 		// skip child steps
 		if !step.IsParent() {
