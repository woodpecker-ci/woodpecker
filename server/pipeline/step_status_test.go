// Copyright 2022 Woodpecker Authors
// Copyright 2019 mhmxs
//
// Licensed under the Apache License, Version 2.0 (the "License");
// you may not use this file except in compliance with the License.
// You may obtain a copy of the License at
//
//      http://www.apache.org/licenses/LICENSE-2.0
//
// Unless required by applicable law or agreed to in writing, software
// distributed under the License is distributed on an "AS IS" BASIS,
// WITHOUT WARRANTIES OR CONDITIONS OF ANY KIND, either express or implied.
// See the License for the specific language governing permissions and
// limitations under the License.

package pipeline

import (
	"testing"

	"github.com/stretchr/testify/assert"
	"github.com/stretchr/testify/mock"

	"go.woodpecker-ci.org/woodpecker/v2/pipeline"
	"go.woodpecker-ci.org/woodpecker/v2/pipeline/rpc"
	"go.woodpecker-ci.org/woodpecker/v2/server/model"
	"go.woodpecker-ci.org/woodpecker/v2/server/store"
	"go.woodpecker-ci.org/woodpecker/v2/server/store/mocks"
)

func mockStoreStep(t *testing.T) store.Store {
	s := mocks.NewStore(t)
	s.On("StepUpdate", mock.Anything).Return(nil)
	return s
}

func TestUpdateStepStatusNotExited(t *testing.T) {
	t.Parallel()
	// step in db before update
	step := &model.Step{}

	// advertised step status
	state := rpc.StepState{
		Started: int64(42),
		// Dummy data
		Finished: int64(1),
		ExitCode: pipeline.ExitCodeKilled,
		Error:    "not an error",
	}

	step, err := UpdateStepStatusToDone(mockStoreStep(t), *step, state)
	assert.NoError(t, err)
	assert.EqualValues(t, model.StatusRunning, step.State)
	assert.EqualValues(t, 42, step.Started)
	assert.EqualValues(t, 0, step.Finished)
	assert.EqualValues(t, 0, step.ExitCode)
	assert.EqualValues(t, "", step.Error)
}

func TestUpdateStepStatusNotExitedButStopped(t *testing.T) {
	t.Parallel()

	// step in db before update
	step := &model.Step{Started: 42, Finished: 64, State: model.StatusKilled}

	// advertised step status
	state := rpc.StepState{
<<<<<<< HEAD
=======
		Exited: false,
>>>>>>> 2fa9432e
		// Dummy data
		Finished: int64(1),
		ExitCode: pipeline.ExitCodeKilled,
		Error:    "not an error",
	}

	step, err := UpdateStepStatusToDone(mockStoreStep(t), *step, state)
	assert.NoError(t, err)
	assert.EqualValues(t, model.StatusKilled, step.State)
	assert.EqualValues(t, 42, step.Started)
	assert.EqualValues(t, 64, step.Finished)
	assert.EqualValues(t, 0, step.ExitCode)
	assert.EqualValues(t, "", step.Error)
}

func TestUpdateStepStatusExited(t *testing.T) {
	t.Parallel()

	// step in db before update
	step := &model.Step{Started: 42}

	// advertised step status
	state := rpc.StepState{
		Started:  int64(42),
		Finished: int64(34),
		ExitCode: pipeline.ExitCodeKilled,
		Error:    "an error",
	}

	step, err := UpdateStepStatusToDone(mockStoreStep(t), *step, state)
	assert.NoError(t, err)
	assert.EqualValues(t, model.StatusKilled, step.State)
	assert.EqualValues(t, 42, step.Started)
	assert.EqualValues(t, 34, step.Finished)
	assert.EqualValues(t, pipeline.ExitCodeKilled, step.ExitCode)
	assert.EqualValues(t, "an error", step.Error)
}

func TestUpdateStepStatusExitedButNot137(t *testing.T) {
	t.Parallel()

	// step in db before update
	step := &model.Step{Started: 42}

	// advertised step status
	state := rpc.StepState{
		Started:  int64(42),
		Finished: int64(34),
		Error:    "an error",
	}

	step, err := UpdateStepStatusToDone(mockStoreStep(t), *step, state)
	assert.NoError(t, err)
	assert.EqualValues(t, model.StatusFailure, step.State)
	assert.EqualValues(t, 42, step.Started)
	assert.EqualValues(t, 34, step.Finished)
	assert.EqualValues(t, 0, step.ExitCode)
	assert.EqualValues(t, "an error", step.Error)
}

func TestUpdateStepStatusExitedWithCode(t *testing.T) {
	t.Parallel()

	// advertised step status
	state := rpc.StepState{
		Started:  int64(42),
		Finished: int64(34),
		ExitCode: 1,
		Error:    "an error",
	}
	step := &model.Step{}
	step, err := UpdateStepStatusToDone(mockStoreStep(t), *step, state)
	assert.NoError(t, err)

	assert.Equal(t, model.StatusFailure, step.State)
	assert.Equal(t, 1, step.ExitCode)
}

func TestUpdateStepToStatusStarted(t *testing.T) {
	t.Parallel()

	state := rpc.StepState{Started: int64(42)}
<<<<<<< HEAD
	step, _ := UpdateStepStatusToRunning(mockStoreStep(t), model.Step{}, state)
=======
	step, _ := UpdateStepToStatusStarted(mockStoreStep(t), model.Step{}, state)
>>>>>>> 2fa9432e

	assert.Equal(t, model.StatusRunning, step.State)
	assert.EqualValues(t, 42, step.Started)
}

func TestUpdateStepToStatusSkipped(t *testing.T) {
	t.Parallel()

	step, _ := UpdateStepStatusToSkipped(mockStoreStep(t), model.Step{}, int64(1))

	assert.Equal(t, model.StatusSkipped, step.State)
	assert.EqualValues(t, 0, step.Finished)
}

func TestUpdateStepToStatusSkippedButStarted(t *testing.T) {
	t.Parallel()

	step := &model.Step{
		Started: int64(42),
	}

	step, _ = UpdateStepStatusToSkipped(mockStoreStep(t), *step, int64(1))

	assert.Equal(t, model.StatusSuccess, step.State)
	assert.EqualValues(t, 1, step.Finished)
}

func TestUpdateStepStatusToDoneSkipped(t *testing.T) {
	t.Parallel()

	state := rpc.StepState{
		Finished: int64(34),
	}

	step, _ := UpdateStepStatusToDone(mockStoreStep(t), model.Step{}, state)

	assert.Equal(t, model.StatusSkipped, step.State)
	assert.EqualValues(t, 34, step.Finished)
	assert.Empty(t, step.Error)
	assert.Equal(t, 0, step.ExitCode)
}

func TestUpdateStepStatusToDoneSuccess(t *testing.T) {
	t.Parallel()

	state := rpc.StepState{
		Started:  int64(42),
		Finished: int64(34),
	}

	step, _ := UpdateStepStatusToDone(mockStoreStep(t), model.Step{}, state)

	assert.Equal(t, model.StatusSuccess, step.State)
	assert.EqualValues(t, 34, step.Finished)
	assert.Empty(t, step.Error)
	assert.Equal(t, 0, step.ExitCode)
}

func TestUpdateStepStatusToDoneFailureWithError(t *testing.T) {
	t.Parallel()

	state := rpc.StepState{Error: "an error"}

	step, _ := UpdateStepStatusToDone(mockStoreStep(t), model.Step{}, state)

	assert.Equal(t, model.StatusFailure, step.State)
}

func TestUpdateStepStatusToDoneFailureWithExitCode(t *testing.T) {
	t.Parallel()

	state := rpc.StepState{ExitCode: 43}

	step, _ := UpdateStepStatusToDone(mockStoreStep(t), model.Step{}, state)

	assert.Equal(t, model.StatusFailure, step.State)
<<<<<<< HEAD
=======
}

func TestUpdateStepToStatusKilledStarted(t *testing.T) {
	t.Parallel()

	now := time.Now().Unix()

	step, _ := UpdateStepToStatusKilled(mockStoreStep(t), model.Step{})

	assert.Equal(t, model.StatusKilled, step.State)
	assert.LessOrEqual(t, now, step.Finished)
	assert.Equal(t, step.Finished, step.Started)
	assert.Equal(t, 137, step.ExitCode)
}

func TestUpdateStepToStatusKilledNotStarted(t *testing.T) {
	t.Parallel()

	step, _ := UpdateStepToStatusKilled(mockStoreStep(t), model.Step{Started: int64(1)})

	assert.EqualValues(t, 1, step.Started)
>>>>>>> 2fa9432e
}<|MERGE_RESOLUTION|>--- conflicted
+++ resolved
@@ -17,6 +17,7 @@
 
 import (
 	"testing"
+	"time"
 
 	"github.com/stretchr/testify/assert"
 	"github.com/stretchr/testify/mock"
@@ -65,10 +66,7 @@
 
 	// advertised step status
 	state := rpc.StepState{
-<<<<<<< HEAD
-=======
 		Exited: false,
->>>>>>> 2fa9432e
 		// Dummy data
 		Finished: int64(1),
 		ExitCode: pipeline.ExitCodeKilled,
@@ -151,11 +149,7 @@
 	t.Parallel()
 
 	state := rpc.StepState{Started: int64(42)}
-<<<<<<< HEAD
-	step, _ := UpdateStepStatusToRunning(mockStoreStep(t), model.Step{}, state)
-=======
 	step, _ := UpdateStepToStatusStarted(mockStoreStep(t), model.Step{}, state)
->>>>>>> 2fa9432e
 
 	assert.Equal(t, model.StatusRunning, step.State)
 	assert.EqualValues(t, 42, step.Started)
@@ -232,8 +226,6 @@
 	step, _ := UpdateStepStatusToDone(mockStoreStep(t), model.Step{}, state)
 
 	assert.Equal(t, model.StatusFailure, step.State)
-<<<<<<< HEAD
-=======
 }
 
 func TestUpdateStepToStatusKilledStarted(t *testing.T) {
@@ -255,5 +247,4 @@
 	step, _ := UpdateStepToStatusKilled(mockStoreStep(t), model.Step{Started: int64(1)})
 
 	assert.EqualValues(t, 1, step.Started)
->>>>>>> 2fa9432e
 }