// Copyright 2023 Woodpecker Authors
//
// Licensed under the Apache License, Version 2.0 (the "License");
// you may not use this file except in compliance with the License.
// You may obtain a copy of the License at
//
//      http://www.apache.org/licenses/LICENSE-2.0
//
// Unless required by applicable law or agreed to in writing, software
// distributed under the License is distributed on an "AS IS" BASIS,
// WITHOUT WARRANTIES OR CONDITIONS OF ANY KIND, either express or implied.
// See the License for the specific language governing permissions and
// limitations under the License.

package pipeline

import (
	"slices"

	"go.woodpecker-ci.org/woodpecker/v3/server/model"
)

func setApprovalState(repo *model.Repo, pipeline *model.Pipeline) {
	if !needsApproval(repo, pipeline) {
		return
	}

	// set pipeline status to blocked and require approval
	pipeline.Status = model.StatusBlocked
}

func needsApproval(repo *model.Repo, pipeline *model.Pipeline) bool {
	// skip events created by woodpecker itself
	if pipeline.Event == model.EventCron || pipeline.Event == model.EventManual {
		return false
	}

	// skip if user is allowed
	// It's enough to check the username as the repo matches the forge of the pipeline already (no username clashes from different forges possible)
	if slices.Contains(repo.ApprovalAllowedUsers, pipeline.Author) {
		return false
	}

	switch repo.RequireApproval {
	// repository allows all events without approval
	case model.RequireApprovalNone:
		return false

	// repository requires approval for pull requests from forks
	case model.RequireApprovalForks:
<<<<<<< HEAD
		if (pipeline.Event == model.EventPull || pipeline.Event == model.EventPullClosed) && pipeline.PullRequest.FromFork {
=======
		if pipeline.IsPullRequest() && pipeline.FromFork {
>>>>>>> 388557d9
			return true
		}

	// repository requires approval for pull requests
	case model.RequireApprovalPullRequests:
		if pipeline.IsPullRequest() {
			return true
		}

		// repository requires approval for all events
	case model.RequireApprovalAllEvents:
		return true
	}

	return false
}<|MERGE_RESOLUTION|>--- conflicted
+++ resolved
@@ -48,11 +48,7 @@
 
 	// repository requires approval for pull requests from forks
 	case model.RequireApprovalForks:
-<<<<<<< HEAD
-		if (pipeline.Event == model.EventPull || pipeline.Event == model.EventPullClosed) && pipeline.PullRequest.FromFork {
-=======
-		if pipeline.IsPullRequest() && pipeline.FromFork {
->>>>>>> 388557d9
+		if pipeline.IsPullRequest() && pipeline.PullRequest.FromFork {
 			return true
 		}
 
