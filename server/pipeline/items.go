--- conflicted
+++ resolved
@@ -29,11 +29,8 @@
 	"github.com/woodpecker-ci/woodpecker/server/store"
 )
 
-<<<<<<< HEAD
-func createPipelineItems(ctx context.Context, forge forge.Forge, store store.Store,
-=======
-func createPipelineItems(c context.Context, store store.Store,
->>>>>>> 540ad108
+func createPipelineItems(c context.Context,
+	forge forge.Forge, store store.Store,
 	currentPipeline *model.Pipeline, user *model.User, repo *model.Repo,
 	yamls []*forge_types.FileMeta, envs map[string]string,
 ) (*model.Pipeline, []*pipeline.Item, error) {
@@ -89,7 +86,7 @@
 		if uerr != nil {
 			log.Error().Err(err).Msgf("Error setting error status of pipeline for %s#%d", repo.FullName, currentPipeline.Number)
 		} else {
-			updatePipelineStatus(c, currentPipeline, repo, user)
+			updatePipelineStatus(c, forge, currentPipeline, repo, user)
 		}
 		return currentPipeline, nil, err
 	}
