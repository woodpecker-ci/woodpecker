--- conflicted
+++ resolved
@@ -78,23 +78,11 @@
 	}
 
 	b := stepbuilder.StepBuilder{
-<<<<<<< HEAD
-		Repo:  repo,
-		Curr:  currentPipeline,
-		Prev:  prev,
-		Netrc: netrc,
-		Vars:  vars,
-		Secs:  secs,
-		Regs:  regs,
-		Envs:  envs,
-		Host:  server.Config.Server.Host,
-		Yamls: yamls,
-		Forge: forge,
-=======
 		Repo:          repo,
 		Curr:          currentPipeline,
 		Prev:          prev,
 		Netrc:         netrc,
+		Vars:          vars,
 		Secs:          secs,
 		Regs:          regs,
 		Envs:          envs,
@@ -102,7 +90,6 @@
 		Yamls:         yamls,
 		Forge:         forge,
 		DefaultLabels: server.Config.Pipeline.DefaultWorkflowLabels,
->>>>>>> 09ad4182
 		ProxyOpts: compiler.ProxyOptions{
 			NoProxy:    server.Config.Pipeline.Proxy.No,
 			HTTPProxy:  server.Config.Pipeline.Proxy.HTTP,
