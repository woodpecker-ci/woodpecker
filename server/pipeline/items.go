--- conflicted
+++ resolved
@@ -94,8 +94,7 @@
 		envs[k] = v
 	}
 
-<<<<<<< HEAD
-	meta := metadata.NewMetadataServerForge(forge, repo, currentPipeline, last, server.Config.Server.Host)
+	meta := metadata.NewMetadataServerForge(forge, repo, currentPipeline, prev, server.Config.Server.Host)
 
 	b := &stepbuilder.StepBuilder{
 		Yamls:                   yamls,
@@ -128,23 +127,6 @@
 			}),
 			compiler.WithWorkspaceFromURL(compiler.DefaultWorkspaceBase, repo.ForgeURL),
 			compiler.WithNetrcOnlyTrusted(repo.NetrcOnlyTrusted),
-=======
-	b := stepbuilder.StepBuilder{
-		Repo:  repo,
-		Curr:  currentPipeline,
-		Prev:  prev,
-		Netrc: netrc,
-		Secs:  secs,
-		Regs:  regs,
-		Envs:  envs,
-		Host:  server.Config.Server.Host,
-		Yamls: yamls,
-		Forge: forge,
-		ProxyOpts: compiler.ProxyOptions{
-			NoProxy:    server.Config.Pipeline.Proxy.No,
-			HTTPProxy:  server.Config.Pipeline.Proxy.HTTP,
-			HTTPSProxy: server.Config.Pipeline.Proxy.HTTPS,
->>>>>>> fcc57dfc
 		},
 	}
 
