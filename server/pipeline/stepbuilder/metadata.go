// Copyright 2023 Woodpecker Authors
//
// Licensed under the Apache License, Version 2.0 (the "License");
// you may not use this file except in compliance with the License.
// You may obtain a copy of the License at
//
//      http://www.apache.org/licenses/LICENSE-2.0
//
// Unless required by applicable law or agreed to in writing, software
// distributed under the License is distributed on an "AS IS" BASIS,
// WITHOUT WARRANTIES OR CONDITIONS OF ANY KIND, either express or implied.
// See the License for the specific language governing permissions and
// limitations under the License.

package stepbuilder

import (
	"fmt"
	"net/url"
	"strings"

	"go.woodpecker-ci.org/woodpecker/v3/pipeline/frontend/metadata"
	"go.woodpecker-ci.org/woodpecker/v3/server/model"
	"go.woodpecker-ci.org/woodpecker/v3/version"
)

// MetadataFromStruct return the metadata from a pipeline will run with.
func MetadataFromStruct(forge metadata.ServerForge, repo *model.Repo, pipeline, prev *model.Pipeline, workflow *model.Workflow, sysURL string) metadata.Metadata {
	host := sysURL
	uri, err := url.Parse(sysURL)
	if err == nil {
		host = uri.Host
	}

	fForge := metadata.Forge{}
	if forge != nil {
		fForge = metadata.Forge{
			Type: forge.Name(),
			URL:  forge.URL(),
		}
	}

	fRepo := metadata.Repo{}
	if repo != nil {
		fRepo = metadata.Repo{
			ID:          repo.ID,
			Name:        repo.Name,
			Owner:       repo.Owner,
			RemoteID:    fmt.Sprint(repo.ForgeRemoteID),
			ForgeURL:    repo.ForgeURL,
			CloneURL:    repo.Clone,
			CloneSSHURL: repo.CloneSSH,
			Private:     repo.IsSCMPrivate,
			Branch:      repo.Branch,
			Trusted: metadata.TrustedConfiguration{
				Network:  repo.Trusted.Network,
				Volumes:  repo.Trusted.Volumes,
				Security: repo.Trusted.Security,
			},
		}

		if idx := strings.LastIndex(repo.FullName, "/"); idx != -1 {
			if fRepo.Name == "" && repo.FullName != "" {
				fRepo.Name = repo.FullName[idx+1:]
			}
			if fRepo.Owner == "" && repo.FullName != "" {
				fRepo.Owner = repo.FullName[:idx]
			}
		}
	}

	fWorkflow := metadata.Workflow{}
	if workflow != nil {
		fWorkflow = metadata.Workflow{
			Name:   workflow.Name,
			Number: workflow.PID,
			Matrix: workflow.Environ,
		}
	}

	return metadata.Metadata{
		Repo:     fRepo,
		Curr:     metadataPipelineFromModelPipeline(pipeline, true),
		Prev:     metadataPipelineFromModelPipeline(prev, false),
		Workflow: fWorkflow,
		Step:     metadata.Step{},
		Sys: metadata.System{
			Name:     "woodpecker",
			URL:      sysURL,
			Host:     host,
			Platform: "", // will be set by pipeline platform option or by agent
			Version:  version.Version,
		},
		Forge: fForge,
	}
}

func metadataPipelineFromModelPipeline(pipeline *model.Pipeline, includeParent bool) metadata.Pipeline {
	if pipeline == nil {
		return metadata.Pipeline{}
	}

	parent := int64(0)
	if includeParent {
		parent = pipeline.Parent
	}

	metadata := metadata.Pipeline{
		Number:   pipeline.Number,
		Parent:   parent,
		Created:  pipeline.Created,
		Started:  pipeline.Started,
		Finished: pipeline.Finished,
		Status:   string(pipeline.Status),
		Event:    string(pipeline.Event),
		ForgeURL: pipeline.ForgeURL,
		Commit: metadata.Commit{
			Sha:     pipeline.Commit.SHA,
			Ref:     pipeline.Ref,
			Refspec: pipeline.Refspec,
			Branch:  pipeline.Branch,
			Message: pipeline.Commit.Message,
			Author: metadata.Author{
				Name:  pipeline.Commit.Author.Name,
				Email: pipeline.Commit.Author.Email,
			},
<<<<<<< HEAD
			ChangedFiles: pipeline.ChangedFiles,
=======
			ChangedFiles:         pipeline.ChangedFiles,
			PullRequestLabels:    pipeline.PullRequestLabels,
			PullRequestMilestone: pipeline.PullRequestMilestone,
			IsPrerelease:         pipeline.IsPrerelease,
>>>>>>> c5a5bbea
		},
		Cron:   pipeline.Cron,
		Author: pipeline.Author,
		Avatar: pipeline.Avatar,
	}

	if pipeline.PullRequest != nil {
		metadata.Commit.PullRequestLabels = pipeline.PullRequest.Labels
	}
	if pipeline.Deployment != nil {
		metadata.DeployTo = pipeline.Deployment.Target
		metadata.DeployTask = pipeline.Deployment.Task
	}
	if pipeline.Release != nil {
		metadata.Commit.IsPrerelease = pipeline.Release.IsPrerelease
		metadata.Release = pipeline.Release.Title
	}

	return metadata
}<|MERGE_RESOLUTION|>--- conflicted
+++ resolved
@@ -124,14 +124,7 @@
 				Name:  pipeline.Commit.Author.Name,
 				Email: pipeline.Commit.Author.Email,
 			},
-<<<<<<< HEAD
 			ChangedFiles: pipeline.ChangedFiles,
-=======
-			ChangedFiles:         pipeline.ChangedFiles,
-			PullRequestLabels:    pipeline.PullRequestLabels,
-			PullRequestMilestone: pipeline.PullRequestMilestone,
-			IsPrerelease:         pipeline.IsPrerelease,
->>>>>>> c5a5bbea
 		},
 		Cron:   pipeline.Cron,
 		Author: pipeline.Author,
@@ -140,6 +133,7 @@
 
 	if pipeline.PullRequest != nil {
 		metadata.Commit.PullRequestLabels = pipeline.PullRequest.Labels
+		metadata.Commit.PullRequestMilestone = pipeline.PullRequest.Milestone
 	}
 	if pipeline.Deployment != nil {
 		metadata.DeployTo = pipeline.Deployment.Target
