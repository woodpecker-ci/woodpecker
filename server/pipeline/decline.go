--- conflicted
+++ resolved
@@ -19,11 +19,7 @@
 	"fmt"
 
 	"github.com/rs/zerolog/log"
-<<<<<<< HEAD
 	"github.com/woodpecker-ci/woodpecker/server/forge/loader"
-=======
-
->>>>>>> 540ad108
 	"github.com/woodpecker-ci/woodpecker/server/model"
 	"github.com/woodpecker-ci/woodpecker/server/store"
 )
@@ -54,13 +50,7 @@
 		log.Error().Err(err).Msg("can not build tree from step list")
 	}
 
-<<<<<<< HEAD
-	if err := updatePipelineStatus(ctx, forge, pipeline, repo, user); err != nil {
-		log.Error().Err(err).Msg("updateBuildStatus")
-	}
-=======
-	updatePipelineStatus(ctx, pipeline, repo, user)
->>>>>>> 540ad108
+	updatePipelineStatus(ctx, forge, pipeline, repo, user)
 
 	if err := publishToTopic(ctx, pipeline, repo); err != nil {
 		log.Error().Err(err).Msg("publishToTopic")
