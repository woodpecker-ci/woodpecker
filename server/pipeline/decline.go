// Copyright 2022 Woodpecker Authors
//
// Licensed under the Apache License, Version 2.0 (the "License");
// you may not use this file except in compliance with the License.
// You may obtain a copy of the License at
//
//      http://www.apache.org/licenses/LICENSE-2.0
//
// Unless required by applicable law or agreed to in writing, software
// distributed under the License is distributed on an "AS IS" BASIS,
// WITHOUT WARRANTIES OR CONDITIONS OF ANY KIND, either express or implied.
// See the License for the specific language governing permissions and
// limitations under the License.

package pipeline

import (
	"context"
	"fmt"

	"github.com/rs/zerolog/log"

	"go.woodpecker-ci.org/woodpecker/v2/server"
	"go.woodpecker-ci.org/woodpecker/v2/server/model"
	"go.woodpecker-ci.org/woodpecker/v2/server/store"
)

// Decline updates the status to declined for blocked pipelines because of a gated repo
func Decline(ctx context.Context, store store.Store, pipeline *model.Pipeline, user *model.User, repo *model.Repo) (*model.Pipeline, error) {
	forge, err := server.Config.Services.Forge.FromRepo(repo)
	if err != nil {
		msg := fmt.Sprintf("failure to load forge for repo '%s'", repo.FullName)
		log.Error().Err(err).Str("repo", repo.FullName).Msg(msg)
		return nil, fmt.Errorf(msg)
	}

	if pipeline.Status != model.StatusBlocked {
		return nil, fmt.Errorf("cannot decline a pipeline with status %s", pipeline.Status)
	}

	pipeline, err = UpdateToStatusDeclined(store, *pipeline, user.Login)
	if err != nil {
		return nil, fmt.Errorf("error updating pipeline. %w", err)
	}

	if pipeline.Workflows, err = store.WorkflowGetTree(pipeline); err != nil {
		log.Error().Err(err).Msg("cannot build tree from step list")
	}

<<<<<<< HEAD
	updatePipelineStatus(ctx, forge, pipeline, repo, user)
=======
	for _, wf := range pipeline.Workflows {
		wf.State = model.StatusDeclined
		if err := store.WorkflowUpdate(wf); err != nil {
			return nil, fmt.Errorf("error updating workflow. %w", err)
		}

		for _, step := range wf.Children {
			step.State = model.StatusDeclined
			if err := store.StepUpdate(step); err != nil {
				return nil, fmt.Errorf("error updating step. %w", err)
			}
		}
	}

	updatePipelineStatus(ctx, pipeline, repo, user)
>>>>>>> 326069c9

	publishToTopic(pipeline, repo)

	return pipeline, nil
}<|MERGE_RESOLUTION|>--- conflicted
+++ resolved
@@ -47,9 +47,6 @@
 		log.Error().Err(err).Msg("cannot build tree from step list")
 	}
 
-<<<<<<< HEAD
-	updatePipelineStatus(ctx, forge, pipeline, repo, user)
-=======
 	for _, wf := range pipeline.Workflows {
 		wf.State = model.StatusDeclined
 		if err := store.WorkflowUpdate(wf); err != nil {
@@ -64,8 +61,7 @@
 		}
 	}
 
-	updatePipelineStatus(ctx, pipeline, repo, user)
->>>>>>> 326069c9
+	updatePipelineStatus(ctx, forge, pipeline, repo, user)
 
 	publishToTopic(pipeline, repo)
 
