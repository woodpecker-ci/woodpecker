// Copyright 2022 Woodpecker Authors
//
// Licensed under the Apache License, Version 2.0 (the "License");
// you may not use this file except in compliance with the License.
// You may obtain a copy of the License at
//
//      http://www.apache.org/licenses/LICENSE-2.0
//
// Unless required by applicable law or agreed to in writing, software
// distributed under the License is distributed on an "AS IS" BASIS,
// WITHOUT WARRANTIES OR CONDITIONS OF ANY KIND, either express or implied.
// See the License for the specific language governing permissions and
// limitations under the License.

package pipeline

import (
	"context"
	"fmt"

	"github.com/rs/zerolog/log"
	"github.com/woodpecker-ci/woodpecker/server/forge/loader"
	"github.com/woodpecker-ci/woodpecker/server/model"
	"github.com/woodpecker-ci/woodpecker/server/store"
)

// Decline updates the status to declined for blocked pipelines because of a gated repo
func Decline(ctx context.Context, store store.Store, pipeline *model.Pipeline, user *model.User, repo *model.Repo) (*model.Pipeline, error) {
	forge, err := loader.GetForgeFromRepo(store, repo)
	if err != nil {
		msg := fmt.Sprintf("failure to load forge for repo '%s'", repo.FullName)
		log.Error().Err(err).Str("repo", repo.FullName).Msg(msg)
		return nil, fmt.Errorf(msg)
	}

	if pipeline.Status != model.StatusBlocked {
		return nil, fmt.Errorf("cannot decline a pipeline with status %s", pipeline.Status)
	}

<<<<<<< HEAD
	_, err = UpdateToStatusDeclined(store, *pipeline, user.Login)
=======
	pipeline, err := UpdateToStatusDeclined(store, *pipeline, user.Login)
>>>>>>> fc8a001b
	if err != nil {
		return nil, fmt.Errorf("error updating pipeline. %w", err)
	}

	if pipeline.Workflows, err = store.WorkflowGetTree(pipeline); err != nil {
		log.Error().Err(err).Msg("can not build tree from step list")
	}

	updatePipelineStatus(ctx, forge, pipeline, repo, user)

	publishToTopic(pipeline, repo)

	return pipeline, nil
}<|MERGE_RESOLUTION|>--- conflicted
+++ resolved
@@ -37,11 +37,7 @@
 		return nil, fmt.Errorf("cannot decline a pipeline with status %s", pipeline.Status)
 	}
 
-<<<<<<< HEAD
-	_, err = UpdateToStatusDeclined(store, *pipeline, user.Login)
-=======
-	pipeline, err := UpdateToStatusDeclined(store, *pipeline, user.Login)
->>>>>>> fc8a001b
+	pipeline, err = UpdateToStatusDeclined(store, *pipeline, user.Login)
 	if err != nil {
 		return nil, fmt.Errorf("error updating pipeline. %w", err)
 	}
