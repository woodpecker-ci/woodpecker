--- conflicted
+++ resolved
@@ -20,13 +20,8 @@
 
 	"github.com/rs/zerolog/log"
 
-	"github.com/woodpecker-ci/woodpecker/server/forge"
+	forge_types "github.com/woodpecker-ci/woodpecker/server/forge/types"
 	"github.com/woodpecker-ci/woodpecker/server/model"
-<<<<<<< HEAD
-	remote_types "github.com/woodpecker-ci/woodpecker/server/remote/types"
-=======
-	"github.com/woodpecker-ci/woodpecker/server/shared"
->>>>>>> df5225ff
 	"github.com/woodpecker-ci/woodpecker/server/store"
 )
 
@@ -49,15 +44,9 @@
 		return nil, fmt.Errorf("error updating pipeline. %s", err)
 	}
 
-<<<<<<< HEAD
-	var yamls []*remote_types.FileMeta
+	var yamls []*forge_types.FileMeta
 	for _, y := range configs {
-		yamls = append(yamls, &remote_types.FileMeta{Data: y.Data, Name: y.Name})
-=======
-	var yamls []*forge.FileMeta
-	for _, y := range configs {
-		yamls = append(yamls, &forge.FileMeta{Data: y.Data, Name: y.Name})
->>>>>>> df5225ff
+		yamls = append(yamls, &forge_types.FileMeta{Data: y.Data, Name: y.Name})
 	}
 
 	currentPipeline, pipelineItems, err := createPipelineItems(ctx, store, currentPipeline, user, repo, yamls, nil)
