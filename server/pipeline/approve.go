--- conflicted
+++ resolved
@@ -20,11 +20,8 @@
 
 	"github.com/rs/zerolog/log"
 
-<<<<<<< HEAD
+	"github.com/woodpecker-ci/woodpecker/pipeline/errors"
 	"github.com/woodpecker-ci/woodpecker/server/forge/loader"
-=======
-	"github.com/woodpecker-ci/woodpecker/pipeline/errors"
->>>>>>> fc8a001b
 	forge_types "github.com/woodpecker-ci/woodpecker/server/forge/types"
 	"github.com/woodpecker-ci/woodpecker/server/model"
 	"github.com/woodpecker-ci/woodpecker/server/store"
@@ -61,15 +58,9 @@
 		yamls = append(yamls, &forge_types.FileMeta{Data: y.Data, Name: y.Name})
 	}
 
-<<<<<<< HEAD
 	currentPipeline, pipelineItems, err := createPipelineItems(ctx, forge, store, currentPipeline, user, repo, yamls, nil)
-	if err != nil {
-		msg := fmt.Sprintf("failure to createBuildItems for %s", repo.FullName)
-=======
-	currentPipeline, pipelineItems, err := createPipelineItems(ctx, store, currentPipeline, user, repo, yamls, nil)
 	if errors.HasBlockingErrors(err) {
 		msg := fmt.Sprintf("failure to createPipelineItems for %s", repo.FullName)
->>>>>>> fc8a001b
 		log.Error().Err(err).Msg(msg)
 		return nil, err
 	} else if err != nil {
