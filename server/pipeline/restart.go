--- conflicted
+++ resolved
@@ -92,7 +92,7 @@
 		if uerr != nil {
 			log.Debug().Err(uerr).Msg("failure to update pipeline status")
 		} else {
-			updatePipelineStatus(ctx, newPipeline, repo, user)
+			updatePipelineStatus(ctx, forge, newPipeline, repo, user)
 		}
 		return newPipeline, nil
 	}
@@ -102,11 +102,7 @@
 		return nil, fmt.Errorf(msg)
 	}
 
-<<<<<<< HEAD
-	newBuild, pipelineItems, err := createPipelineItems(ctx, forge, store, newBuild, user, repo, pipelineFiles, envs)
-=======
-	newPipeline, pipelineItems, err := createPipelineItems(ctx, store, newPipeline, user, repo, pipelineFiles, envs)
->>>>>>> 540ad108
+	newPipeline, pipelineItems, err := createPipelineItems(ctx, forge, store, newPipeline, user, repo, pipelineFiles, envs)
 	if err != nil {
 		if errors.Is(err, &yaml.PipelineParseError{}) {
 			return newPipeline, nil
@@ -116,11 +112,7 @@
 		return nil, fmt.Errorf(msg)
 	}
 
-<<<<<<< HEAD
-	newBuild, err = start(ctx, forge, store, newBuild, user, repo, pipelineItems)
-=======
-	newPipeline, err = start(ctx, store, newPipeline, user, repo, pipelineItems)
->>>>>>> 540ad108
+	newPipeline, err = start(ctx, forge, store, newPipeline, user, repo, pipelineItems)
 	if err != nil {
 		msg := fmt.Sprintf("failure to start pipeline for %s", repo.FullName)
 		log.Error().Err(err).Msg(msg)
