--- conflicted
+++ resolved
@@ -48,31 +48,12 @@
 		pipelineFiles = append(pipelineFiles, &forge_types.FileMeta{Data: y.Data, Name: y.Name})
 	}
 
-<<<<<<< HEAD
-	// If config extension is active we should refetch the config in case something changed
-	configExtension := server.Config.Extensions.ConfigExtensionsFromRepo(repo)
-	if configExtension != nil {
-		currentFileMeta := make([]*remote.FileMeta, len(configs))
-		for i, cfg := range configs {
-			currentFileMeta[i] = &remote.FileMeta{Name: cfg.Name, Data: cfg.Data}
-		}
-
-		newConfig, useOld, err := configExtension.FetchConfig(ctx, user, repo, lastBuild, currentFileMeta)
-		if err != nil {
-			return nil, ErrBadRequest{
-				Msg: fmt.Sprintf("On fetching external build config: %s", err),
-			}
-		}
-		if !useOld {
-			pipelineFiles = newConfig
-=======
 	// If the config service is active we should refetch the config in case something changed
 	configService := server.Config.Services.Manager.ConfigServiceFromRepo(repo)
 	pipelineFiles, err = configService.Fetch(ctx, forge, user, repo, lastPipeline, pipelineFiles, true)
 	if err != nil {
 		return nil, &ErrBadRequest{
 			Msg: fmt.Sprintf("On fetching external pipeline config: %s", err),
->>>>>>> 82e1ce93
 		}
 	}
 
