--- conflicted
+++ resolved
@@ -18,7 +18,6 @@
 	"context"
 	"errors"
 	"fmt"
-	"time"
 
 	"github.com/rs/zerolog/log"
 
@@ -49,30 +48,12 @@
 		pipelineFiles = append(pipelineFiles, &forge_types.FileMeta{Data: y.Data, Name: y.Name})
 	}
 
-<<<<<<< HEAD
-	// If the config extension is active we should refetch the config in case something changed
-	if server.Config.Services.ConfigService != nil {
-		currentFileMeta := make([]*forge_types.FileMeta, len(configs))
-		for i, cfg := range configs {
-			currentFileMeta[i] = &forge_types.FileMeta{Name: cfg.Name, Data: cfg.Data}
-		}
-
-		newConfig, useOld, err := server.Config.Services.ConfigService.FetchConfig(repo, lastPipeline, currentFileMeta, netrc, time.Minute /*TODO use config*/)
-		if err != nil {
-			return nil, &ErrBadRequest{
-				Msg: fmt.Sprintf("On fetching external pipeline config: %s", err),
-			}
-		}
-		if !useOld {
-			pipelineFiles = newConfig
-=======
 	// If the config service is active we should refetch the config in case something changed
 	configService := server.Config.Services.Manager.ConfigServiceFromRepo(repo)
 	pipelineFiles, err = configService.Fetch(ctx, forge, user, repo, lastPipeline, pipelineFiles, true)
 	if err != nil {
 		return nil, &ErrBadRequest{
 			Msg: fmt.Sprintf("On fetching external pipeline config: %s", err),
->>>>>>> 82e1ce93
 		}
 	}
 
