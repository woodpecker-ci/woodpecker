// Copyright 2022 Woodpecker Authors
//
// Licensed under the Apache License, Version 2.0 (the "License");
// you may not use this file except in compliance with the License.
// You may obtain a copy of the License at
//
//      http://www.apache.org/licenses/LICENSE-2.0
//
// Unless required by applicable law or agreed to in writing, software
// distributed under the License is distributed on an "AS IS" BASIS,
// WITHOUT WARRANTIES OR CONDITIONS OF ANY KIND, either express or implied.
// See the License for the specific language governing permissions and
// limitations under the License.

package pipeline

// TODO(770): pipeline filter should not belong here

import (
	"github.com/rs/zerolog/log"

	"github.com/woodpecker-ci/woodpecker/pipeline/frontend"
	"github.com/woodpecker-ci/woodpecker/pipeline/frontend/yaml"
	"github.com/woodpecker-ci/woodpecker/server/forge"
	"github.com/woodpecker-ci/woodpecker/server/model"
	"github.com/woodpecker-ci/woodpecker/server/shared"
)

<<<<<<< HEAD
func zeroSteps(pipeline *model.Pipeline, forgeYamlConfigs []*forge.FileMeta) bool {
	b := shared.ProcBuilder{
=======
func zeroSteps(pipeline *model.Pipeline, remoteYamlConfigs []*remote.FileMeta) bool {
	b := shared.StepBuilder{
>>>>>>> 9756542c
		Repo:  &model.Repo{},
		Curr:  pipeline,
		Last:  &model.Pipeline{},
		Netrc: &model.Netrc{},
		Secs:  []*model.Secret{},
		Regs:  []*model.Registry{},
		Link:  "",
		Yamls: forgeYamlConfigs,
	}

	pipelineItems, err := b.Build()
	if err != nil {
		return false
	}
	if len(pipelineItems) == 0 {
		return true
	}

	return false
}

// TODO: parse yaml once and not for each filter function
// Check if at least one pipeline step will be execute otherwise we will just ignore this webhook
func checkIfFiltered(pipeline *model.Pipeline, forgeYamlConfigs []*forge.FileMeta) (bool, error) {
	log.Trace().Msgf("hook.branchFiltered(): pipeline branch: '%s' pipeline event: '%s' config count: %d", pipeline.Branch, pipeline.Event, len(forgeYamlConfigs))

	matchMetadata := frontend.Metadata{
		Curr: frontend.Pipeline{
			Event: string(pipeline.Event),
			Commit: frontend.Commit{
				Branch: pipeline.Branch,
			},
		},
	}

	for _, forgeYamlConfig := range forgeYamlConfigs {
		parsedPipelineConfig, err := yaml.ParseBytes(forgeYamlConfig.Data)
		if err != nil {
			log.Trace().Msgf("parse config '%s': %s", forgeYamlConfig.Name, err)
			return false, err
		}
		log.Trace().Msgf("config '%s': %#v", forgeYamlConfig.Name, parsedPipelineConfig)

		// ignore if the pipeline was filtered by matched constraints
		if match, err := parsedPipelineConfig.When.Match(matchMetadata, true); !match && err == nil {
			continue
		} else if err != nil {
			return false, err
		}

		// ignore if the pipeline was filtered by the branch (legacy)
		if !parsedPipelineConfig.Branches.Match(pipeline.Branch) {
			continue
		}

		// at least one config yielded in a valid run.
		return false, nil
	}

	// no configs yielded a valid run.
	return true, nil
}<|MERGE_RESOLUTION|>--- conflicted
+++ resolved
@@ -26,13 +26,8 @@
 	"github.com/woodpecker-ci/woodpecker/server/shared"
 )
 
-<<<<<<< HEAD
 func zeroSteps(pipeline *model.Pipeline, forgeYamlConfigs []*forge.FileMeta) bool {
-	b := shared.ProcBuilder{
-=======
-func zeroSteps(pipeline *model.Pipeline, remoteYamlConfigs []*remote.FileMeta) bool {
 	b := shared.StepBuilder{
->>>>>>> 9756542c
 		Repo:  &model.Repo{},
 		Curr:  pipeline,
 		Last:  &model.Pipeline{},
