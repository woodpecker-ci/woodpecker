// Copyright 2022 Woodpecker Authors
//
// Licensed under the Apache License, Version 2.0 (the "License");
// you may not use this file except in compliance with the License.
// You may obtain a copy of the License at
//
//      http://www.apache.org/licenses/LICENSE-2.0
//
// Unless required by applicable law or agreed to in writing, software
// distributed under the License is distributed on an "AS IS" BASIS,
// WITHOUT WARRANTIES OR CONDITIONS OF ANY KIND, either express or implied.
// See the License for the specific language governing permissions and
// limitations under the License.

package pipeline

import (
	"context"
	"fmt"
	"time"

	"github.com/rs/zerolog/log"

	"github.com/woodpecker-ci/woodpecker/server"
	"github.com/woodpecker-ci/woodpecker/server/forge"
	"github.com/woodpecker-ci/woodpecker/server/forge/loader"
	"github.com/woodpecker-ci/woodpecker/server/forge/types"
	"github.com/woodpecker-ci/woodpecker/server/model"
	"github.com/woodpecker-ci/woodpecker/server/store"
)

// Create a new pipeline and start it
func Create(ctx context.Context, _store store.Store, repo *model.Repo, pipeline *model.Pipeline) (*model.Pipeline, error) {
	repoUser, err := _store.GetUser(repo.UserID)
	if err != nil {
		msg := fmt.Sprintf("failure to find repo owner via id '%d'", repo.UserID)
		log.Error().Err(err).Str("repo", repo.FullName).Msg(msg)
		return nil, fmt.Errorf(msg)
	}

	_forge, err := loader.GetForge(_store, repo)
	if err != nil {
		msg := fmt.Sprintf("failure to load forge for repo '%s'", repo.FullName)
		log.Error().Err(err).Str("repo", repo.FullName).Msg(msg)
		return nil, fmt.Errorf(msg)
	}

	// if the forge has a refresh token, the current access token
	// may be stale. Therefore, we should refresh prior to dispatching
	// the pipeline.
	if refresher, ok := _forge.(forge.Refresher); ok {
		refreshed, err := refresher.Refresh(ctx, repoUser)
		if err != nil {
			log.Error().Err(err).Msgf("failed to refresh oauth2 token for repoUser: %s", repoUser.Login)
		} else if refreshed {
			if err := _store.UpdateUser(repoUser); err != nil {
				log.Error().Err(err).Msgf("error while updating repoUser: %s", repoUser.Login)
				// move forward
			}
		}
	}

	var (
		forgeYamlConfigs []*types.FileMeta
		configFetchErr   error
		filtered         bool
		parseErr         error
	)

	// fetch the pipeline file from the forge
<<<<<<< HEAD
	configFetcher := forge.NewConfigFetcher(_forge, server.Config.Services.ConfigService, repoUser, repo, pipeline)
=======
	configFetcher := forge.NewConfigFetcher(server.Config.Services.Forge, server.Config.Services.Timeout, server.Config.Services.ConfigService, repoUser, repo, pipeline)
>>>>>>> 540ad108
	forgeYamlConfigs, configFetchErr = configFetcher.Fetch(ctx)
	if configFetchErr == nil {
		filtered, parseErr = checkIfFiltered(pipeline, forgeYamlConfigs)
		if parseErr == nil {
			if filtered {
				err := ErrFiltered{Msg: "branch does not match restrictions defined in yaml"}
				log.Debug().Str("repo", repo.FullName).Msgf("%v", err)
				return nil, err
			}

			if zeroSteps(pipeline, forgeYamlConfigs) {
				err := ErrFiltered{Msg: "step conditions yield zero runnable steps"}
				log.Debug().Str("repo", repo.FullName).Msgf("%v", err)
				return nil, err
			}
		}
	}

	// update some pipeline fields
	pipeline.RepoID = repo.ID
	pipeline.Verified = true
	pipeline.Status = model.StatusPending

	if configFetchErr != nil {
		log.Debug().Str("repo", repo.FullName).Err(configFetchErr).Msgf("cannot find config '%s' in '%s' with user: '%s'", repo.Config, pipeline.Ref, repoUser.Login)
		pipeline.Started = time.Now().Unix()
		pipeline.Finished = pipeline.Started
		pipeline.Status = model.StatusError
		pipeline.Error = fmt.Sprintf("pipeline definition not found in %s", repo.FullName)
	} else if parseErr != nil {
		log.Debug().Str("repo", repo.FullName).Err(parseErr).Msg("failed to parse yaml")
		pipeline.Started = time.Now().Unix()
		pipeline.Finished = pipeline.Started
		pipeline.Status = model.StatusError
		pipeline.Error = fmt.Sprintf("failed to parse pipeline: %s", parseErr.Error())
	} else if repo.IsGated {
		// TODO(336) extend gated feature with an allow/block List
		pipeline.Status = model.StatusBlocked
	}

	err = _store.CreatePipeline(pipeline, pipeline.Steps...)
	if err != nil {
		msg := fmt.Sprintf("failure to save pipeline for %s", repo.FullName)
		log.Error().Err(err).Msg(msg)
		return nil, fmt.Errorf(msg)
	}

	// persist the pipeline config for historical correctness, restarts, etc
	for _, forgeYamlConfig := range forgeYamlConfigs {
		_, err := findOrPersistPipelineConfig(_store, pipeline, forgeYamlConfig)
		if err != nil {
			msg := fmt.Sprintf("failure to find or persist pipeline config for %s", repo.FullName)
			log.Error().Err(err).Msg(msg)
			return nil, fmt.Errorf(msg)
		}
	}

	if pipeline.Status == model.StatusError {
		if err := publishToTopic(ctx, pipeline, repo); err != nil {
			log.Error().Err(err).Msg("publishToTopic")
		}

<<<<<<< HEAD
		if err := updatePipelineStatus(ctx, _forge, pipeline, repo, repoUser); err != nil {
			log.Error().Err(err).Msg("updatePipelineStatus")
		}
=======
		updatePipelineStatus(ctx, pipeline, repo, repoUser)
>>>>>>> 540ad108

		return pipeline, nil
	}

	pipeline, pipelineItems, err := createPipelineItems(ctx, _forge, _store, pipeline, repoUser, repo, forgeYamlConfigs, nil)
	if err != nil {
		msg := fmt.Sprintf("failure to createPipelineItems for %s", repo.FullName)
		log.Error().Err(err).Msg(msg)
		return nil, fmt.Errorf(msg)
	}

	if pipeline.Status == model.StatusBlocked {
		if err := publishToTopic(ctx, pipeline, repo); err != nil {
			log.Error().Err(err).Msg("publishToTopic")
		}

<<<<<<< HEAD
		if err := updatePipelineStatus(ctx, _forge, pipeline, repo, repoUser); err != nil {
			log.Error().Err(err).Msg("updatePipelineStatus")
		}
=======
		updatePipelineStatus(ctx, pipeline, repo, repoUser)
>>>>>>> 540ad108

		return pipeline, nil
	}

	pipeline, err = start(ctx, _forge, _store, pipeline, repoUser, repo, pipelineItems)
	if err != nil {
		msg := fmt.Sprintf("failure to start pipeline for %s", repo.FullName)
		log.Error().Err(err).Msg(msg)
		return nil, fmt.Errorf(msg)
	}

	return pipeline, nil
}<|MERGE_RESOLUTION|>--- conflicted
+++ resolved
@@ -68,11 +68,7 @@
 	)
 
 	// fetch the pipeline file from the forge
-<<<<<<< HEAD
-	configFetcher := forge.NewConfigFetcher(_forge, server.Config.Services.ConfigService, repoUser, repo, pipeline)
-=======
-	configFetcher := forge.NewConfigFetcher(server.Config.Services.Forge, server.Config.Services.Timeout, server.Config.Services.ConfigService, repoUser, repo, pipeline)
->>>>>>> 540ad108
+	configFetcher := forge.NewConfigFetcher(_forge, server.Config.Services.Timeout, server.Config.Services.ConfigService, repoUser, repo, pipeline)
 	forgeYamlConfigs, configFetchErr = configFetcher.Fetch(ctx)
 	if configFetchErr == nil {
 		filtered, parseErr = checkIfFiltered(pipeline, forgeYamlConfigs)
@@ -135,13 +131,7 @@
 			log.Error().Err(err).Msg("publishToTopic")
 		}
 
-<<<<<<< HEAD
-		if err := updatePipelineStatus(ctx, _forge, pipeline, repo, repoUser); err != nil {
-			log.Error().Err(err).Msg("updatePipelineStatus")
-		}
-=======
-		updatePipelineStatus(ctx, pipeline, repo, repoUser)
->>>>>>> 540ad108
+		updatePipelineStatus(ctx, _forge, pipeline, repo, repoUser)
 
 		return pipeline, nil
 	}
@@ -158,13 +148,7 @@
 			log.Error().Err(err).Msg("publishToTopic")
 		}
 
-<<<<<<< HEAD
-		if err := updatePipelineStatus(ctx, _forge, pipeline, repo, repoUser); err != nil {
-			log.Error().Err(err).Msg("updatePipelineStatus")
-		}
-=======
-		updatePipelineStatus(ctx, pipeline, repo, repoUser)
->>>>>>> 540ad108
+		updatePipelineStatus(ctx, _forge, pipeline, repo, repoUser)
 
 		return pipeline, nil
 	}
