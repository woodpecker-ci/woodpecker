// Copyright 2022 Woodpecker Authors
//
// Licensed under the Apache License, Version 2.0 (the "License");
// you may not use this file except in compliance with the License.
// You may obtain a copy of the License at
//
//      http://www.apache.org/licenses/LICENSE-2.0
//
// Unless required by applicable law or agreed to in writing, software
// distributed under the License is distributed on an "AS IS" BASIS,
// WITHOUT WARRANTIES OR CONDITIONS OF ANY KIND, either express or implied.
// See the License for the specific language governing permissions and
// limitations under the License.

package pipeline

import (
	"context"
	"fmt"
	"time"

	"github.com/rs/zerolog/log"

	"github.com/woodpecker-ci/woodpecker/server"
	"github.com/woodpecker-ci/woodpecker/server/forge"
<<<<<<< HEAD
	"github.com/woodpecker-ci/woodpecker/server/forge/loader"
	"github.com/woodpecker-ci/woodpecker/server/forge/types"
=======
>>>>>>> 46273e54
	"github.com/woodpecker-ci/woodpecker/server/model"
	"github.com/woodpecker-ci/woodpecker/server/store"
)

// Create a new pipeline and start it
func Create(ctx context.Context, _store store.Store, repo *model.Repo, pipeline *model.Pipeline) (*model.Pipeline, error) {
	repoUser, err := _store.GetUser(repo.UserID)
	if err != nil {
		msg := fmt.Sprintf("failure to find repo owner via id '%d'", repo.UserID)
		log.Error().Err(err).Str("repo", repo.FullName).Msg(msg)
		return nil, fmt.Errorf(msg)
	}

<<<<<<< HEAD
	_forge, err := loader.GetForgeFromRepo(_store, repo)
	if err != nil {
		msg := fmt.Sprintf("failure to load forge for repo '%s'", repo.FullName)
		log.Error().Err(err).Str("repo", repo.FullName).Msg(msg)
		return nil, fmt.Errorf(msg)
	}

	// if the forge has a refresh token, the current access token
	// may be stale. Therefore, we should refresh prior to dispatching
	// the pipeline.
	if refresher, ok := _forge.(forge.Refresher); ok {
		refreshed, err := refresher.Refresh(ctx, repoUser)
		if err != nil {
			log.Error().Err(err).Msgf("failed to refresh oauth2 token for repoUser: %s", repoUser.Login)
		} else if refreshed {
			if err := _store.UpdateUser(repoUser); err != nil {
				log.Error().Err(err).Msgf("error while updating repoUser: %s", repoUser.Login)
				// move forward
			}
		}
	}

	var (
		forgeYamlConfigs []*types.FileMeta
		configFetchErr   error
		filtered         bool
		parseErr         error
	)

	// fetch the pipeline file from the forge
	configFetcher := forge.NewConfigFetcher(_forge, server.Config.Services.Timeout, server.Config.Services.ConfigService, repoUser, repo, pipeline)
	forgeYamlConfigs, configFetchErr = configFetcher.Fetch(ctx)
	if configFetchErr == nil {
		filtered, parseErr = checkIfFiltered(_forge, repo, pipeline, forgeYamlConfigs)
		if parseErr == nil {
			if filtered {
				err := ErrFiltered{Msg: "branch does not match restrictions defined in yaml"}
				log.Debug().Str("repo", repo.FullName).Msgf("%v", err)
				return nil, err
			}

			if zeroSteps(_forge, pipeline, forgeYamlConfigs) {
				err := ErrFiltered{Msg: "step conditions yield zero runnable steps"}
				log.Debug().Str("repo", repo.FullName).Msgf("%v", err)
				return nil, err
			}
		}
	}
=======
	// If the forge has a refresh token, the current access token
	// may be stale. Therefore, we should refresh prior to dispatching
	// the pipeline.
	forge.Refresh(ctx, server.Config.Services.Forge, _store, repoUser)
>>>>>>> 46273e54

	// update some pipeline fields
	pipeline.RepoID = repo.ID
	pipeline.Status = model.StatusPending

	// fetch the pipeline file from the forge
	configFetcher := forge.NewConfigFetcher(server.Config.Services.Forge, server.Config.Services.Timeout, server.Config.Services.ConfigService, repoUser, repo, pipeline)
	forgeYamlConfigs, configFetchErr := configFetcher.Fetch(ctx)

	if configFetchErr != nil {
		log.Debug().Str("repo", repo.FullName).Err(configFetchErr).Msgf("cannot find config '%s' in '%s' with user: '%s'", repo.Config, pipeline.Ref, repoUser.Login)
		return nil, persistPipelineWithErr(ctx, _store, pipeline, repo, repoUser, fmt.Sprintf("pipeline definition not found in %s", repo.FullName))
	}

	pipelineItems, parseErr := parsePipeline(_store, pipeline, repoUser, repo, forgeYamlConfigs, nil)
	if parseErr != nil {
		log.Debug().Str("repo", repo.FullName).Err(parseErr).Msg("failed to parse yaml")
		return nil, persistPipelineWithErr(ctx, _store, pipeline, repo, repoUser, fmt.Sprintf("failed to parse pipeline: %s", parseErr.Error()))
	}

	if len(pipelineItems) == 0 {
		log.Debug().Str("repo", repo.FullName).Msg(ErrFiltered.Error())
		return nil, ErrFiltered
	}

	setGatedState(repo, pipeline)

	err = _store.CreatePipeline(pipeline)
	if err != nil {
		msg := fmt.Errorf("failed to save pipeline for %s", repo.FullName)
		log.Error().Err(err).Msg(msg.Error())
		return nil, msg
	}

	pipeline = setPipelineStepsOnPipeline(pipeline, pipelineItems)

	// persist the pipeline config for historical correctness, restarts, etc
	var configs []*model.Config
	for _, forgeYamlConfig := range forgeYamlConfigs {
		config, err := findOrPersistPipelineConfig(_store, pipeline, forgeYamlConfig)
		if err != nil {
			msg := fmt.Sprintf("failed to find or persist pipeline config for %s", repo.FullName)
			log.Error().Err(err).Msg(msg)
			return nil, fmt.Errorf(msg)
		}
		configs = append(configs, config)
	}
<<<<<<< HEAD

	if pipeline.Status == model.StatusError {
		if err := publishToTopic(ctx, pipeline, repo); err != nil {
			log.Error().Err(err).Msg("publishToTopic")
		}

		updatePipelineStatus(ctx, _forge, pipeline, repo, repoUser)

		return pipeline, nil
	}

	pipeline, pipelineItems, err := createPipelineItems(ctx, _forge, _store, pipeline, repoUser, repo, forgeYamlConfigs, nil)
	if err != nil {
		msg := fmt.Sprintf("failure to createPipelineItems for %s", repo.FullName)
=======
	// link pipeline to persisted configs
	if err := linkPipelineConfigs(_store, configs, pipeline.ID); err != nil {
		msg := fmt.Sprintf("failed to find or persist pipeline config for %s", repo.FullName)
>>>>>>> 46273e54
		log.Error().Err(err).Msg(msg)
		return nil, fmt.Errorf(msg)
	}

	if pipeline.Status == model.StatusBlocked {
<<<<<<< HEAD
		if err := publishToTopic(ctx, pipeline, repo); err != nil {
			log.Error().Err(err).Msg("publishToTopic")
		}

		updatePipelineStatus(ctx, _forge, pipeline, repo, repoUser)

=======
		publishPipeline(ctx, pipeline, repo, repoUser)
>>>>>>> 46273e54
		return pipeline, nil
	}

	pipeline, err = start(ctx, _forge, _store, pipeline, repoUser, repo, pipelineItems)
	if err != nil {
		msg := fmt.Sprintf("failed to start pipeline for %s", repo.FullName)
		log.Error().Err(err).Msg(msg)
		return nil, fmt.Errorf(msg)
	}

	return pipeline, nil
}

func persistPipelineWithErr(ctx context.Context, _store store.Store, pipeline *model.Pipeline, repo *model.Repo, repoUser *model.User, err string) error {
	pipeline.Started = time.Now().Unix()
	pipeline.Finished = pipeline.Started
	pipeline.Status = model.StatusError
	pipeline.Error = err
	dbErr := _store.CreatePipeline(pipeline)
	if dbErr != nil {
		msg := fmt.Errorf("failed to save pipeline for %s", repo.FullName)
		log.Error().Err(dbErr).Msg(msg.Error())
		return msg
	}

	publishPipeline(ctx, pipeline, repo, repoUser)

	return nil
}<|MERGE_RESOLUTION|>--- conflicted
+++ resolved
@@ -23,11 +23,7 @@
 
 	"github.com/woodpecker-ci/woodpecker/server"
 	"github.com/woodpecker-ci/woodpecker/server/forge"
-<<<<<<< HEAD
 	"github.com/woodpecker-ci/woodpecker/server/forge/loader"
-	"github.com/woodpecker-ci/woodpecker/server/forge/types"
-=======
->>>>>>> 46273e54
 	"github.com/woodpecker-ci/woodpecker/server/model"
 	"github.com/woodpecker-ci/woodpecker/server/store"
 )
@@ -41,7 +37,6 @@
 		return nil, fmt.Errorf(msg)
 	}
 
-<<<<<<< HEAD
 	_forge, err := loader.GetForgeFromRepo(_store, repo)
 	if err != nil {
 		msg := fmt.Sprintf("failure to load forge for repo '%s'", repo.FullName)
@@ -49,60 +44,17 @@
 		return nil, fmt.Errorf(msg)
 	}
 
-	// if the forge has a refresh token, the current access token
-	// may be stale. Therefore, we should refresh prior to dispatching
-	// the pipeline.
-	if refresher, ok := _forge.(forge.Refresher); ok {
-		refreshed, err := refresher.Refresh(ctx, repoUser)
-		if err != nil {
-			log.Error().Err(err).Msgf("failed to refresh oauth2 token for repoUser: %s", repoUser.Login)
-		} else if refreshed {
-			if err := _store.UpdateUser(repoUser); err != nil {
-				log.Error().Err(err).Msgf("error while updating repoUser: %s", repoUser.Login)
-				// move forward
-			}
-		}
-	}
-
-	var (
-		forgeYamlConfigs []*types.FileMeta
-		configFetchErr   error
-		filtered         bool
-		parseErr         error
-	)
-
-	// fetch the pipeline file from the forge
-	configFetcher := forge.NewConfigFetcher(_forge, server.Config.Services.Timeout, server.Config.Services.ConfigService, repoUser, repo, pipeline)
-	forgeYamlConfigs, configFetchErr = configFetcher.Fetch(ctx)
-	if configFetchErr == nil {
-		filtered, parseErr = checkIfFiltered(_forge, repo, pipeline, forgeYamlConfigs)
-		if parseErr == nil {
-			if filtered {
-				err := ErrFiltered{Msg: "branch does not match restrictions defined in yaml"}
-				log.Debug().Str("repo", repo.FullName).Msgf("%v", err)
-				return nil, err
-			}
-
-			if zeroSteps(_forge, pipeline, forgeYamlConfigs) {
-				err := ErrFiltered{Msg: "step conditions yield zero runnable steps"}
-				log.Debug().Str("repo", repo.FullName).Msgf("%v", err)
-				return nil, err
-			}
-		}
-	}
-=======
 	// If the forge has a refresh token, the current access token
 	// may be stale. Therefore, we should refresh prior to dispatching
 	// the pipeline.
-	forge.Refresh(ctx, server.Config.Services.Forge, _store, repoUser)
->>>>>>> 46273e54
+	forge.Refresh(ctx, _forge, _store, repoUser)
 
 	// update some pipeline fields
 	pipeline.RepoID = repo.ID
 	pipeline.Status = model.StatusPending
 
 	// fetch the pipeline file from the forge
-	configFetcher := forge.NewConfigFetcher(server.Config.Services.Forge, server.Config.Services.Timeout, server.Config.Services.ConfigService, repoUser, repo, pipeline)
+	configFetcher := forge.NewConfigFetcher(_forge, server.Config.Services.Timeout, server.Config.Services.ConfigService, repoUser, repo, pipeline)
 	forgeYamlConfigs, configFetchErr := configFetcher.Fetch(ctx)
 
 	if configFetchErr != nil {
@@ -110,7 +62,7 @@
 		return nil, persistPipelineWithErr(ctx, _store, pipeline, repo, repoUser, fmt.Sprintf("pipeline definition not found in %s", repo.FullName))
 	}
 
-	pipelineItems, parseErr := parsePipeline(_store, pipeline, repoUser, repo, forgeYamlConfigs, nil)
+	pipelineItems, parseErr := parsePipeline(_store, _forge, pipeline, repoUser, repo, forgeYamlConfigs, nil)
 	if parseErr != nil {
 		log.Debug().Str("repo", repo.FullName).Err(parseErr).Msg("failed to parse yaml")
 		return nil, persistPipelineWithErr(ctx, _store, pipeline, repo, repoUser, fmt.Sprintf("failed to parse pipeline: %s", parseErr.Error()))
@@ -143,41 +95,15 @@
 		}
 		configs = append(configs, config)
 	}
-<<<<<<< HEAD
-
-	if pipeline.Status == model.StatusError {
-		if err := publishToTopic(ctx, pipeline, repo); err != nil {
-			log.Error().Err(err).Msg("publishToTopic")
-		}
-
-		updatePipelineStatus(ctx, _forge, pipeline, repo, repoUser)
-
-		return pipeline, nil
-	}
-
-	pipeline, pipelineItems, err := createPipelineItems(ctx, _forge, _store, pipeline, repoUser, repo, forgeYamlConfigs, nil)
-	if err != nil {
-		msg := fmt.Sprintf("failure to createPipelineItems for %s", repo.FullName)
-=======
 	// link pipeline to persisted configs
 	if err := linkPipelineConfigs(_store, configs, pipeline.ID); err != nil {
 		msg := fmt.Sprintf("failed to find or persist pipeline config for %s", repo.FullName)
->>>>>>> 46273e54
 		log.Error().Err(err).Msg(msg)
 		return nil, fmt.Errorf(msg)
 	}
 
 	if pipeline.Status == model.StatusBlocked {
-<<<<<<< HEAD
-		if err := publishToTopic(ctx, pipeline, repo); err != nil {
-			log.Error().Err(err).Msg("publishToTopic")
-		}
-
-		updatePipelineStatus(ctx, _forge, pipeline, repo, repoUser)
-
-=======
 		publishPipeline(ctx, pipeline, repo, repoUser)
->>>>>>> 46273e54
 		return pipeline, nil
 	}
 
