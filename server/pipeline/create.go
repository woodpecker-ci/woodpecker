--- conflicted
+++ resolved
@@ -41,18 +41,17 @@
 		return nil, fmt.Errorf(msg)
 	}
 
-<<<<<<< HEAD
 	_forge, err := loader.GetForgeFromRepo(_store, repo)
 	if err != nil {
 		msg := fmt.Sprintf("failure to load forge for repo '%s'", repo.FullName)
 		log.Error().Err(err).Str("repo", repo.FullName).Msg(msg)
 		return nil, fmt.Errorf(msg)
-=======
+	}
+
 	skipMatch := skipPipelineRegex.FindString(pipeline.Message)
 	if len(skipMatch) > 0 {
 		log.Debug().Str("repo", repo.FullName).Msgf("ignoring pipeline as skip-ci was found in the commit (%s) message '%s'", pipeline.Commit, pipeline.Message)
 		return nil, ErrFiltered
->>>>>>> fc8a001b
 	}
 
 	// If the forge has a refresh token, the current access token
@@ -70,25 +69,15 @@
 
 	if configFetchErr != nil {
 		log.Debug().Str("repo", repo.FullName).Err(configFetchErr).Msgf("cannot find config '%s' in '%s' with user: '%s'", repo.Config, pipeline.Ref, repoUser.Login)
-<<<<<<< HEAD
-		return nil, persistPipelineWithErr(ctx, _forge, _store, pipeline, repo, repoUser, fmt.Sprintf("pipeline definition not found in %s", repo.FullName))
+		return nil, persistPipelineWithErr(ctx, _forge, _store, pipeline, repo, repoUser, fmt.Errorf("pipeline definition not found in %s", repo.FullName))
 	}
 
 	pipelineItems, parseErr := parsePipeline(_forge, _store, pipeline, repoUser, repo, forgeYamlConfigs, nil)
-	if parseErr != nil {
-		log.Debug().Str("repo", repo.FullName).Err(parseErr).Msg("failed to parse yaml")
-		return nil, persistPipelineWithErr(ctx, _forge, _store, pipeline, repo, repoUser, fmt.Sprintf("failed to parse pipeline: %s", parseErr.Error()))
-=======
-		return nil, persistPipelineWithErr(ctx, _store, pipeline, repo, repoUser, fmt.Errorf("pipeline definition not found in %s", repo.FullName))
-	}
-
-	pipelineItems, parseErr := parsePipeline(_store, pipeline, repoUser, repo, forgeYamlConfigs, nil)
 	if errors.HasBlockingErrors(parseErr) {
 		log.Debug().Str("repo", repo.FullName).Err(parseErr).Msg("failed to parse yaml")
-		return nil, persistPipelineWithErr(ctx, _store, pipeline, repo, repoUser, parseErr)
+		return nil, persistPipelineWithErr(ctx, _forge, _store, pipeline, repo, repoUser, parseErr)
 	} else if parseErr != nil {
 		pipeline.Errors = errors.GetPipelineErrors(parseErr)
->>>>>>> fc8a001b
 	}
 
 	if len(pipelineItems) == 0 {
@@ -140,11 +129,7 @@
 	return pipeline, nil
 }
 
-<<<<<<< HEAD
-func persistPipelineWithErr(ctx context.Context, _forge forge.Forge, _store store.Store, pipeline *model.Pipeline, repo *model.Repo, repoUser *model.User, err string) error {
-=======
-func persistPipelineWithErr(ctx context.Context, _store store.Store, pipeline *model.Pipeline, repo *model.Repo, repoUser *model.User, err error) error {
->>>>>>> fc8a001b
+func persistPipelineWithErr(ctx context.Context, _forge forge.Forge, _store store.Store, pipeline *model.Pipeline, repo *model.Repo, repoUser *model.User, err error) error {
 	pipeline.Started = time.Now().Unix()
 	pipeline.Finished = pipeline.Started
 	pipeline.Status = model.StatusError
