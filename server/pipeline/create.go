// Copyright 2022 Woodpecker Authors
//
// Licensed under the Apache License, Version 2.0 (the "License");
// you may not use this file except in compliance with the License.
// You may obtain a copy of the License at
//
//      http://www.apache.org/licenses/LICENSE-2.0
//
// Unless required by applicable law or agreed to in writing, software
// distributed under the License is distributed on an "AS IS" BASIS,
// WITHOUT WARRANTIES OR CONDITIONS OF ANY KIND, either express or implied.
// See the License for the specific language governing permissions and
// limitations under the License.

package pipeline

import (
	"context"
	"errors"
	"fmt"
	"regexp"

	"github.com/rs/zerolog/log"

	pipeline_errors "go.woodpecker-ci.org/woodpecker/v3/pipeline/errors"
	"go.woodpecker-ci.org/woodpecker/v3/server"
	"go.woodpecker-ci.org/woodpecker/v3/server/forge"
	forge_types "go.woodpecker-ci.org/woodpecker/v3/server/forge/types"
	"go.woodpecker-ci.org/woodpecker/v3/server/model"
	"go.woodpecker-ci.org/woodpecker/v3/server/store"
)

var skipPipelineRegex = regexp.MustCompile(`\[(?i:ci *skip|skip *ci)\]`)

// Create a new pipeline and start it.
func Create(ctx context.Context, _store store.Store, repo *model.Repo, pipeline *model.Pipeline) (*model.Pipeline, error) {
	repoUser, err := _store.GetUser(repo.UserID)
	if err != nil {
		msg := fmt.Sprintf("failure to find repo owner via id '%d'", repo.UserID)
		log.Error().Err(err).Str("repo", repo.FullName).Msg(msg)
		return nil, errors.New(msg)
	}

<<<<<<< HEAD
	if pipeline.Event == model.EventPush || pipeline.Event == model.EventPull || pipeline.Event == model.EventPullClosed {
		skipMatch := skipPipelineRegex.FindString(pipeline.Commit.Message)
=======
	if pipeline.Event == model.EventPush || pipeline.IsPullRequest() {
		skipMatch := skipPipelineRegex.FindString(pipeline.Message)
>>>>>>> 388557d9
		if len(skipMatch) > 0 {
			log.Debug().Str("repo", repo.FullName).Msgf("ignoring pipeline as skip-ci was found in the commit (%s) message '%s'", pipeline.Commit.SHA, pipeline.Commit.Message)
			return nil, ErrFiltered
		}
	}

	_forge, err := server.Config.Services.Manager.ForgeFromRepo(repo)
	if err != nil {
		msg := fmt.Sprintf("failure to load forge for repo '%s'", repo.FullName)
		log.Error().Err(err).Str("repo", repo.FullName).Msg(msg)
		return nil, errors.New(msg)
	}

	// If the forge has a refresh token, the current access token
	// may be stale. Therefore, we should refresh prior to dispatching
	// the pipeline.
	forge.Refresh(ctx, _forge, _store, repoUser)

	// update some pipeline fields
	pipeline.RepoID = repo.ID
	pipeline.Status = model.StatusCreated
	setApprovalState(repo, pipeline)
	err = _store.CreatePipeline(pipeline)
	if err != nil {
		msg := fmt.Errorf("failed to save pipeline for %s", repo.FullName)
		log.Error().Str("repo", repo.FullName).Err(err).Msg(msg.Error())
		return nil, msg
	}

	// fetch the pipeline file from the forge
	configService := server.Config.Services.Manager.ConfigServiceFromRepo(repo)
	forgeYamlConfigs, configFetchErr := configService.Fetch(ctx, _forge, repoUser, repo, pipeline, nil, false)
	if errors.Is(configFetchErr, &forge_types.ErrConfigNotFound{}) {
		log.Debug().Str("repo", repo.FullName).Err(configFetchErr).Msgf("cannot find config '%s' in '%s' with user: '%s'", repo.Config, pipeline.Ref, repoUser.Login)
		if err := _store.DeletePipeline(pipeline); err != nil {
			log.Error().Str("repo", repo.FullName).Err(err).Msg("failed to delete pipeline without config")
		}

		return nil, ErrFiltered
	} else if configFetchErr != nil {
		log.Error().Str("repo", repo.FullName).Err(configFetchErr).Msgf("error while fetching config '%s' in '%s' with user: '%s'", repo.Config, pipeline.Ref, repoUser.Login)
		return nil, updatePipelineWithErr(ctx, _forge, _store, pipeline, repo, repoUser, fmt.Errorf("could not load config from forge: %w", configFetchErr))
	}

	pipelineItems, parseErr := parsePipeline(_forge, _store, pipeline, repoUser, repo, forgeYamlConfigs, nil)
	if pipeline_errors.HasBlockingErrors(parseErr) {
		log.Debug().Str("repo", repo.FullName).Err(parseErr).Msg("failed to parse yaml")
		return pipeline, updatePipelineWithErr(ctx, _forge, _store, pipeline, repo, repoUser, parseErr)
	} else if parseErr != nil {
		pipeline.Errors = pipeline_errors.GetPipelineErrors(parseErr)
	}

	if len(pipelineItems) == 0 {
		log.Debug().Str("repo", repo.FullName).Msg(ErrFiltered.Error())
		if err := _store.DeletePipeline(pipeline); err != nil {
			log.Error().Str("repo", repo.FullName).Err(err).Msg("failed to delete empty pipeline")
		}

		return nil, ErrFiltered
	}

	pipeline = setPipelineStepsOnPipeline(pipeline, pipelineItems)

	// persist the pipeline config for historical correctness, restarts, etc
	var configs []*model.Config
	for _, forgeYamlConfig := range forgeYamlConfigs {
		config, err := findOrPersistPipelineConfig(_store, pipeline, forgeYamlConfig)
		if err != nil {
			msg := fmt.Sprintf("failed to find or persist pipeline config for %s", repo.FullName)
			log.Error().Err(err).Msg(msg)
			return nil, errors.New(msg)
		}
		configs = append(configs, config)
	}
	// link pipeline to persisted configs
	if err := linkPipelineConfigs(_store, configs, pipeline.ID); err != nil {
		msg := fmt.Sprintf("failed to find or persist pipeline config for %s", repo.FullName)
		log.Error().Err(err).Msg(msg)
		return nil, errors.New(msg)
	}

	if err := prepareStart(ctx, _forge, _store, pipeline, repoUser, repo); err != nil {
		log.Error().Err(err).Str("repo", repo.FullName).Msgf("error preparing pipeline for %s#%d", repo.FullName, pipeline.Number)
		return nil, err
	}

	if pipeline.Status == model.StatusBlocked {
		return pipeline, nil
	}

	if err := updatePipelinePending(ctx, _forge, _store, pipeline, repo, repoUser); err != nil {
		return nil, err
	}

	pipeline, err = start(ctx, _forge, _store, pipeline, repoUser, repo, pipelineItems)
	if err != nil {
		msg := fmt.Sprintf("failed to start pipeline for %s", repo.FullName)
		log.Error().Err(err).Msg(msg)
		return nil, errors.New(msg)
	}

	return pipeline, nil
}

func updatePipelineWithErr(ctx context.Context, _forge forge.Forge, _store store.Store, pipeline *model.Pipeline, repo *model.Repo, repoUser *model.User, err error) error {
	_pipeline, err := UpdateToStatusError(_store, *pipeline, err)
	if err != nil {
		return err
	}
	// update value in ref
	*pipeline = *_pipeline

	publishPipeline(ctx, _forge, pipeline, repo, repoUser)

	return nil
}

func updatePipelinePending(ctx context.Context, _forge forge.Forge, _store store.Store, pipeline *model.Pipeline, repo *model.Repo, repoUser *model.User) error {
	_pipeline, err := UpdateToStatusPending(_store, *pipeline, "")
	if err != nil {
		return err
	}
	// update value in ref
	*pipeline = *_pipeline

	publishPipeline(ctx, _forge, pipeline, repo, repoUser)

	return nil
}<|MERGE_RESOLUTION|>--- conflicted
+++ resolved
@@ -41,13 +41,8 @@
 		return nil, errors.New(msg)
 	}
 
-<<<<<<< HEAD
-	if pipeline.Event == model.EventPush || pipeline.Event == model.EventPull || pipeline.Event == model.EventPullClosed {
+	if pipeline.Event == model.EventPush || pipeline.IsPullRequest() {
 		skipMatch := skipPipelineRegex.FindString(pipeline.Commit.Message)
-=======
-	if pipeline.Event == model.EventPush || pipeline.IsPullRequest() {
-		skipMatch := skipPipelineRegex.FindString(pipeline.Message)
->>>>>>> 388557d9
 		if len(skipMatch) > 0 {
 			log.Debug().Str("repo", repo.FullName).Msgf("ignoring pipeline as skip-ci was found in the commit (%s) message '%s'", pipeline.Commit.SHA, pipeline.Commit.Message)
 			return nil, ErrFiltered
