// Copyright 2022 Woodpecker Authors
//
// Licensed under the Apache License, Version 2.0 (the "License");
// you may not use this file except in compliance with the License.
// You may obtain a copy of the License at
//
//      http://www.apache.org/licenses/LICENSE-2.0
//
// Unless required by applicable law or agreed to in writing, software
// distributed under the License is distributed on an "AS IS" BASIS,
// WITHOUT WARRANTIES OR CONDITIONS OF ANY KIND, either express or implied.
// See the License for the specific language governing permissions and
// limitations under the License.

package pipeline

import (
	"context"
	"errors"
	"fmt"
	"regexp"

	"github.com/rs/zerolog/log"

	pipeline_errors "go.woodpecker-ci.org/woodpecker/v2/pipeline/errors"
	"go.woodpecker-ci.org/woodpecker/v2/server"
	"go.woodpecker-ci.org/woodpecker/v2/server/forge"
	forge_types "go.woodpecker-ci.org/woodpecker/v2/server/forge/types"
	"go.woodpecker-ci.org/woodpecker/v2/server/model"
	"go.woodpecker-ci.org/woodpecker/v2/server/store"
)

var skipPipelineRegex = regexp.MustCompile(`\[(?i:ci *skip|skip *ci)\]`)

// Create a new pipeline and start it
func Create(ctx context.Context, _store store.Store, repo *model.Repo, pipeline *model.Pipeline) (*model.Pipeline, error) {
	repoUser, err := _store.GetUser(repo.UserID)
	if err != nil {
		msg := fmt.Sprintf("failure to find repo owner via id '%d'", repo.UserID)
		log.Error().Err(err).Str("repo", repo.FullName).Msg(msg)
		return nil, fmt.Errorf(msg)
	}

<<<<<<< HEAD
	_forge, err := server.Config.Services.Manager.ForgeFromRepo(repo)
	if err != nil {
		msg := fmt.Sprintf("failure to load forge for repo '%s'", repo.FullName)
		log.Error().Err(err).Str("repo", repo.FullName).Msg(msg)
		return nil, fmt.Errorf(msg)
	}

	skipMatch := skipPipelineRegex.FindString(pipeline.Message)
	if len(skipMatch) > 0 {
		ref := pipeline.Commit
		if len(ref) == 0 {
			ref = pipeline.Ref
=======
	if pipeline.Event == model.EventPush || pipeline.Event == model.EventPull || pipeline.Event == model.EventPullClosed {
		skipMatch := skipPipelineRegex.FindString(pipeline.Message)
		if len(skipMatch) > 0 {
			ref := pipeline.Commit
			if len(ref) == 0 {
				ref = pipeline.Ref
			}
			log.Debug().Str("repo", repo.FullName).Msgf("ignoring pipeline as skip-ci was found in the commit (%s) message '%s'", ref, pipeline.Message)
			return nil, ErrFiltered
>>>>>>> 00f0fcd4
		}
	}

	// If the forge has a refresh token, the current access token
	// may be stale. Therefore, we should refresh prior to dispatching
	// the pipeline.
	forge.Refresh(ctx, _forge, _store, repoUser)

	// update some pipeline fields
	pipeline.RepoID = repo.ID
	pipeline.Status = model.StatusCreated
	setGatedState(repo, pipeline)
	err = _store.CreatePipeline(pipeline)
	if err != nil {
		msg := fmt.Errorf("failed to save pipeline for %s", repo.FullName)
		log.Error().Str("repo", repo.FullName).Err(err).Msg(msg.Error())
		return nil, msg
	}

	// fetch the pipeline file from the forge
	configService := server.Config.Services.Manager.ConfigServiceFromRepo(repo)
	forgeYamlConfigs, configFetchErr := configService.Fetch(ctx, _forge, repoUser, repo, pipeline, nil, false)
	if errors.Is(configFetchErr, &forge_types.ErrConfigNotFound{}) {
		log.Debug().Str("repo", repo.FullName).Err(configFetchErr).Msgf("cannot find config '%s' in '%s' with user: '%s'", repo.Config, pipeline.Ref, repoUser.Login)
		if err := _store.DeletePipeline(pipeline); err != nil {
			log.Error().Str("repo", repo.FullName).Err(err).Msg("failed to delete pipeline without config")
		}

		return nil, ErrFiltered
	} else if configFetchErr != nil {
		log.Debug().Str("repo", repo.FullName).Err(configFetchErr).Msgf("error while fetching config '%s' in '%s' with user: '%s'", repo.Config, pipeline.Ref, repoUser.Login)
		return nil, updatePipelineWithErr(ctx, _forge, _store, pipeline, repo, repoUser, fmt.Errorf("pipeline definition not found in %s", repo.FullName))
	}

	pipelineItems, parseErr := parsePipeline(_forge, _store, pipeline, repoUser, repo, forgeYamlConfigs, nil)
	if pipeline_errors.HasBlockingErrors(parseErr) {
		log.Debug().Str("repo", repo.FullName).Err(parseErr).Msg("failed to parse yaml")
		return nil, updatePipelineWithErr(ctx, _forge, _store, pipeline, repo, repoUser, parseErr)
	} else if parseErr != nil {
		pipeline.Errors = pipeline_errors.GetPipelineErrors(parseErr)
	}

	if len(pipelineItems) == 0 {
		log.Debug().Str("repo", repo.FullName).Msg(ErrFiltered.Error())
		if err := _store.DeletePipeline(pipeline); err != nil {
			log.Error().Str("repo", repo.FullName).Err(err).Msg("failed to delete empty pipeline")
		}

		return nil, ErrFiltered
	}

	pipeline = setPipelineStepsOnPipeline(pipeline, pipelineItems)

	// persist the pipeline config for historical correctness, restarts, etc
	var configs []*model.Config
	for _, forgeYamlConfig := range forgeYamlConfigs {
		config, err := findOrPersistPipelineConfig(_store, pipeline, forgeYamlConfig)
		if err != nil {
			msg := fmt.Sprintf("failed to find or persist pipeline config for %s", repo.FullName)
			log.Error().Err(err).Msg(msg)
			return nil, fmt.Errorf(msg)
		}
		configs = append(configs, config)
	}
	// link pipeline to persisted configs
	if err := linkPipelineConfigs(_store, configs, pipeline.ID); err != nil {
		msg := fmt.Sprintf("failed to find or persist pipeline config for %s", repo.FullName)
		log.Error().Err(err).Msg(msg)
		return nil, fmt.Errorf(msg)
	}

	if err := prepareStart(ctx, _forge, _store, pipeline, repoUser, repo); err != nil {
		log.Error().Err(err).Str("repo", repo.FullName).Msgf("error preparing pipeline for %s#%d", repo.FullName, pipeline.Number)
		return nil, err
	}

	if pipeline.Status == model.StatusBlocked {
		return pipeline, nil
	}

	if err := updatePipelinePending(ctx, _forge, _store, pipeline, repo, repoUser); err != nil {
		return nil, err
	}

	pipeline, err = start(ctx, _forge, _store, pipeline, repoUser, repo, pipelineItems)
	if err != nil {
		msg := fmt.Sprintf("failed to start pipeline for %s", repo.FullName)
		log.Error().Err(err).Msg(msg)
		return nil, fmt.Errorf(msg)
	}

	return pipeline, nil
}

func updatePipelineWithErr(ctx context.Context, _forge forge.Forge, _store store.Store, pipeline *model.Pipeline, repo *model.Repo, repoUser *model.User, err error) error {
	_pipeline, err := UpdateToStatusError(_store, *pipeline, err)
	if err != nil {
		return err
	}
	// update value in ref
	*pipeline = *_pipeline

	publishPipeline(ctx, _forge, pipeline, repo, repoUser)

	return nil
}

func updatePipelinePending(ctx context.Context, _forge forge.Forge, _store store.Store, pipeline *model.Pipeline, repo *model.Repo, repoUser *model.User) error {
	_pipeline, err := UpdateToStatusPending(_store, *pipeline, "")
	if err != nil {
		return err
	}
	// update value in ref
	*pipeline = *_pipeline

	publishPipeline(ctx, _forge, pipeline, repo, repoUser)

	return nil
}<|MERGE_RESOLUTION|>--- conflicted
+++ resolved
@@ -41,20 +41,6 @@
 		return nil, fmt.Errorf(msg)
 	}
 
-<<<<<<< HEAD
-	_forge, err := server.Config.Services.Manager.ForgeFromRepo(repo)
-	if err != nil {
-		msg := fmt.Sprintf("failure to load forge for repo '%s'", repo.FullName)
-		log.Error().Err(err).Str("repo", repo.FullName).Msg(msg)
-		return nil, fmt.Errorf(msg)
-	}
-
-	skipMatch := skipPipelineRegex.FindString(pipeline.Message)
-	if len(skipMatch) > 0 {
-		ref := pipeline.Commit
-		if len(ref) == 0 {
-			ref = pipeline.Ref
-=======
 	if pipeline.Event == model.EventPush || pipeline.Event == model.EventPull || pipeline.Event == model.EventPullClosed {
 		skipMatch := skipPipelineRegex.FindString(pipeline.Message)
 		if len(skipMatch) > 0 {
@@ -64,8 +50,14 @@
 			}
 			log.Debug().Str("repo", repo.FullName).Msgf("ignoring pipeline as skip-ci was found in the commit (%s) message '%s'", ref, pipeline.Message)
 			return nil, ErrFiltered
->>>>>>> 00f0fcd4
 		}
+	}
+
+	_forge, err := server.Config.Services.Manager.ForgeFromRepo(repo)
+	if err != nil {
+		msg := fmt.Sprintf("failure to load forge for repo '%s'", repo.FullName)
+		log.Error().Err(err).Str("repo", repo.FullName).Msg(msg)
+		return nil, fmt.Errorf(msg)
 	}
 
 	// If the forge has a refresh token, the current access token
