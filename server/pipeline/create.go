--- conflicted
+++ resolved
@@ -66,18 +66,13 @@
 		filtered, parseErr = checkIfFiltered(pipeline, forgeYamlConfigs)
 		if parseErr == nil {
 			if filtered {
-				err := &ErrFiltered{Msg: "branch does not match restrictions defined in yaml"}
+				err := ErrFiltered{Msg: "branch does not match restrictions defined in yaml"}
 				log.Debug().Str("repo", repo.FullName).Msgf("%v", err)
 				return nil, err
 			}
 
-<<<<<<< HEAD
-			if zeroSteps(pipeline, remoteYamlConfigs) {
-				err := &ErrFiltered{Msg: "step conditions yield zero runnable steps"}
-=======
 			if zeroSteps(pipeline, forgeYamlConfigs) {
 				err := ErrFiltered{Msg: "step conditions yield zero runnable steps"}
->>>>>>> b1d697b5
 				log.Debug().Str("repo", repo.FullName).Msgf("%v", err)
 				return nil, err
 			}
