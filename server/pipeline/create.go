// Copyright 2022 Woodpecker Authors
//
// Licensed under the Apache License, Version 2.0 (the "License");
// you may not use this file except in compliance with the License.
// You may obtain a copy of the License at
//
//      http://www.apache.org/licenses/LICENSE-2.0
//
// Unless required by applicable law or agreed to in writing, software
// distributed under the License is distributed on an "AS IS" BASIS,
// WITHOUT WARRANTIES OR CONDITIONS OF ANY KIND, either express or implied.
// See the License for the specific language governing permissions and
// limitations under the License.

package pipeline

import (
	"context"
	"fmt"
	"time"

	"github.com/rs/zerolog/log"

	"github.com/woodpecker-ci/woodpecker/server"
	"github.com/woodpecker-ci/woodpecker/server/forge"
	"github.com/woodpecker-ci/woodpecker/server/model"
<<<<<<< HEAD
	"github.com/woodpecker-ci/woodpecker/server/remote"
	"github.com/woodpecker-ci/woodpecker/server/remote/types"
=======
	"github.com/woodpecker-ci/woodpecker/server/shared"
>>>>>>> df5225ff
	"github.com/woodpecker-ci/woodpecker/server/store"
)

// Create a new pipeline and start it
func Create(ctx context.Context, _store store.Store, repo *model.Repo, pipeline *model.Pipeline) (*model.Pipeline, error) {
	repoUser, err := _store.GetUser(repo.UserID)
	if err != nil {
		msg := fmt.Sprintf("failure to find repo owner via id '%d'", repo.UserID)
		log.Error().Err(err).Str("repo", repo.FullName).Msg(msg)
		return nil, fmt.Errorf(msg)
	}

	// if the forge has a refresh token, the current access token
	// may be stale. Therefore, we should refresh prior to dispatching
	// the pipeline.
	if refresher, ok := server.Config.Services.Forge.(forge.Refresher); ok {
		refreshed, err := refresher.Refresh(ctx, repoUser)
		if err != nil {
			log.Error().Err(err).Msgf("failed to refresh oauth2 token for repoUser: %s", repoUser.Login)
		} else if refreshed {
			if err := _store.UpdateUser(repoUser); err != nil {
				log.Error().Err(err).Msgf("error while updating repoUser: %s", repoUser.Login)
				// move forward
			}
		}
	}

	var (
<<<<<<< HEAD
		remoteYamlConfigs []*types.FileMeta
		configFetchErr    error
		filtered          bool
		parseErr          error
	)

	// fetch the pipeline file from the remote
	configFetcher := remote.NewConfigFetcher(server.Config.Services.Remote, server.Config.Services.ConfigService, repoUser, repo, pipeline)
	remoteYamlConfigs, configFetchErr = configFetcher.Fetch(ctx)
=======
		forgeYamlConfigs []*forge.FileMeta
		configFetchErr   error
		filtered         bool
		parseErr         error
	)

	// fetch the pipeline file from the forge
	configFetcher := shared.NewConfigFetcher(server.Config.Services.Forge, server.Config.Services.ConfigService, repoUser, repo, pipeline)
	forgeYamlConfigs, configFetchErr = configFetcher.Fetch(ctx)
>>>>>>> df5225ff
	if configFetchErr == nil {
		filtered, parseErr = checkIfFiltered(pipeline, forgeYamlConfigs)
		if parseErr == nil {
			if filtered {
				err := ErrFiltered{Msg: "branch does not match restrictions defined in yaml"}
				log.Debug().Str("repo", repo.FullName).Msgf("%v", err)
				return nil, err
			}

			if zeroSteps(pipeline, forgeYamlConfigs) {
				err := ErrFiltered{Msg: "step conditions yield zero runnable steps"}
				log.Debug().Str("repo", repo.FullName).Msgf("%v", err)
				return nil, err
			}
		}
	}

	// update some pipeline fields
	pipeline.RepoID = repo.ID
	pipeline.Verified = true
	pipeline.Status = model.StatusPending

	if configFetchErr != nil {
		log.Debug().Str("repo", repo.FullName).Err(configFetchErr).Msgf("cannot find config '%s' in '%s' with user: '%s'", repo.Config, pipeline.Ref, repoUser.Login)
		pipeline.Started = time.Now().Unix()
		pipeline.Finished = pipeline.Started
		pipeline.Status = model.StatusError
		pipeline.Error = fmt.Sprintf("pipeline definition not found in %s", repo.FullName)
	} else if parseErr != nil {
		log.Debug().Str("repo", repo.FullName).Err(parseErr).Msg("failed to parse yaml")
		pipeline.Started = time.Now().Unix()
		pipeline.Finished = pipeline.Started
		pipeline.Status = model.StatusError
		pipeline.Error = fmt.Sprintf("failed to parse pipeline: %s", parseErr.Error())
	} else if repo.IsGated {
		// TODO(336) extend gated feature with an allow/block List
		pipeline.Status = model.StatusBlocked
	}

	err = _store.CreatePipeline(pipeline, pipeline.Steps...)
	if err != nil {
		msg := fmt.Sprintf("failure to save pipeline for %s", repo.FullName)
		log.Error().Err(err).Msg(msg)
		return nil, fmt.Errorf(msg)
	}

	// persist the pipeline config for historical correctness, restarts, etc
	for _, forgeYamlConfig := range forgeYamlConfigs {
		_, err := findOrPersistPipelineConfig(_store, pipeline, forgeYamlConfig)
		if err != nil {
			msg := fmt.Sprintf("failure to find or persist pipeline config for %s", repo.FullName)
			log.Error().Err(err).Msg(msg)
			return nil, fmt.Errorf(msg)
		}
	}

	if pipeline.Status == model.StatusError {
		if err := publishToTopic(ctx, pipeline, repo); err != nil {
			log.Error().Err(err).Msg("publishToTopic")
		}

		if err := updatePipelineStatus(ctx, pipeline, repo, repoUser); err != nil {
			log.Error().Err(err).Msg("updatePipelineStatus")
		}

		return pipeline, nil
	}

	pipeline, pipelineItems, err := createPipelineItems(ctx, _store, pipeline, repoUser, repo, forgeYamlConfigs, nil)
	if err != nil {
		msg := fmt.Sprintf("failure to createPipelineItems for %s", repo.FullName)
		log.Error().Err(err).Msg(msg)
		return nil, fmt.Errorf(msg)
	}

	if pipeline.Status == model.StatusBlocked {
		if err := publishToTopic(ctx, pipeline, repo); err != nil {
			log.Error().Err(err).Msg("publishToTopic")
		}

		if err := updatePipelineStatus(ctx, pipeline, repo, repoUser); err != nil {
			log.Error().Err(err).Msg("updatePipelineStatus")
		}

		return pipeline, nil
	}

	pipeline, err = start(ctx, _store, pipeline, repoUser, repo, pipelineItems)
	if err != nil {
		msg := fmt.Sprintf("failure to start pipeline for %s", repo.FullName)
		log.Error().Err(err).Msg(msg)
		return nil, fmt.Errorf(msg)
	}

	return pipeline, nil
}<|MERGE_RESOLUTION|>--- conflicted
+++ resolved
@@ -23,13 +23,8 @@
 
 	"github.com/woodpecker-ci/woodpecker/server"
 	"github.com/woodpecker-ci/woodpecker/server/forge"
+	"github.com/woodpecker-ci/woodpecker/server/forge/types"
 	"github.com/woodpecker-ci/woodpecker/server/model"
-<<<<<<< HEAD
-	"github.com/woodpecker-ci/woodpecker/server/remote"
-	"github.com/woodpecker-ci/woodpecker/server/remote/types"
-=======
-	"github.com/woodpecker-ci/woodpecker/server/shared"
->>>>>>> df5225ff
 	"github.com/woodpecker-ci/woodpecker/server/store"
 )
 
@@ -58,27 +53,15 @@
 	}
 
 	var (
-<<<<<<< HEAD
-		remoteYamlConfigs []*types.FileMeta
-		configFetchErr    error
-		filtered          bool
-		parseErr          error
-	)
-
-	// fetch the pipeline file from the remote
-	configFetcher := remote.NewConfigFetcher(server.Config.Services.Remote, server.Config.Services.ConfigService, repoUser, repo, pipeline)
-	remoteYamlConfigs, configFetchErr = configFetcher.Fetch(ctx)
-=======
-		forgeYamlConfigs []*forge.FileMeta
+		forgeYamlConfigs []*types.FileMeta
 		configFetchErr   error
 		filtered         bool
 		parseErr         error
 	)
 
-	// fetch the pipeline file from the forge
-	configFetcher := shared.NewConfigFetcher(server.Config.Services.Forge, server.Config.Services.ConfigService, repoUser, repo, pipeline)
+	// fetch the pipeline file from the remote
+	configFetcher := forge.NewConfigFetcher(server.Config.Services.Forge, server.Config.Services.ConfigService, repoUser, repo, pipeline)
 	forgeYamlConfigs, configFetchErr = configFetcher.Fetch(ctx)
->>>>>>> df5225ff
 	if configFetchErr == nil {
 		filtered, parseErr = checkIfFiltered(pipeline, forgeYamlConfigs)
 		if parseErr == nil {
