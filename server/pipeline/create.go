--- conflicted
+++ resolved
@@ -134,21 +134,9 @@
 }
 
 func updatePipelineWithErr(ctx context.Context, _store store.Store, pipeline *model.Pipeline, repo *model.Repo, repoUser *model.User, err error) error {
-<<<<<<< HEAD
-	pipeline.Started = time.Now().Unix()
-	pipeline.Finished = pipeline.Started
-	pipeline.Status = model.StatusError
-	pipeline.Errors = pipelineErrors.GetPipelineErrors(err)
-	dbErr := _store.UpdatePipeline(pipeline)
-	if dbErr != nil {
-		msg := fmt.Errorf("failed to save pipeline for %s", repo.FullName)
-		log.Error().Err(dbErr).Msg(msg.Error())
-		return msg
-=======
 	_pipeline, err := UpdateToStatusError(_store, *pipeline, err)
 	if err != nil {
 		return err
->>>>>>> 2cf873f9
 	}
 	// update value in ref
 	*pipeline = *_pipeline
