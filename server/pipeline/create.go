--- conflicted
+++ resolved
@@ -75,15 +75,6 @@
 	forgeYamlConfigs, configFetchErr := configFetcher.Fetch(ctx)
 	if errors.Is(configFetchErr, &forge_types.ErrConfigNotFound{}) {
 		log.Debug().Str("repo", repo.FullName).Err(configFetchErr).Msgf("cannot find config '%s' in '%s' with user: '%s'", repo.Config, pipeline.Ref, repoUser.Login)
-<<<<<<< HEAD
-		return nil, persistPipelineWithErr(ctx, _forge, _store, pipeline, repo, repoUser, fmt.Errorf("pipeline definition not found in %s", repo.FullName))
-	}
-
-	pipelineItems, parseErr := parsePipeline(_forge, _store, pipeline, repoUser, repo, forgeYamlConfigs, nil)
-	if errors.HasBlockingErrors(parseErr) {
-		log.Debug().Str("repo", repo.FullName).Err(parseErr).Msg("failed to parse yaml")
-		return nil, persistPipelineWithErr(ctx, _forge, _store, pipeline, repo, repoUser, parseErr)
-=======
 		if err := _store.DeletePipeline(pipeline); err != nil {
 			log.Error().Str("repo", repo.FullName).Err(err).Msg("failed to delete pipeline without config")
 		}
@@ -91,14 +82,13 @@
 		return nil, ErrFiltered
 	} else if configFetchErr != nil {
 		log.Debug().Str("repo", repo.FullName).Err(configFetchErr).Msgf("error while fetching config '%s' in '%s' with user: '%s'", repo.Config, pipeline.Ref, repoUser.Login)
-		return nil, updatePipelineWithErr(ctx, _store, pipeline, repo, repoUser, fmt.Errorf("pipeline definition not found in %s", repo.FullName))
+		return nil, updatePipelineWithErr(ctx, _forge, _store, pipeline, repo, repoUser, fmt.Errorf("pipeline definition not found in %s", repo.FullName))
 	}
 
-	pipelineItems, parseErr := parsePipeline(_store, pipeline, repoUser, repo, forgeYamlConfigs, nil)
+	pipelineItems, parseErr := parsePipeline(_forge, _store, pipeline, repoUser, repo, forgeYamlConfigs, nil)
 	if pipeline_errors.HasBlockingErrors(parseErr) {
 		log.Debug().Str("repo", repo.FullName).Err(parseErr).Msg("failed to parse yaml")
-		return nil, updatePipelineWithErr(ctx, _store, pipeline, repo, repoUser, parseErr)
->>>>>>> 1eacf743
+		return nil, updatePipelineWithErr(ctx, _forge, _store, pipeline, repo, repoUser, parseErr)
 	} else if parseErr != nil {
 		pipeline.Errors = pipeline_errors.GetPipelineErrors(parseErr)
 	}
@@ -137,15 +127,11 @@
 		return pipeline, nil
 	}
 
-<<<<<<< HEAD
-	pipeline, err = start(ctx, _forge, _store, pipeline, repoUser, repo, pipelineItems)
-=======
-	if err := updatePipelinePending(ctx, _store, pipeline, repo, repoUser); err != nil {
+	if err := updatePipelinePending(ctx, _forge, _store, pipeline, repo, repoUser); err != nil {
 		return nil, err
 	}
 
 	pipeline, err = start(ctx, _store, pipeline, repoUser, repo, pipelineItems)
->>>>>>> 1eacf743
 	if err != nil {
 		msg := fmt.Sprintf("failed to start pipeline for %s", repo.FullName)
 		log.Error().Err(err).Msg(msg)
@@ -155,19 +141,7 @@
 	return pipeline, nil
 }
 
-<<<<<<< HEAD
-func persistPipelineWithErr(ctx context.Context, _forge forge.Forge, _store store.Store, pipeline *model.Pipeline, repo *model.Repo, repoUser *model.User, err error) error {
-	pipeline.Started = time.Now().Unix()
-	pipeline.Finished = pipeline.Started
-	pipeline.Status = model.StatusError
-	pipeline.Errors = errors.GetPipelineErrors(err)
-	dbErr := _store.CreatePipeline(pipeline)
-	if dbErr != nil {
-		msg := fmt.Errorf("failed to save pipeline for %s", repo.FullName)
-		log.Error().Err(dbErr).Msg(msg.Error())
-		return msg
-=======
-func updatePipelineWithErr(ctx context.Context, _store store.Store, pipeline *model.Pipeline, repo *model.Repo, repoUser *model.User, err error) error {
+func updatePipelineWithErr(ctx context.Context, _forge forge.Forge, _store store.Store, pipeline *model.Pipeline, repo *model.Repo, repoUser *model.User, err error) error {
 	_pipeline, err := UpdateToStatusError(_store, *pipeline, err)
 	if err != nil {
 		return err
@@ -175,16 +149,15 @@
 	// update value in ref
 	*pipeline = *_pipeline
 
-	publishPipeline(ctx, pipeline, repo, repoUser)
+	publishPipeline(ctx, _forge, pipeline, repo, repoUser)
 
 	return nil
 }
 
-func updatePipelinePending(ctx context.Context, _store store.Store, pipeline *model.Pipeline, repo *model.Repo, repoUser *model.User) error {
+func updatePipelinePending(ctx context.Context, _forge forge.Forge, _store store.Store, pipeline *model.Pipeline, repo *model.Repo, repoUser *model.User) error {
 	_pipeline, err := UpdateToStatusPending(_store, *pipeline, "")
 	if err != nil {
 		return err
->>>>>>> 1eacf743
 	}
 	// update value in ref
 	*pipeline = *_pipeline
