// Copyright 2022 Woodpecker Authors
//
// Licensed under the Apache License, Version 2.0 (the "License");
// you may not use this file except in compliance with the License.
// You may obtain a copy of the License at
//
//      http://www.apache.org/licenses/LICENSE-2.0
//
// Unless required by applicable law or agreed to in writing, software
// distributed under the License is distributed on an "AS IS" BASIS,
// WITHOUT WARRANTIES OR CONDITIONS OF ANY KIND, either express or implied.
// See the License for the specific language governing permissions and
// limitations under the License.

package pipeline

import (
	"context"
	"fmt"
	"time"

	"github.com/rs/zerolog/log"

	"github.com/woodpecker-ci/woodpecker/server"
	"github.com/woodpecker-ci/woodpecker/server/model"
	"github.com/woodpecker-ci/woodpecker/server/remote"
	"github.com/woodpecker-ci/woodpecker/server/shared"
	"github.com/woodpecker-ci/woodpecker/server/store"
)

// Create a new build and start it
func Create(ctx context.Context, _store store.Store, repo *model.Repo, build *model.Build) (*model.Build, error) {
	repoUser, err := _store.GetUser(repo.UserID)
	if err != nil {
		msg := fmt.Sprintf("failure to find repo owner via id '%d'", repo.UserID)
		log.Error().Err(err).Str("repo", repo.FullName).Msg(msg)
		return nil, fmt.Errorf(msg)
	}

	// if the remote has a refresh token, the current access token
	// may be stale. Therefore, we should refresh prior to dispatching
	// the build.
	if refresher, ok := server.Config.Services.Remote.(remote.Refresher); ok {
		refreshed, err := refresher.Refresh(ctx, repoUser)
		if err != nil {
			log.Error().Err(err).Msgf("failed to refresh oauth2 token for repoUser: %s", repoUser.Login)
		} else if refreshed {
			if err := _store.UpdateUser(repoUser); err != nil {
				log.Error().Err(err).Msgf("error while updating repoUser: %s", repoUser.Login)
				// move forward
			}
		}
	}

	var (
		remoteYamlConfigs []*remote.FileMeta
		configFetchErr    error
		filtered          bool
		parseErr          error
	)

	// fetch the build file from the remote
	configFetcher := shared.NewConfigFetcher(server.Config.Services.Remote, server.Config.Services.ConfigService, repoUser, repo, build)
	remoteYamlConfigs, configFetchErr = configFetcher.Fetch(ctx)
	if configFetchErr == nil {
		filtered, parseErr = branchFiltered(build, remoteYamlConfigs)
		if parseErr == nil {
			if filtered {
				err := ErrFiltered{Msg: "branch does not match restrictions defined in yaml"}
				log.Debug().Str("repo", repo.FullName).Msgf("%v", err)
				return nil, err
			}

<<<<<<< HEAD
	// TODO: move global pipeline filters into own check functions ...
	z, emptySteps := zeroSteps(build, remoteYamlConfigs)
	buildEmpty := *build
	buildEmpty.Status = model.StatusSuccess
	for _, step := range emptySteps {
		step.Proc.State = model.StatusSuccess
		buildEmpty.Procs = append(buildEmpty.Procs, step.Proc)
	}
	if err := updateBuildStatus(ctx, &buildEmpty, repo, repoUser); err != nil {
		log.Error().Err(err).Msg("updateBuildStatus")
	}
	if z {
		err := ErrFiltered{Msg: "step conditions yield zero runnable steps"}
		log.Debug().Str("repo", repo.FullName).Msgf("%v", err)
		return nil, err
=======
			if zeroSteps(build, remoteYamlConfigs) {
				err := ErrFiltered{Msg: "step conditions yield zero runnable steps"}
				log.Debug().Str("repo", repo.FullName).Msgf("%v", err)
				return nil, err
			}
		}
>>>>>>> a4672333
	}

	// update some build fields
	build.RepoID = repo.ID
	build.Verified = true
	build.Status = model.StatusPending

	if configFetchErr != nil {
		log.Debug().Str("repo", repo.FullName).Err(configFetchErr).Msgf("cannot find config '%s' in '%s' with user: '%s'", repo.Config, build.Ref, repoUser.Login)
		build.Started = time.Now().Unix()
		build.Finished = build.Started
		build.Status = model.StatusError
		build.Error = fmt.Sprintf("pipeline definition not found in %s", repo.FullName)
	} else if parseErr != nil {
		log.Debug().Str("repo", repo.FullName).Err(parseErr).Msg("failed to parse yaml")
		build.Started = time.Now().Unix()
		build.Finished = build.Started
		build.Status = model.StatusError
		build.Error = fmt.Sprintf("failed to parse pipeline: %s", parseErr.Error())
	} else if repo.IsGated {
		// TODO(336) extend gated feature with an allow/block List
		build.Status = model.StatusBlocked
	}

	err = _store.CreateBuild(build, build.Procs...)
	if err != nil {
		msg := fmt.Sprintf("failure to save build for %s", repo.FullName)
		log.Error().Err(err).Msg(msg)
		return nil, fmt.Errorf(msg)
	}

	// persist the build config for historical correctness, restarts, etc
	for _, remoteYamlConfig := range remoteYamlConfigs {
		_, err := findOrPersistPipelineConfig(_store, build, remoteYamlConfig)
		if err != nil {
			msg := fmt.Sprintf("failure to find or persist pipeline config for %s", repo.FullName)
			log.Error().Err(err).Msg(msg)
			return nil, fmt.Errorf(msg)
		}
	}

	if build.Status == model.StatusError {
		if err := publishToTopic(ctx, build, repo); err != nil {
			log.Error().Err(err).Msg("publishToTopic")
		}

		if err := updateBuildStatus(ctx, build, repo, repoUser); err != nil {
			log.Error().Err(err).Msg("updateBuildStatus")
		}

		return build, nil
	}

	build, buildItems, err := createBuildItems(ctx, _store, build, repoUser, repo, remoteYamlConfigs, nil)
	if err != nil {
		msg := fmt.Sprintf("failure to createBuildItems for %s", repo.FullName)
		log.Error().Err(err).Msg(msg)
		return nil, fmt.Errorf(msg)
	}

	if build.Status == model.StatusBlocked {
		if err := publishToTopic(ctx, build, repo); err != nil {
			log.Error().Err(err).Msg("publishToTopic")
		}

		if err := updateBuildStatus(ctx, build, repo, repoUser); err != nil {
			log.Error().Err(err).Msg("updateBuildStatus")
		}

		return build, nil
	}

	build, err = start(ctx, _store, build, repoUser, repo, buildItems)
	if err != nil {
		msg := fmt.Sprintf("failure to start build for %s", repo.FullName)
		log.Error().Err(err).Msg(msg)
		return nil, fmt.Errorf(msg)
	}

	return build, nil
}<|MERGE_RESOLUTION|>--- conflicted
+++ resolved
@@ -71,30 +71,22 @@
 				return nil, err
 			}
 
-<<<<<<< HEAD
-	// TODO: move global pipeline filters into own check functions ...
-	z, emptySteps := zeroSteps(build, remoteYamlConfigs)
-	buildEmpty := *build
-	buildEmpty.Status = model.StatusSuccess
-	for _, step := range emptySteps {
-		step.Proc.State = model.StatusSuccess
-		buildEmpty.Procs = append(buildEmpty.Procs, step.Proc)
-	}
-	if err := updateBuildStatus(ctx, &buildEmpty, repo, repoUser); err != nil {
-		log.Error().Err(err).Msg("updateBuildStatus")
-	}
-	if z {
-		err := ErrFiltered{Msg: "step conditions yield zero runnable steps"}
-		log.Debug().Str("repo", repo.FullName).Msgf("%v", err)
-		return nil, err
-=======
-			if zeroSteps(build, remoteYamlConfigs) {
+			z, emptySteps := zeroSteps(build, remoteYamlConfigs)
+			buildEmpty := *build
+			buildEmpty.Status = model.StatusSuccess
+			for _, step := range emptySteps {
+				step.Proc.State = model.StatusSuccess
+				buildEmpty.Procs = append(buildEmpty.Procs, step.Proc)
+			}
+			if err := updateBuildStatus(ctx, &buildEmpty, repo, repoUser); err != nil {
+				log.Error().Err(err).Msg("updateBuildStatus")
+			}
+			if z {
 				err := ErrFiltered{Msg: "step conditions yield zero runnable steps"}
 				log.Debug().Str("repo", repo.FullName).Msgf("%v", err)
 				return nil, err
 			}
 		}
->>>>>>> a4672333
 	}
 
 	// update some build fields
