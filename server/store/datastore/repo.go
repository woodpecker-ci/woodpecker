--- conflicted
+++ resolved
@@ -30,43 +30,25 @@
 	return repo, wrapGet(s.engine.ID(id).Get(repo))
 }
 
-<<<<<<< HEAD
-func (s storage) GetRepoForgeID(id model.ForgeRemoteID) (*model.Repo, error) {
-=======
 func (s storage) GetRepoForgeID(remoteID model.ForgeRemoteID) (*model.Repo, error) {
->>>>>>> de8ea95d
 	sess := s.engine.NewSession()
 	defer sess.Close()
 	return s.getRepoForgeID(sess, remoteID)
 }
 
-<<<<<<< HEAD
-func (s storage) getRepoForgeID(e *xorm.Session, id model.ForgeRemoteID) (*model.Repo, error) {
-	repo := new(model.Repo)
-	return repo, wrapGet(e.Where("forge_remote_id = ?", id).Get(repo))
-}
-
-func (s storage) GetRepoNameFallback(forgeID model.ForgeRemoteID, fullName string) (*model.Repo, error) {
-=======
 func (s storage) getRepoForgeID(e *xorm.Session, remoteID model.ForgeRemoteID) (*model.Repo, error) {
 	repo := new(model.Repo)
 	return repo, wrapGet(e.Where("forge_remote_id = ?", remoteID).Get(repo))
 }
 
 func (s storage) GetRepoNameFallback(remoteID model.ForgeRemoteID, fullName string) (*model.Repo, error) {
->>>>>>> de8ea95d
 	sess := s.engine.NewSession()
 	defer sess.Close()
 	return s.getRepoNameFallback(sess, remoteID, fullName)
 }
 
-<<<<<<< HEAD
-func (s storage) getRepoNameFallback(e *xorm.Session, forgeID model.ForgeRemoteID, fullName string) (*model.Repo, error) {
-	repo, err := s.getRepoForgeID(e, forgeID)
-=======
 func (s storage) getRepoNameFallback(e *xorm.Session, remoteID model.ForgeRemoteID, fullName string) (*model.Repo, error) {
 	repo, err := s.getRepoForgeID(e, remoteID)
->>>>>>> de8ea95d
 	if errors.Is(err, types.RecordNotExist) {
 		return s.getRepoName(e, fullName)
 	}
