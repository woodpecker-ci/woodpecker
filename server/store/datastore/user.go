// Copyright 2021 Woodpecker Authors
//
// Licensed under the Apache License, Version 2.0 (the "License");
// you may not use this file except in compliance with the License.
// You may obtain a copy of the License at
//
//      http://www.apache.org/licenses/LICENSE-2.0
//
// Unless required by applicable law or agreed to in writing, software
// distributed under the License is distributed on an "AS IS" BASIS,
// WITHOUT WARRANTIES OR CONDITIONS OF ANY KIND, either express or implied.
// See the License for the specific language governing permissions and
// limitations under the License.

package datastore

import (
	"github.com/woodpecker-ci/woodpecker/server/model"
)

func (s storage) GetUser(id int64) (*model.User, error) {
	user := new(model.User)
	return user, wrapGet(s.engine.ID(id).Get(user))
}

func (s storage) GetUserLogin(login string) (*model.User, error) {
	user := new(model.User)
	return user, wrapGet(s.engine.Where("user_login=?", login).Get(user))
}

<<<<<<< HEAD
func (s storage) GetUserList(p *model.ListOptions) ([]*model.User, error) {
	var users []*model.User
	return users, s.paginate(p).Find(&users)
=======
func (s storage) GetUserList() ([]*model.User, error) {
	users := make([]*model.User, 0, 10)
	return users, s.engine.OrderBy("user_id").Find(&users)
>>>>>>> a06d3e1a
}

func (s storage) GetUserCount() (int64, error) {
	return s.engine.Count(new(model.User))
}

func (s storage) CreateUser(user *model.User) error {
	// only Insert set auto created ID back to object
	_, err := s.engine.Insert(user)
	return err
}

func (s storage) UpdateUser(user *model.User) error {
	_, err := s.engine.ID(user.ID).AllCols().Update(user)
	return err
}

func (s storage) DeleteUser(user *model.User) error {
	sess := s.engine.NewSession()
	defer sess.Close()
	if err := sess.Begin(); err != nil {
		return err
	}

	if _, err := sess.ID(user.ID).Delete(new(model.User)); err != nil {
		return err
	}

	if _, err := sess.Where("perm_user_id = ?", user.ID).Delete(new(model.Perm)); err != nil {
		return err
	}

	return sess.Commit()
}<|MERGE_RESOLUTION|>--- conflicted
+++ resolved
@@ -28,15 +28,9 @@
 	return user, wrapGet(s.engine.Where("user_login=?", login).Get(user))
 }
 
-<<<<<<< HEAD
 func (s storage) GetUserList(p *model.ListOptions) ([]*model.User, error) {
 	var users []*model.User
-	return users, s.paginate(p).Find(&users)
-=======
-func (s storage) GetUserList() ([]*model.User, error) {
-	users := make([]*model.User, 0, 10)
-	return users, s.engine.OrderBy("user_id").Find(&users)
->>>>>>> a06d3e1a
+	return users, s.paginate(p).OrderBy("user_id").Find(&users)
 }
 
 func (s storage) GetUserCount() (int64, error) {
