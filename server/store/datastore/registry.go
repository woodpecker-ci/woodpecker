--- conflicted
+++ resolved
@@ -26,15 +26,9 @@
 	return reg, wrapGet(s.engine.Get(reg))
 }
 
-<<<<<<< HEAD
 func (s storage) RegistryList(repo *model.Repo, p *model.ListOptions) ([]*model.Registry, error) {
 	var regs []*model.Registry
-	return regs, s.paginate(p).Where("registry_repo_id = ?", repo.ID).Find(&regs)
-=======
-func (s storage) RegistryList(repo *model.Repo) ([]*model.Registry, error) {
-	regs := make([]*model.Registry, 0, perPage)
-	return regs, s.engine.OrderBy("registry_id").Where("registry_repo_id = ?", repo.ID).Find(&regs)
->>>>>>> a06d3e1a
+	return regs, s.paginate(p).OrderBy("registry_id").Where("registry_repo_id = ?", repo.ID).Find(&regs)
 }
 
 func (s storage) RegistryCreate(registry *model.Registry) error {
