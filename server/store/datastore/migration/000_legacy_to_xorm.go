--- conflicted
+++ resolved
@@ -76,7 +76,7 @@
 		} {
 			exist, err := sess.Exist(&migrations{mig})
 			if err != nil {
-				return fmt.Errorf("test migration existence: %w", err)
+				return fmt.Errorf("test migration existence: %v", err)
 			}
 			if !exist {
 				log.Error().Msgf("migration step '%s' missing, please upgrade to last stable v0.14.x version first", mig)
@@ -96,14 +96,10 @@
 				return err
 			}
 			if _, err := sess.Exec("INSERT INTO build_config (config_id, build_id) SELECT config_id,build_id FROM old_build_config;"); err != nil {
-<<<<<<< HEAD
-				return fmt.Errorf("unable to set copy data in to temp table %s. Error: %w", "old_build_config", err)
-=======
 				return fmt.Errorf("unable to set copy data into temp table %s. Error: %v", "old_build_config", err)
->>>>>>> b1d697b5
 			}
 			if err := sess.DropTable("old_build_config"); err != nil {
-				return fmt.Errorf("could not drop table '%s': %w", "old_build_config", err)
+				return fmt.Errorf("could not drop table '%s': %v", "old_build_config", err)
 			}
 		}
 
@@ -124,7 +120,7 @@
 				"DROP INDEX IF EXISTS ix_perms_user ON perms;",
 			} {
 				if _, err := sess.Exec(exec); err != nil {
-					return fmt.Errorf("exec: '%s' failed: %w", exec, err)
+					return fmt.Errorf("exec: '%s' failed: %v", exec, err)
 				}
 			}
 		case schemas.SQLITE, schemas.POSTGRES:
@@ -142,7 +138,7 @@
 				"DROP INDEX IF EXISTS ix_perms_user;",
 			} {
 				if _, err := sess.Exec(exec); err != nil {
-					return fmt.Errorf("exec: '%s' failed: %w", exec, err)
+					return fmt.Errorf("exec: '%s' failed: %v", exec, err)
 				}
 			}
 		default:
