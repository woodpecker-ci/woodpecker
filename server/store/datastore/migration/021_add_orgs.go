// Copyright 2022 Woodpecker Authors
//
// Licensed under the Apache License, Version 2.0 (the "License");
// you may not use this file except in compliance with the License.
// You may obtain a copy of the License at
//
//      http://www.apache.org/licenses/LICENSE-2.0
//
// Unless required by applicable law or agreed to in writing, software
// distributed under the License is distributed on an "AS IS" BASIS,
// WITHOUT WARRANTIES OR CONDITIONS OF ANY KIND, either express or implied.
// See the License for the specific language governing permissions and
// limitations under the License.

package migration

import (
	"xorm.io/builder"
	"xorm.io/xorm"

	"github.com/woodpecker-ci/woodpecker/server/model"
)

type oldSecret021 struct {
	ID          int64    `json:"id"              xorm:"pk autoincr 'secret_id'"`
	Owner       string   `json:"-"               xorm:"NOT NULL DEFAULT '' UNIQUE(s) INDEX 'secret_owner'"`
	OrgID       int64    `json:"-"               xorm:"NOT NULL DEFAULT 0 UNIQUE(s) INDEX 'secret_org_id'"`
	RepoID      int64    `json:"-"               xorm:"NOT NULL DEFAULT 0 UNIQUE(s) INDEX 'secret_repo_id'"`
	Name        string   `json:"name"            xorm:"NOT NULL UNIQUE(s) INDEX 'secret_name'"`
	Value       string   `json:"value,omitempty" xorm:"TEXT 'secret_value'"`
	Images      []string `json:"image"           xorm:"json 'secret_images'"`
	PluginsOnly bool     `json:"plugins_only"    xorm:"secret_plugins_only"`
	Events      []string `json:"event"           xorm:"json 'secret_events'"`
	SkipVerify  bool     `json:"-"               xorm:"secret_skip_verify"`
	Conceal     bool     `json:"-"               xorm:"secret_conceal"`
}

func (oldSecret021) TableName() string {
	return "secrets"
}

var addOrgs = task{
	name:     "add-orgs",
	required: true,
	fn: func(sess *xorm.Session) error {
		if err := sess.Sync(new(model.Org), new(model.Repo)); err != nil {
			return err
		}

		// make sure the columns exist before removing them
		if err := sess.Sync(new(oldSecret021)); err != nil {
			return err
		}

		// get all org names from repos
		var repos []*model.Repo
		if err := sess.Find(&repos); err != nil {
			return err
		}

		orgs := make(map[string]*model.Org)
		for _, repo := range repos {
			orgName := repo.Owner

			// create org if not already created
			if _, ok := orgs[orgName]; !ok {
				org := &model.Org{
					Name:   repo.Owner,
					IsUser: false, // TODO: should we get this info from the forges?
				}
				if _, err := sess.Insert(org); err != nil {
					return err
				}
<<<<<<< HEAD

				// update org secrets
				var secrets []*oldSecret021
				if err := sess.Where(builder.Eq{"secret_owner": repo.Owner, "secret_repo_id": 0}).Find(&secrets); err != nil {
					return err
				}
=======
				orgs[org.Name] = org
			}

			// update the repos
			repo.OrgID = orgs[orgName].ID
>>>>>>> 9d76b5f3

				for _, secret := range secrets {
					secret.OrgID = org.ID
					if _, err := sess.ID(secret.ID).Cols("secret_org_id").Update(secret); err != nil {
						return err
					}
				}
			}

<<<<<<< HEAD
			// update the repo
			repo.OrgID = org.ID
			if _, err := sess.ID(repo.ID).Cols("repo_org_id").Update(repo); err != nil {
				return err
=======
			for _, secret := range secrets {
				secret.OrgID = orgs[orgName].ID
				if _, err := sess.ID(secret.ID).Cols("secret_org_id").Update(secret); err != nil {
					return err
				}
>>>>>>> 9d76b5f3
			}
		}

		return dropTableColumns(sess, "secrets", "secret_owner")
	},
}<|MERGE_RESOLUTION|>--- conflicted
+++ resolved
@@ -71,20 +71,12 @@
 				if _, err := sess.Insert(org); err != nil {
 					return err
 				}
-<<<<<<< HEAD
 
 				// update org secrets
 				var secrets []*oldSecret021
-				if err := sess.Where(builder.Eq{"secret_owner": repo.Owner, "secret_repo_id": 0}).Find(&secrets); err != nil {
+				if err := sess.Where(builder.Eq{"secret_owner": orgName, "secret_repo_id": 0}).Find(&secrets); err != nil {
 					return err
 				}
-=======
-				orgs[org.Name] = org
-			}
-
-			// update the repos
-			repo.OrgID = orgs[orgName].ID
->>>>>>> 9d76b5f3
 
 				for _, secret := range secrets {
 					secret.OrgID = org.ID
@@ -94,18 +86,10 @@
 				}
 			}
 
-<<<<<<< HEAD
 			// update the repo
-			repo.OrgID = org.ID
+			repo.OrgID = orgs[orgName].ID
 			if _, err := sess.ID(repo.ID).Cols("repo_org_id").Update(repo); err != nil {
 				return err
-=======
-			for _, secret := range secrets {
-				secret.OrgID = orgs[orgName].ID
-				if _, err := sess.ID(secret.ID).Cols("secret_org_id").Update(secret); err != nil {
-					return err
-				}
->>>>>>> 9d76b5f3
 			}
 		}
 
