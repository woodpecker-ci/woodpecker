// Copyright 2021 Woodpecker Authors
//
// Licensed under the Apache License, Version 2.0 (the "License");
// you may not use this file except in compliance with the License.
// You may obtain a copy of the License at
//
//      http://www.apache.org/licenses/LICENSE-2.0
//
// Unless required by applicable law or agreed to in writing, software
// distributed under the License is distributed on an "AS IS" BASIS,
// WITHOUT WARRANTIES OR CONDITIONS OF ANY KIND, either express or implied.
// See the License for the specific language governing permissions and
// limitations under the License.

package migration

import (
	"fmt"
	"reflect"

	"src.techknowlogick.com/xormigrate"
	"xorm.io/xorm"

	"go.woodpecker-ci.org/woodpecker/server/model"
)

// APPEND NEW MIGRATIONS
// they are executed in order and if one fails woodpecker will try to rollback that specific one and quits
<<<<<<< HEAD
var migrationTasks = []*xormigrate.Migration{
	&legacyToXormigrate,
=======
var migrationTasks = []*task{
	&legacy2Xorm,
	&alterTableReposDropFallback,
	&alterTableReposDropAllowDeploysAllowTags,
	&fixPRSecretEventName,
	&alterTableReposDropCounter,
	&dropSenders,
	&alterTableLogUpdateColumnLogDataType,
	&alterTableSecretsAddUserCol,
	&recreateAgentsTable,
	&lowercaseSecretNames,
	&renameBuildsToPipeline,
	&renameColumnsBuildsToPipeline,
	&renameTableProcsToSteps,
	&renameRemoteToForge,
	&renameForgeIDToForgeRemoteID,
	&removeActiveFromUsers,
	&removeInactiveRepos,
	&dropFiles,
	&removeMachineCol,
	&dropOldCols,
	&initLogsEntriesTable,
	&migrateLogs2LogEntries,
	&parentStepsToWorkflows,
	&addOrgs,
	&addOrgID,
	&alterTableTasksUpdateColumnTaskDataType,
	&alterTableConfigUpdateColumnConfigDataType,
	&removePluginOnlyOptionFromSecretsTable,
	&convertToNewPipelineErrorFormat,
	&renameLinkToURL,
>>>>>>> f0f57ec9
}

var allBeans = []any{
	new(model.Agent),
	new(model.Pipeline),
	new(model.PipelineConfig),
	new(model.Config),
	new(model.LogEntry),
	new(model.Perm),
	new(model.Step),
	new(model.Registry),
	new(model.Repo),
	new(model.Secret),
	new(model.Task),
	new(model.User),
	new(model.ServerConfig),
	new(model.Cron),
	new(model.Redirection),
	new(model.Workflow),
	new(model.Org),
}

func Migrate(e *xorm.Engine, allowLong bool) error {
	e.SetDisableGlobalCache(true)

	m := xormigrate.New(e, migrationTasks)
	m.AllowLong(allowLong)
	// TODO remove in 3.0
	oldCount, err := e.Table("migrations").Count()
	if oldCount < 1 || err != nil {
		// allow new schema initialization if old migrations table is empty or it does not exist (err != nil)
		// schema initialization will always run if we call `InitSchema`
		m.InitSchema(func(engine *xorm.Engine) error {
			// do nothing on schema init, models are synced in any case below
			return nil
		})
	}

	m.SetLogger(&xormigrateLogger{})

	if err := m.Migrate(); err != nil {
		return err
	}

	e.SetDisableGlobalCache(false)

	if err := syncAll(e); err != nil {
		return fmt.Errorf("msg: %w", err)
	}

	return nil
}

<<<<<<< HEAD
func syncAll(sess *xorm.Engine) error {
=======
func runTasks(e *xorm.Engine, tasks []*task) error {
	// cache migrations in db
	migCache := make(map[string]bool)
	var migList []*migrations
	if err := e.Find(&migList); err != nil {
		return err
	}
	for i := range migList {
		migCache[migList[i].Name] = true
	}

	for _, task := range tasks {
		if migCache[task.name] {
			log.Trace().Msgf("migration task '%s' already applied", task.name)
			continue
		}

		log.Trace().Msgf("start migration task '%s'", task.name)
		aliveMsgCancel := showBeAliveSign(task.name)
		defer aliveMsgCancel(nil)
		var taskErr error
		if task.fn != nil {
			sess := e.NewSession().NoCache()
			defer sess.Close()
			if err := sess.Begin(); err != nil {
				return fmt.Errorf("could not begin session for '%s': %w", task.name, err)
			}

			if taskErr = task.fn(sess); taskErr != nil {
				aliveMsgCancel(nil)
				if err := sess.Rollback(); err != nil {
					taskErr = errors.Join(taskErr, err)
				}
			} else if err := sess.Commit(); err != nil {
				return fmt.Errorf("could not commit session for '%s': %w", task.name, err)
			}
		} else if task.engineFn != nil {
			taskErr = task.engineFn(e)
		} else {
			log.Trace().Msgf("skip migration task '%s'", task.name)
			aliveMsgCancel(nil)
			continue
		}

		aliveMsgCancel(nil)
		if taskErr != nil {
			if task.required {
				return fmt.Errorf("migration task '%s' failed: %w", task.name, taskErr)
			}
			log.Error().Err(taskErr).Msgf("migration task '%s' failed but is not required", task.name)
			continue
		}
		log.Debug().Msgf("migration task '%s' done", task.name)

		if _, err := e.Insert(&migrations{task.name}); err != nil {
			return fmt.Errorf("migration task '%s' could not be marked as finished: %w", task.name, err)
		}

		migCache[task.name] = true
	}
	return nil
}

type syncEngine interface {
	Sync(beans ...any) error
}

func syncAll(sess syncEngine) error {
>>>>>>> f0f57ec9
	for _, bean := range allBeans {
		if err := sess.Sync(bean); err != nil {
			return fmt.Errorf("Sync error '%s': %w", reflect.TypeOf(bean), err)
		}
	}
	return nil
}<|MERGE_RESOLUTION|>--- conflicted
+++ resolved
@@ -26,42 +26,8 @@
 
 // APPEND NEW MIGRATIONS
 // they are executed in order and if one fails woodpecker will try to rollback that specific one and quits
-<<<<<<< HEAD
 var migrationTasks = []*xormigrate.Migration{
 	&legacyToXormigrate,
-=======
-var migrationTasks = []*task{
-	&legacy2Xorm,
-	&alterTableReposDropFallback,
-	&alterTableReposDropAllowDeploysAllowTags,
-	&fixPRSecretEventName,
-	&alterTableReposDropCounter,
-	&dropSenders,
-	&alterTableLogUpdateColumnLogDataType,
-	&alterTableSecretsAddUserCol,
-	&recreateAgentsTable,
-	&lowercaseSecretNames,
-	&renameBuildsToPipeline,
-	&renameColumnsBuildsToPipeline,
-	&renameTableProcsToSteps,
-	&renameRemoteToForge,
-	&renameForgeIDToForgeRemoteID,
-	&removeActiveFromUsers,
-	&removeInactiveRepos,
-	&dropFiles,
-	&removeMachineCol,
-	&dropOldCols,
-	&initLogsEntriesTable,
-	&migrateLogs2LogEntries,
-	&parentStepsToWorkflows,
-	&addOrgs,
-	&addOrgID,
-	&alterTableTasksUpdateColumnTaskDataType,
-	&alterTableConfigUpdateColumnConfigDataType,
-	&removePluginOnlyOptionFromSecretsTable,
-	&convertToNewPipelineErrorFormat,
-	&renameLinkToURL,
->>>>>>> f0f57ec9
 }
 
 var allBeans = []any{
@@ -115,78 +81,7 @@
 	return nil
 }
 
-<<<<<<< HEAD
 func syncAll(sess *xorm.Engine) error {
-=======
-func runTasks(e *xorm.Engine, tasks []*task) error {
-	// cache migrations in db
-	migCache := make(map[string]bool)
-	var migList []*migrations
-	if err := e.Find(&migList); err != nil {
-		return err
-	}
-	for i := range migList {
-		migCache[migList[i].Name] = true
-	}
-
-	for _, task := range tasks {
-		if migCache[task.name] {
-			log.Trace().Msgf("migration task '%s' already applied", task.name)
-			continue
-		}
-
-		log.Trace().Msgf("start migration task '%s'", task.name)
-		aliveMsgCancel := showBeAliveSign(task.name)
-		defer aliveMsgCancel(nil)
-		var taskErr error
-		if task.fn != nil {
-			sess := e.NewSession().NoCache()
-			defer sess.Close()
-			if err := sess.Begin(); err != nil {
-				return fmt.Errorf("could not begin session for '%s': %w", task.name, err)
-			}
-
-			if taskErr = task.fn(sess); taskErr != nil {
-				aliveMsgCancel(nil)
-				if err := sess.Rollback(); err != nil {
-					taskErr = errors.Join(taskErr, err)
-				}
-			} else if err := sess.Commit(); err != nil {
-				return fmt.Errorf("could not commit session for '%s': %w", task.name, err)
-			}
-		} else if task.engineFn != nil {
-			taskErr = task.engineFn(e)
-		} else {
-			log.Trace().Msgf("skip migration task '%s'", task.name)
-			aliveMsgCancel(nil)
-			continue
-		}
-
-		aliveMsgCancel(nil)
-		if taskErr != nil {
-			if task.required {
-				return fmt.Errorf("migration task '%s' failed: %w", task.name, taskErr)
-			}
-			log.Error().Err(taskErr).Msgf("migration task '%s' failed but is not required", task.name)
-			continue
-		}
-		log.Debug().Msgf("migration task '%s' done", task.name)
-
-		if _, err := e.Insert(&migrations{task.name}); err != nil {
-			return fmt.Errorf("migration task '%s' could not be marked as finished: %w", task.name, err)
-		}
-
-		migCache[task.name] = true
-	}
-	return nil
-}
-
-type syncEngine interface {
-	Sync(beans ...any) error
-}
-
-func syncAll(sess syncEngine) error {
->>>>>>> f0f57ec9
 	for _, bean := range allBeans {
 		if err := sess.Sync(bean); err != nil {
 			return fmt.Errorf("Sync error '%s': %w", reflect.TypeOf(bean), err)
