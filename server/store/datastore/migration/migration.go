// Copyright 2021 Woodpecker Authors
//
// Licensed under the Apache License, Version 2.0 (the "License");
// you may not use this file except in compliance with the License.
// You may obtain a copy of the License at
//
//      http://www.apache.org/licenses/LICENSE-2.0
//
// Unless required by applicable law or agreed to in writing, software
// distributed under the License is distributed on an "AS IS" BASIS,
// WITHOUT WARRANTIES OR CONDITIONS OF ANY KIND, either express or implied.
// See the License for the specific language governing permissions and
// limitations under the License.

package migration

import (
	"context"
	"fmt"
	"reflect"

	"src.techknowlogick.com/xormigrate"
	"xorm.io/xorm"

	"go.woodpecker-ci.org/woodpecker/v2/server/model"
)

// APPEND NEW MIGRATIONS
// They are executed in order and if one fails Xormigrate will try to rollback that specific one and quits.
var migrationTasks = []*xormigrate.Migration{
	&legacyToXormigrate,
	&addOrgID,
	&alterTableTasksUpdateColumnTaskDataType,
	&alterTableConfigUpdateColumnConfigDataType,
	&removePluginOnlyOptionFromSecretsTable,
	&convertToNewPipelineErrorFormat,
	&renameLinkToURL,
	&cleanRegistryPipeline,
	&setForgeID,
	&unifyColumnsTables,
	&alterTableRegistriesFixRequiredFields,
	&cronWithoutSec,
	&renameStartEndTime,
	&fixV31Registries,
<<<<<<< HEAD
	&splitTrusted,
=======
	&removeOldMigrationsOfV1,
>>>>>>> eebaa10d
}

var allBeans = []any{
	new(model.Agent),
	new(model.Pipeline),
	new(model.PipelineConfig),
	new(model.Config),
	new(model.LogEntry),
	new(model.Perm),
	new(model.Step),
	new(model.Registry),
	new(model.Repo),
	new(model.Secret),
	new(model.Task),
	new(model.User),
	new(model.ServerConfig),
	new(model.Cron),
	new(model.Redirection),
	new(model.Forge),
	new(model.Workflow),
	new(model.Org),
}

// TODO: make xormigrate context aware
func Migrate(_ context.Context, e *xorm.Engine, allowLong bool) error {
	e.SetDisableGlobalCache(true)

	m := xormigrate.New(e, migrationTasks)
	m.AllowLong(allowLong)
	oldCount, err := e.Table("migrations").Count()
	if oldCount < 1 || err != nil {
		// allow new schema initialization if old migrations table is empty or it does not exist (err != nil)
		// schema initialization will always run if we call `InitSchema`
		m.InitSchema(func(_ *xorm.Engine) error {
			// do nothing on schema init, models are synced in any case below
			return nil
		})
	}

	m.SetLogger(&xormigrateLogger{})

	if err := m.Migrate(); err != nil {
		return err
	}

	e.SetDisableGlobalCache(false)

	if err := syncAll(e); err != nil {
		return fmt.Errorf("msg: %w", err)
	}

	return nil
}

func syncAll(sess *xorm.Engine) error {
	for _, bean := range allBeans {
		if err := sess.Sync(bean); err != nil {
			return fmt.Errorf("sync error '%s': %w", reflect.TypeOf(bean), err)
		}
	}
	return nil
}<|MERGE_RESOLUTION|>--- conflicted
+++ resolved
@@ -42,11 +42,8 @@
 	&cronWithoutSec,
 	&renameStartEndTime,
 	&fixV31Registries,
-<<<<<<< HEAD
+	&removeOldMigrationsOfV1,
 	&splitTrusted,
-=======
-	&removeOldMigrationsOfV1,
->>>>>>> eebaa10d
 }
 
 var allBeans = []any{
