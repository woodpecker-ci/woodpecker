// Copyright 2021 Woodpecker Authors
//
// Licensed under the Apache License, Version 2.0 (the "License");
// you may not use this file except in compliance with the License.
// You may obtain a copy of the License at
//
//      http://www.apache.org/licenses/LICENSE-2.0
//
// Unless required by applicable law or agreed to in writing, software
// distributed under the License is distributed on an "AS IS" BASIS,
// WITHOUT WARRANTIES OR CONDITIONS OF ANY KIND, either express or implied.
// See the License for the specific language governing permissions and
// limitations under the License.

package migration

import (
	"context"
	"fmt"
	"reflect"

	"src.techknowlogick.com/xormigrate"
	"xorm.io/xorm"

	"go.woodpecker-ci.org/woodpecker/v2/server/model"
)

// APPEND NEW MIGRATIONS
// They are executed in order and if one fails Xormigrate will try to rollback that specific one and quits.
var migrationTasks = []*xormigrate.Migration{
	&legacyToXormigrate,
	&addOrgID,
	&alterTableTasksUpdateColumnTaskDataType,
	&alterTableConfigUpdateColumnConfigDataType,
	&removePluginOnlyOptionFromSecretsTable,
	&convertToNewPipelineErrorFormat,
	&renameLinkToURL,
	&cleanRegistryPipeline,
	&setForgeID,
	&unifyColumnsTables,
	&alterTableRegistriesFixRequiredFields,
	&cronWithoutSec,
	&renameStartEndTime,
	&fixV31Registries,
	&removeOldMigrationsOfV1,
	&addOrgAgents,
<<<<<<< HEAD
	&addServerSideEnforcedAgentLabels,
=======
	&addCustomLabelsToAgent,
>>>>>>> 7d770622
}

var allBeans = []any{
	new(model.Agent),
	new(model.Pipeline),
	new(model.PipelineConfig),
	new(model.Config),
	new(model.LogEntry),
	new(model.Perm),
	new(model.Step),
	new(model.Registry),
	new(model.Repo),
	new(model.Secret),
	new(model.Task),
	new(model.User),
	new(model.ServerConfig),
	new(model.Cron),
	new(model.Redirection),
	new(model.Forge),
	new(model.Workflow),
	new(model.Org),
}

// TODO: make xormigrate context aware
func Migrate(_ context.Context, e *xorm.Engine, allowLong bool) error {
	e.SetDisableGlobalCache(true)

	m := xormigrate.New(e, migrationTasks)
	m.AllowLong(allowLong)
	oldCount, err := e.Table("migrations").Count()
	if oldCount < 1 || err != nil {
		// allow new schema initialization if old migrations table is empty or it does not exist (err != nil)
		// schema initialization will always run if we call `InitSchema`
		m.InitSchema(func(_ *xorm.Engine) error {
			// do nothing on schema init, models are synced in any case below
			return nil
		})
	}

	m.SetLogger(&xormigrateLogger{})

	if err := m.Migrate(); err != nil {
		return err
	}

	e.SetDisableGlobalCache(false)

	if err := syncAll(e); err != nil {
		return fmt.Errorf("msg: %w", err)
	}

	return nil
}

func syncAll(sess *xorm.Engine) error {
	for _, bean := range allBeans {
		if err := sess.Sync(bean); err != nil {
			return fmt.Errorf("sync error '%s': %w", reflect.TypeOf(bean), err)
		}
	}
	return nil
}<|MERGE_RESOLUTION|>--- conflicted
+++ resolved
@@ -44,11 +44,8 @@
 	&fixV31Registries,
 	&removeOldMigrationsOfV1,
 	&addOrgAgents,
-<<<<<<< HEAD
+	&addCustomLabelsToAgent,
 	&addServerSideEnforcedAgentLabels,
-=======
-	&addCustomLabelsToAgent,
->>>>>>> 7d770622
 }
 
 var allBeans = []any{
