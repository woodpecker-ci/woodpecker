// Copyright 2021 Woodpecker Authors
//
// Licensed under the Apache License, Version 2.0 (the "License");
// you may not use this file except in compliance with the License.
// You may obtain a copy of the License at
//
//      http://www.apache.org/licenses/LICENSE-2.0
//
// Unless required by applicable law or agreed to in writing, software
// distributed under the License is distributed on an "AS IS" BASIS,
// WITHOUT WARRANTIES OR CONDITIONS OF ANY KIND, either express or implied.
// See the License for the specific language governing permissions and
// limitations under the License.

package migration

import (
	"context"
	"fmt"
	"reflect"

	"src.techknowlogick.com/xormigrate"
	"xorm.io/xorm"

	"go.woodpecker-ci.org/woodpecker/v2/server/model"
)

// APPEND NEW MIGRATIONS
// They are executed in order and if one fails Xormigrate will try to rollback that specific one and quits.
var migrationTasks = []*xormigrate.Migration{
	&legacyToXormigrate,
	&addOrgID,
	&alterTableTasksUpdateColumnTaskDataType,
	&alterTableConfigUpdateColumnConfigDataType,
	&removePluginOnlyOptionFromSecretsTable,
	&convertToNewPipelineErrorFormat,
	&renameLinkToURL,
	&cleanRegistryPipeline,
	&setForgeID,
	&unifyColumnsTables,
	&alterTableRegistriesFixRequiredFields,
	&cronWithoutSec,
	&renameStartEndTime,
	&fixV31Registries,
<<<<<<< HEAD
	&addOrgAndRepoAgents,
=======
	&removeOldMigrationsOfV1,
>>>>>>> 375309a8
}

var allBeans = []any{
	new(model.Agent),
	new(model.Pipeline),
	new(model.PipelineConfig),
	new(model.Config),
	new(model.LogEntry),
	new(model.Perm),
	new(model.Step),
	new(model.Registry),
	new(model.Repo),
	new(model.Secret),
	new(model.Task),
	new(model.User),
	new(model.ServerConfig),
	new(model.Cron),
	new(model.Redirection),
	new(model.Forge),
	new(model.Workflow),
	new(model.Org),
}

// TODO: make xormigrate context aware
func Migrate(_ context.Context, e *xorm.Engine, allowLong bool) error {
	e.SetDisableGlobalCache(true)

	m := xormigrate.New(e, migrationTasks)
	m.AllowLong(allowLong)
	oldCount, err := e.Table("migrations").Count()
	if oldCount < 1 || err != nil {
		// allow new schema initialization if old migrations table is empty or it does not exist (err != nil)
		// schema initialization will always run if we call `InitSchema`
		m.InitSchema(func(_ *xorm.Engine) error {
			// do nothing on schema init, models are synced in any case below
			return nil
		})
	}

	m.SetLogger(&xormigrateLogger{})

	if err := m.Migrate(); err != nil {
		return err
	}

	e.SetDisableGlobalCache(false)

	if err := syncAll(e); err != nil {
		return fmt.Errorf("msg: %w", err)
	}

	return nil
}

func syncAll(sess *xorm.Engine) error {
	for _, bean := range allBeans {
		if err := sess.Sync(bean); err != nil {
			return fmt.Errorf("sync error '%s': %w", reflect.TypeOf(bean), err)
		}
	}
	return nil
}<|MERGE_RESOLUTION|>--- conflicted
+++ resolved
@@ -42,11 +42,8 @@
 	&cronWithoutSec,
 	&renameStartEndTime,
 	&fixV31Registries,
-<<<<<<< HEAD
+	&removeOldMigrationsOfV1,
 	&addOrgAndRepoAgents,
-=======
-	&removeOldMigrationsOfV1,
->>>>>>> 375309a8
 }
 
 var allBeans = []any{
