// Copyright 2021 Woodpecker Authors
//
// Licensed under the Apache License, Version 2.0 (the "License");
// you may not use this file except in compliance with the License.
// You may obtain a copy of the License at
//
//      http://www.apache.org/licenses/LICENSE-2.0
//
// Unless required by applicable law or agreed to in writing, software
// distributed under the License is distributed on an "AS IS" BASIS,
// WITHOUT WARRANTIES OR CONDITIONS OF ANY KIND, either express or implied.
// See the License for the specific language governing permissions and
// limitations under the License.

package migration

import (
	"errors"
	"fmt"
	"reflect"
	"time"

	"github.com/rs/zerolog/log"
	"xorm.io/xorm"

	"github.com/woodpecker-ci/woodpecker/server/model"
)

// APPEND NEW MIGRATIONS
// they are executed in order and if one fails woodpecker will try to rollback that specific one and quits
var migrationTasks = []*task{
	&legacy2Xorm,
	&alterTableReposDropFallback,
	&alterTableReposDropAllowDeploysAllowTags,
	&fixPRSecretEventName,
	&alterTableReposDropCounter,
	&dropSenders,
	&alterTableLogUpdateColumnLogDataType,
	&alterTableSecretsAddUserCol,
	&recreateAgentsTable,
	&lowercaseSecretNames,
	&renameBuildsToPipeline,
	&renameColumnsBuildsToPipeline,
	&renameTableProcsToSteps,
	&renameRemoteToForge,
	&renameForgeIDToForgeRemoteID,
	&removeActiveFromUsers,
	&removeInactiveRepos,
	&dropFiles,
	&removeMachineCol,
<<<<<<< HEAD
	&migrateLogs2LogEntries,
=======
	&dropOldCols,
>>>>>>> 3158980d
}

var allBeans = []interface{}{
	new(model.Agent),
	new(model.Pipeline),
	new(model.PipelineConfig),
	new(model.Config),
	new(model.LogEntry),
	new(model.Perm),
	new(model.Step),
	new(model.Registry),
	new(model.Repo),
	new(model.Secret),
	new(model.Task),
	new(model.User),
	new(model.ServerConfig),
	new(model.Cron),
	new(model.Redirection),
}

type migrations struct {
	Name string `xorm:"UNIQUE"`
}

type task struct {
	name     string
	required bool
	fn       func(sess *xorm.Session) error
}

// initNew create tables for new instance
func initNew(sess *xorm.Session) error {
	if err := syncAll(sess); err != nil {
		return err
	}

	// dummy run migrations
	for _, task := range migrationTasks {
		if _, err := sess.Insert(&migrations{task.name}); err != nil {
			return err
		}
	}

	return nil
}

func Migrate(e *xorm.Engine) error {
	e.SetDisableGlobalCache(true)

	if err := e.Sync(new(migrations)); err != nil {
		return err
	}

	// account for long migrations of "migrate-logs-to-log_entries"
	e.SetConnMaxLifetime(time.Hour * 1)

	sess := e.NewSession()
	defer sess.Close()
	if err := sess.Begin(); err != nil {
		return err
	}

	// check if we have a fresh installation or need to check for migrations
	c, err := sess.Count(new(migrations))
	if err != nil {
		return err
	}

	if c == 0 {
		if err := initNew(sess); err != nil {
			return err
		}
		return sess.Commit()
	}

	if err := sess.Commit(); err != nil {
		return err
	}

	if err := runTasks(e, migrationTasks); err != nil {
		return err
	}

	e.SetDisableGlobalCache(false)

	return syncAll(e)
}

func runTasks(e *xorm.Engine, tasks []*task) error {
	// cache migrations in db
	migCache := make(map[string]bool)
	var migList []*migrations
	if err := e.Find(&migList); err != nil {
		return err
	}
	for i := range migList {
		migCache[migList[i].Name] = true
	}

	for _, task := range tasks {
		if migCache[task.name] {
			log.Trace().Msgf("migration task '%s' already applied", task.name)
			continue
		}

		log.Trace().Msgf("start migration task '%s'", task.name)
		sess := e.NewSession().NoCache()
		defer sess.Close()
		if err := sess.Begin(); err != nil {
			return err
		}

		if task.fn != nil {
			if err := task.fn(sess); err != nil {
				if err2 := sess.Rollback(); err2 != nil {
					err = errors.Join(err, err2)
				}

				if task.required {
					return err
				}
				log.Error().Err(err).Msgf("migration task '%s' failed but is not required", task.name)
				continue
			}
			log.Debug().Msgf("migration task '%s' done", task.name)
		} else {
			log.Trace().Msgf("skip migration task '%s'", task.name)
		}

		if _, err := sess.Insert(&migrations{task.name}); err != nil {
			return err
		}
		if err := sess.Commit(); err != nil {
			return err
		}

		migCache[task.name] = true
	}
	return nil
}

type syncEngine interface {
	Sync(beans ...interface{}) error
}

func syncAll(sess syncEngine) error {
	for _, bean := range allBeans {
		if err := sess.Sync(bean); err != nil {
			return fmt.Errorf("Sync error '%s': %w", reflect.TypeOf(bean), err)
		}
	}
	return nil
}<|MERGE_RESOLUTION|>--- conflicted
+++ resolved
@@ -48,11 +48,8 @@
 	&removeInactiveRepos,
 	&dropFiles,
 	&removeMachineCol,
-<<<<<<< HEAD
+	&dropOldCols,
 	&migrateLogs2LogEntries,
-=======
-	&dropOldCols,
->>>>>>> 3158980d
 }
 
 var allBeans = []interface{}{
