--- conflicted
+++ resolved
@@ -72,12 +72,9 @@
 	new(model.ServerConfig),
 	new(model.Cron),
 	new(model.Redirection),
-<<<<<<< HEAD
 	new(model.Forge),
-=======
 	new(model.Workflow),
 	new(model.Org),
->>>>>>> 264f12fb
 }
 
 type migrations struct {
