--- conflicted
+++ resolved
@@ -89,7 +89,6 @@
 	new(model.Org),
 }
 
-<<<<<<< HEAD
 func initSchemaOnly(e *xorm.Engine) error {
 	m := xormigrate.New(e, migrationTasks)
 	m.InitSchema(func(_ *xorm.Engine) error {
@@ -99,11 +98,8 @@
 	return m.Migrate()
 }
 
-func Migrate(e *xorm.Engine, allowLong bool) error {
-=======
 // TODO: make xormigrate context aware
 func Migrate(_ context.Context, e *xorm.Engine, allowLong bool) error {
->>>>>>> b6c8374a
 	e.SetDisableGlobalCache(true)
 
 	m := xormigrate.New(e, migrationTasks)
