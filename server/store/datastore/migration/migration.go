// Copyright 2021 Woodpecker Authors
//
// Licensed under the Apache License, Version 2.0 (the "License");
// you may not use this file except in compliance with the License.
// You may obtain a copy of the License at
//
//      http://www.apache.org/licenses/LICENSE-2.0
//
// Unless required by applicable law or agreed to in writing, software
// distributed under the License is distributed on an "AS IS" BASIS,
// WITHOUT WARRANTIES OR CONDITIONS OF ANY KIND, either express or implied.
// See the License for the specific language governing permissions and
// limitations under the License.

package migration

import (
	"fmt"
	"reflect"

	"github.com/rs/zerolog/log"
	"xorm.io/xorm"

	"github.com/woodpecker-ci/woodpecker/server/model"
)

// APPEND NEW MIGRATIONS
// they are executed in order and if one fails woodpecker will try to rollback and quits
var migrationTasks = []*task{
	&legacy2Xorm,
	&alterTableReposDropFallback,
	&alterTableReposDropAllowDeploysAllowTags,
	&fixPRSecretEventName,
	&alterTableReposDropCounter,
	&dropSenders,
	&alterTableLogUpdateColumnLogDataType,
	&alterTableSecretsAddUserCol,
	&recreateAgentsTable,
	&lowercaseSecretNames,
	&renameBuildsToPipeline,
	&renameColumnsBuildsToPipeline,
	&renameTableProcsToSteps,
	&renameRemoteToForge,
	&renameForgeIDToForgeRemoteID,
	&removeActiveFromUsers,
	&removeInactiveRepos,
<<<<<<< HEAD
	&parentStepsToWorkflows,
=======
	&dropFiles,
>>>>>>> 524611cf
}

var allBeans = []interface{}{
	new(model.Agent),
	new(model.Pipeline),
	new(model.PipelineConfig),
	new(model.Config),
	new(model.Logs),
	new(model.Perm),
	new(model.Step),
	new(model.Registry),
	new(model.Repo),
	new(model.Secret),
	new(model.Task),
	new(model.User),
	new(model.ServerConfig),
	new(model.Cron),
	new(model.Redirection),
	new(model.Workflow),
}

type migrations struct {
	Name string `xorm:"UNIQUE"`
}

type task struct {
	name     string
	required bool
	fn       func(sess *xorm.Session) error
}

// initNew create tables for new instance
func initNew(sess *xorm.Session) error {
	if err := syncAll(sess); err != nil {
		return err
	}

	// dummy run migrations
	for _, task := range migrationTasks {
		if _, err := sess.Insert(&migrations{task.name}); err != nil {
			return err
		}
	}

	return nil
}

func Migrate(e *xorm.Engine) error {
	if err := e.Sync(new(migrations)); err != nil {
		return err
	}

	sess := e.NewSession()
	defer sess.Close()
	if err := sess.Begin(); err != nil {
		return err
	}

	// check if we have a fresh installation or need to check for migrations
	c, err := sess.Count(new(migrations))
	if err != nil {
		return err
	}

	if c == 0 {
		if err := initNew(sess); err != nil {
			return err
		}
		return sess.Commit()
	}

	if err := runTasks(sess, migrationTasks); err != nil {
		return err
	}

	if err := sess.Commit(); err != nil {
		return err
	}

	if err := e.ClearCache(allBeans...); err != nil {
		return err
	}

	return syncAll(e)
}

func runTasks(sess *xorm.Session, tasks []*task) error {
	// cache migrations in db
	migCache := make(map[string]bool)
	var migList []*migrations
	if err := sess.Find(&migList); err != nil {
		return err
	}
	for i := range migList {
		migCache[migList[i].Name] = true
	}

	for _, task := range tasks {
		if migCache[task.name] {
			log.Trace().Msgf("migration task '%s' already applied", task.name)
			continue
		}

		log.Trace().Msgf("start migration task '%s'", task.name)

		if task.fn != nil {
			if err := task.fn(sess); err != nil {
				if task.required {
					return err
				}
				log.Error().Err(err).Msgf("migration task '%s' failed but is not required", task.name)
				continue
			}
			log.Debug().Msgf("migration task '%s' done", task.name)
		} else {
			log.Trace().Msgf("skip migration task '%s'", task.name)
		}

		if _, err := sess.Insert(&migrations{task.name}); err != nil {
			return err
		}
		migCache[task.name] = true
	}
	return nil
}

type syncEngine interface {
	Sync(beans ...interface{}) error
}

func syncAll(sess syncEngine) error {
	for _, bean := range allBeans {
		if err := sess.Sync(bean); err != nil {
			return fmt.Errorf("Sync error '%s': %w", reflect.TypeOf(bean), err)
		}
	}
	return nil
}<|MERGE_RESOLUTION|>--- conflicted
+++ resolved
@@ -44,11 +44,8 @@
 	&renameForgeIDToForgeRemoteID,
 	&removeActiveFromUsers,
 	&removeInactiveRepos,
-<<<<<<< HEAD
+	&dropFiles,
 	&parentStepsToWorkflows,
-=======
-	&dropFiles,
->>>>>>> 524611cf
 }
 
 var allBeans = []interface{}{
