// Copyright 2021 Woodpecker Authors
//
// Licensed under the Apache License, Version 2.0 (the "License");
// you may not use this file except in compliance with the License.
// You may obtain a copy of the License at
//
//      http://www.apache.org/licenses/LICENSE-2.0
//
// Unless required by applicable law or agreed to in writing, software
// distributed under the License is distributed on an "AS IS" BASIS,
// WITHOUT WARRANTIES OR CONDITIONS OF ANY KIND, either express or implied.
// See the License for the specific language governing permissions and
// limitations under the License.

package migration

import (
	"context"
	"fmt"
	"reflect"

	"src.techknowlogick.com/xormigrate"
	"xorm.io/xorm"

	"go.woodpecker-ci.org/woodpecker/v2/server/model"
)

// APPEND NEW MIGRATIONS
// They are executed in order and if one fails Xormigrate will try to rollback that specific one and quits.
var migrationTasks = []*xormigrate.Migration{
	&legacyToXormigrate,
	&legacy2Xorm,
	&alterTableReposDropFallback,
	&alterTableReposDropAllowDeploysAllowTags,
	&fixPRSecretEventName,
	&alterTableReposDropCounter,
	&dropSenders,
	&alterTableLogUpdateColumnLogDataType,
	&alterTableSecretsAddUserCol,
	&recreateAgentsTable,
	&lowercaseSecretNames,
	&renameBuildsToPipeline,
	&renameColumnsBuildsToPipeline,
	&renameTableProcsToSteps,
	&renameRemoteToForge,
	&renameForgeIDToForgeRemoteID,
	&removeActiveFromUsers,
	&removeInactiveRepos,
	&dropFiles,
	&removeMachineCol,
	&dropOldCols,
	&initLogsEntriesTable,
	&migrateLogs2LogEntries,
	&parentStepsToWorkflows,
	&addOrgs,
	&addOrgID,
	&alterTableTasksUpdateColumnTaskDataType,
	&alterTableConfigUpdateColumnConfigDataType,
	&removePluginOnlyOptionFromSecretsTable,
	&convertToNewPipelineErrorFormat,
	&renameLinkToURL,
	&cleanRegistryPipeline,
	&setForgeID,
<<<<<<< HEAD
	&cronWithoutSec,
=======
	&unifyColumnsTables,
	&alterTableRegistriesFixRequiredFields,
>>>>>>> 3a528de5
}

var allBeans = []any{
	new(model.Agent),
	new(model.Pipeline),
	new(model.PipelineConfig),
	new(model.Config),
	new(model.LogEntry),
	new(model.Perm),
	new(model.Step),
	new(model.Registry),
	new(model.Repo),
	new(model.Secret),
	new(model.Task),
	new(model.User),
	new(model.ServerConfig),
	new(model.Cron),
	new(model.Redirection),
	new(model.Forge),
	new(model.Workflow),
	new(model.Org),
}

// TODO: make xormigrate context aware
func Migrate(_ context.Context, e *xorm.Engine, allowLong bool) error {
	e.SetDisableGlobalCache(true)

	m := xormigrate.New(e, migrationTasks)
	m.AllowLong(allowLong)
	oldCount, err := e.Table("migrations").Count()
	if oldCount < 1 || err != nil {
		// allow new schema initialization if old migrations table is empty or it does not exist (err != nil)
		// schema initialization will always run if we call `InitSchema`
		m.InitSchema(func(_ *xorm.Engine) error {
			// do nothing on schema init, models are synced in any case below
			return nil
		})
	}

	m.SetLogger(&xormigrateLogger{})

	if err := m.Migrate(); err != nil {
		return err
	}

	e.SetDisableGlobalCache(false)

	if err := syncAll(e); err != nil {
		return fmt.Errorf("msg: %w", err)
	}

	return nil
}

func syncAll(sess *xorm.Engine) error {
	for _, bean := range allBeans {
		if err := sess.Sync(bean); err != nil {
			return fmt.Errorf("sync error '%s': %w", reflect.TypeOf(bean), err)
		}
	}
	return nil
}<|MERGE_RESOLUTION|>--- conflicted
+++ resolved
@@ -61,12 +61,9 @@
 	&renameLinkToURL,
 	&cleanRegistryPipeline,
 	&setForgeID,
-<<<<<<< HEAD
-	&cronWithoutSec,
-=======
 	&unifyColumnsTables,
 	&alterTableRegistriesFixRequiredFields,
->>>>>>> 3a528de5
+	&cronWithoutSec,
 }
 
 var allBeans = []any{
