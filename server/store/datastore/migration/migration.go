--- conflicted
+++ resolved
@@ -43,11 +43,8 @@
 	&renameStartEndTime,
 	&fixV31Registries,
 	&removeOldMigrationsOfV1,
-<<<<<<< HEAD
+	&addOrgAgents,
 	&splitTrusted,
-=======
-	&addOrgAgents,
->>>>>>> febb8c52
 }
 
 var allBeans = []any{
