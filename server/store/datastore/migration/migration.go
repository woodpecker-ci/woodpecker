// Copyright 2021 Woodpecker Authors
//
// Licensed under the Apache License, Version 2.0 (the "License");
// you may not use this file except in compliance with the License.
// You may obtain a copy of the License at
//
//      http://www.apache.org/licenses/LICENSE-2.0
//
// Unless required by applicable law or agreed to in writing, software
// distributed under the License is distributed on an "AS IS" BASIS,
// WITHOUT WARRANTIES OR CONDITIONS OF ANY KIND, either express or implied.
// See the License for the specific language governing permissions and
// limitations under the License.

package migration

import (
	"fmt"
	"reflect"

	"src.techknowlogick.com/xormigrate"
	"xorm.io/xorm"

	"go.woodpecker-ci.org/woodpecker/v2/server/model"
)

// APPEND NEW MIGRATIONS
// they are executed in order and if one fails Xormigrate will try to rollback that specific one and quits
var migrationTasks = []*xormigrate.Migration{
	&legacyToXormigrate,
	&legacy2Xorm,
	&alterTableReposDropFallback,
	&alterTableReposDropAllowDeploysAllowTags,
	&fixPRSecretEventName,
	&alterTableReposDropCounter,
	&dropSenders,
	&alterTableLogUpdateColumnLogDataType,
	&alterTableSecretsAddUserCol,
	&recreateAgentsTable,
	&lowercaseSecretNames,
	&renameBuildsToPipeline,
	&renameColumnsBuildsToPipeline,
	&renameTableProcsToSteps,
	&renameRemoteToForge,
	&renameForgeIDToForgeRemoteID,
	&removeActiveFromUsers,
	&removeInactiveRepos,
	&dropFiles,
	&removeMachineCol,
	&dropOldCols,
	&initLogsEntriesTable,
	&migrateLogs2LogEntries,
	&parentStepsToWorkflows,
	&addOrgs,
	&addOrgID,
	&alterTableTasksUpdateColumnTaskDataType,
	&alterTableConfigUpdateColumnConfigDataType,
	&removePluginOnlyOptionFromSecretsTable,
	&convertToNewPipelineErrorFormat,
	&renameLinkToURL,
	&cleanRegistryPipeline,
}

<<<<<<< HEAD
// IMPORTANT: if you add something here, also add it to copy.go Copy() func
var allBeans = []interface{}{
=======
var allBeans = []any{
>>>>>>> fbdfa14a
	new(model.Agent),
	new(model.Pipeline),
	new(model.PipelineConfig),
	new(model.Config),
	new(model.LogEntry),
	new(model.Perm),
	new(model.Step),
	new(model.Registry),
	new(model.Repo),
	new(model.Secret),
	new(model.Task),
	new(model.User),
	new(model.ServerConfig),
	new(model.Cron),
	new(model.Redirection),
	new(model.Workflow),
	new(model.Org),
}

<<<<<<< HEAD
type migrations struct {
	Name string `xorm:"UNIQUE"`
}

type task struct {
	name     string
	required bool
	fn       func(sess *xorm.Session) error
	// engineFn does manage session on it's own. only use it if you really need to
	engineFn func(e *xorm.Engine) error
}

// initNew create tables for new instance
func initNew(sess syncEngine) error {
	if err := syncAll(sess); err != nil {
		return err
	}

	// dummy run migrations
	for _, task := range migrationTasks {
		if _, err := sess.Insert(&migrations{task.name}); err != nil {
			return err
		}
	}

	return nil
}

func Migrate(e *xorm.Engine) error {
=======
func Migrate(e *xorm.Engine, allowLong bool) error {
>>>>>>> fbdfa14a
	e.SetDisableGlobalCache(true)

	m := xormigrate.New(e, migrationTasks)
	m.AllowLong(allowLong)
	oldCount, err := e.Table("migrations").Count()
	if oldCount < 1 || err != nil {
		// allow new schema initialization if old migrations table is empty or it does not exist (err != nil)
		// schema initialization will always run if we call `InitSchema`
		m.InitSchema(func(_ *xorm.Engine) error {
			// do nothing on schema init, models are synced in any case below
			return nil
		})
	}

	m.SetLogger(&xormigrateLogger{})

	if err := m.Migrate(); err != nil {
		return err
	}

	e.SetDisableGlobalCache(false)

	if err := syncAll(e); err != nil {
		return fmt.Errorf("msg: %w", err)
	}

	return nil
}

<<<<<<< HEAD
func runTasks(e *xorm.Engine, tasks []*task) error {
	// cache migrations in db
	migCache := make(map[string]bool)
	var migList []*migrations
	if err := e.Find(&migList); err != nil {
		return err
	}
	for i := range migList {
		migCache[migList[i].Name] = true
	}

	for _, task := range tasks {
		if migCache[task.name] {
			log.Trace().Msgf("migration task '%s' already applied", task.name)
			continue
		}

		log.Trace().Msgf("start migration task '%s'", task.name)
		aliveMsgCancel := showBeAliveSign(task.name)
		defer aliveMsgCancel(nil)
		var taskErr error
		if task.fn != nil {
			sess := e.NewSession().NoCache()
			defer sess.Close()
			if err := sess.Begin(); err != nil {
				return fmt.Errorf("could not begin session for '%s': %w", task.name, err)
			}

			if taskErr = task.fn(sess); taskErr != nil {
				aliveMsgCancel(nil)
				taskErr = fmt.Errorf("migration '%s' error: %w", task.name, taskErr)
				if err := sess.Rollback(); err != nil {
					taskErr = errors.Join(taskErr, err)
				}
			} else if err := sess.Commit(); err != nil {
				return fmt.Errorf("could not commit session for '%s': %w", task.name, err)
			}
		} else if task.engineFn != nil {
			taskErr = task.engineFn(e)
		} else {
			log.Trace().Msgf("skip migration task '%s'", task.name)
			aliveMsgCancel(nil)
			continue
		}

		aliveMsgCancel(nil)
		if taskErr != nil {
			if task.required {
				return fmt.Errorf("migration task '%s' failed: %w", task.name, taskErr)
			}
			log.Error().Err(taskErr).Msgf("migration task '%s' failed but is not required", task.name)
			continue
		}
		log.Debug().Msgf("migration task '%s' done", task.name)

		if _, err := e.Insert(&migrations{task.name}); err != nil {
			return fmt.Errorf("migration task '%s' could not be marked as finished: %w", task.name, err)
		}

		migCache[task.name] = true
	}
	return nil
}

type syncEngine interface {
	Sync(beans ...interface{}) error
	Insert(beans ...interface{}) (int64, error)
}

func syncAll(sess syncEngine) error {
=======
func syncAll(sess *xorm.Engine) error {
>>>>>>> fbdfa14a
	for _, bean := range allBeans {
		if err := sess.Sync(bean); err != nil {
			return fmt.Errorf("sync error '%s': %w", reflect.TypeOf(bean), err)
		}
	}
	return nil
}<|MERGE_RESOLUTION|>--- conflicted
+++ resolved
@@ -61,12 +61,8 @@
 	&cleanRegistryPipeline,
 }
 
-<<<<<<< HEAD
 // IMPORTANT: if you add something here, also add it to copy.go Copy() func
-var allBeans = []interface{}{
-=======
 var allBeans = []any{
->>>>>>> fbdfa14a
 	new(model.Agent),
 	new(model.Pipeline),
 	new(model.PipelineConfig),
@@ -86,39 +82,16 @@
 	new(model.Org),
 }
 
-<<<<<<< HEAD
-type migrations struct {
-	Name string `xorm:"UNIQUE"`
+func initSchemaOnly(e *xorm.Engine) error {
+	m := xormigrate.New(e, migrationTasks)
+	m.InitSchema(func(_ *xorm.Engine) error {
+		// do nothing on schema init, models are synced in any case below
+		return nil
+	})
+	return m.Migrate()
 }
 
-type task struct {
-	name     string
-	required bool
-	fn       func(sess *xorm.Session) error
-	// engineFn does manage session on it's own. only use it if you really need to
-	engineFn func(e *xorm.Engine) error
-}
-
-// initNew create tables for new instance
-func initNew(sess syncEngine) error {
-	if err := syncAll(sess); err != nil {
-		return err
-	}
-
-	// dummy run migrations
-	for _, task := range migrationTasks {
-		if _, err := sess.Insert(&migrations{task.name}); err != nil {
-			return err
-		}
-	}
-
-	return nil
-}
-
-func Migrate(e *xorm.Engine) error {
-=======
 func Migrate(e *xorm.Engine, allowLong bool) error {
->>>>>>> fbdfa14a
 	e.SetDisableGlobalCache(true)
 
 	m := xormigrate.New(e, migrationTasks)
@@ -148,80 +121,7 @@
 	return nil
 }
 
-<<<<<<< HEAD
-func runTasks(e *xorm.Engine, tasks []*task) error {
-	// cache migrations in db
-	migCache := make(map[string]bool)
-	var migList []*migrations
-	if err := e.Find(&migList); err != nil {
-		return err
-	}
-	for i := range migList {
-		migCache[migList[i].Name] = true
-	}
-
-	for _, task := range tasks {
-		if migCache[task.name] {
-			log.Trace().Msgf("migration task '%s' already applied", task.name)
-			continue
-		}
-
-		log.Trace().Msgf("start migration task '%s'", task.name)
-		aliveMsgCancel := showBeAliveSign(task.name)
-		defer aliveMsgCancel(nil)
-		var taskErr error
-		if task.fn != nil {
-			sess := e.NewSession().NoCache()
-			defer sess.Close()
-			if err := sess.Begin(); err != nil {
-				return fmt.Errorf("could not begin session for '%s': %w", task.name, err)
-			}
-
-			if taskErr = task.fn(sess); taskErr != nil {
-				aliveMsgCancel(nil)
-				taskErr = fmt.Errorf("migration '%s' error: %w", task.name, taskErr)
-				if err := sess.Rollback(); err != nil {
-					taskErr = errors.Join(taskErr, err)
-				}
-			} else if err := sess.Commit(); err != nil {
-				return fmt.Errorf("could not commit session for '%s': %w", task.name, err)
-			}
-		} else if task.engineFn != nil {
-			taskErr = task.engineFn(e)
-		} else {
-			log.Trace().Msgf("skip migration task '%s'", task.name)
-			aliveMsgCancel(nil)
-			continue
-		}
-
-		aliveMsgCancel(nil)
-		if taskErr != nil {
-			if task.required {
-				return fmt.Errorf("migration task '%s' failed: %w", task.name, taskErr)
-			}
-			log.Error().Err(taskErr).Msgf("migration task '%s' failed but is not required", task.name)
-			continue
-		}
-		log.Debug().Msgf("migration task '%s' done", task.name)
-
-		if _, err := e.Insert(&migrations{task.name}); err != nil {
-			return fmt.Errorf("migration task '%s' could not be marked as finished: %w", task.name, err)
-		}
-
-		migCache[task.name] = true
-	}
-	return nil
-}
-
-type syncEngine interface {
-	Sync(beans ...interface{}) error
-	Insert(beans ...interface{}) (int64, error)
-}
-
-func syncAll(sess syncEngine) error {
-=======
 func syncAll(sess *xorm.Engine) error {
->>>>>>> fbdfa14a
 	for _, bean := range allBeans {
 		if err := sess.Sync(bean); err != nil {
 			return fmt.Errorf("sync error '%s': %w", reflect.TypeOf(bean), err)
