// Copyright 2021 Woodpecker Authors
//
// Licensed under the Apache License, Version 2.0 (the "License");
// you may not use this file except in compliance with the License.
// You may obtain a copy of the License at
//
//      http://www.apache.org/licenses/LICENSE-2.0
//
// Unless required by applicable law or agreed to in writing, software
// distributed under the License is distributed on an "AS IS" BASIS,
// WITHOUT WARRANTIES OR CONDITIONS OF ANY KIND, either express or implied.
// See the License for the specific language governing permissions and
// limitations under the License.

package migration

import (
	"context"
	"fmt"
	"reflect"

	"src.techknowlogick.com/xormigrate"
	"xorm.io/xorm"

	"go.woodpecker-ci.org/woodpecker/v2/server/model"
)

// APPEND NEW MIGRATIONS
// They are executed in order and if one fails Xormigrate will try to rollback that specific one and quits.
var migrationTasks = []*xormigrate.Migration{
	&legacyToXormigrate,
	&legacy2Xorm,
	&alterTableReposDropFallback,
	&alterTableReposDropAllowDeploysAllowTags,
	&fixPRSecretEventName,
	&alterTableReposDropCounter,
	&dropSenders,
	&alterTableLogUpdateColumnLogDataType,
	&alterTableSecretsAddUserCol,
	&recreateAgentsTable,
	&lowercaseSecretNames,
	&renameBuildsToPipeline,
	&renameColumnsBuildsToPipeline,
	&renameTableProcsToSteps,
	&renameRemoteToForge,
	&renameForgeIDToForgeRemoteID,
	&removeActiveFromUsers,
	&removeInactiveRepos,
	&dropFiles,
	&removeMachineCol,
	&dropOldCols,
	&initLogsEntriesTable,
	&migrateLogs2LogEntries,
	&parentStepsToWorkflows,
	&addOrgs,
	&addOrgID,
	&alterTableTasksUpdateColumnTaskDataType,
	&alterTableConfigUpdateColumnConfigDataType,
	&removePluginOnlyOptionFromSecretsTable,
	&convertToNewPipelineErrorFormat,
	&renameLinkToURL,
	&cleanRegistryPipeline,
	&setForgeID,
	&unifyColumnsTables,
	&alterTableRegistriesFixRequiredFields,
<<<<<<< HEAD
	&renameStartEndTime,
=======
	&cronWithoutSec,
>>>>>>> 2d1bc9f1
}

var allBeans = []any{
	new(model.Agent),
	new(model.Pipeline),
	new(model.PipelineConfig),
	new(model.Config),
	new(model.LogEntry),
	new(model.Perm),
	new(model.Step),
	new(model.Registry),
	new(model.Repo),
	new(model.Secret),
	new(model.Task),
	new(model.User),
	new(model.ServerConfig),
	new(model.Cron),
	new(model.Redirection),
	new(model.Forge),
	new(model.Workflow),
	new(model.Org),
}

// TODO: make xormigrate context aware
func Migrate(_ context.Context, e *xorm.Engine, allowLong bool) error {
	e.SetDisableGlobalCache(true)

	m := xormigrate.New(e, migrationTasks)
	m.AllowLong(allowLong)
	oldCount, err := e.Table("migrations").Count()
	if oldCount < 1 || err != nil {
		// allow new schema initialization if old migrations table is empty or it does not exist (err != nil)
		// schema initialization will always run if we call `InitSchema`
		m.InitSchema(func(_ *xorm.Engine) error {
			// do nothing on schema init, models are synced in any case below
			return nil
		})
	}

	m.SetLogger(&xormigrateLogger{})

	if err := m.Migrate(); err != nil {
		return err
	}

	e.SetDisableGlobalCache(false)

	if err := syncAll(e); err != nil {
		return fmt.Errorf("msg: %w", err)
	}

	return nil
}

func syncAll(sess *xorm.Engine) error {
	for _, bean := range allBeans {
		if err := sess.Sync(bean); err != nil {
			return fmt.Errorf("sync error '%s': %w", reflect.TypeOf(bean), err)
		}
	}
	return nil
}<|MERGE_RESOLUTION|>--- conflicted
+++ resolved
@@ -63,11 +63,8 @@
 	&setForgeID,
 	&unifyColumnsTables,
 	&alterTableRegistriesFixRequiredFields,
-<<<<<<< HEAD
+	&cronWithoutSec,
 	&renameStartEndTime,
-=======
-	&cronWithoutSec,
->>>>>>> 2d1bc9f1
 }
 
 var allBeans = []any{
