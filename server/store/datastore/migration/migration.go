--- conflicted
+++ resolved
@@ -45,11 +45,8 @@
 	&removeOldMigrationsOfV1,
 	&addOrgAgents,
 	&addCustomLabelsToAgent,
-<<<<<<< HEAD
+	&splitTrusted,
 	&addRepoAgents,
-=======
-	&splitTrusted,
->>>>>>> 2d907368
 }
 
 var allBeans = []any{
