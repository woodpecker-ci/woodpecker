--- conflicted
+++ resolved
@@ -65,11 +65,8 @@
 	&alterTableRegistriesFixRequiredFields,
 	&cronWithoutSec,
 	&renameStartEndTime,
-<<<<<<< HEAD
+	&fixV31Registries,
 	&addOrgAndRepoAgents,
-=======
-	&fixV31Registries,
->>>>>>> 83926133
 }
 
 var allBeans = []any{
