--- conflicted
+++ resolved
@@ -43,12 +43,9 @@
 	&renameStartEndTime,
 	&fixV31Registries,
 	&removeOldMigrationsOfV1,
-<<<<<<< HEAD
 	&gatedToRequireApproval,
-=======
 	&addOrgAgents,
 	&addCustomLabelsToAgent,
->>>>>>> e77d53a3
 }
 
 var allBeans = []any{
