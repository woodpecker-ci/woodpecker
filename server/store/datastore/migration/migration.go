--- conflicted
+++ resolved
@@ -43,11 +43,8 @@
 	&renameStartEndTime,
 	&fixV31Registries,
 	&removeOldMigrationsOfV1,
-<<<<<<< HEAD
+	&addOrgAgents,
 	&addCustomLabelsToAgent,
-=======
-	&addOrgAgents,
->>>>>>> a5448360
 }
 
 var allBeans = []any{
