// Copyright 2021 Woodpecker Authors
//
// Licensed under the Apache License, Version 2.0 (the "License");
// you may not use this file except in compliance with the License.
// You may obtain a copy of the License at
//
//      http://www.apache.org/licenses/LICENSE-2.0
//
// Unless required by applicable law or agreed to in writing, software
// distributed under the License is distributed on an "AS IS" BASIS,
// WITHOUT WARRANTIES OR CONDITIONS OF ANY KIND, either express or implied.
// See the License for the specific language governing permissions and
// limitations under the License.

package migration

import (
	"context"
	"fmt"
	"reflect"

	"src.techknowlogick.com/xormigrate"
	"xorm.io/xorm"

	"go.woodpecker-ci.org/woodpecker/v2/server/model"
)

// APPEND NEW MIGRATIONS
// They are executed in order and if one fails Xormigrate will try to rollback that specific one and quits.
var migrationTasks = []*xormigrate.Migration{
	&legacyToXormigrate,
	&legacy2Xorm,
	&alterTableReposDropFallback,
	&alterTableReposDropAllowDeploysAllowTags,
	&fixPRSecretEventName,
	&alterTableReposDropCounter,
	&dropSenders,
	&alterTableLogUpdateColumnLogDataType,
	&alterTableSecretsAddUserCol,
	&recreateAgentsTable,
	&lowercaseSecretNames,
	&renameBuildsToPipeline,
	&renameColumnsBuildsToPipeline,
	&renameTableProcsToSteps,
	&renameRemoteToForge,
	&renameForgeIDToForgeRemoteID,
	&removeActiveFromUsers,
	&removeInactiveRepos,
	&dropFiles,
	&removeMachineCol,
	&dropOldCols,
	&initLogsEntriesTable,
	&migrateLogs2LogEntries,
	&parentStepsToWorkflows,
	&addOrgs,
	&addOrgID,
	&alterTableTasksUpdateColumnTaskDataType,
	&alterTableConfigUpdateColumnConfigDataType,
	&removePluginOnlyOptionFromSecretsTable,
	&convertToNewPipelineErrorFormat,
	&renameLinkToURL,
	&cleanRegistryPipeline,
	&setForgeID,
	&unifyColumnsTables,
	&alterTableRegistriesFixRequiredFields,
	&cronWithoutSec,
	&renameStartEndTime,
<<<<<<< HEAD
	&splitTrusted,
=======
	&fixV31Registries,
>>>>>>> 84c1b928
}

var allBeans = []any{
	new(model.Agent),
	new(model.Pipeline),
	new(model.PipelineConfig),
	new(model.Config),
	new(model.LogEntry),
	new(model.Perm),
	new(model.Step),
	new(model.Registry),
	new(model.Repo),
	new(model.Secret),
	new(model.Task),
	new(model.User),
	new(model.ServerConfig),
	new(model.Cron),
	new(model.Redirection),
	new(model.Forge),
	new(model.Workflow),
	new(model.Org),
}

// TODO: make xormigrate context aware
func Migrate(_ context.Context, e *xorm.Engine, allowLong bool) error {
	e.SetDisableGlobalCache(true)

	m := xormigrate.New(e, migrationTasks)
	m.AllowLong(allowLong)
	oldCount, err := e.Table("migrations").Count()
	if oldCount < 1 || err != nil {
		// allow new schema initialization if old migrations table is empty or it does not exist (err != nil)
		// schema initialization will always run if we call `InitSchema`
		m.InitSchema(func(_ *xorm.Engine) error {
			// do nothing on schema init, models are synced in any case below
			return nil
		})
	}

	m.SetLogger(&xormigrateLogger{})

	if err := m.Migrate(); err != nil {
		return err
	}

	e.SetDisableGlobalCache(false)

	if err := syncAll(e); err != nil {
		return fmt.Errorf("msg: %w", err)
	}

	return nil
}

func syncAll(sess *xorm.Engine) error {
	for _, bean := range allBeans {
		if err := sess.Sync(bean); err != nil {
			return fmt.Errorf("sync error '%s': %w", reflect.TypeOf(bean), err)
		}
	}
	return nil
}<|MERGE_RESOLUTION|>--- conflicted
+++ resolved
@@ -65,11 +65,8 @@
 	&alterTableRegistriesFixRequiredFields,
 	&cronWithoutSec,
 	&renameStartEndTime,
-<<<<<<< HEAD
+	&fixV31Registries,
 	&splitTrusted,
-=======
-	&fixV31Registries,
->>>>>>> 84c1b928
 }
 
 var allBeans = []any{
