// Copyright 2021 Woodpecker Authors
//
// Licensed under the Apache License, Version 2.0 (the "License");
// you may not use this file except in compliance with the License.
// You may obtain a copy of the License at
//
//      http://www.apache.org/licenses/LICENSE-2.0
//
// Unless required by applicable law or agreed to in writing, software
// distributed under the License is distributed on an "AS IS" BASIS,
// WITHOUT WARRANTIES OR CONDITIONS OF ANY KIND, either express or implied.
// See the License for the specific language governing permissions and
// limitations under the License.

package migration

import (
	"fmt"
	"regexp"
	"strings"

	"xorm.io/xorm"
	"xorm.io/xorm/schemas"
)

<<<<<<< HEAD
func renameTable(sess *xorm.Session, old, newName string) error {
	dialect := sess.Engine().Dialect().URI().DBType
	switch dialect {
	case schemas.MYSQL:
		_, err := sess.Exec(fmt.Sprintf("RENAME TABLE `%s` TO `%s`;", old, newName))
		return err
	case schemas.POSTGRES, schemas.SQLITE:
		_, err := sess.Exec(fmt.Sprintf("ALTER TABLE `%s` RENAME TO `%s`;", old, newName))
=======
func renameTable(sess *xorm.Session, oldTable, newTable string) error {
	dialect := sess.Engine().Dialect().URI().DBType
	switch dialect {
	case schemas.MYSQL:
		_, err := sess.Exec(fmt.Sprintf("RENAME TABLE `%s` TO `%s`;", oldTable, newTable))
		return err
	case schemas.POSTGRES, schemas.SQLITE:
		_, err := sess.Exec(fmt.Sprintf("ALTER TABLE `%s` RENAME TO `%s`;", oldTable, newTable))
>>>>>>> 07baae28
		return err
	default:
		return fmt.Errorf("dialect '%s' not supported", dialect)
	}
}

// WARNING: YOU MUST COMMIT THE SESSION AT THE END.
func dropTableColumns(sess *xorm.Session, tableName string, columnNames ...string) (err error) {
	// Copyright 2017 The Gitea Authors. All rights reserved.
	// Use of this source code is governed by a MIT-style
	// license that can be found in the LICENSE file.

	if tableName == "" || len(columnNames) == 0 {
		return nil
	}
	// TODO: This will not work if there are foreign keys

	dialect := sess.Engine().Dialect().URI().DBType
	switch dialect {
	case schemas.SQLITE:
		// First drop the indexes on the columns
		res, errIndex := sess.Query(fmt.Sprintf("PRAGMA index_list(`%s`)", tableName))
		if errIndex != nil {
			return errIndex
		}
		for _, row := range res {
			indexName := row["name"]
			indexRes, err := sess.Query(fmt.Sprintf("PRAGMA index_info(`%s`)", indexName))
			if err != nil {
				return err
			}
			if len(indexRes) != 1 {
				continue
			}
			indexColumn := string(indexRes[0]["name"])
			for _, name := range columnNames {
				if name == indexColumn {
					_, err := sess.Exec(fmt.Sprintf("DROP INDEX `%s`", indexName))
					if err != nil {
						return err
					}
				}
			}
		}

		// Now drop the columns
		for _, columnName := range columnNames {
			_, err := sess.Exec(fmt.Sprintf("ALTER TABLE `%s` DROP COLUMN `%s`;", tableName, columnName))
			if err != nil {
				return fmt.Errorf("table `%s`, drop column %v: %w", tableName, columnName, err)
			}
		}

	case schemas.POSTGRES:
		cols := ""
		for _, col := range columnNames {
			if cols != "" {
				cols += ", "
			}
			cols += "DROP COLUMN `" + col + "` CASCADE"
		}
		if _, err := sess.Exec(fmt.Sprintf("ALTER TABLE `%s` %s", tableName, cols)); err != nil {
			return fmt.Errorf("table `%s`, drop columns %v: %w", tableName, columnNames, err)
		}
	case schemas.MYSQL:
		// Drop indexes on columns first
		sql := fmt.Sprintf("SHOW INDEX FROM %s WHERE column_name IN ('%s')", tableName, strings.Join(columnNames, "','"))
		res, err := sess.Query(sql)
		if err != nil {
			return err
		}
		for _, index := range res {
			indexName := index["column_name"]
			if len(indexName) > 0 {
				_, err := sess.Exec(fmt.Sprintf("DROP INDEX `%s` ON `%s`", indexName, tableName))
				if err != nil {
					return err
				}
			}
		}

		// Now drop the columns
		cols := ""
		for _, col := range columnNames {
			if cols != "" {
				cols += ", "
			}
			cols += "DROP COLUMN `" + col + "`"
		}
		if _, err := sess.Exec(fmt.Sprintf("ALTER TABLE `%s` %s", tableName, cols)); err != nil {
			return fmt.Errorf("table `%s`, drop columns %v: %w", tableName, columnNames, err)
		}
	default:
		return fmt.Errorf("dialect '%s' not supported", dialect)
	}

	return nil
}

func alterColumnDefault(sess *xorm.Session, table, column, defValue string) error {
	dialect := sess.Engine().Dialect().URI().DBType
	switch dialect {
	case schemas.MYSQL:
		sql := fmt.Sprintf("SHOW COLUMNS FROM `%s` WHERE lower(field) = '%s'", table, strings.ToLower(column))
		res, err := sess.Query(sql)
		if err != nil {
			return err
		}

		if len(res) == 0 || len(res[0]["Type"]) == 0 {
			return fmt.Errorf("column %s data type in table %s can not be detected", column, table)
		}

		dataType := string(res[0]["Type"])
		var nullable string
		if string(res[0]["Null"]) == "NO" {
			nullable = "NOT NULL"
		}

		_, err = sess.Exec(fmt.Sprintf("ALTER TABLE `%s` MODIFY `%s` %s %s DEFAULT %s;", table, column, dataType, nullable, defValue))
		return err
	case schemas.POSTGRES:
		_, err := sess.Exec(fmt.Sprintf("ALTER TABLE `%s` ALTER COLUMN `%s` SET DEFAULT %s;", table, column, defValue))
		return err
	case schemas.SQLITE:
		return nil
	default:
		return fmt.Errorf("dialect '%s' not supported", dialect)
	}
}

func alterColumnNull(sess *xorm.Session, table, column string, null bool) error {
	val := "NULL"
	if !null {
		val = "NOT NULL"
	}
	dialect := sess.Engine().Dialect().URI().DBType
	switch dialect {
	case schemas.MYSQL:
		sql := fmt.Sprintf("SHOW COLUMNS FROM `%s` WHERE lower(field) = '%s'", table, strings.ToLower(column))
		res, err := sess.Query(sql)
		if err != nil {
			return err
		}

		if len(res) == 0 || len(res[0]["Type"]) == 0 {
			return fmt.Errorf("column %s data type in table %s can not be detected", column, table)
		}

		dataType := string(res[0]["Type"])
		defValue := string(res[0]["Default"])

		if defValue != "NULL" && defValue != "" {
			defValue = fmt.Sprintf("DEFAULT '%s'", defValue)
		} else {
			defValue = ""
		}

		_, err = sess.Exec(fmt.Sprintf("ALTER TABLE `%s` MODIFY `%s` %s %s %s;", table, column, dataType, val, defValue))
		return err
	case schemas.POSTGRES:
		_, err := sess.Exec(fmt.Sprintf("ALTER TABLE `%s` ALTER COLUMN `%s` SET %s;", table, column, val))
		return err
	case schemas.SQLITE:
		return nil
	default:
		return fmt.Errorf("dialect '%s' not supported", dialect)
	}
}

func renameColumn(sess *xorm.Session, table, column, newName string) error {
	dialect := sess.Engine().Dialect().URI().DBType
	switch dialect {
	case schemas.MYSQL,
		schemas.POSTGRES,
		schemas.SQLITE:
		_, err := sess.Exec(fmt.Sprintf("ALTER TABLE `%s` RENAME COLUMN `%s` TO `%s`;", table, column, newName))
		return err
	default:
		return fmt.Errorf("dialect '%s' not supported", dialect)
	}
}

var (
	whitespaces     = regexp.MustCompile(`\s+`)
	columnSeparator = regexp.MustCompile(`\s?,\s?`)
)

func removeColumnFromSQLITETableSchema(schema string, names ...string) string {
	if len(names) == 0 {
		return schema
	}
	for i := range names {
		if len(names[i]) == 0 {
			continue
		}
		schema = regexp.MustCompile(`\s(`+
			regexp.QuoteMeta("`"+names[i]+"`")+
			"|"+
			regexp.QuoteMeta(names[i])+
			")[^`,)]*?[,)]").ReplaceAllString(schema, "")
	}
	return schema
}

func normalizeSQLiteTableSchema(schema string) string {
	return columnSeparator.ReplaceAllString(
		whitespaces.ReplaceAllString(
			strings.ReplaceAll(schema, "\n", " "),
			" "),
		", ")
}<|MERGE_RESOLUTION|>--- conflicted
+++ resolved
@@ -23,16 +23,6 @@
 	"xorm.io/xorm/schemas"
 )
 
-<<<<<<< HEAD
-func renameTable(sess *xorm.Session, old, newName string) error {
-	dialect := sess.Engine().Dialect().URI().DBType
-	switch dialect {
-	case schemas.MYSQL:
-		_, err := sess.Exec(fmt.Sprintf("RENAME TABLE `%s` TO `%s`;", old, newName))
-		return err
-	case schemas.POSTGRES, schemas.SQLITE:
-		_, err := sess.Exec(fmt.Sprintf("ALTER TABLE `%s` RENAME TO `%s`;", old, newName))
-=======
 func renameTable(sess *xorm.Session, oldTable, newTable string) error {
 	dialect := sess.Engine().Dialect().URI().DBType
 	switch dialect {
@@ -41,7 +31,6 @@
 		return err
 	case schemas.POSTGRES, schemas.SQLITE:
 		_, err := sess.Exec(fmt.Sprintf("ALTER TABLE `%s` RENAME TO `%s`;", oldTable, newTable))
->>>>>>> 07baae28
 		return err
 	default:
 		return fmt.Errorf("dialect '%s' not supported", dialect)
