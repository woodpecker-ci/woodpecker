package migration

import (
<<<<<<< HEAD
	"database/sql"
	"io/ioutil"
=======
>>>>>>> c79d49c8
	"os"
	"testing"
	"time"

	"github.com/stretchr/testify/assert"
	"xorm.io/xorm"
	"xorm.io/xorm/schemas"

	// blank imports to register the sql drivers
	_ "github.com/go-sql-driver/mysql"
	_ "github.com/lib/pq"
	_ "github.com/mattn/go-sqlite3"
)

const (
	sqliteDB     = "./testfiles/sqlite.db"
	postgresDump = "./testfiles/postgres.sql"
)

func testDriver() string {
	driver := os.Getenv("WOODPECKER_DATABASE_DRIVER")
	if len(driver) == 0 {
		return "sqlite3"
	}
	return driver
}

func createSQLiteDB(t *testing.T) string {
	tmpF, err := os.CreateTemp("./testfiles", "tmp_")
	if !assert.NoError(t, err) {
		t.FailNow()
	}
	dbF, err := os.ReadFile(sqliteDB)
	if !assert.NoError(t, err) {
		t.FailNow()
	}

	if !assert.NoError(t, os.WriteFile(tmpF.Name(), dbF, 0o644)) {
		t.FailNow()
	}
	return tmpF.Name()
}

func testDB(t *testing.T, new bool) (engine *xorm.Engine, close func()) {
	driver := testDriver()
	var err error
	close = func() {}
	switch driver {
	case "sqlite3":
		config := ":memory:"
		if !new {
			config = createSQLiteDB(t)
			close = func() {
				_ = os.Remove(config)
			}
		}
		engine, err = xorm.NewEngine(driver, config)
		if !assert.NoError(t, err) {
			t.FailNow()
		}
		return
	case "mysql":
		config := os.Getenv("WOODPECKER_DATABASE_DATASOURCE")
		if !new {
			t.Logf("do not have dump to test against")
			t.SkipNow()
		}
		engine, err = xorm.NewEngine(driver, config)
		if !assert.NoError(t, err) {
			t.FailNow()
		}
		return
	case "postgres":
		config := os.Getenv("WOODPECKER_DATABASE_DATASOURCE")
		if !new {
			restorePostgresDump(t, config)
			close = func() {
				cleanDB(t, engine)
			}
		}
		engine, err = xorm.NewEngine(driver, config)
		if !assert.NoError(t, err) {
			t.FailNow()
		}
		return
	default:
		t.Errorf("unsupported driver: %s", driver)
		t.FailNow()
	}
	return
}

func restorePostgresDump(t *testing.T, config string) {
	dump, err := ioutil.ReadFile(postgresDump)
	if !assert.NoError(t, err) {
		t.FailNow()
	}

	db, err := sql.Open("postgres", config)
	if !assert.NoError(t, err) {
		t.FailNow()
	}
	defer db.Close()

	_, err = db.Exec("DROP DATABASE postgres")
	if !assert.NoError(t, err) {
		t.FailNow()
	}
	_, err = db.Exec("CREATE DATABASE postgres")
	if !assert.NoError(t, err) {
		t.FailNow()
	}

	_, err = db.Exec(string(dump))
	if !assert.NoError(t, err) {
		t.FailNow()
	}
}

func cleanDB(t *testing.T, e *xorm.Engine) {
	for _, bean := range allBeans {
		if !assert.NoError(t, e.DropTables(bean)) {
			t.FailNow()
		}
	}
}

func TestMigrate(t *testing.T) {
	// make all tasks required for tests
	for _, task := range migrationTasks {
		task.required = true
	}

	// init new db
	engine, close := testDB(t, true)
	assert.NoError(t, Migrate(engine))
	close()

	dbType := engine.Dialect().URI().DBType
	if dbType == schemas.MYSQL || dbType == schemas.POSTGRES {
		// wait for mysql/postgres to sync ...
		time.Sleep(100 * time.Millisecond)
	}

	// migrate old db
	engine, close = testDB(t, false)
	assert.NoError(t, Migrate(engine))
	close()
}<|MERGE_RESOLUTION|>--- conflicted
+++ resolved
@@ -1,11 +1,8 @@
 package migration
 
 import (
-<<<<<<< HEAD
 	"database/sql"
 	"io/ioutil"
-=======
->>>>>>> c79d49c8
 	"os"
 	"testing"
 	"time"
