package migration

import (
	"database/sql"
	"os"
	"testing"

	"github.com/stretchr/testify/assert"
	"xorm.io/xorm"

	// blank imports to register the sql drivers
	_ "github.com/go-sql-driver/mysql"
	_ "github.com/lib/pq"
	_ "github.com/mattn/go-sqlite3"
)

const (
	sqliteDB     = "./testfiles/sqlite.db"
	postgresDump = "./testfiles/postgres.sql"
)

func testDriver() string {
	driver := os.Getenv("WOODPECKER_DATABASE_DRIVER")
	if len(driver) == 0 {
		return "sqlite3"
	}
	return driver
}

func createSQLiteDB(t *testing.T) string {
	tmpF, err := os.CreateTemp("./testfiles", "tmp_")
	if !assert.NoError(t, err) {
		t.FailNow()
	}
	dbF, err := os.ReadFile(sqliteDB)
	if !assert.NoError(t, err) {
		t.FailNow()
	}

	if !assert.NoError(t, os.WriteFile(tmpF.Name(), dbF, 0o644)) {
		t.FailNow()
	}
	return tmpF.Name()
}

func testDB(t *testing.T, new bool) (engine *xorm.Engine, closeDB func()) {
	driver := testDriver()
	var err error
	closeDB = func() {}
	switch driver {
	case "sqlite3":
		config := ":memory:"
		if !new {
			config = createSQLiteDB(t)
			closeDB = func() {
				_ = os.Remove(config)
			}
		}
		engine, err = xorm.NewEngine(driver, config)
		if !assert.NoError(t, err) {
			t.FailNow()
		}
		return
	case "mysql":
		config := os.Getenv("WOODPECKER_DATABASE_DATASOURCE")
		if !new {
			t.Logf("do not have dump to test against")
			t.SkipNow()
		}
		engine, err = xorm.NewEngine(driver, config)
		if !assert.NoError(t, err) {
			t.FailNow()
		}
		return
	case "postgres":
		config := os.Getenv("WOODPECKER_DATABASE_DATASOURCE")
		if !new {
			restorePostgresDump(t, config)
			close = func() {
				cleanDB(t, engine)
			}
		}
		engine, err = xorm.NewEngine(driver, config)
		if !assert.NoError(t, err) {
			t.FailNow()
		}
		return
	default:
		t.Errorf("unsupported driver: %s", driver)
		t.FailNow()
	}
	return
}

func restorePostgresDump(t *testing.T, config string) {
	dump, err := os.ReadFile(postgresDump)
	if !assert.NoError(t, err) {
		t.FailNow()
	}

	db, err := sql.Open("postgres", config)
	if !assert.NoError(t, err) {
		t.FailNow()
	}
	defer db.Close()

	_, err = db.Exec(string(dump))
	if !assert.NoError(t, err) {
		t.FailNow()
	}
}

func cleanDB(t *testing.T, e *xorm.Engine) {
	for _, bean := range allBeans {
		if !assert.NoError(t, e.DropTables(bean)) {
			t.FailNow()
		}
	}
}

func TestMigrate(t *testing.T) {
	// make all tasks required for tests
	for _, task := range migrationTasks {
		task.required = true
	}

<<<<<<< HEAD
	//	// init new db
	//	engine, close := testDB(t, true)
	//	assert.NoError(t, Migrate(engine))
	//	close()
	//
	//	dbType := engine.Dialect().URI().DBType
	//	if dbType == schemas.MYSQL || dbType == schemas.POSTGRES {
	//		// wait for mysql/postgres to sync ...
	//		time.Sleep(10 * time.Millisecond)
	//	}
	//	assert.NoError(t, engine.ClearCache(allBeans...))

	// migrate old db
	engine, close := testDB(t, false)
=======
	// init new db
	engine, closeDB := testDB(t, true)
	assert.NoError(t, Migrate(engine))
	closeDB()

	dbType := engine.Dialect().URI().DBType
	if dbType == schemas.MYSQL || dbType == schemas.POSTGRES {
		// wait for mysql/postgres to sync ...
		time.Sleep(100 * time.Millisecond)
	}

	// migrate old db
	engine, closeDB = testDB(t, false)
>>>>>>> 46452fbd
	assert.NoError(t, Migrate(engine))
	closeDB()
}<|MERGE_RESOLUTION|>--- conflicted
+++ resolved
@@ -124,36 +124,20 @@
 		task.required = true
 	}
 
-<<<<<<< HEAD
 	//	// init new db
-	//	engine, close := testDB(t, true)
+	//	engine, closeDB := testDB(t, true)
 	//	assert.NoError(t, Migrate(engine))
-	//	close()
+	//	closeDB()
 	//
 	//	dbType := engine.Dialect().URI().DBType
 	//	if dbType == schemas.MYSQL || dbType == schemas.POSTGRES {
 	//		// wait for mysql/postgres to sync ...
-	//		time.Sleep(10 * time.Millisecond)
+	//		time.Sleep(100 * time.Millisecond)
 	//	}
 	//	assert.NoError(t, engine.ClearCache(allBeans...))
 
 	// migrate old db
-	engine, close := testDB(t, false)
-=======
-	// init new db
-	engine, closeDB := testDB(t, true)
-	assert.NoError(t, Migrate(engine))
-	closeDB()
-
-	dbType := engine.Dialect().URI().DBType
-	if dbType == schemas.MYSQL || dbType == schemas.POSTGRES {
-		// wait for mysql/postgres to sync ...
-		time.Sleep(100 * time.Millisecond)
-	}
-
-	// migrate old db
-	engine, closeDB = testDB(t, false)
->>>>>>> 46452fbd
+	engine, closeDB := testDB(t, false)
 	assert.NoError(t, Migrate(engine))
 	closeDB()
 }