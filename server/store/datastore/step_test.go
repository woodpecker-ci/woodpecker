--- conflicted
+++ resolved
@@ -208,25 +208,6 @@
 	}); err == nil {
 		t.Errorf("Unexpected error: duplicate pid")
 	}
-<<<<<<< HEAD
-
-	// fail due to duplicate uuid
-	// TODO: add migration that ensure UUID of past steps is unique first
-	// if err := store.stepCreate(sess, []*model.Step{
-	// 	{
-	// 		UUID:       "4db7e5fc-5312-4d02-9e14-b51b9e3242cc",
-	// 		PipelineID: 5,
-	// 		PID:        4,
-	// 		PPID:       3,
-	// 		State:      "success",
-	// 		Name:       "clone",
-	// 	},
-	// }); err == nil {
-	// 	t.Errorf("Unexpected error: duplicate pid")
-	// }
-	// _ = sess.Close()
-=======
->>>>>>> b3f65d9d
 }
 
 func TestStepByUUID(t *testing.T) {
