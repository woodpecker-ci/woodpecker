// Copyright 2022 Woodpecker Authors
// Copyright 2018 Drone.IO Inc.
//
// Licensed under the Apache License, Version 2.0 (the "License");
// you may not use this file except in compliance with the License.
// You may obtain a copy of the License at
//
//      http://www.apache.org/licenses/LICENSE-2.0
//
// Unless required by applicable law or agreed to in writing, software
// distributed under the License is distributed on an "AS IS" BASIS,
// WITHOUT WARRANTIES OR CONDITIONS OF ANY KIND, either express or implied.
// See the License for the specific language governing permissions and
// limitations under the License.

package datastore

import (
	"testing"

	"github.com/stretchr/testify/assert"

	"github.com/woodpecker-ci/woodpecker/server/model"
	"github.com/woodpecker-ci/woodpecker/server/store/types"
)

func TestStepFind(t *testing.T) {
	store, closer := newTestStore(t, new(model.Step), new(model.Pipeline))
	sess := store.engine.NewSession()

	defer closer()

	steps := []*model.Step{
		{
			UUID:       "8d89104f-d44e-4b45-b86e-17f8b5e74a0e",
			PipelineID: 1000,
			PID:        1,
			PPID:       2,
			PGID:       3,
			Name:       "build",
			State:      model.StatusSuccess,
			Error:      "pc load letter",
			ExitCode:   255,
		},
	}
	assert.NoError(t, store.stepCreate(sess, steps))
	assert.EqualValues(t, 1, steps[0].ID)
	assert.Error(t, store.stepCreate(sess, steps))
	assert.NoError(t, sess.Close())

	step, err := store.StepFind(&model.Pipeline{ID: 1000}, 1)
	if !assert.NoError(t, err) {
		return
	}
	assert.Equal(t, steps[0], step)
}

func TestStepChild(t *testing.T) {
	store, closer := newTestStore(t, new(model.Step), new(model.Pipeline))
	defer closer()

	sess := store.engine.NewSession()
	err := store.stepCreate(sess, []*model.Step{
		{
			UUID:       "ea6d4008-8ace-4f8a-ad03-53f1756465d9",
			PipelineID: 1,
			PID:        1,
			PPID:       1,
			PGID:       1,
			State:      "success",
		},
		{
			UUID:       "2bf387f7-2913-4907-814c-c9ada88707c0",
			PipelineID: 1,
			PID:        2,
			PGID:       2,
			PPID:       1,
			Name:       "build",
			State:      "success",
		},
	})
	if err != nil {
		t.Errorf("Unexpected error: insert steps: %s", err)
		return
	}
	_ = sess.Commit()
	step, err := store.StepChild(&model.Pipeline{ID: 1}, 1, "build")
	if err != nil {
		t.Error(err)
		return
	}

	if got, want := step.PID, 2; got != want {
		t.Errorf("Want step pid %d, got %d", want, got)
	}
	if got, want := step.Name, "build"; got != want {
		t.Errorf("Want step name %s, got %s", want, got)
	}
}

func TestStepList(t *testing.T) {
	store, closer := newTestStore(t, new(model.Step), new(model.Pipeline))
	defer closer()

	sess := store.engine.NewSession()
	err := store.stepCreate(sess, []*model.Step{
		{
			UUID:       "2bf387f7-2913-4907-814c-c9ada88707c0",
			PipelineID: 2,
			PID:        1,
			PPID:       1,
			PGID:       1,
			State:      "success",
		},
		{
			UUID:       "4b04073c-1827-4aa4-a5f5-c7b21c5e44a6",
			PipelineID: 1,
			PID:        1,
			PPID:       1,
			PGID:       1,
			State:      "success",
		},
		{
			UUID:       "40aab045-970b-4892-b6df-6f825a7ec97a",
			PipelineID: 1,
			PID:        2,
			PGID:       2,
			PPID:       1,
			Name:       "build",
			State:      "success",
		},
	})
	if err != nil {
		t.Errorf("Unexpected error: insert steps: %s", err)
		return
	}
	_ = sess.Commit()
	steps, err := store.StepList(&model.Pipeline{ID: 1})
	if err != nil {
		t.Error(err)
		return
	}
	if got, want := len(steps), 2; got != want {
		t.Errorf("Want %d steps, got %d", want, got)
	}
}

func TestStepUpdate(t *testing.T) {
	store, closer := newTestStore(t, new(model.Step), new(model.Pipeline))
	defer closer()

	step := &model.Step{
		UUID:       "fc7c7fd6-553e-480b-8ed7-30d8563d0b79",
		PipelineID: 1,
		PID:        1,
		PPID:       2,
		PGID:       3,
		Name:       "build",
		State:      "pending",
		Error:      "pc load letter",
		ExitCode:   255,
	}
	sess := store.engine.NewSession()
	if err := store.stepCreate(sess, []*model.Step{step}); err != nil {
		t.Errorf("Unexpected error: insert step: %s", err)
		return
	}
	_ = sess.Commit()
	step.State = "running"
	if err := store.StepUpdate(step); err != nil {
		t.Errorf("Unexpected error: update step: %s", err)
		return
	}
	updated, err := store.StepFind(&model.Pipeline{ID: 1}, 1)
	if err != nil {
		t.Error(err)
		return
	}
	if got, want := updated.State, model.StatusRunning; got != want {
		t.Errorf("Want step name %s, got %s", want, got)
	}
}

func TestStepIndexes(t *testing.T) {
	store, closer := newTestStore(t, new(model.Step), new(model.Pipeline))
	defer closer()

	sess := store.engine.NewSession()
	if err := store.stepCreate(sess, []*model.Step{
		{
			UUID:       "4db7e5fc-5312-4d02-9e14-b51b9e3242cc",
			PipelineID: 1,
			PID:        1,
			PPID:       1,
			PGID:       1,
			State:      "running",
			Name:       "build",
		},
	}); err != nil {
		t.Errorf("Unexpected error: insert steps: %s", err)
		return
	}

	// fail due to duplicate pid
	if err := store.stepCreate(sess, []*model.Step{
		{
			UUID:       "c1f33a9e-2a02-4579-95ec-90255d785a12",
			PipelineID: 1,
			PID:        1,
			PPID:       1,
			PGID:       1,
			State:      "success",
			Name:       "clone",
		},
	}); err == nil {
		t.Errorf("Unexpected error: duplicate pid")
	}
<<<<<<< HEAD
	_ = sess.Close()
=======

	// fail due to duplicate uuid
	if err := store.StepCreate([]*model.Step{
		{
			UUID:       "4db7e5fc-5312-4d02-9e14-b51b9e3242cc",
			PipelineID: 5,
			PID:        4,
			PPID:       3,
			PGID:       2,
			State:      "success",
			Name:       "clone",
		},
	}); err == nil {
		t.Errorf("Unexpected error: duplicate pid")
	}
}

func TestStepByUUID(t *testing.T) {
	store, closer := newTestStore(t, new(model.Step), new(model.Pipeline))
	defer closer()

	assert.NoError(t, store.StepCreate([]*model.Step{
		{
			UUID:       "4db7e5fc-5312-4d02-9e14-b51b9e3242cc",
			PipelineID: 1,
			PID:        1,
			PPID:       1,
			PGID:       1,
			State:      "running",
			Name:       "build",
		},
		{
			UUID:       "fc7c7fd6-553e-480b-8ed7-30d8563d0b79",
			PipelineID: 4,
			PID:        6,
			PPID:       7,
			PGID:       8,
			Name:       "build",
			State:      "pending",
			Error:      "pc load letter",
			ExitCode:   255,
			AgentID:    1,
			Platform:   "linux/amd64",
			Environ:    map[string]string{"GOLANG": "tip"},
		},
	}))

	step, err := store.StepByUUID("4db7e5fc-5312-4d02-9e14-b51b9e3242cc")
	assert.NoError(t, err)
	assert.NotEmpty(t, step)

	step, err = store.StepByUUID("52feb6f5-8ce2-40c0-9937-9d0e3349c98c")
	assert.ErrorIs(t, err, types.RecordNotExist)
	assert.Empty(t, step)
>>>>>>> 556607b5
}

// TODO: func TestStepCascade(t *testing.T) {}<|MERGE_RESOLUTION|>--- conflicted
+++ resolved
@@ -215,12 +215,9 @@
 	}); err == nil {
 		t.Errorf("Unexpected error: duplicate pid")
 	}
-<<<<<<< HEAD
-	_ = sess.Close()
-=======
 
 	// fail due to duplicate uuid
-	if err := store.StepCreate([]*model.Step{
+	if err := store.stepCreate(sess, []*model.Step{
 		{
 			UUID:       "4db7e5fc-5312-4d02-9e14-b51b9e3242cc",
 			PipelineID: 5,
@@ -233,13 +230,15 @@
 	}); err == nil {
 		t.Errorf("Unexpected error: duplicate pid")
 	}
+	_ = sess.Close()
 }
 
 func TestStepByUUID(t *testing.T) {
 	store, closer := newTestStore(t, new(model.Step), new(model.Pipeline))
 	defer closer()
 
-	assert.NoError(t, store.StepCreate([]*model.Step{
+	sess := store.engine.NewSession()
+	assert.NoError(t, store.stepCreate(sess, []*model.Step{
 		{
 			UUID:       "4db7e5fc-5312-4d02-9e14-b51b9e3242cc",
 			PipelineID: 1,
@@ -259,11 +258,9 @@
 			State:      "pending",
 			Error:      "pc load letter",
 			ExitCode:   255,
-			AgentID:    1,
-			Platform:   "linux/amd64",
-			Environ:    map[string]string{"GOLANG": "tip"},
 		},
 	}))
+	_ = sess.Close()
 
 	step, err := store.StepByUUID("4db7e5fc-5312-4d02-9e14-b51b9e3242cc")
 	assert.NoError(t, err)
@@ -272,7 +269,6 @@
 	step, err = store.StepByUUID("52feb6f5-8ce2-40c0-9937-9d0e3349c98c")
 	assert.ErrorIs(t, err, types.RecordNotExist)
 	assert.Empty(t, step)
->>>>>>> 556607b5
 }
 
 // TODO: func TestStepCascade(t *testing.T) {}