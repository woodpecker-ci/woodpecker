--- conflicted
+++ resolved
@@ -59,20 +59,11 @@
 	return wrapDelete(s.engine.ID(secret.ID).Delete(new(model.Secret)))
 }
 
-<<<<<<< HEAD
-func (s storage) OrgSecretFind(orgID int64, name string) (*model.Secret, error) {
-	secret := &model.Secret{
-		OrgID: orgID,
-		Name:  name,
-	}
-	return secret, wrapGet(s.engine.Get(secret))
-=======
 func (s storage) OrgSecretFind(owner, name string) (*model.Secret, error) {
 	secret := new(model.Secret)
 	return secret, wrapGet(s.engine.Where(
-		builder.Eq{"secret_owner": owner, "secret_name": name},
+		builder.Eq{"secret_org_id": owner, "secret_name": name},
 	).Get(secret))
->>>>>>> de13aeea
 }
 
 func (s storage) OrgSecretList(orgID int64, p *model.ListOptions) ([]*model.Secret, error) {
@@ -81,26 +72,15 @@
 }
 
 func (s storage) GlobalSecretFind(name string) (*model.Secret, error) {
-<<<<<<< HEAD
-	secret := &model.Secret{
-		Name: name,
-	}
-	return secret, wrapGet(s.engine.Where(builder.And(builder.Eq{"secret_org_id": 0}, builder.Eq{"secret_repo_id": 0})).Get(secret))
-=======
 	secret := new(model.Secret)
 	return secret, wrapGet(s.engine.Where(
-		builder.Eq{"secret_owner": "", "secret_repo_id": 0, "secret_name": name},
+		builder.Eq{"secret_org_id": 0, "secret_repo_id": 0, "secret_name": name},
 	).Get(secret))
->>>>>>> de13aeea
 }
 
 func (s storage) GlobalSecretList(p *model.ListOptions) ([]*model.Secret, error) {
 	secrets := make([]*model.Secret, 0)
-<<<<<<< HEAD
-	return secrets, s.paginate(p).Where(builder.And(builder.Eq{"secret_owner": 0}, builder.Eq{"secret_repo_id": 0})).OrderBy(orderSecretsBy).Find(&secrets)
-=======
 	return secrets, s.paginate(p).Where(
-		builder.Eq{"secret_owner": "", "secret_repo_id": 0},
+		builder.Eq{"secret_org_id": 0, "secret_repo_id": 0},
 	).OrderBy(orderSecretsBy).Find(&secrets)
->>>>>>> de13aeea
 }