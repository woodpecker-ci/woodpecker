// Copyright 2021 Woodpecker Authors
//
// Licensed under the Apache License, Version 2.0 (the "License");
// you may not use this file except in compliance with the License.
// You may obtain a copy of the License at
//
//      http://www.apache.org/licenses/LICENSE-2.0
//
// Unless required by applicable law or agreed to in writing, software
// distributed under the License is distributed on an "AS IS" BASIS,
// WITHOUT WARRANTIES OR CONDITIONS OF ANY KIND, either express or implied.
// See the License for the specific language governing permissions and
// limitations under the License.

package datastore

import (
	"xorm.io/builder"

	"github.com/woodpecker-ci/woodpecker/server/model"
)

const orderSecretsBy = "secret_name"

func (s storage) SecretFind(repo *model.Repo, name string) (*model.Secret, error) {
	secret := &model.Secret{
		RepoID: repo.ID,
		Name:   name,
	}
	return secret, wrapGet(s.engine.Get(secret))
}

func (s storage) SecretList(repo *model.Repo, includeGlobalAndOrgSecrets bool, p *model.ListOptions) ([]*model.Secret, error) {
	var secrets []*model.Secret
	var cond builder.Cond = builder.Eq{"secret_repo_id": repo.ID}
	if includeGlobalAndOrgSecrets {
		cond = cond.Or(builder.Eq{"secret_owner": repo.Owner}).
			Or(builder.And(builder.Eq{"secret_owner": ""}, builder.Eq{"secret_repo_id": 0}))
	}
	return secrets, s.paginate(p).Where(cond).OrderBy(orderSecretsBy).Find(&secrets)
}

func (s storage) SecretListAll() ([]*model.Secret, error) {
	var secrets []*model.Secret
	return secrets, s.engine.Find(&secrets)
}

func (s storage) SecretCreate(secret *model.Secret) error {
	// only Insert set auto created ID back to object
	_, err := s.engine.Insert(secret)
	return err
}

func (s storage) SecretUpdate(secret *model.Secret) error {
	_, err := s.engine.ID(secret.ID).AllCols().Update(secret)
	return err
}

func (s storage) SecretDelete(secret *model.Secret) error {
	_, err := s.engine.ID(secret.ID).Delete(new(model.Secret))
	return err
}

func (s storage) OrgSecretFind(owner, name string) (*model.Secret, error) {
	secret := &model.Secret{
		Owner: owner,
		Name:  name,
	}
	return secret, wrapGet(s.engine.Get(secret))
}

<<<<<<< HEAD
func (s storage) OrgSecretList(owner string, p *model.ListOptions) ([]*model.Secret, error) {
	secrets := make([]*model.Secret, 0)
	return secrets, s.paginate(p).Where("secret_owner = ?", owner).Find(&secrets)
=======
func (s storage) OrgSecretList(owner string) ([]*model.Secret, error) {
	secrets := make([]*model.Secret, 0, perPage)
	return secrets, s.engine.Where("secret_owner = ?", owner).OrderBy(orderSecretsBy).Find(&secrets)
>>>>>>> a06d3e1a
}

func (s storage) GlobalSecretFind(name string) (*model.Secret, error) {
	secret := &model.Secret{
		Name: name,
	}
	return secret, wrapGet(s.engine.Where(builder.And(builder.Eq{"secret_owner": ""}, builder.Eq{"secret_repo_id": 0})).Get(secret))
}

func (s storage) GlobalSecretList(p *model.ListOptions) ([]*model.Secret, error) {
	secrets := make([]*model.Secret, 0)
	return secrets, s.paginate(p).Where(builder.And(builder.Eq{"secret_owner": ""}, builder.Eq{"secret_repo_id": 0})).OrderBy(orderSecretsBy).Find(&secrets)
}<|MERGE_RESOLUTION|>--- conflicted
+++ resolved
@@ -69,15 +69,9 @@
 	return secret, wrapGet(s.engine.Get(secret))
 }
 
-<<<<<<< HEAD
 func (s storage) OrgSecretList(owner string, p *model.ListOptions) ([]*model.Secret, error) {
 	secrets := make([]*model.Secret, 0)
-	return secrets, s.paginate(p).Where("secret_owner = ?", owner).Find(&secrets)
-=======
-func (s storage) OrgSecretList(owner string) ([]*model.Secret, error) {
-	secrets := make([]*model.Secret, 0, perPage)
-	return secrets, s.engine.Where("secret_owner = ?", owner).OrderBy(orderSecretsBy).Find(&secrets)
->>>>>>> a06d3e1a
+	return secrets, s.paginate(p).Where("secret_owner = ?", owner).OrderBy(orderSecretsBy).Find(&secrets)
 }
 
 func (s storage) GlobalSecretFind(name string) (*model.Secret, error) {
