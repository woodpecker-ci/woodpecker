// Copyright 2018 Drone.IO Inc.
//
// Licensed under the Apache License, Version 2.0 (the "License");
// you may not use this file except in compliance with the License.
// You may obtain a copy of the License at
//
//      http://www.apache.org/licenses/LICENSE-2.0
//
// Unless required by applicable law or agreed to in writing, software
// distributed under the License is distributed on an "AS IS" BASIS,
// WITHOUT WARRANTIES OR CONDITIONS OF ANY KIND, either express or implied.
// See the License for the specific language governing permissions and
// limitations under the License.

package store

//go:generate go install github.com/vektra/mockery/v2@latest
//go:generate mockery --name Store --output mocks --case underscore

import (
	"io"

	"github.com/woodpecker-ci/woodpecker/server/model"
)

// TODO: CreateX func should return new object to not indirect let storage change an existing object (alter ID etc...)

type Store interface {
	// Users
	// GetUser gets a user by unique ID.
	GetUser(int64) (*model.User, error)
	// GetUserRemoteID gets a user by remote ID with fallback to login name.
	GetUserRemoteID(model.ForgeRemoteID, string) (*model.User, error)
	// GetUserLogin gets a user by unique Login name.
	GetUserLogin(string) (*model.User, error)
	// GetUserList gets a list of all users in the system.
	GetUserList(p *model.ListOptions) ([]*model.User, error)
	// GetUserCount gets a count of all users in the system.
	GetUserCount() (int64, error)
	// CreateUser creates a new user account.
	CreateUser(*model.User) error
	// UpdateUser updates a user account.
	UpdateUser(*model.User) error
	// DeleteUser deletes a user account.
	DeleteUser(*model.User) error

	// Repos
	// GetRepo gets a repo by unique ID.
	GetRepo(int64) (*model.Repo, error)
	// GetRepoForgeID gets a repo by its forge ID.
	GetRepoForgeID(model.ForgeRemoteID) (*model.Repo, error)
	// GetRepoNameFallback gets the repo by its forge ID and if this doesn't exist by its full name.
	GetRepoNameFallback(remoteID model.ForgeRemoteID, fullName string) (*model.Repo, error)
	// GetRepoName gets a repo by its full name.
	GetRepoName(string) (*model.Repo, error)
	// GetRepoCount gets a count of all repositories in the system.
	GetRepoCount() (int64, error)
	// CreateRepo creates a new repository.
	CreateRepo(*model.Repo) error
	// UpdateRepo updates a user repository.
	UpdateRepo(*model.Repo) error
	// DeleteRepo deletes a user repository.
	DeleteRepo(*model.Repo) error

	// Redirections
	// GetRedirection returns the redirection for the given full repo name
	GetRedirection(string) (*model.Redirection, error)
	// CreateRedirection creates a redirection
	CreateRedirection(redirection *model.Redirection) error
	// HasRedirectionForRepo checks if there's a redirection for the given repo and full name
	HasRedirectionForRepo(int64, string) (bool, error)

	// Pipelines
	// GetPipeline gets a pipeline by unique ID.
	GetPipeline(int64) (*model.Pipeline, error)
	// GetPipelineNumber gets a pipeline by number.
	GetPipelineNumber(*model.Repo, int64) (*model.Pipeline, error)
	// GetPipelineRef gets a pipeline by its ref.
	GetPipelineRef(*model.Repo, string) (*model.Pipeline, error)
	// GetPipelineCommit gets a pipeline by its commit sha.
	GetPipelineCommit(*model.Repo, string, string) (*model.Pipeline, error)
	// GetPipelineLast gets the last pipeline for the branch.
	GetPipelineLast(*model.Repo, string) (*model.Pipeline, error)
	// GetPipelineLastBefore gets the last pipeline before pipeline number N.
	GetPipelineLastBefore(*model.Repo, string, int64) (*model.Pipeline, error)
	// GetPipelineList gets a list of pipelines for the repository
	GetPipelineList(*model.Repo, *model.ListOptions) ([]*model.Pipeline, error)
	// GetActivePipelineList gets a list of the active pipelines for the repository
	GetActivePipelineList(repo *model.Repo) ([]*model.Pipeline, error)
	// GetPipelineQueue gets a list of pipelines in queue.
	GetPipelineQueue() ([]*model.Feed, error)
	// GetPipelineCount gets a count of all pipelines in the system.
	GetPipelineCount() (int64, error)
	// CreatePipeline creates a new pipeline and steps.
	CreatePipeline(*model.Pipeline, ...*model.Step) error
	// UpdatePipeline updates a pipeline.
	UpdatePipeline(*model.Pipeline) error

	// Feeds
	UserFeed(*model.User) ([]*model.Feed, error)

	// Repositories
	RepoList(user *model.User, owned, active bool) ([]*model.Repo, error)
	RepoListLatest(*model.User) ([]*model.Feed, error)

	// Permissions
	PermFind(user *model.User, repo *model.Repo) (*model.Perm, error)
	PermUpsert(perm *model.Perm) error
	PermDelete(perm *model.Perm) error
	PermFlush(user *model.User, before int64) error

	// Configs
	ConfigsForPipeline(pipelineID int64) ([]*model.Config, error)
	ConfigFindIdentical(repoID int64, hash string) (*model.Config, error)
	ConfigFindApproved(*model.Config) (bool, error)
	ConfigCreate(*model.Config) error
	PipelineConfigCreate(*model.PipelineConfig) error

	// Secrets
	SecretFind(*model.Repo, string) (*model.Secret, error)
	SecretList(*model.Repo, bool, *model.ListOptions) ([]*model.Secret, error)
	SecretListAll() ([]*model.Secret, error)
	SecretCreate(*model.Secret) error
	SecretUpdate(*model.Secret) error
	SecretDelete(*model.Secret) error
	OrgSecretFind(string, string) (*model.Secret, error)
	OrgSecretList(string, *model.ListOptions) ([]*model.Secret, error)
	GlobalSecretFind(string) (*model.Secret, error)
	GlobalSecretList(*model.ListOptions) ([]*model.Secret, error)

	// Registries
	RegistryFind(*model.Repo, string) (*model.Registry, error)
	RegistryList(*model.Repo, *model.ListOptions) ([]*model.Registry, error)
	RegistryCreate(*model.Registry) error
	RegistryUpdate(*model.Registry) error
	RegistryDelete(repo *model.Repo, addr string) error

	// Steps
	StepLoad(int64) (*model.Step, error)
	StepFind(*model.Pipeline, int) (*model.Step, error)
	StepChild(*model.Pipeline, int, string) (*model.Step, error)
	StepList(*model.Pipeline) ([]*model.Step, error)
	StepCreate([]*model.Step) error
	StepUpdate(*model.Step) error
	StepClear(*model.Pipeline) error

	// Logs
	LogFind(*model.Step) (io.ReadCloser, error)
	// TODO: since we do ReadAll in any case a ioReader is not the best idea
	// so either find a way to write log in chunks by xorm ...
	LogSave(*model.Step, io.Reader) error

	// Files
	FileList(*model.Pipeline, *model.ListOptions) ([]*model.File, error)
	FileFind(*model.Step, string) (*model.File, error)
	FileRead(*model.Step, string) (io.ReadCloser, error)
	FileCreate(*model.File, io.Reader) error

	// Tasks
	// TaskList TODO: paginate & opt filter
	TaskList() ([]*model.Task, error)
	TaskInsert(*model.Task) error
	TaskDelete(string) error

	// ServerConfig
	ServerConfigGet(string) (string, error)
	ServerConfigSet(string, string) error
	ServerConfigDelete(string) error

	// Cron
	CronCreate(*model.Cron) error
	CronFind(*model.Repo, int64) (*model.Cron, error)
	CronList(*model.Repo, *model.ListOptions) ([]*model.Cron, error)
	CronUpdate(*model.Repo, *model.Cron) error
	CronDelete(*model.Repo, int64) error
	CronListNextExecute(int64, int64) ([]*model.Cron, error)
	CronGetLock(*model.Cron, int64) (bool, error)

<<<<<<< HEAD
	// Forge
	ForgeList() ([]*model.Forge, error)
	ForgeGet(int64) (*model.Forge, error)
	ForgeFind(*model.Repo) (*model.Forge, error)
	ForgeCreate(*model.Forge) error
	ForgeUpdate(*model.Forge) error
	ForgeDelete(*model.Forge) error
=======
	// Agent
	AgentCreate(*model.Agent) error
	AgentFind(int64) (*model.Agent, error)
	AgentFindByToken(string) (*model.Agent, error)
	AgentList(p *model.ListOptions) ([]*model.Agent, error)
	AgentUpdate(*model.Agent) error
	AgentDelete(*model.Agent) error
>>>>>>> 540ad108

	// Store operations
	Ping() error
	Close() error
	Migrate() error
}<|MERGE_RESOLUTION|>--- conflicted
+++ resolved
@@ -176,7 +176,6 @@
 	CronListNextExecute(int64, int64) ([]*model.Cron, error)
 	CronGetLock(*model.Cron, int64) (bool, error)
 
-<<<<<<< HEAD
 	// Forge
 	ForgeList() ([]*model.Forge, error)
 	ForgeGet(int64) (*model.Forge, error)
@@ -184,7 +183,7 @@
 	ForgeCreate(*model.Forge) error
 	ForgeUpdate(*model.Forge) error
 	ForgeDelete(*model.Forge) error
-=======
+
 	// Agent
 	AgentCreate(*model.Agent) error
 	AgentFind(int64) (*model.Agent, error)
@@ -192,7 +191,6 @@
 	AgentList(p *model.ListOptions) ([]*model.Agent, error)
 	AgentUpdate(*model.Agent) error
 	AgentDelete(*model.Agent) error
->>>>>>> 540ad108
 
 	// Store operations
 	Ping() error
