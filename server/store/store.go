// Copyright 2018 Drone.IO Inc.
//
// Licensed under the Apache License, Version 2.0 (the "License");
// you may not use this file except in compliance with the License.
// You may obtain a copy of the License at
//
//      http://www.apache.org/licenses/LICENSE-2.0
//
// Unless required by applicable law or agreed to in writing, software
// distributed under the License is distributed on an "AS IS" BASIS,
// WITHOUT WARRANTIES OR CONDITIONS OF ANY KIND, either express or implied.
// See the License for the specific language governing permissions and
// limitations under the License.

package store

import (
	"context"
	"io"

	"github.com/woodpecker-ci/woodpecker/server/model"
)

type Store interface {
	// GetUser gets a user by unique ID.
	GetUser(int64) (*model.User, error)

	// GetUserLogin gets a user by unique Login name.
	GetUserLogin(string) (*model.User, error)

	// GetUserList gets a list of all users in the system.
	// TODO: pagination & total (make GetUserCount deprecated)
	GetUserList() ([]*model.User, error)

	// GetUserCount gets a count of all users in the system.
	// TODO: int64
	GetUserCount() (int, error)

	// CreateUser creates a new user account.
	CreateUser(*model.User) error

	// UpdateUser updates a user account.
	UpdateUser(*model.User) error

	// DeleteUser deletes a user account.
	DeleteUser(*model.User) error

	// GetRepo gets a repo by unique ID.
	GetRepo(int64) (*model.Repo, error)

	// GetRepoName gets a repo by its full name.
	GetRepoName(string) (*model.Repo, error)

	// GetRepoCount gets a count of all repositories in the system.
	// TODO: int64
	GetRepoCount() (int, error)

	// CreateRepo creates a new repository.
	CreateRepo(*model.Repo) error

	// UpdateRepo updates a user repository.
	UpdateRepo(*model.Repo) error

	// DeleteRepo deletes a user repository.
	DeleteRepo(*model.Repo) error

	// GetBuild gets a build by unique ID.
	GetBuild(int64) (*model.Build, error)

	// GetBuildNumber gets a build by number.
	GetBuildNumber(*model.Repo, int) (*model.Build, error)

	// GetBuildRef gets a build by its ref.
	GetBuildRef(*model.Repo, string) (*model.Build, error)

	// GetBuildCommit gets a build by its commit sha.
	GetBuildCommit(*model.Repo, string, string) (*model.Build, error)

	// GetBuildLast gets the last build for the branch.
	GetBuildLast(*model.Repo, string) (*model.Build, error)

	// GetBuildLastBefore gets the last build before build number N.
	GetBuildLastBefore(*model.Repo, string, int64) (*model.Build, error)

	// GetBuildList gets a list of builds for the repository
	GetBuildList(*model.Repo, int) ([]*model.Build, error)

	// GetBuildQueue gets a list of build in queue.
	GetBuildQueue() ([]*model.Feed, error)

	// GetBuildCount gets a count of all builds in the system.
	// TODO: int64
	GetBuildCount() (int, error)

	// CreateBuild creates a new build and jobs.
	CreateBuild(*model.Build, ...*model.Proc) error

	// UpdateBuild updates a build.
	UpdateBuild(*model.Build) error

	//
	// new functions
	//

	UserFeed(*model.User) ([]*model.Feed, error)

<<<<<<< HEAD
	// TODO: pagginate
	RepoList(*model.User) ([]*model.Repo, error)
	RepoListLatest(*model.User) ([]*model.Feed, error)
	// TODO: only store activated repos ...
=======
	RepoList(user *model.User, owned bool) ([]*model.Repo, error)
	RepoListLatest(user *model.User) ([]*model.Feed, error)
>>>>>>> 3c5827f0
	RepoBatch([]*model.Repo) error

	PermFind(user *model.User, repo *model.Repo) (*model.Perm, error)
	PermUpsert(perm *model.Perm) error
	PermBatch(perms []*model.Perm) error
	PermDelete(perm *model.Perm) error
	PermFlush(user *model.User, before int64) error

	ConfigsForBuild(buildID int64) ([]*model.Config, error)
	ConfigFindIdentical(repoID int64, hash string) (*model.Config, error)
	ConfigFindApproved(*model.Config) (bool, error)
	ConfigCreate(*model.Config) error
	// TODO: rm and use ConfigCreate (let the store handle consistency)
	BuildConfigCreate(*model.BuildConfig) error

	SenderFind(*model.Repo, string) (*model.Sender, error)
	SenderList(*model.Repo) ([]*model.Sender, error)
	SenderCreate(*model.Sender) error
	SenderUpdate(*model.Sender) error
	SenderDelete(*model.Sender) error

	SecretFind(*model.Repo, string) (*model.Secret, error)
	SecretList(*model.Repo) ([]*model.Secret, error)
	SecretCreate(*model.Secret) error
	SecretUpdate(*model.Secret) error
	SecretDelete(*model.Secret) error

	RegistryFind(*model.Repo, string) (*model.Registry, error)
	RegistryList(*model.Repo) ([]*model.Registry, error)
	RegistryCreate(*model.Registry) error
	RegistryUpdate(*model.Registry) error
	RegistryDelete(*model.Registry) error

	ProcLoad(int64) (*model.Proc, error)
	ProcFind(*model.Build, int) (*model.Proc, error)
	ProcChild(*model.Build, int, string) (*model.Proc, error)
	ProcList(*model.Build) ([]*model.Proc, error)
	ProcCreate([]*model.Proc) error
	ProcUpdate(*model.Proc) error
	ProcClear(*model.Build) error

	LogFind(*model.Proc) (io.ReadCloser, error)
	// TODO: since we do ReadAll in any case a ioReader is not the best idear
	// so either find a way to write log in chunks by xorm ...
	LogSave(*model.Proc, io.Reader) error

	FileList(*model.Build) ([]*model.File, error)
	FileFind(*model.Proc, string) (*model.File, error)
	FileRead(*model.Proc, string) (io.ReadCloser, error)
	FileCreate(*model.File, io.Reader) error

	// TODO: we need pagination & filter
	TaskList() ([]*model.Task, error)
	TaskInsert(*model.Task) error
	TaskDelete(string) error

	Ping() error
}

// GetUser gets a user by unique ID.
func GetUser(c context.Context, id int64) (*model.User, error) {
	return FromContext(c).GetUser(id)
}

// GetUserLogin gets a user by unique Login name.
func GetUserLogin(c context.Context, login string) (*model.User, error) {
	return FromContext(c).GetUserLogin(login)
}

// GetUserList gets a list of all users in the system.
func GetUserList(c context.Context) ([]*model.User, error) {
	return FromContext(c).GetUserList()
}

func CreateUser(c context.Context, user *model.User) error {
	return FromContext(c).CreateUser(user)
}

func UpdateUser(c context.Context, user *model.User) error {
	return FromContext(c).UpdateUser(user)
}

func DeleteUser(c context.Context, user *model.User) error {
	return FromContext(c).DeleteUser(user)
}

func GetRepoOwnerName(c context.Context, owner, name string) (*model.Repo, error) {
	return FromContext(c).GetRepoName(owner + "/" + name)
}

func UpdateRepo(c context.Context, repo *model.Repo) error {
	return FromContext(c).UpdateRepo(repo)
}

func DeleteRepo(c context.Context, repo *model.Repo) error {
	return FromContext(c).DeleteRepo(repo)
}

func GetBuildNumber(c context.Context, repo *model.Repo, num int) (*model.Build, error) {
	return FromContext(c).GetBuildNumber(repo, num)
}

func GetBuildLast(c context.Context, repo *model.Repo, branch string) (*model.Build, error) {
	return FromContext(c).GetBuildLast(repo, branch)
}

func GetBuildLastBefore(c context.Context, repo *model.Repo, branch string, number int64) (*model.Build, error) {
	return FromContext(c).GetBuildLastBefore(repo, branch, number)
}

func GetBuildList(c context.Context, repo *model.Repo, page int) ([]*model.Build, error) {
	return FromContext(c).GetBuildList(repo, page)
}

func GetBuildQueue(c context.Context) ([]*model.Feed, error) {
	return FromContext(c).GetBuildQueue()
}

func CreateBuild(c context.Context, build *model.Build, procs ...*model.Proc) error {
	return FromContext(c).CreateBuild(build, procs...)
}<|MERGE_RESOLUTION|>--- conflicted
+++ resolved
@@ -104,15 +104,10 @@
 
 	UserFeed(*model.User) ([]*model.Feed, error)
 
-<<<<<<< HEAD
-	// TODO: pagginate
-	RepoList(*model.User) ([]*model.Repo, error)
+	// TODO: pagginate & use struct for options
+	RepoList(user *model.User, owned bool) ([]*model.Repo, error)
 	RepoListLatest(*model.User) ([]*model.Feed, error)
 	// TODO: only store activated repos ...
-=======
-	RepoList(user *model.User, owned bool) ([]*model.Repo, error)
-	RepoListLatest(user *model.User) ([]*model.Feed, error)
->>>>>>> 3c5827f0
 	RepoBatch([]*model.Repo) error
 
 	PermFind(user *model.User, repo *model.Repo) (*model.Perm, error)
