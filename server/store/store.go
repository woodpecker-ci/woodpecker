--- conflicted
+++ resolved
@@ -49,11 +49,7 @@
 	// GetRepoForgeID gets a repo by its forge ID.
 	GetRepoForgeID(model.ForgeRemoteID) (*model.Repo, error)
 	// GetRepoNameFallback gets the repo by its forge ID and if this doesn't exist by its full name.
-<<<<<<< HEAD
-	GetRepoNameFallback(forgeRemoteID model.ForgeRemoteID, fullName string) (*model.Repo, error)
-=======
 	GetRepoNameFallback(remoteID model.ForgeRemoteID, fullName string) (*model.Repo, error)
->>>>>>> de8ea95d
 	// GetRepoName gets a repo by its full name.
 	GetRepoName(string) (*model.Repo, error)
 	// GetRepoCount gets a count of all repositories in the system.
