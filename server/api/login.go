--- conflicted
+++ resolved
@@ -82,13 +82,8 @@
 		if len(config.Orgs) != 0 {
 			teams, terr := _forge.Teams(c, tmpuser)
 			if terr != nil || !config.IsMember(teams) {
-<<<<<<< HEAD
-				log.Error().Msgf("cannot verify team membership for %s.", u.Login)
+				log.Error().Err(terr).Msgf("cannot verify team membership for %s.", u.Login)
 				c.Redirect(303, server.Config.Server.RootPath+"/login?error=access_denied")
-=======
-				log.Error().Err(terr).Msgf("cannot verify team membership for %s.", u.Login)
-				c.Redirect(303, "/login?error=access_denied")
->>>>>>> e1a273d2
 				return
 			}
 		}
@@ -137,13 +132,8 @@
 	if len(config.Orgs) != 0 {
 		teams, terr := _forge.Teams(c, u)
 		if terr != nil || !config.IsMember(teams) {
-<<<<<<< HEAD
-			log.Error().Msgf("cannot verify team membership for %s.", u.Login)
+			log.Error().Err(terr).Msgf("cannot verify team membership for %s.", u.Login)
 			c.Redirect(http.StatusSeeOther, server.Config.Server.RootPath+"/login?error=access_denied")
-=======
-			log.Error().Err(terr).Msgf("cannot verify team membership for %s.", u.Login)
-			c.Redirect(http.StatusSeeOther, "/login?error=access_denied")
->>>>>>> e1a273d2
 			return
 		}
 	}
