--- conflicted
+++ resolved
@@ -37,43 +37,7 @@
 	"go.woodpecker-ci.org/woodpecker/v2/shared/token"
 )
 
-<<<<<<< HEAD
-func getForgeID(c *gin.Context) (int64, error) {
-	var _forgeID string
-
-	// if a state token is provided it has to be correct
-	state := c.Query("state")
-	if state != "" {
-		stateToken, err := token.Parse(token.OAuthStateToken, state, func(t *token.Token) (string, error) {
-			return server.Config.Server.JWTSecret, nil // TODO: set some secret
-		})
-		if err != nil {
-			return 0, err
-		}
-
-		_forgeID = stateToken.Get("forge-id")
-	}
-
-	// use forge_id query parameter
-	if _forgeID == "" {
-		_forgeID = c.Query("forge_id")
-	}
-
-	// fallback to default forge
-	if _forgeID == "" {
-		return 1, nil
-	}
-
-	forgeID, err := strconv.ParseInt(_forgeID, 10, 64)
-	if err != nil {
-		return 0, err
-	}
-
-	return forgeID, nil
-}
-=======
 const stateTokenDuration = time.Minute * 5
->>>>>>> 2bda1902
 
 func HandleAuth(c *gin.Context) {
 	// TODO: check if this is really needed
@@ -95,18 +59,13 @@
 
 	_store := store.FromContext(c)
 
-<<<<<<< HEAD
-	forgeID, err := getForgeID(c)
-	if err != nil {
-		_ = c.AbortWithError(http.StatusInternalServerError, err)
-=======
 	code := c.Request.FormValue("code")
 	state := c.Request.FormValue("state")
 	isCallback := code != "" && state != ""
 	forgeID := int64(1) // TODO: replace with forge id when multiple forges are supported
 
 	if isCallback { // validate the state token
-		_, err := token.Parse([]token.Type{token.OAuthStateToken}, state, func(_ *token.Token) (string, error) {
+		stateToken, err := token.Parse([]token.Type{token.OAuthStateToken}, state, func(_ *token.Token) (string, error) {
 			return server.Config.Server.JWTSecret, nil
 		})
 		if err != nil {
@@ -114,8 +73,29 @@
 			c.Redirect(http.StatusSeeOther, server.Config.Server.RootPath+"/login?error=invalid_state")
 			return
 		}
+
+		_forgeID := stateToken.Get("forge-id")
+		forgeID, err = strconv.ParseInt(_forgeID, 10, 64)
+		if err != nil {
+			log.Error().Err(err).Msg("forge-id of state token invalid")
+			c.Redirect(http.StatusSeeOther, server.Config.Server.RootPath+"/login?error=invalid_state")
+			return
+		}
 	} else { // only generate a state token if not a callback
 		var err error
+
+		_forgeID := c.Request.FormValue("forge_id")
+		if _forgeID == "" {
+			forgeID = 1 // fallback to main forge
+		} else {
+			forgeID, err = strconv.ParseInt(_forgeID, 10, 64)
+			if err != nil {
+				log.Error().Err(err).Msg("forge-id of state token invalid")
+				c.Redirect(http.StatusSeeOther, server.Config.Server.RootPath+"/login?error=invalid_state")
+				return
+			}
+		}
+
 		jwtSecret := server.Config.Server.JWTSecret
 		exp := time.Now().Add(stateTokenDuration).Unix()
 		stateToken := token.New(token.OAuthStateToken)
@@ -126,7 +106,6 @@
 			c.Redirect(http.StatusSeeOther, server.Config.Server.RootPath+"/login?error=internal_error")
 			return
 		}
->>>>>>> 2bda1902
 	}
 
 	_forge, err := server.Config.Services.Manager.ForgeByID(forgeID)
@@ -134,24 +113,6 @@
 		log.Error().Err(err).Msgf("Cannot get forge by id %d", forgeID)
 		c.Redirect(http.StatusSeeOther, server.Config.Server.RootPath+"/login?error=internal_error")
 		return
-	}
-
-	code := c.Request.FormValue("code")
-	state := ""
-	isCallback := code != ""
-
-	// only generate a state token if not a callback
-	if !isCallback {
-		jwtSecret := server.Config.Server.JWTSecret
-		exp := time.Now().Add(time.Minute * 15).Unix()
-		stateToken := token.New(token.OAuthStateToken)
-		stateToken.Set("forge-id", strconv.FormatInt(forgeID, 10))
-		state, err = stateToken.SignExpires(jwtSecret, exp)
-		if err != nil {
-			log.Error().Err(err).Msg("cannot create state token")
-			c.Redirect(http.StatusSeeOther, server.Config.Server.RootPath+"/login?error=internal_error")
-			return
-		}
 	}
 
 	userFromForge, redirectURL, err := _forge.Login(c, &forge_types.OAuthRequest{
@@ -341,11 +302,7 @@
 func DeprecatedGetLoginToken(c *gin.Context) {
 	_store := store.FromContext(c)
 
-<<<<<<< HEAD
 	_forge, err := server.Config.Services.Manager.ForgeByID(1)
-=======
-	_forge, err := server.Config.Services.Manager.ForgeByID(1) // TODO: get selected forge from auth request
->>>>>>> 2bda1902
 	if err != nil {
 		log.Error().Err(err).Msg("Cannot get main forge")
 		c.AbortWithStatus(http.StatusInternalServerError)
