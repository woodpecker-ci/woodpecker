--- conflicted
+++ resolved
@@ -36,7 +36,6 @@
 	"go.woodpecker-ci.org/woodpecker/v2/shared/token"
 )
 
-<<<<<<< HEAD
 func getForgeID(c *gin.Context) (int64, error) {
 	_forgeID := c.Query("forge_id")
 
@@ -67,19 +66,6 @@
 	return forgeID, nil
 }
 
-func HandleLogin(c *gin.Context) {
-	forgeID, err := getForgeID(c)
-	if err != nil {
-		log.Error().Err(err).Msg("cannot get forge id")
-		c.Redirect(http.StatusSeeOther, server.Config.Server.RootPath+"/login?error=internal_error")
-		return
-	}
-
-	if err := c.Request.FormValue("error"); err != "" {
-		c.Redirect(http.StatusSeeOther, fmt.Sprintf("%s/login/error?code=%s&forge_id=%d", server.Config.Server.RootPath, err, forgeID))
-	} else {
-		c.Redirect(http.StatusSeeOther, fmt.Sprintf("%s/authorize?forge_id=%d", server.Config.Server.RootPath, forgeID))
-=======
 func HandleAuth(c *gin.Context) {
 	// when dealing with redirects, we may need to adjust the content type. I
 	// cannot, however, remember why, so need to revisit this line.
@@ -97,7 +83,6 @@
 		}
 		c.Redirect(http.StatusSeeOther, fmt.Sprintf("%s/login?%s", server.Config.Server.RootPath, query.Encode()))
 		return
->>>>>>> 894f2ee4
 	}
 
 	_store := store.FromContext(c)
@@ -112,11 +97,6 @@
 		_ = c.AbortWithError(http.StatusInternalServerError, err)
 		return
 	}
-
-<<<<<<< HEAD
-	// when dealing with redirects, we may need to adjust the content type. I
-	// cannot, however, remember why, so need to revisit this line.
-	c.Writer.Header().Del("Content-Type")
 
 	jwtSecret := "1234567890" // TODO set some secret
 	exp := time.Now().Add(time.Minute * 15).Unix()
@@ -130,16 +110,8 @@
 	}
 
 	userFromForge, redirectURL, err := _forge.Login(c, &forge_types.OAuthRequest{
-		State:            state,
-		Error:            c.Request.FormValue("error"),
-		ErrorURI:         c.Request.FormValue("error_uri"),
-		ErrorDescription: c.Request.FormValue("error_description"),
-		Code:             c.Request.FormValue("code"),
-=======
-	userFromForge, redirectURL, err := _forge.Login(c, &forge_types.OAuthRequest{
 		Code:  c.Request.FormValue("code"),
-		State: "woodpecker", // TODO: use proper state
->>>>>>> 894f2ee4
+		State: state, // TODO: use proper state
 	})
 	if err != nil {
 		log.Error().Err(err).Msg("cannot authenticate user")
@@ -163,11 +135,7 @@
 		// if self-registration is disabled we should return a not authorized error
 		if !server.Config.Permissions.Open && !server.Config.Permissions.Admins.IsAdmin(userFromForge) {
 			log.Error().Msgf("cannot register %s. registration closed", userFromForge.Login)
-<<<<<<< HEAD
-			c.Redirect(http.StatusSeeOther, server.Config.Server.RootPath+"/login?error=access_denied")
-=======
 			c.Redirect(http.StatusSeeOther, server.Config.Server.RootPath+"/login?error=registration_closed")
->>>>>>> 894f2ee4
 			return
 		}
 
@@ -248,10 +216,7 @@
 	user.Secret = userFromForge.Secret
 	user.Email = userFromForge.Email
 	user.Avatar = userFromForge.Avatar
-<<<<<<< HEAD
 	user.ForgeID = forgeID
-=======
->>>>>>> 894f2ee4
 	user.ForgeRemoteID = userFromForge.ForgeRemoteID
 	user.Login = userFromForge.Login
 	user.Admin = user.Admin || server.Config.Permissions.Admins.IsAdmin(userFromForge)
