// Copyright 2018 Drone.IO Inc.
//
// Licensed under the Apache License, Version 2.0 (the "License");
// you may not use this file except in compliance with the License.
// You may obtain a copy of the License at
//
//      http://www.apache.org/licenses/LICENSE-2.0
//
// Unless required by applicable law or agreed to in writing, software
// distributed under the License is distributed on an "AS IS" BASIS,
// WITHOUT WARRANTIES OR CONDITIONS OF ANY KIND, either express or implied.
// See the License for the specific language governing permissions and
// limitations under the License.

package api

import (
	"encoding/base32"
	"net/http"
	"strconv"

	"github.com/gin-gonic/gin"
	"github.com/gorilla/securecookie"
	"github.com/rs/zerolog/log"

	"go.woodpecker-ci.org/woodpecker/v2/server"
	"go.woodpecker-ci.org/woodpecker/v2/server/model"
	"go.woodpecker-ci.org/woodpecker/v2/server/router/middleware/session"
	"go.woodpecker-ci.org/woodpecker/v2/server/store"
	"go.woodpecker-ci.org/woodpecker/v2/shared/token"
)

// GetSelf
//
//	@Summary	Get the currently authenticated user
//	@Router		/user [get]
//	@Produce	json
//	@Success	200	{object}	User
//	@Tags		User
//	@Param		Authorization	header	string	true	"Insert your personal access token"	default(Bearer <personal access token>)
func GetSelf(c *gin.Context) {
	c.JSON(http.StatusOK, session.User(c))
}

// GetFeed
//
//	@Summary		Get the currently authenticaed users pipeline feed
//	@Description	The feed lists the most recent pipeline for the currently authenticated user.
//	@Router			/user/feed [get]
//	@Produce		json
//	@Success		200	{array}	Feed
//	@Tags			User
//	@Param			Authorization	header	string	true	"Insert your personal access token"	default(Bearer <personal access token>)
func GetFeed(c *gin.Context) {
	_store := store.FromContext(c)

	user := session.User(c)
	latest, _ := strconv.ParseBool(c.Query("latest"))

	if latest {
		feed, err := _store.RepoListLatest(user)
		if err != nil {
			c.String(http.StatusInternalServerError, "Error fetching feed. %s", err)
		} else {
			c.JSON(http.StatusOK, feed)
		}
		return
	}

	feed, err := _store.UserFeed(user)
	if err != nil {
		c.String(http.StatusInternalServerError, "Error fetching user feed. %s", err)
		return
	}
	c.JSON(http.StatusOK, feed)
}

// GetRepos
//
//	@Summary		Get user's repositories
//	@Description	Retrieve the currently authenticated User's Repository list
//	@Router			/user/repos [get]
//	@Produce		json
//	@Success		200	{array}	Repo
//	@Tags			User
//	@Param			Authorization	header	string	true	"Insert your personal access token"	default(Bearer <personal access token>)
//	@Param			all				query	bool	false	"query all repos, including inactive ones"
func GetRepos(c *gin.Context) {
	_store := store.FromContext(c)
	user := session.User(c)
	_forge, err := server.Config.Services.Manager.ForgeFromUser(user)
	if err != nil {
		log.Error().Err(err).Msg("Cannot get forge from user")
		c.AbortWithStatus(http.StatusInternalServerError)
		return
	}

	all, _ := strconv.ParseBool(c.Query("all"))

	if all {
		dbRepos, err := _store.RepoList(user, true, false)
		if err != nil {
			c.String(http.StatusInternalServerError, "Error fetching repository list. %s", err)
			return
		}

		active := map[model.ForgeRemoteID]*model.Repo{}
		for _, r := range dbRepos {
			active[r.ForgeRemoteID] = r
		}

		_repos, err := _forge.Repos(c, user)
		if err != nil {
			c.String(http.StatusInternalServerError, "Error fetching repository list. %s", err)
			return
		}

		var repos []*model.Repo
		for _, r := range _repos {
			if r.Perm.Push && server.Config.Permissions.OwnersAllowlist.IsAllowed(r) {
				if active[r.ForgeRemoteID] != nil {
					existingRepo := active[r.ForgeRemoteID]
					existingRepo.Update(r)
					existingRepo.IsActive = active[r.ForgeRemoteID].IsActive
					repos = append(repos, existingRepo)
				} else if r.Perm.Admin {
					// you must be admin to enable the repo
					repos = append(repos, r)
				}
			}
		}

		c.JSON(http.StatusOK, repos)
		return
	}

	activeRepos, err := _store.RepoList(user, true, true)
	if err != nil {
		c.String(http.StatusInternalServerError, "Error fetching repository list. %s", err)
		return
	}

	c.JSON(http.StatusOK, activeRepos)
}

// PostToken
//
//	@Summary	Return the token of the current user as string
//	@Router		/user/token [post]
//	@Produce	plain
//	@Success	200
//	@Tags		User
//	@Param		Authorization	header	string	true	"Insert your personal access token"	default(Bearer <personal access token>)
func PostToken(c *gin.Context) {
	user := session.User(c)
<<<<<<< HEAD
	tokenString, err := token.New(token.UserToken, strconv.FormatInt(user.ID, 10)).Sign(user.Hash)
=======
	t := token.New(token.UserToken)
	t.Set("user-id", strconv.FormatInt(user.ID, 10))
	tokenString, err := t.Sign(user.Hash)
>>>>>>> 40f1dfd8
	if err != nil {
		_ = c.AbortWithError(http.StatusInternalServerError, err)
		return
	}
	c.String(http.StatusOK, tokenString)
}

// DeleteToken
//
//	@Summary		Reset a token
//	@Description	Reset's the current personal access token of the user and returns a new one.
//	@Router			/user/token [delete]
//	@Produce		plain
//	@Success		200
//	@Tags			User
//	@Param			Authorization	header	string	true	"Insert your personal access token"	default(Bearer <personal access token>)
func DeleteToken(c *gin.Context) {
	_store := store.FromContext(c)

	user := session.User(c)
	user.Hash = base32.StdEncoding.EncodeToString(
		securecookie.GenerateRandomKey(32),
	)
	if err := _store.UpdateUser(user); err != nil {
		c.String(http.StatusInternalServerError, "Error revoking tokens. %s", err)
		return
	}

<<<<<<< HEAD
	tokenString, err := token.New(token.UserToken, strconv.FormatInt(user.ID, 10)).Sign(user.Hash)
=======
	t := token.New(token.UserToken)
	t.Set("user-id", strconv.FormatInt(user.ID, 10))
	tokenString, err := t.Sign(user.Hash)
>>>>>>> 40f1dfd8
	if err != nil {
		_ = c.AbortWithError(http.StatusInternalServerError, err)
		return
	}
	c.String(http.StatusOK, tokenString)
}<|MERGE_RESOLUTION|>--- conflicted
+++ resolved
@@ -153,13 +153,9 @@
 //	@Param		Authorization	header	string	true	"Insert your personal access token"	default(Bearer <personal access token>)
 func PostToken(c *gin.Context) {
 	user := session.User(c)
-<<<<<<< HEAD
-	tokenString, err := token.New(token.UserToken, strconv.FormatInt(user.ID, 10)).Sign(user.Hash)
-=======
 	t := token.New(token.UserToken)
 	t.Set("user-id", strconv.FormatInt(user.ID, 10))
 	tokenString, err := t.Sign(user.Hash)
->>>>>>> 40f1dfd8
 	if err != nil {
 		_ = c.AbortWithError(http.StatusInternalServerError, err)
 		return
@@ -188,13 +184,9 @@
 		return
 	}
 
-<<<<<<< HEAD
-	tokenString, err := token.New(token.UserToken, strconv.FormatInt(user.ID, 10)).Sign(user.Hash)
-=======
 	t := token.New(token.UserToken)
 	t.Set("user-id", strconv.FormatInt(user.ID, 10))
 	tokenString, err := t.Sign(user.Hash)
->>>>>>> 40f1dfd8
 	if err != nil {
 		_ = c.AbortWithError(http.StatusInternalServerError, err)
 		return
