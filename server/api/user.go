// Copyright 2018 Drone.IO Inc.
//
// Licensed under the Apache License, Version 2.0 (the "License");
// you may not use this file except in compliance with the License.
// You may obtain a copy of the License at
//
//      http://www.apache.org/licenses/LICENSE-2.0
//
// Unless required by applicable law or agreed to in writing, software
// distributed under the License is distributed on an "AS IS" BASIS,
// WITHOUT WARRANTIES OR CONDITIONS OF ANY KIND, either express or implied.
// See the License for the specific language governing permissions and
// limitations under the License.

package api

import (
	"encoding/base32"
	"net/http"
	"strconv"
	"time"

	"github.com/gin-gonic/gin"
	"github.com/gorilla/securecookie"
	"github.com/rs/zerolog/log"

	"github.com/woodpecker-ci/woodpecker/server"
	"github.com/woodpecker-ci/woodpecker/server/model"
	remote_syncer "github.com/woodpecker-ci/woodpecker/server/remote"
	"github.com/woodpecker-ci/woodpecker/server/router/middleware/session"
	"github.com/woodpecker-ci/woodpecker/server/store"
	"github.com/woodpecker-ci/woodpecker/shared/token"
)

func GetSelf(c *gin.Context) {
	c.JSON(200, session.User(c))
}

func GetFeed(c *gin.Context) {
	_store := store.FromContext(c)
	forge := server.Config.Services.Forge

	user := session.User(c)
	latest, _ := strconv.ParseBool(c.Query("latest"))

	if time.Unix(user.Synced, 0).Add(time.Hour * 72).Before(time.Now()) {
		log.Debug().Msgf("sync begin: %s", user.Login)

		user.Synced = time.Now().Unix()
		if err := _store.UpdateUser(user); err != nil {
			log.Error().Err(err).Msg("UpdateUser")
			return
		}

		config := ToConfig(c)

<<<<<<< HEAD
		sync := remote_syncer.Syncer{
			Remote: remote,
			Store:  _store,
			Perms:  _store,
			Match:  remote_syncer.NamespaceFilter(config.OwnersWhitelist),
=======
		sync := shared.Syncer{
			Forge: forge,
			Store: _store,
			Perms: _store,
			Match: shared.NamespaceFilter(config.OwnersWhitelist),
>>>>>>> df5225ff
		}
		if err := sync.Sync(c, user, server.Config.FlatPermissions); err != nil {
			log.Debug().Msgf("sync error: %s: %s", user.Login, err)
		} else {
			log.Debug().Msgf("sync complete: %s", user.Login)
		}
	}

	if latest {
		feed, err := _store.RepoListLatest(user)
		if err != nil {
			c.String(500, "Error fetching feed. %s", err)
		} else {
			c.JSON(200, feed)
		}
		return
	}

	feed, err := _store.UserFeed(user)
	if err != nil {
		c.String(500, "Error fetching user feed. %s", err)
		return
	}
	c.JSON(200, feed)
}

func GetRepos(c *gin.Context) {
	_store := store.FromContext(c)
	forge := server.Config.Services.Forge

	user := session.User(c)
	all, _ := strconv.ParseBool(c.Query("all"))
	flush, _ := strconv.ParseBool(c.Query("flush"))

	if flush || time.Unix(user.Synced, 0).Add(time.Hour*72).Before(time.Now()) {
		log.Debug().Msgf("sync begin: %s", user.Login)
		user.Synced = time.Now().Unix()
		if err := _store.UpdateUser(user); err != nil {
			log.Err(err).Msgf("update user '%s'", user.Login)
			return
		}

		config := ToConfig(c)

<<<<<<< HEAD
		sync := remote_syncer.Syncer{
			Remote: remote,
			Store:  _store,
			Perms:  _store,
			Match:  remote_syncer.NamespaceFilter(config.OwnersWhitelist),
=======
		sync := shared.Syncer{
			Forge: forge,
			Store: _store,
			Perms: _store,
			Match: shared.NamespaceFilter(config.OwnersWhitelist),
>>>>>>> df5225ff
		}

		if err := sync.Sync(c, user, server.Config.FlatPermissions); err != nil {
			log.Debug().Msgf("sync error: %s: %s", user.Login, err)
		} else {
			log.Debug().Msgf("sync complete: %s", user.Login)
		}
	}

	repos, err := _store.RepoList(user, true)
	if err != nil {
		c.String(500, "Error fetching repository list. %s", err)
		return
	}

	if all {
		c.JSON(http.StatusOK, repos)
		return
	}

	active := make([]*model.Repo, 0)
	for _, repo := range repos {
		if repo.IsActive {
			active = append(active, repo)
		}
	}
	c.JSON(http.StatusOK, active)
}

func PostToken(c *gin.Context) {
	user := session.User(c)
	tokenString, err := token.New(token.UserToken, user.Login).Sign(user.Hash)
	if err != nil {
		_ = c.AbortWithError(http.StatusInternalServerError, err)
		return
	}
	c.String(http.StatusOK, tokenString)
}

func DeleteToken(c *gin.Context) {
	_store := store.FromContext(c)

	user := session.User(c)
	user.Hash = base32.StdEncoding.EncodeToString(
		securecookie.GenerateRandomKey(32),
	)
	if err := _store.UpdateUser(user); err != nil {
		c.String(500, "Error revoking tokens. %s", err)
		return
	}

	tokenString, err := token.New(token.UserToken, user.Login).Sign(user.Hash)
	if err != nil {
		_ = c.AbortWithError(http.StatusInternalServerError, err)
		return
	}
	c.String(http.StatusOK, tokenString)
}<|MERGE_RESOLUTION|>--- conflicted
+++ resolved
@@ -25,8 +25,8 @@
 	"github.com/rs/zerolog/log"
 
 	"github.com/woodpecker-ci/woodpecker/server"
+	"github.com/woodpecker-ci/woodpecker/server/forge"
 	"github.com/woodpecker-ci/woodpecker/server/model"
-	remote_syncer "github.com/woodpecker-ci/woodpecker/server/remote"
 	"github.com/woodpecker-ci/woodpecker/server/router/middleware/session"
 	"github.com/woodpecker-ci/woodpecker/server/store"
 	"github.com/woodpecker-ci/woodpecker/shared/token"
@@ -38,7 +38,7 @@
 
 func GetFeed(c *gin.Context) {
 	_store := store.FromContext(c)
-	forge := server.Config.Services.Forge
+	_forge := server.Config.Services.Forge
 
 	user := session.User(c)
 	latest, _ := strconv.ParseBool(c.Query("latest"))
@@ -54,19 +54,11 @@
 
 		config := ToConfig(c)
 
-<<<<<<< HEAD
-		sync := remote_syncer.Syncer{
-			Remote: remote,
-			Store:  _store,
-			Perms:  _store,
-			Match:  remote_syncer.NamespaceFilter(config.OwnersWhitelist),
-=======
-		sync := shared.Syncer{
-			Forge: forge,
+		sync := forge.Syncer{
+			Forge: _forge,
 			Store: _store,
 			Perms: _store,
-			Match: shared.NamespaceFilter(config.OwnersWhitelist),
->>>>>>> df5225ff
+			Match: forge.NamespaceFilter(config.OwnersWhitelist),
 		}
 		if err := sync.Sync(c, user, server.Config.FlatPermissions); err != nil {
 			log.Debug().Msgf("sync error: %s: %s", user.Login, err)
@@ -95,7 +87,7 @@
 
 func GetRepos(c *gin.Context) {
 	_store := store.FromContext(c)
-	forge := server.Config.Services.Forge
+	_forge := server.Config.Services.Forge
 
 	user := session.User(c)
 	all, _ := strconv.ParseBool(c.Query("all"))
@@ -111,19 +103,11 @@
 
 		config := ToConfig(c)
 
-<<<<<<< HEAD
-		sync := remote_syncer.Syncer{
-			Remote: remote,
-			Store:  _store,
-			Perms:  _store,
-			Match:  remote_syncer.NamespaceFilter(config.OwnersWhitelist),
-=======
-		sync := shared.Syncer{
-			Forge: forge,
+		sync := forge.Syncer{
+			Forge: _forge,
 			Store: _store,
 			Perms: _store,
-			Match: shared.NamespaceFilter(config.OwnersWhitelist),
->>>>>>> df5225ff
+			Match: forge.NamespaceFilter(config.OwnersWhitelist),
 		}
 
 		if err := sync.Sync(c, user, server.Config.FlatPermissions); err != nil {
