--- conflicted
+++ resolved
@@ -26,6 +26,7 @@
 	"github.com/woodpecker-ci/woodpecker/server/router/middleware/session"
 	"github.com/woodpecker-ci/woodpecker/server/store"
 	"github.com/woodpecker-ci/woodpecker/shared/token"
+	shared_utils "github.com/woodpecker-ci/woodpecker/shared/utils"
 )
 
 func GetSelf(c *gin.Context) {
@@ -63,27 +64,9 @@
 	user := session.User(c)
 	all, _ := strconv.ParseBool(c.Query("all"))
 
-<<<<<<< HEAD
-		config := ToConfig(c)
-
-		sync := forge.Syncer{
-			Forge: _forge,
-			Store: _store,
-			Perms: _store,
-			Match: forge.NamespaceFilter(config.OwnersWhitelist),
-		}
-
-		if err := sync.Sync(c, user, server.Config.FlatPermissions); err != nil {
-			log.Debug().Msgf("sync error: %s: %s", user.Login, err)
-		} else {
-			log.Debug().Msgf("sync complete: %s", user.Login)
-		}
-	}
-
-	repos, err := _store.RepoList(user, true, session.Pagination(c))
-=======
-	dbRepos, err := _store.RepoList(user, true)
->>>>>>> 3a475ce2
+	dbRepos, err := shared_utils.Paginate(func(page int) ([]*model.Repo, error) {
+		return _store.RepoList(user, true, &model.PaginationData{Page: page, PerPage: server.Config.Server.DatabasePageSize})
+	})
 	if err != nil {
 		c.String(http.StatusInternalServerError, "Error fetching repository list. %s", err)
 		return
