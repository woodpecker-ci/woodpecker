// Copyright 2018 Drone.IO Inc.
// Copyright 2021 Informatyka Boguslawski sp. z o.o. sp.k., http://www.ib.pl/
//
// Licensed under the Apache License, Version 2.0 (the "License");
// you may not use this file except in compliance with the License.
// You may obtain a copy of the License at
//
//      http://www.apache.org/licenses/LICENSE-2.0
//
// Unless required by applicable law or agreed to in writing, software
// distributed under the License is distributed on an "AS IS" BASIS,
// WITHOUT WARRANTIES OR CONDITIONS OF ANY KIND, either express or implied.
// See the License for the specific language governing permissions and
// limitations under the License.
//
// This file has been modified by Informatyka Boguslawski sp. z o.o. sp.k.

package api

import (
	"bytes"
	"fmt"
	"io"
	"net/http"
	"strconv"
	"time"

	"github.com/gin-gonic/gin"
	"github.com/rs/zerolog/log"

	"github.com/woodpecker-ci/woodpecker/server/model"
	"github.com/woodpecker-ci/woodpecker/server/pipeline"
	"github.com/woodpecker-ci/woodpecker/server/router/middleware/session"
	"github.com/woodpecker-ci/woodpecker/server/store"
)

func GetBuilds(c *gin.Context) {
	repo := session.Repo(c)
	page, err := strconv.Atoi(c.DefaultQuery("page", "1"))
	if err != nil {
		_ = c.AbortWithError(http.StatusBadRequest, err)
		return
	}

	builds, err := store.FromContext(c).GetBuildList(repo, page)
	if err != nil {
		c.AbortWithStatus(http.StatusInternalServerError)
		return
	}
	c.JSON(http.StatusOK, builds)
}

func GetBuild(c *gin.Context) {
	_store := store.FromContext(c)
	if c.Param("number") == "latest" {
		GetBuildLast(c)
		return
	}

	repo := session.Repo(c)
	num, err := strconv.ParseInt(c.Param("number"), 10, 64)
	if err != nil {
		_ = c.AbortWithError(http.StatusBadRequest, err)
		return
	}

	build, err := _store.GetBuildNumber(repo, num)
	if err != nil {
		_ = c.AbortWithError(http.StatusInternalServerError, err)
		return
	}
	files, _ := _store.FileList(build)
	procs, _ := _store.ProcList(build)
	if build.Procs, err = model.Tree(procs); err != nil {
		_ = c.AbortWithError(http.StatusInternalServerError, err)
		return
	}
	build.Files = files

	c.JSON(http.StatusOK, build)
}

func GetBuildLast(c *gin.Context) {
	_store := store.FromContext(c)
	repo := session.Repo(c)
	branch := c.DefaultQuery("branch", repo.Branch)

	build, err := _store.GetBuildLast(repo, branch)
	if err != nil {
		c.String(http.StatusInternalServerError, err.Error())
		return
	}

	procs, err := _store.ProcList(build)
	if err != nil {
		_ = c.AbortWithError(http.StatusInternalServerError, err)
		return
	}
	if build.Procs, err = model.Tree(procs); err != nil {
		_ = c.AbortWithError(http.StatusInternalServerError, err)
		return
	}
	c.JSON(http.StatusOK, build)
}

func GetBuildLogs(c *gin.Context) {
	_store := store.FromContext(c)
	repo := session.Repo(c)

	// parse the build number and job sequence number from
	// the request parameter.
	num, _ := strconv.ParseInt(c.Params.ByName("number"), 10, 64)
	ppid, _ := strconv.Atoi(c.Params.ByName("pid"))
	name := c.Params.ByName("proc")

	build, err := _store.GetBuildNumber(repo, num)
	if err != nil {
		_ = c.AbortWithError(404, err)
		return
	}

	proc, err := _store.ProcChild(build, ppid, name)
	if err != nil {
		_ = c.AbortWithError(404, err)
		return
	}

	rc, err := _store.LogFind(proc)
	if err != nil {
		_ = c.AbortWithError(404, err)
		return
	}

	defer rc.Close()

	c.Header("Content-Type", "application/json")
	if _, err := io.Copy(c.Writer, rc); err != nil {
		log.Error().Err(err).Msg("could not copy log to http response")
	}
}

func GetProcLogs(c *gin.Context) {
	_store := store.FromContext(c)
	repo := session.Repo(c)

	// parse the build number and job sequence number from
	// the request parameter.
	num, _ := strconv.ParseInt(c.Params.ByName("number"), 10, 64)
	pid, _ := strconv.Atoi(c.Params.ByName("pid"))

	build, err := _store.GetBuildNumber(repo, num)
	if err != nil {
		_ = c.AbortWithError(http.StatusNotFound, err)
		return
	}

	proc, err := _store.ProcFind(build, pid)
	if err != nil {
		_ = c.AbortWithError(http.StatusNotFound, err)
		return
	}

	rc, err := _store.LogFind(proc)
	if err != nil {
		_ = c.AbortWithError(http.StatusNotFound, err)
		return
	}

	defer rc.Close()

	c.Header("Content-Type", "application/json")
	if _, err := io.Copy(c.Writer, rc); err != nil {
		log.Error().Err(err).Msg("could not copy log to http response")
	}
}

func GetBuildConfig(c *gin.Context) {
	_store := store.FromContext(c)
	repo := session.Repo(c)
	num, err := strconv.ParseInt(c.Param("number"), 10, 64)
	if err != nil {
		_ = c.AbortWithError(http.StatusBadRequest, err)
		return
	}

	build, err := _store.GetBuildNumber(repo, num)
	if err != nil {
		_ = c.AbortWithError(http.StatusInternalServerError, err)
		return
	}

	configs, err := _store.ConfigsForBuild(build.ID)
	if err != nil {
		c.String(http.StatusInternalServerError, err.Error())
		return
	}

	c.JSON(http.StatusOK, configs)
}

// DeleteBuild cancels a build
func DeleteBuild(c *gin.Context) {
	_store := store.FromContext(c)
	repo := session.Repo(c)
	num, _ := strconv.ParseInt(c.Params.ByName("number"), 10, 64)

	build, err := _store.GetBuildNumber(repo, num)
	if err != nil {
		_ = c.AbortWithError(http.StatusNotFound, err)
		return
	}

	if err := pipeline.Cancel(c, _store, repo, build); err != nil {
		handlePipelineErr(c, err)
	} else {
		c.Status(http.StatusNoContent)
	}
}

// PostApproval start pipelines in gated repos
func PostApproval(c *gin.Context) {
	var (
		_store = store.FromContext(c)
		repo   = session.Repo(c)
		user   = session.User(c)
		num, _ = strconv.ParseInt(c.Params.ByName("number"), 10, 64)
	)

	build, err := _store.GetBuildNumber(repo, num)
	if err != nil {
		_ = c.AbortWithError(404, err)
		return
	}

	newBuild, err := pipeline.Approve(c, _store, build, user, repo)
	if err != nil {
		handlePipelineErr(c, err)
	} else {
		c.JSON(200, newBuild)
	}
}

// PostDecline decline pipelines in gated repos
func PostDecline(c *gin.Context) {
	var (
		_store = store.FromContext(c)
		repo   = session.Repo(c)
		user   = session.User(c)
		num, _ = strconv.ParseInt(c.Params.ByName("number"), 10, 64)
	)

	build, err := _store.GetBuildNumber(repo, num)
	if err != nil {
		c.String(http.StatusNotFound, "%v", err)
		return
	}

	build, err = pipeline.Decline(c, _store, build, user, repo)
	if err != nil {
		handlePipelineErr(c, err)
	} else {
		c.JSON(200, build)
	}
}

func GetBuildQueue(c *gin.Context) {
	out, err := store.FromContext(c).GetBuildQueue()
	if err != nil {
		c.String(500, "Error getting build queue. %s", err)
		return
	}
	c.JSON(200, out)
}

// PostBuild restarts a build optional with altered event, deploy or environment
func PostBuild(c *gin.Context) {
	_store := store.FromContext(c)
	repo := session.Repo(c)

	num, err := strconv.ParseInt(c.Param("number"), 10, 64)
	if err != nil {
		_ = c.AbortWithError(http.StatusBadRequest, err)
		return
	}

	user, err := _store.GetUser(repo.UserID)
	if err != nil {
		log.Error().Msgf("failure to find repo owner %s. %s", repo.FullName, err)
		_ = c.AbortWithError(500, err)
		return
	}

	build, err := _store.GetBuildNumber(repo, num)
	if err != nil {
		log.Error().Msgf("failure to get build %d. %s", num, err)
		_ = c.AbortWithError(404, err)
		return
	}

<<<<<<< HEAD
	switch build.Status {
	case model.StatusDeclined,
		model.StatusBlocked:
		c.String(500, "cannot restart a build with status %s", build.Status)
		return
	}

	// if the remote has a refresh token, the current access token
	// may be stale. Therefore, we should refresh prior to dispatching
	// the job.
	if refresher, ok := _remote.(remote.Refresher); ok {
		ok, err := refresher.Refresh(c, user)
		if err != nil {
			log.Error().Err(err).Msgf("refresh oauth token of user '%s' failed", user.Login)
		} else if ok {
			if err := _store.UpdateUser(user); err != nil {
				log.Error().Err(err).Msg("fail to save user to store after refresh oauth token")
			}
		}
	}

	var pipelineFiles []*remote.FileMeta

	// fetch the old pipeline config from database
	configs, err := _store.ConfigsForBuild(build.ID)
	if err != nil {
		log.Error().Msgf("failure to get build config for %s. %s", repo.FullName, err)
		_ = c.AbortWithError(404, err)
		return
	}

	for _, y := range configs {
		pipelineFiles = append(pipelineFiles, &remote.FileMeta{Data: y.Data, Name: y.Name})
	}

	// If config extension is active we should refetch the config in case something changed
	if server.Config.Extensions.Config.IsConfigured() {
		currentFileMeta := make([]*remote.FileMeta, len(configs))
		for i, cfg := range configs {
			currentFileMeta[i] = &remote.FileMeta{Name: cfg.Name, Data: cfg.Data}
		}

		newConfig, useOld, err := server.Config.Extensions.Config.FetchConfig(c, repo, build, currentFileMeta)
		if err != nil {
			msg := fmt.Sprintf("On fetching external build config: %s", err)
			c.String(http.StatusBadRequest, msg)
			return
		}
		if !useOld {
			pipelineFiles = newConfig
		}
	}
=======
	// refresh the token to make sure, pipeline.ReStart can still obtain the pipeline config if nessessary again
	refreshUserToken(c, user)
>>>>>>> 570aaa42

	// make Deploy overridable
	build.Deploy = c.DefaultQuery("deploy_to", build.Deploy)

	// make Event overridable
	if event, ok := c.GetQuery("event"); ok {
		build.Event = model.WebhookEvent(event)

		if !model.ValidateWebhookEvent(build.Event) {
			msg := fmt.Sprintf("build event '%s' is invalid", event)
			c.String(http.StatusBadRequest, msg)
			return
		}
	}

	// Read query string parameters into buildParams, exclude reserved params
	envs := map[string]string{}
	for key, val := range c.Request.URL.Query() {
		switch key {
		// Skip some options of the endpoint
		case "fork", "event", "deploy_to":
			continue
		default:
			// We only accept string literals, because build parameters will be
			// injected as environment variables
			// TODO: sanitize the value
			envs[key] = val[0]
		}
	}

	newBuild, err := pipeline.Restart(c, _store, build, user, repo, envs)
	if err != nil {
		handlePipelineErr(c, err)
	} else {
		c.JSON(200, newBuild)
	}
}

func DeleteBuildLogs(c *gin.Context) {
	_store := store.FromContext(c)

	repo := session.Repo(c)
	user := session.User(c)
	num, _ := strconv.ParseInt(c.Params.ByName("number"), 10, 64)

	build, err := _store.GetBuildNumber(repo, num)
	if err != nil {
		_ = c.AbortWithError(404, err)
		return
	}

	procs, err := _store.ProcList(build)
	if err != nil {
		_ = c.AbortWithError(404, err)
		return
	}

	switch build.Status {
	case model.StatusRunning, model.StatusPending:
		c.String(400, "Cannot delete logs for a pending or running build")
		return
	}

	for _, proc := range procs {
		t := time.Now().UTC()
		buf := bytes.NewBufferString(fmt.Sprintf(deleteStr, proc.Name, user.Login, t.Format(time.UnixDate)))
		lerr := _store.LogSave(proc, buf)
		if lerr != nil {
			err = lerr
		}
	}
	if err != nil {
		c.String(400, "There was a problem deleting your logs. %s", err)
		return
	}

	c.String(204, "")
}

<<<<<<< HEAD
func createBuildItems(ctx context.Context, store store.Store, build *model.Build, user *model.User, repo *model.Repo, yamls []*remote.FileMeta, envs map[string]string) (*model.Build, []*shared.BuildItem, error) {
	netrc, err := server.Config.Services.Remote.Netrc(user, repo)
	if err != nil {
		log.Error().Err(err).Msg("Failed to generate netrc file")
	}

	// get the previous build so that we can send status change notifications
	last, err := store.GetBuildLastBefore(repo, build.Branch, build.ID)
	if err != nil && !errors.Is(err, sql.ErrNoRows) {
		log.Error().Err(err).Str("repo", repo.FullName).Msgf("Error getting last build before build number '%d'", build.Number)
	}

	secs, err := server.Config.Extensions.Secrets.SecretList(ctx, repo)
	if err != nil {
		log.Error().Err(err).Msgf("Error getting secrets for %s#%d", repo.FullName, build.Number)
	}

	regs, err := server.Config.Extensions.Registries.RegistryList(ctx, repo)
	if err != nil {
		log.Error().Err(err).Msgf("Error getting registry credentials for %s#%d", repo.FullName, build.Number)
	}

	if envs == nil {
		envs = map[string]string{}
	}
	if server.Config.Extensions.Environ != nil {
		globals, _ := server.Config.Extensions.Environ.EnvironList(repo)
		for _, global := range globals {
			envs[global.Name] = global.Value
		}
	}

	b := shared.ProcBuilder{
		Repo:  repo,
		Curr:  build,
		Last:  last,
		Netrc: netrc,
		Secs:  secs,
		Regs:  regs,
		Envs:  envs,
		Link:  server.Config.Server.Host,
		Yamls: yamls,
	}
	buildItems, err := b.Build()
	if err != nil {
		if _, err := shared.UpdateToStatusError(store, *build, err); err != nil {
			log.Error().Err(err).Msgf("Error setting error status of build for %s#%d", repo.FullName, build.Number)
		}
		return nil, nil, err
	}

	build = shared.SetBuildStepsOnBuild(b.Curr, buildItems)

	return build, buildItems, nil
}

func cancelPreviousPipelines(
	ctx context.Context,
	_store store.Store,
	build *model.Build,
	user *model.User,
	repo *model.Repo,
) error {
	// check this event should cancel previous pipelines
	eventIncluded := false
	for _, ev := range repo.CancelPreviousPipelineEvents {
		if ev == build.Event {
			eventIncluded = true
			break
		}
	}
	if !eventIncluded {
		return nil
	}

	// get all active activeBuilds
	activeBuilds, err := _store.GetActiveBuildList(repo, -1)
	if err != nil {
		return err
	}

	buildNeedsCancel := func(active *model.Build) (bool, error) {
		// always filter on same event
		if active.Event != build.Event {
			return false, nil
		}

		// find events for the same context
		switch build.Event {
		case model.EventPush:
			return build.Branch == active.Branch, nil
		default:
			return build.Refspec == active.Refspec, nil
		}
	}

	for _, active := range activeBuilds {
		if active.ID == build.ID {
			// same build. e.g. self
			continue
		}

		cancel, err := buildNeedsCancel(active)
		if err != nil {
			log.Error().
				Err(err).
				Str("Ref", active.Ref).
				Msg("Error while trying to cancel build, skipping")
			continue
		}
		if !cancel {
			continue
		}
		_, err = cancelBuild(ctx, _store, repo, active)
		if err != nil {
			log.Error().
				Err(err).
				Str("Ref", active.Ref).
				Int64("ID", active.ID).
				Msg("Failed to cancel build")
		}
	}

	return nil
}

func startBuild(
	ctx context.Context,
	store store.Store,
	activeBuild *model.Build,
	user *model.User,
	repo *model.Repo,
	buildItems []*shared.BuildItem,
) (*model.Build, error) {
	// call to cancel previous builds if needed
	if err := cancelPreviousPipelines(ctx, store, activeBuild, user, repo); err != nil {
		// should be not breaking
		log.Error().Err(err).Msg("Failed to cancel previous builds")
	}

	if err := store.ProcCreate(activeBuild.Procs); err != nil {
		log.Error().Err(err).Str("repo", repo.FullName).Msgf("error persisting procs for %s#%d", repo.FullName, activeBuild.Number)
		return nil, err
	}

	if err := publishToTopic(ctx, activeBuild, repo); err != nil {
		log.Error().Err(err).Msg("publishToTopic")
	}

	if err := queueBuild(activeBuild, repo, buildItems); err != nil {
		log.Error().Err(err).Msg("queueBuild")
		return nil, err
	}

	if err := updateBuildStatus(ctx, activeBuild, repo, user); err != nil {
		log.Error().Err(err).Msg("updateBuildStatus")
	}

	return activeBuild, nil
}

func updateBuildStatus(ctx context.Context, build *model.Build, repo *model.Repo, user *model.User) error {
	for _, proc := range build.Procs {
		// skip child procs
		if !proc.IsParent() {
			continue
		}

		err := server.Config.Services.Remote.Status(ctx, user, repo, build, proc)
		if err != nil {
			log.Error().Err(err).Msgf("error setting commit status for %s/%d", repo.FullName, build.Number)
			return err
		}
	}

	return nil
}

func persistBuildConfigs(store store.Store, configs []*model.Config, buildID int64) error {
	for _, conf := range configs {
		buildConfig := &model.BuildConfig{
			ConfigID: conf.ID,
			BuildID:  buildID,
		}
		err := store.BuildConfigCreate(buildConfig)
		if err != nil {
			return err
		}
	}
	return nil
}

=======
>>>>>>> 570aaa42
var deleteStr = `[
	{
		"proc": %q,
		"pos": 0,
		"out": "logs purged by %s on %s\n"
	}
]`<|MERGE_RESOLUTION|>--- conflicted
+++ resolved
@@ -297,63 +297,8 @@
 		return
 	}
 
-<<<<<<< HEAD
-	switch build.Status {
-	case model.StatusDeclined,
-		model.StatusBlocked:
-		c.String(500, "cannot restart a build with status %s", build.Status)
-		return
-	}
-
-	// if the remote has a refresh token, the current access token
-	// may be stale. Therefore, we should refresh prior to dispatching
-	// the job.
-	if refresher, ok := _remote.(remote.Refresher); ok {
-		ok, err := refresher.Refresh(c, user)
-		if err != nil {
-			log.Error().Err(err).Msgf("refresh oauth token of user '%s' failed", user.Login)
-		} else if ok {
-			if err := _store.UpdateUser(user); err != nil {
-				log.Error().Err(err).Msg("fail to save user to store after refresh oauth token")
-			}
-		}
-	}
-
-	var pipelineFiles []*remote.FileMeta
-
-	// fetch the old pipeline config from database
-	configs, err := _store.ConfigsForBuild(build.ID)
-	if err != nil {
-		log.Error().Msgf("failure to get build config for %s. %s", repo.FullName, err)
-		_ = c.AbortWithError(404, err)
-		return
-	}
-
-	for _, y := range configs {
-		pipelineFiles = append(pipelineFiles, &remote.FileMeta{Data: y.Data, Name: y.Name})
-	}
-
-	// If config extension is active we should refetch the config in case something changed
-	if server.Config.Extensions.Config.IsConfigured() {
-		currentFileMeta := make([]*remote.FileMeta, len(configs))
-		for i, cfg := range configs {
-			currentFileMeta[i] = &remote.FileMeta{Name: cfg.Name, Data: cfg.Data}
-		}
-
-		newConfig, useOld, err := server.Config.Extensions.Config.FetchConfig(c, repo, build, currentFileMeta)
-		if err != nil {
-			msg := fmt.Sprintf("On fetching external build config: %s", err)
-			c.String(http.StatusBadRequest, msg)
-			return
-		}
-		if !useOld {
-			pipelineFiles = newConfig
-		}
-	}
-=======
 	// refresh the token to make sure, pipeline.ReStart can still obtain the pipeline config if nessessary again
 	refreshUserToken(c, user)
->>>>>>> 570aaa42
 
 	// make Deploy overridable
 	build.Deploy = c.DefaultQuery("deploy_to", build.Deploy)
@@ -433,201 +378,6 @@
 	c.String(204, "")
 }
 
-<<<<<<< HEAD
-func createBuildItems(ctx context.Context, store store.Store, build *model.Build, user *model.User, repo *model.Repo, yamls []*remote.FileMeta, envs map[string]string) (*model.Build, []*shared.BuildItem, error) {
-	netrc, err := server.Config.Services.Remote.Netrc(user, repo)
-	if err != nil {
-		log.Error().Err(err).Msg("Failed to generate netrc file")
-	}
-
-	// get the previous build so that we can send status change notifications
-	last, err := store.GetBuildLastBefore(repo, build.Branch, build.ID)
-	if err != nil && !errors.Is(err, sql.ErrNoRows) {
-		log.Error().Err(err).Str("repo", repo.FullName).Msgf("Error getting last build before build number '%d'", build.Number)
-	}
-
-	secs, err := server.Config.Extensions.Secrets.SecretList(ctx, repo)
-	if err != nil {
-		log.Error().Err(err).Msgf("Error getting secrets for %s#%d", repo.FullName, build.Number)
-	}
-
-	regs, err := server.Config.Extensions.Registries.RegistryList(ctx, repo)
-	if err != nil {
-		log.Error().Err(err).Msgf("Error getting registry credentials for %s#%d", repo.FullName, build.Number)
-	}
-
-	if envs == nil {
-		envs = map[string]string{}
-	}
-	if server.Config.Extensions.Environ != nil {
-		globals, _ := server.Config.Extensions.Environ.EnvironList(repo)
-		for _, global := range globals {
-			envs[global.Name] = global.Value
-		}
-	}
-
-	b := shared.ProcBuilder{
-		Repo:  repo,
-		Curr:  build,
-		Last:  last,
-		Netrc: netrc,
-		Secs:  secs,
-		Regs:  regs,
-		Envs:  envs,
-		Link:  server.Config.Server.Host,
-		Yamls: yamls,
-	}
-	buildItems, err := b.Build()
-	if err != nil {
-		if _, err := shared.UpdateToStatusError(store, *build, err); err != nil {
-			log.Error().Err(err).Msgf("Error setting error status of build for %s#%d", repo.FullName, build.Number)
-		}
-		return nil, nil, err
-	}
-
-	build = shared.SetBuildStepsOnBuild(b.Curr, buildItems)
-
-	return build, buildItems, nil
-}
-
-func cancelPreviousPipelines(
-	ctx context.Context,
-	_store store.Store,
-	build *model.Build,
-	user *model.User,
-	repo *model.Repo,
-) error {
-	// check this event should cancel previous pipelines
-	eventIncluded := false
-	for _, ev := range repo.CancelPreviousPipelineEvents {
-		if ev == build.Event {
-			eventIncluded = true
-			break
-		}
-	}
-	if !eventIncluded {
-		return nil
-	}
-
-	// get all active activeBuilds
-	activeBuilds, err := _store.GetActiveBuildList(repo, -1)
-	if err != nil {
-		return err
-	}
-
-	buildNeedsCancel := func(active *model.Build) (bool, error) {
-		// always filter on same event
-		if active.Event != build.Event {
-			return false, nil
-		}
-
-		// find events for the same context
-		switch build.Event {
-		case model.EventPush:
-			return build.Branch == active.Branch, nil
-		default:
-			return build.Refspec == active.Refspec, nil
-		}
-	}
-
-	for _, active := range activeBuilds {
-		if active.ID == build.ID {
-			// same build. e.g. self
-			continue
-		}
-
-		cancel, err := buildNeedsCancel(active)
-		if err != nil {
-			log.Error().
-				Err(err).
-				Str("Ref", active.Ref).
-				Msg("Error while trying to cancel build, skipping")
-			continue
-		}
-		if !cancel {
-			continue
-		}
-		_, err = cancelBuild(ctx, _store, repo, active)
-		if err != nil {
-			log.Error().
-				Err(err).
-				Str("Ref", active.Ref).
-				Int64("ID", active.ID).
-				Msg("Failed to cancel build")
-		}
-	}
-
-	return nil
-}
-
-func startBuild(
-	ctx context.Context,
-	store store.Store,
-	activeBuild *model.Build,
-	user *model.User,
-	repo *model.Repo,
-	buildItems []*shared.BuildItem,
-) (*model.Build, error) {
-	// call to cancel previous builds if needed
-	if err := cancelPreviousPipelines(ctx, store, activeBuild, user, repo); err != nil {
-		// should be not breaking
-		log.Error().Err(err).Msg("Failed to cancel previous builds")
-	}
-
-	if err := store.ProcCreate(activeBuild.Procs); err != nil {
-		log.Error().Err(err).Str("repo", repo.FullName).Msgf("error persisting procs for %s#%d", repo.FullName, activeBuild.Number)
-		return nil, err
-	}
-
-	if err := publishToTopic(ctx, activeBuild, repo); err != nil {
-		log.Error().Err(err).Msg("publishToTopic")
-	}
-
-	if err := queueBuild(activeBuild, repo, buildItems); err != nil {
-		log.Error().Err(err).Msg("queueBuild")
-		return nil, err
-	}
-
-	if err := updateBuildStatus(ctx, activeBuild, repo, user); err != nil {
-		log.Error().Err(err).Msg("updateBuildStatus")
-	}
-
-	return activeBuild, nil
-}
-
-func updateBuildStatus(ctx context.Context, build *model.Build, repo *model.Repo, user *model.User) error {
-	for _, proc := range build.Procs {
-		// skip child procs
-		if !proc.IsParent() {
-			continue
-		}
-
-		err := server.Config.Services.Remote.Status(ctx, user, repo, build, proc)
-		if err != nil {
-			log.Error().Err(err).Msgf("error setting commit status for %s/%d", repo.FullName, build.Number)
-			return err
-		}
-	}
-
-	return nil
-}
-
-func persistBuildConfigs(store store.Store, configs []*model.Config, buildID int64) error {
-	for _, conf := range configs {
-		buildConfig := &model.BuildConfig{
-			ConfigID: conf.ID,
-			BuildID:  buildID,
-		}
-		err := store.BuildConfigCreate(buildConfig)
-		if err != nil {
-			return err
-		}
-	}
-	return nil
-}
-
-=======
->>>>>>> 570aaa42
 var deleteStr = `[
 	{
 		"proc": %q,
