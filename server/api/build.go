--- conflicted
+++ resolved
@@ -482,11 +482,7 @@
 			currentFileMeta[i] = &remote.FileMeta{Name: cfg.Name, Data: cfg.Data}
 		}
 
-<<<<<<< HEAD
-		newConfig, useOld, err := server.Config.Services.Config.FetchConfig(c, repo, build, currentFileMeta)
-=======
 		newConfig, useOld, err := server.Config.Services.ConfigService.FetchConfig(c, repo, build, currentFileMeta)
->>>>>>> cc30db44
 		if err != nil {
 			msg := fmt.Sprintf("On fetching external build config: %s", err)
 			c.String(http.StatusBadRequest, msg)
