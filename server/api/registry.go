// Copyright 2018 Drone.IO Inc.
//
// Licensed under the Apache License, Version 2.0 (the "License");
// you may not use this file except in compliance with the License.
// You may obtain a copy of the License at
//
//      http://www.apache.org/licenses/LICENSE-2.0
//
// Unless required by applicable law or agreed to in writing, software
// distributed under the License is distributed on an "AS IS" BASIS,
// WITHOUT WARRANTIES OR CONDITIONS OF ANY KIND, either express or implied.
// See the License for the specific language governing permissions and
// limitations under the License.

package api

import (
	"net/http"

	"github.com/gin-gonic/gin"

	"go.woodpecker-ci.org/woodpecker/v2/server"
	"go.woodpecker-ci.org/woodpecker/v2/server/model"
	"go.woodpecker-ci.org/woodpecker/v2/server/router/middleware/session"
)

// GetRegistry
//
//	@Summary	Get a named registry
//	@Router		/repos/{repo_id}/registry/{registry} [get]
//	@Produce	json
//	@Success	200	{object}	Registry
//	@Tags		Repository registries
//	@Param		Authorization	header	string	true	"Insert your personal access token"	default(Bearer <personal access token>)
//	@Param		repo_id			path	int		true	"the repository id"
//	@Param		registry		path	string	true	"the registry name"
func GetRegistry(c *gin.Context) {
<<<<<<< HEAD
	var (
		repo = session.Repo(c)
		name = c.Param("registry")
	)
	registry, err := server.Config.Extensions.RegistriesFromRepo(repo).RegistryFind(c, repo, name)
=======
	repo := session.Repo(c)
	name := c.Param("registry")

	registryService := server.Config.Services.Manager.RegistryServiceFromRepo(repo)
	registry, err := registryService.RegistryFind(repo, name)
>>>>>>> 82e1ce93
	if err != nil {
		handleDBError(c, err)
		return
	}
	c.JSON(200, registry.Copy())
}

// PostRegistry
//
//	@Summary	Persist/create a registry
//	@Router		/repos/{repo_id}/registry [post]
//	@Produce	json
//	@Success	200	{object}	Registry
//	@Tags		Repository registries
//	@Param		Authorization	header	string		true	"Insert your personal access token"	default(Bearer <personal access token>)
//	@Param		repo_id			path	int			true	"the repository id"
//	@Param		registry		body	Registry	true	"the new registry data"
func PostRegistry(c *gin.Context) {
	repo := session.Repo(c)

	in := new(model.Registry)
	if err := c.Bind(in); err != nil {
		c.String(http.StatusBadRequest, "Error parsing request. %s", err)
		return
	}
	registry := &model.Registry{
		RepoID:   repo.ID,
		Address:  in.Address,
		Username: in.Username,
		Password: in.Password,
	}
	if err := registry.Validate(); err != nil {
		c.String(http.StatusBadRequest, "Error inserting registry. %s", err)
		return
	}
<<<<<<< HEAD
	if err := server.Config.Extensions.RegistriesFromRepo(repo).RegistryCreate(c, repo, registry); err != nil {
		c.String(500, "Error inserting registry %q. %s", in.Address, err)
=======

	registryService := server.Config.Services.Manager.RegistryServiceFromRepo(repo)
	if err := registryService.RegistryCreate(repo, registry); err != nil {
		c.String(http.StatusInternalServerError, "Error inserting registry %q. %s", in.Address, err)
>>>>>>> 82e1ce93
		return
	}
	c.JSON(http.StatusOK, in.Copy())
}

// PatchRegistry
//
//	@Summary	Update a named registry
//	@Router		/repos/{repo_id}/registry/{registry} [patch]
//	@Produce	json
//	@Success	200	{object}	Registry
//	@Tags		Repository registries
//	@Param		Authorization	header	string		true	"Insert your personal access token"	default(Bearer <personal access token>)
//	@Param		repo_id			path	int			true	"the repository id"
//	@Param		registry		path	string		true	"the registry name"
//	@Param		registryData	body	Registry	true	"the attributes for the registry"
func PatchRegistry(c *gin.Context) {
	var (
		repo = session.Repo(c)
		name = c.Param("registry")
	)

	in := new(model.Registry)
	err := c.Bind(in)
	if err != nil {
		c.String(http.StatusBadRequest, "Error parsing request. %s", err)
		return
	}

<<<<<<< HEAD
	registry, err := server.Config.Extensions.RegistriesFromRepo(repo).RegistryFind(c, repo, name)
=======
	registryService := server.Config.Services.Manager.RegistryServiceFromRepo(repo)
	registry, err := registryService.RegistryFind(repo, name)
>>>>>>> 82e1ce93
	if err != nil {
		handleDBError(c, err)
		return
	}
	if in.Username != "" {
		registry.Username = in.Username
	}
	if in.Password != "" {
		registry.Password = in.Password
	}

	if err := registry.Validate(); err != nil {
		c.String(http.StatusUnprocessableEntity, "Error updating registry. %s", err)
		return
	}
<<<<<<< HEAD
	if err := server.Config.Extensions.RegistriesFromRepo(repo).RegistryUpdate(c, repo, registry); err != nil {
		c.String(500, "Error updating registry %q. %s", in.Address, err)
=======
	if err := registryService.RegistryUpdate(repo, registry); err != nil {
		c.String(http.StatusInternalServerError, "Error updating registry %q. %s", in.Address, err)
>>>>>>> 82e1ce93
		return
	}
	c.JSON(http.StatusOK, in.Copy())
}

// GetRegistryList
//
//	@Summary	Get the registry list
//	@Router		/repos/{repo_id}/registry [get]
//	@Produce	json
//	@Success	200	{array}	Registry
//	@Tags		Repository registries
//	@Param		Authorization	header	string	true	"Insert your personal access token"	default(Bearer <personal access token>)
//	@Param		repo_id			path	int		true	"the repository id"
//	@Param		page			query	int		false	"for response pagination, page offset number"	default(1)
//	@Param		perPage			query	int		false	"for response pagination, max items per page"	default(50)
func GetRegistryList(c *gin.Context) {
	repo := session.Repo(c)
<<<<<<< HEAD
	list, err := server.Config.Extensions.RegistriesFromRepo(repo).RegistryList(c, repo)
=======
	registryService := server.Config.Services.Manager.RegistryServiceFromRepo(repo)
	list, err := registryService.RegistryList(repo, session.Pagination(c))
>>>>>>> 82e1ce93
	if err != nil {
		c.String(http.StatusInternalServerError, "Error getting registry list. %s", err)
		return
	}
	// copy the registry detail to remove the sensitive
	// password and token fields.
	for i, registry := range list {
		list[i] = registry.Copy()
	}
	c.JSON(http.StatusOK, list)
}

// DeleteRegistry
//
//	@Summary	Delete a named registry
//	@Router		/repos/{repo_id}/registry/{registry} [delete]
//	@Produce	plain
//	@Success	204
//	@Tags		Repository registries
//	@Param		Authorization	header	string	true	"Insert your personal access token"	default(Bearer <personal access token>)
//	@Param		repo_id			path	int		true	"the repository id"
//	@Param		registry		path	string	true	"the registry name"
func DeleteRegistry(c *gin.Context) {
<<<<<<< HEAD
	var (
		repo = session.Repo(c)
		name = c.Param("registry")
	)
	if err := server.Config.Extensions.RegistriesFromRepo(repo).RegistryDelete(c, repo, name); err != nil {
		c.String(500, "Error deleting registry %q. %s", name, err)
=======
	repo := session.Repo(c)
	name := c.Param("registry")

	registryService := server.Config.Services.Manager.RegistryServiceFromRepo(repo)
	err := registryService.RegistryDelete(repo, name)
	if err != nil {
		handleDBError(c, err)
>>>>>>> 82e1ce93
		return
	}
	c.Status(http.StatusNoContent)
}<|MERGE_RESOLUTION|>--- conflicted
+++ resolved
@@ -35,19 +35,11 @@
 //	@Param		repo_id			path	int		true	"the repository id"
 //	@Param		registry		path	string	true	"the registry name"
 func GetRegistry(c *gin.Context) {
-<<<<<<< HEAD
-	var (
-		repo = session.Repo(c)
-		name = c.Param("registry")
-	)
-	registry, err := server.Config.Extensions.RegistriesFromRepo(repo).RegistryFind(c, repo, name)
-=======
 	repo := session.Repo(c)
 	name := c.Param("registry")
 
 	registryService := server.Config.Services.Manager.RegistryServiceFromRepo(repo)
 	registry, err := registryService.RegistryFind(repo, name)
->>>>>>> 82e1ce93
 	if err != nil {
 		handleDBError(c, err)
 		return
@@ -83,15 +75,10 @@
 		c.String(http.StatusBadRequest, "Error inserting registry. %s", err)
 		return
 	}
-<<<<<<< HEAD
-	if err := server.Config.Extensions.RegistriesFromRepo(repo).RegistryCreate(c, repo, registry); err != nil {
-		c.String(500, "Error inserting registry %q. %s", in.Address, err)
-=======
 
 	registryService := server.Config.Services.Manager.RegistryServiceFromRepo(repo)
 	if err := registryService.RegistryCreate(repo, registry); err != nil {
 		c.String(http.StatusInternalServerError, "Error inserting registry %q. %s", in.Address, err)
->>>>>>> 82e1ce93
 		return
 	}
 	c.JSON(http.StatusOK, in.Copy())
@@ -121,12 +108,8 @@
 		return
 	}
 
-<<<<<<< HEAD
-	registry, err := server.Config.Extensions.RegistriesFromRepo(repo).RegistryFind(c, repo, name)
-=======
 	registryService := server.Config.Services.Manager.RegistryServiceFromRepo(repo)
 	registry, err := registryService.RegistryFind(repo, name)
->>>>>>> 82e1ce93
 	if err != nil {
 		handleDBError(c, err)
 		return
@@ -142,13 +125,8 @@
 		c.String(http.StatusUnprocessableEntity, "Error updating registry. %s", err)
 		return
 	}
-<<<<<<< HEAD
-	if err := server.Config.Extensions.RegistriesFromRepo(repo).RegistryUpdate(c, repo, registry); err != nil {
-		c.String(500, "Error updating registry %q. %s", in.Address, err)
-=======
 	if err := registryService.RegistryUpdate(repo, registry); err != nil {
 		c.String(http.StatusInternalServerError, "Error updating registry %q. %s", in.Address, err)
->>>>>>> 82e1ce93
 		return
 	}
 	c.JSON(http.StatusOK, in.Copy())
@@ -167,12 +145,8 @@
 //	@Param		perPage			query	int		false	"for response pagination, max items per page"	default(50)
 func GetRegistryList(c *gin.Context) {
 	repo := session.Repo(c)
-<<<<<<< HEAD
-	list, err := server.Config.Extensions.RegistriesFromRepo(repo).RegistryList(c, repo)
-=======
 	registryService := server.Config.Services.Manager.RegistryServiceFromRepo(repo)
 	list, err := registryService.RegistryList(repo, session.Pagination(c))
->>>>>>> 82e1ce93
 	if err != nil {
 		c.String(http.StatusInternalServerError, "Error getting registry list. %s", err)
 		return
@@ -196,14 +170,6 @@
 //	@Param		repo_id			path	int		true	"the repository id"
 //	@Param		registry		path	string	true	"the registry name"
 func DeleteRegistry(c *gin.Context) {
-<<<<<<< HEAD
-	var (
-		repo = session.Repo(c)
-		name = c.Param("registry")
-	)
-	if err := server.Config.Extensions.RegistriesFromRepo(repo).RegistryDelete(c, repo, name); err != nil {
-		c.String(500, "Error deleting registry %q. %s", name, err)
-=======
 	repo := session.Repo(c)
 	name := c.Param("registry")
 
@@ -211,7 +177,6 @@
 	err := registryService.RegistryDelete(repo, name)
 	if err != nil {
 		handleDBError(c, err)
->>>>>>> 82e1ce93
 		return
 	}
 	c.Status(http.StatusNoContent)
