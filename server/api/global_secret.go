--- conflicted
+++ resolved
@@ -23,14 +23,9 @@
 
 	"github.com/woodpecker-ci/woodpecker/server"
 	"github.com/woodpecker-ci/woodpecker/server/model"
-<<<<<<< HEAD
 	"github.com/woodpecker-ci/woodpecker/server/router/middleware/session"
 	"github.com/woodpecker-ci/woodpecker/server/store"
 	"github.com/woodpecker-ci/woodpecker/server/store/types"
-
-	"github.com/gin-gonic/gin"
-=======
->>>>>>> f582ad31
 )
 
 // GetGlobalSecretList gets the global secret list from
@@ -132,7 +127,6 @@
 		return
 	}
 	c.String(http.StatusNoContent, "")
-<<<<<<< HEAD
 }
 
 // GetSecretValue return secret with value
@@ -191,6 +185,4 @@
 
 	// we passed all permission checks so we can return
 	c.JSON(http.StatusOK, secret)
-=======
->>>>>>> f582ad31
 }