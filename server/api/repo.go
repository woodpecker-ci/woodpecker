--- conflicted
+++ resolved
@@ -548,8 +548,7 @@
 		c.String(http.StatusInternalServerError, err.Error())
 		return
 	}
-<<<<<<< HEAD
-	c.Writer.WriteHeader(http.StatusOK)
+	c.Status(http.StatusOK)
 }
 
 // GetAllRepos
@@ -575,7 +574,4 @@
 	}
 
 	c.JSON(http.StatusOK, repos)
-=======
-	c.Status(http.StatusOK)
->>>>>>> 56b8ba15
 }