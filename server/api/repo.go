// Copyright 2022 Woodpecker Authors
// Copyright 2018 Drone.IO Inc.
//
// Licensed under the Apache License, Version 2.0 (the "License");
// you may not use this file except in compliance with the License.
// You may obtain a copy of the License at
//
//      http://www.apache.org/licenses/LICENSE-2.0
//
// Unless required by applicable law or agreed to in writing, software
// distributed under the License is distributed on an "AS IS" BASIS,
// WITHOUT WARRANTIES OR CONDITIONS OF ANY KIND, either express or implied.
// See the License for the specific language governing permissions and
// limitations under the License.

package api

import (
	"encoding/base32"
	"errors"
	"fmt"
	"net/http"
	"strconv"
	"time"

	"github.com/gin-gonic/gin"
	"github.com/gorilla/securecookie"
	"github.com/rs/zerolog/log"

	"github.com/woodpecker-ci/woodpecker/server"
	"github.com/woodpecker-ci/woodpecker/server/model"
	"github.com/woodpecker-ci/woodpecker/server/router/middleware/session"
	"github.com/woodpecker-ci/woodpecker/server/store"
	"github.com/woodpecker-ci/woodpecker/server/store/types"
	"github.com/woodpecker-ci/woodpecker/shared/token"
)

func PostRepo(c *gin.Context) {
	_store := store.FromContext(c)
	user := session.User(c)
<<<<<<< HEAD
	repo := session.Repo(c)
	forge := session.Forge(c)
=======
>>>>>>> 540ad108

	owner := c.Param("owner")
	name := c.Param("name")
	repo, err := _store.GetRepoName(owner + "/" + name)
	enabledOnce := err == nil // if there's no error, the repo was found and enabled once already
	if enabledOnce && repo.IsActive {
		c.String(http.StatusConflict, "Repository is already active.")
		return
	} else if err != nil && !errors.Is(err, types.RecordNotExist) {
		c.String(http.StatusInternalServerError, err.Error())
		return
	}

	from, err := forge.Repo(c, user, "0", owner, name)
	if err != nil {
		c.String(http.StatusInternalServerError, "Could not fetch repository from forge.")
		return
	}
	if !from.Perm.Admin {
		c.String(http.StatusForbidden, "User has to be a admin of this repository")
	}

	if enabledOnce {
		repo.Update(from)
	} else {
		repo = from
		repo.AllowPull = true
		repo.NetrcOnlyTrusted = true
		repo.CancelPreviousPipelineEvents = server.Config.Pipeline.DefaultCancelPreviousPipelineEvents
	}
	repo.IsActive = true
	repo.UserID = user.ID

	if repo.Visibility == "" {
		repo.Visibility = model.VisibilityPublic
		if repo.IsSCMPrivate {
			repo.Visibility = model.VisibilityPrivate
		}
	}

	if repo.Timeout == 0 {
		repo.Timeout = server.Config.Pipeline.DefaultTimeout
	} else if repo.Timeout > server.Config.Pipeline.MaxTimeout {
		repo.Timeout = server.Config.Pipeline.MaxTimeout
	}

	if repo.Hash == "" {
		repo.Hash = base32.StdEncoding.EncodeToString(
			securecookie.GenerateRandomKey(32),
		)
	}

	// creates the jwt token used to verify the repository
	t := token.New(token.HookToken, repo.FullName)
	sig, err := t.Sign(repo.Hash)
	if err != nil {
		c.String(http.StatusInternalServerError, err.Error())
		return
	}

	link := fmt.Sprintf(
		"%s/hook?access_token=%s",
		server.Config.Server.Host,
		sig,
	)

	err = forge.Activate(c, user, repo, link)
	if err != nil {
		c.String(http.StatusInternalServerError, err.Error())
		return
	}

	if enabledOnce {
		err = _store.UpdateRepo(repo)
	} else {
		err = _store.CreateRepo(repo)
	}
	if err != nil {
		c.String(http.StatusInternalServerError, err.Error())
		return
	}
	repo.Perm = from.Perm
	repo.Perm.Synced = time.Now().Unix()
	repo.Perm.UserID = user.ID
	repo.Perm.RepoID = repo.ID
	repo.Perm.Repo = repo
	err = _store.PermUpsert(repo.Perm)
	if err != nil {
		c.String(http.StatusInternalServerError, err.Error())
		return
	}

	c.JSON(http.StatusOK, repo)
}

func PatchRepo(c *gin.Context) {
	_store := store.FromContext(c)
	repo := session.Repo(c)
	user := session.User(c)

	in := new(model.RepoPatch)
	if err := c.Bind(in); err != nil {
		_ = c.AbortWithError(http.StatusBadRequest, err)
		return
	}

	if in.Timeout != nil && *in.Timeout > server.Config.Pipeline.MaxTimeout && !user.Admin {
		c.String(http.StatusForbidden, fmt.Sprintf("Timeout is not allowed to be higher than max timeout (%dmin)", server.Config.Pipeline.MaxTimeout))
	}
	if in.IsTrusted != nil && *in.IsTrusted != repo.IsTrusted && !user.Admin {
		log.Trace().Msgf("user '%s' wants to make repo trusted without being an instance admin ", user.Login)
		c.String(http.StatusForbidden, "Insufficient privileges")
		return
	}

	if in.AllowPull != nil {
		repo.AllowPull = *in.AllowPull
	}
	if in.IsGated != nil {
		repo.IsGated = *in.IsGated
	}
	if in.IsTrusted != nil {
		repo.IsTrusted = *in.IsTrusted
	}
	if in.Timeout != nil {
		repo.Timeout = *in.Timeout
	}
	if in.Config != nil {
		repo.Config = *in.Config
	}
	if in.CancelPreviousPipelineEvents != nil {
		repo.CancelPreviousPipelineEvents = *in.CancelPreviousPipelineEvents
	}
	if in.NetrcOnlyTrusted != nil {
		repo.NetrcOnlyTrusted = *in.NetrcOnlyTrusted
	}
	if in.Visibility != nil {
		switch *in.Visibility {
		case string(model.VisibilityInternal), string(model.VisibilityPrivate), string(model.VisibilityPublic):
			repo.Visibility = model.RepoVisibility(*in.Visibility)
		default:
			c.String(http.StatusBadRequest, "Invalid visibility type")
			return
		}
	}

	err := _store.UpdateRepo(repo)
	if err != nil {
		_ = c.AbortWithError(http.StatusInternalServerError, err)
		return
	}

	c.JSON(http.StatusOK, repo)
}

func ChownRepo(c *gin.Context) {
	_store := store.FromContext(c)
	repo := session.Repo(c)
	user := session.User(c)
	repo.UserID = user.ID

	err := _store.UpdateRepo(repo)
	if err != nil {
		_ = c.AbortWithError(http.StatusInternalServerError, err)
		return
	}
	c.JSON(http.StatusOK, repo)
}

func GetRepo(c *gin.Context) {
	c.JSON(http.StatusOK, session.Repo(c))
}

func GetRepoPermissions(c *gin.Context) {
	perm := session.Perm(c)
	c.JSON(http.StatusOK, perm)
}

func GetRepoBranches(c *gin.Context) {
	repo := session.Repo(c)
	user := session.User(c)
	forge := session.Forge(c)

<<<<<<< HEAD
	branches, err := forge.Branches(c, user, repo)
=======
	branches, err := f.Branches(c, user, repo, session.Pagination(c))
>>>>>>> 540ad108
	if err != nil {
		_ = c.AbortWithError(http.StatusInternalServerError, err)
		return
	}

	c.JSON(http.StatusOK, branches)
}

func GetRepoPullRequests(c *gin.Context) {
	repo := session.Repo(c)
	user := session.User(c)
	f := server.Config.Services.Forge

	prs, err := f.PullRequests(c, user, repo, session.Pagination(c))
	if err != nil {
		_ = c.AbortWithError(http.StatusInternalServerError, err)
		return
	}

	c.JSON(http.StatusOK, prs)
}

func DeleteRepo(c *gin.Context) {
	remove, _ := strconv.ParseBool(c.Query("remove"))
	_store := store.FromContext(c)
	forge := session.Forge(c)
	repo := session.Repo(c)
	user := session.User(c)

	repo.IsActive = false
	repo.UserID = 0

	if err := _store.UpdateRepo(repo); err != nil {
		_ = c.AbortWithError(http.StatusInternalServerError, err)
		return
	}

	if remove {
		if err := _store.DeleteRepo(repo); err != nil {
			_ = c.AbortWithError(http.StatusInternalServerError, err)
			return
		}
	}

	if err := forge.Deactivate(c, user, repo, server.Config.Server.Host); err != nil {
		_ = c.AbortWithError(http.StatusInternalServerError, err)
		return
	}
	c.JSON(http.StatusOK, repo)
}

func RepairRepo(c *gin.Context) {
	forge := session.Forge(c)
	_store := store.FromContext(c)
	repo := session.Repo(c)
	user := session.User(c)

	// creates the jwt token used to verify the repository
	t := token.New(token.HookToken, repo.FullName)
	sig, err := t.Sign(repo.Hash)
	if err != nil {
		c.String(http.StatusInternalServerError, err.Error())
		return
	}

	// reconstruct the link
	host := server.Config.Server.Host
	link := fmt.Sprintf(
		"%s/hook?access_token=%s",
		host,
		sig,
	)

	from, err := forge.Repo(c, user, repo.ForgeRemoteID, repo.Owner, repo.Name)
	if err != nil {
		log.Error().Err(err).Msgf("get repo '%s/%s' from forge", repo.Owner, repo.Name)
		c.AbortWithStatus(http.StatusInternalServerError)
		return
	}

	if repo.FullName != from.FullName {
		// create a redirection
		err = _store.CreateRedirection(&model.Redirection{RepoID: repo.ID, FullName: repo.FullName})
		if err != nil {
			_ = c.AbortWithError(http.StatusInternalServerError, err)
			return
		}
	}

	repo.Update(from)
	if err := _store.UpdateRepo(repo); err != nil {
		_ = c.AbortWithError(http.StatusInternalServerError, err)
		return
	}
	repo.Perm.Pull = from.Perm.Pull
	repo.Perm.Push = from.Perm.Push
	repo.Perm.Admin = from.Perm.Admin
	if err := _store.PermUpsert(repo.Perm); err != nil {
		_ = c.AbortWithError(http.StatusInternalServerError, err)
		return
	}

	if err := forge.Deactivate(c, user, repo, host); err != nil {
		log.Trace().Err(err).Msgf("deactivate repo '%s' to repair failed", repo.FullName)
	}
	if err := forge.Activate(c, user, repo, link); err != nil {
		c.String(http.StatusInternalServerError, err.Error())
		return
	}

	c.Writer.WriteHeader(http.StatusOK)
}

func MoveRepo(c *gin.Context) {
	forge := session.Forge(c)
	_store := store.FromContext(c)
	repo := session.Repo(c)
	user := session.User(c)

	to, exists := c.GetQuery("to")
	if !exists {
		err := fmt.Errorf("Missing required to query value")
		_ = c.AbortWithError(http.StatusInternalServerError, err)
		return
	}

	owner, name, errParse := model.ParseRepo(to)
	if errParse != nil {
		_ = c.AbortWithError(http.StatusInternalServerError, errParse)
		return
	}

	from, err := forge.Repo(c, user, "", owner, name)
	if err != nil {
		_ = c.AbortWithError(http.StatusInternalServerError, err)
		return
	}
	if !from.Perm.Admin {
		c.AbortWithStatus(http.StatusUnauthorized)
		return
	}

	err = _store.CreateRedirection(&model.Redirection{RepoID: repo.ID, FullName: repo.FullName})
	if err != nil {
		_ = c.AbortWithError(http.StatusInternalServerError, err)
		return
	}

	repo.Update(from)
	errStore := _store.UpdateRepo(repo)
	if errStore != nil {
		_ = c.AbortWithError(http.StatusInternalServerError, errStore)
		return
	}
	repo.Perm = from.Perm
	errStore = _store.PermUpsert(repo.Perm)
	if errStore != nil {
		_ = c.AbortWithError(http.StatusInternalServerError, errStore)
		return
	}

	// creates the jwt token used to verify the repository
	t := token.New(token.HookToken, repo.FullName)
	sig, err := t.Sign(repo.Hash)
	if err != nil {
		c.String(http.StatusInternalServerError, err.Error())
		return
	}

	// reconstruct the link
	host := server.Config.Server.Host
	link := fmt.Sprintf(
		"%s/hook?access_token=%s",
		host,
		sig,
	)

	if err := forge.Deactivate(c, user, repo, host); err != nil {
		log.Trace().Err(err).Msgf("deactivate repo '%s' for move to activate later, got an error", repo.FullName)
	}
	if err := forge.Activate(c, user, repo, link); err != nil {
		c.String(http.StatusInternalServerError, err.Error())
		return
	}
	c.Writer.WriteHeader(http.StatusOK)
}<|MERGE_RESOLUTION|>--- conflicted
+++ resolved
@@ -38,11 +38,8 @@
 func PostRepo(c *gin.Context) {
 	_store := store.FromContext(c)
 	user := session.User(c)
-<<<<<<< HEAD
-	repo := session.Repo(c)
-	forge := session.Forge(c)
-=======
->>>>>>> 540ad108
+	repo := session.Repo(c)
+	forge := session.Forge(c)
 
 	owner := c.Param("owner")
 	name := c.Param("name")
@@ -226,11 +223,7 @@
 	user := session.User(c)
 	forge := session.Forge(c)
 
-<<<<<<< HEAD
-	branches, err := forge.Branches(c, user, repo)
-=======
-	branches, err := f.Branches(c, user, repo, session.Pagination(c))
->>>>>>> 540ad108
+	branches, err := forge.Branches(c, user, repo, session.Pagination(c))
 	if err != nil {
 		_ = c.AbortWithError(http.StatusInternalServerError, err)
 		return
@@ -242,9 +235,9 @@
 func GetRepoPullRequests(c *gin.Context) {
 	repo := session.Repo(c)
 	user := session.User(c)
-	f := server.Config.Services.Forge
-
-	prs, err := f.PullRequests(c, user, repo, session.Pagination(c))
+	forge := session.Forge(c)
+
+	prs, err := forge.PullRequests(c, user, repo, session.Pagination(c))
 	if err != nil {
 		_ = c.AbortWithError(http.StatusInternalServerError, err)
 		return
