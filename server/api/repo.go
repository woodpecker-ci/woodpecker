--- conflicted
+++ resolved
@@ -90,12 +90,8 @@
 		repo.Update(from)
 	} else {
 		repo = from
-<<<<<<< HEAD
 		repo.SecurityMode = model.SecurityModeApproveForkPRs
-=======
-		repo.AllowPull = true
 		repo.AllowDeploy = false
->>>>>>> e69652de
 		repo.NetrcOnlyTrusted = true
 		repo.CancelPreviousPipelineEvents = server.Config.Pipeline.DefaultCancelPreviousPipelineEvents
 	}
@@ -234,19 +230,11 @@
 		return
 	}
 
-<<<<<<< HEAD
 	if in.SecurityMode != nil {
 		repo.SecurityMode = *in.SecurityMode
-=======
-	if in.AllowPull != nil {
-		repo.AllowPull = *in.AllowPull
 	}
 	if in.AllowDeploy != nil {
 		repo.AllowDeploy = *in.AllowDeploy
-	}
-	if in.IsGated != nil {
-		repo.IsGated = *in.IsGated
->>>>>>> e69652de
 	}
 	if in.IsTrusted != nil {
 		repo.IsTrusted = *in.IsTrusted
