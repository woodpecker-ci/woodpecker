--- conflicted
+++ resolved
@@ -34,11 +34,7 @@
 //	@Tags		System
 //	@Param		Authorization	header	string	true	"Insert your personal access token"	default(Bearer <personal access token>)
 func GetSignaturePublicKey(c *gin.Context) {
-<<<<<<< HEAD
-	b, err := x509.MarshalPKIXPublicKey(server.Config.Extensions.SignaturePublicKey())
-=======
 	b, err := x509.MarshalPKIXPublicKey(server.Config.Services.Manager.SignaturePublicKey())
->>>>>>> 82e1ce93
 	if err != nil {
 		log.Error().Err(err).Msg("can't marshal public key")
 		c.AbortWithStatus(http.StatusInternalServerError)
