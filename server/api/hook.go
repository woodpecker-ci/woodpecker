// Copyright 2018 Drone.IO Inc.
// Copyright 2021 Informatyka Boguslawski sp. z o.o. sp.k., http://www.ib.pl/
//
// Licensed under the Apache License, Version 2.0 (the "License");
// you may not use this file except in compliance with the License.
// You may obtain a copy of the License at
//
//      http://www.apache.org/licenses/LICENSE-2.0
//
// Unless required by applicable law or agreed to in writing, software
// distributed under the License is distributed on an "AS IS" BASIS,
// WITHOUT WARRANTIES OR CONDITIONS OF ANY KIND, either express or implied.
// See the License for the specific language governing permissions and
// limitations under the License.
//
// This file has been modified by Informatyka Boguslawski sp. z o.o. sp.k.

package api

import (
	"context"
	"crypto/sha256"
	"encoding/json"
	"fmt"
	"math/rand"
	"net/http"
	"regexp"
	"strconv"
	"time"

	"github.com/gin-gonic/gin"
	"github.com/rs/zerolog/log"

	"github.com/woodpecker-ci/woodpecker/pipeline/frontend/yaml"
	"github.com/woodpecker-ci/woodpecker/pipeline/rpc"
	"github.com/woodpecker-ci/woodpecker/server"
	"github.com/woodpecker-ci/woodpecker/server/model"
	"github.com/woodpecker-ci/woodpecker/server/pubsub"
	"github.com/woodpecker-ci/woodpecker/server/queue"
	"github.com/woodpecker-ci/woodpecker/server/remote"
	"github.com/woodpecker-ci/woodpecker/server/shared"
	"github.com/woodpecker-ci/woodpecker/server/store"
	"github.com/woodpecker-ci/woodpecker/shared/token"
)

var skipRe = regexp.MustCompile(`\[(?i:ci *skip|skip *ci)\]`)

func init() {
	rand.Seed(time.Now().UnixNano())
}

func GetQueueInfo(c *gin.Context) {
	c.IndentedJSON(200,
		server.Config.Services.Queue.Info(c),
	)
}

func PauseQueue(c *gin.Context) {
	server.Config.Services.Queue.Pause()
	c.Status(http.StatusOK)
}

func ResumeQueue(c *gin.Context) {
	server.Config.Services.Queue.Resume()
	c.Status(http.StatusOK)
}

func BlockTilQueueHasRunningItem(c *gin.Context) {
	for {
		info := server.Config.Services.Queue.Info(c)
		if info.Stats.Running == 0 {
			break
		}
	}
	c.Status(http.StatusOK)
}

func PostHook(c *gin.Context) {
	_store := store.FromContext(c)

	tmpRepo, build, err := server.Config.Services.Remote.Hook(c, c.Request)
	if err != nil {
		msg := "failure to parse hook"
		log.Debug().Err(err).Msg(msg)
		c.String(http.StatusBadRequest, msg)
		return
	}
	if build == nil {
		msg := "ignoring hook: hook parsing resulted in empty build"
		log.Debug().Msg(msg)
		c.String(http.StatusOK, msg)
		return
	}
	if tmpRepo == nil {
		msg := "failure to ascertain repo from hook"
		log.Debug().Msg(msg)
		c.String(http.StatusBadRequest, msg)
		return
	}

	// skip the build if any case-insensitive combination of the words "skip" and "ci"
	// wrapped in square brackets appear in the commit message
	skipMatch := skipRe.FindString(build.Message)
	if len(skipMatch) > 0 {
		msg := fmt.Sprintf("ignoring hook: %s found in %s", skipMatch, build.Commit)
		log.Debug().Msg(msg)
		c.String(http.StatusNoContent, msg)
		return
	}

	repo, err := _store.GetRepoName(tmpRepo.Owner + "/" + tmpRepo.Name)
	if err != nil {
		msg := fmt.Sprintf("failure to get repo %s from store", tmpRepo.FullName)
		log.Error().Err(err).Msg(msg)
		c.String(http.StatusNotFound, msg)
		return
	}
	if !repo.IsActive {
		msg := fmt.Sprintf("ignoring hook: repo %s is inactive", tmpRepo.FullName)
		log.Debug().Msg(msg)
		c.String(http.StatusNoContent, msg)
		return
	}

	// get the token and verify the hook is authorized
	parsed, err := token.ParseRequest(c.Request, func(_ *token.Token) (string, error) {
		return repo.Hash, nil
	})
	if err != nil {
		msg := fmt.Sprintf("failure to parse token from hook for %s", repo.FullName)
		log.Error().Err(err).Msg(msg)
		c.String(http.StatusBadRequest, msg)
		return
	}
	if parsed.Text != repo.FullName {
		msg := fmt.Sprintf("failure to verify token from hook. Expected %s, got %s", repo.FullName, parsed.Text)
		log.Debug().Msg(msg)
		c.String(http.StatusForbidden, msg)
		return
	}

	if repo.UserID == 0 {
		msg := fmt.Sprintf("ignoring hook. repo %s has no owner.", repo.FullName)
		log.Warn().Msg(msg)
		c.String(http.StatusNoContent, msg)
		return
	}

	if build.Event == model.EventPull && !repo.AllowPull {
		msg := "ignoring hook: pull requests are disabled for this repo in woodpecker"
		log.Debug().Str("repo", repo.FullName).Msg(msg)
		c.String(http.StatusNoContent, msg)
		return
	}

	repoUser, err := _store.GetUser(repo.UserID)
	if err != nil {
		msg := fmt.Sprintf("failure to find repo owner via id '%d'", repo.UserID)
		log.Error().Err(err).Str("repo", repo.FullName).Msg(msg)
		c.String(http.StatusInternalServerError, msg)
		return
	}

	// if the remote has a refresh token, the current access token
	// may be stale. Therefore, we should refresh prior to dispatching
	// the build.
	if refresher, ok := server.Config.Services.Remote.(remote.Refresher); ok {
		refreshed, err := refresher.Refresh(c, repoUser)
		if err != nil {
			log.Error().Err(err).Msgf("failed to refresh oauth2 token for repoUser: %s", repoUser.Login)
		} else if refreshed {
			if err := _store.UpdateUser(repoUser); err != nil {
				log.Error().Err(err).Msgf("error while updating repoUser: %s", repoUser.Login)
				// move forward
			}
		}
	}

	// fetch the build file from the remote
<<<<<<< HEAD
	configFetcher := shared.NewConfigFetcher(server.Config.Services.Remote, &server.Config.Services.ConfigService, repoUser, repo, build)
=======
	configFetcher := shared.NewConfigFetcher(server.Config.Services.Remote, server.Config.Services.Config, repoUser, repo, build)
>>>>>>> 960bfac7
	remoteYamlConfigs, err := configFetcher.Fetch(c)
	if err != nil {
		msg := fmt.Sprintf("cannot find config '%s' in '%s' with user: '%s'", repo.Config, build.Ref, repoUser.Login)
		log.Debug().Err(err).Str("repo", repo.FullName).Msg(msg)
		c.String(http.StatusNotFound, msg)
		return
	}

	filtered, err := branchFiltered(build, remoteYamlConfigs)
	if err != nil {
		msg := "failure to parse yaml from hook"
		log.Debug().Err(err).Str("repo", repo.FullName).Msg(msg)
		c.String(http.StatusBadRequest, msg)
		return
	}
	if filtered {
		msg := "ignoring hook: branch does not match restrictions defined in yaml"
		log.Debug().Str("repo", repo.FullName).Msg(msg)
		c.String(http.StatusOK, msg)
		return
	}

	if zeroSteps(build, remoteYamlConfigs) {
		msg := "ignoring hook: step conditions yield zero runnable steps"
		log.Debug().Str("repo", repo.FullName).Msg(msg)
		c.String(http.StatusOK, msg)
		return
	}

	// update some build fields
	build.RepoID = repo.ID
	build.Verified = true
	build.Status = model.StatusPending

	// TODO(336) extend gated feature with an allow/block List
	if repo.IsGated {
		build.Status = model.StatusBlocked
	}

	err = _store.CreateBuild(build, build.Procs...)
	if err != nil {
		msg := fmt.Sprintf("failure to save build for %s", repo.FullName)
		log.Error().Err(err).Msg(msg)
		c.String(http.StatusInternalServerError, msg)
		return
	}

	// persist the build config for historical correctness, restarts, etc
	for _, remoteYamlConfig := range remoteYamlConfigs {
		_, err := findOrPersistPipelineConfig(_store, build, remoteYamlConfig)
		if err != nil {
			msg := fmt.Sprintf("failure to find or persist pipeline config for %s", repo.FullName)
			log.Error().Err(err).Msg(msg)
			c.String(http.StatusInternalServerError, msg)
			return
		}
	}

	build, buildItems, err := createBuildItems(c, _store, build, repoUser, repo, remoteYamlConfigs, nil)
	if err != nil {
		msg := fmt.Sprintf("failure to createBuildItems for %s", repo.FullName)
		log.Error().Err(err).Msg(msg)
		c.String(http.StatusInternalServerError, msg)
		return
	}

	if build.Status == model.StatusBlocked {
		if err := publishToTopic(c, build, repo); err != nil {
			log.Error().Err(err).Msg("publishToTopic")
		}

		if err := updateBuildStatus(c, build, repo, repoUser); err != nil {
			log.Error().Err(err).Msg("updateBuildStatus")
		}

		c.JSON(http.StatusOK, build)
		return
	}

	build, err = startBuild(c, _store, build, repoUser, repo, buildItems)
	if err != nil {
		msg := fmt.Sprintf("failure to start build for %s", repo.FullName)
		log.Error().Err(err).Msg(msg)
		c.String(http.StatusInternalServerError, msg)
		return
	}

	c.JSON(http.StatusOK, build)
}

// TODO: parse yaml once and not for each filter function
func branchFiltered(build *model.Build, remoteYamlConfigs []*remote.FileMeta) (bool, error) {
	log.Trace().Msgf("hook.branchFiltered(): build branch: '%s' build event: '%s' config count: %d", build.Branch, build.Event, len(remoteYamlConfigs))

	if build.Event == model.EventTag || build.Event == model.EventDeploy {
		return false, nil
	}

	for _, remoteYamlConfig := range remoteYamlConfigs {
		parsedPipelineConfig, err := yaml.ParseBytes(remoteYamlConfig.Data)
		if err != nil {
			log.Trace().Msgf("parse config '%s': %s", remoteYamlConfig.Name, err)
			return false, err
		}
		log.Trace().Msgf("config '%s': %#v", remoteYamlConfig.Name, parsedPipelineConfig)

		if parsedPipelineConfig.Branches.Match(build.Branch) {
			return false, nil
		}
	}

	return true, nil
}

func zeroSteps(build *model.Build, remoteYamlConfigs []*remote.FileMeta) bool {
	b := shared.ProcBuilder{
		Repo:  &model.Repo{},
		Curr:  build,
		Last:  &model.Build{},
		Netrc: &model.Netrc{},
		Secs:  []*model.Secret{},
		Regs:  []*model.Registry{},
		Link:  "",
		Yamls: remoteYamlConfigs,
	}

	buildItems, err := b.Build()
	if err != nil {
		return false
	}
	if len(buildItems) == 0 {
		return true
	}

	return false
}

func findOrPersistPipelineConfig(store store.Store, build *model.Build, remoteYamlConfig *remote.FileMeta) (*model.Config, error) {
	sha := shasum(remoteYamlConfig.Data)
	conf, err := store.ConfigFindIdentical(build.RepoID, sha)
	if err != nil {
		conf = &model.Config{
			RepoID: build.RepoID,
			Data:   remoteYamlConfig.Data,
			Hash:   sha,
			Name:   shared.SanitizePath(remoteYamlConfig.Name),
		}
		err = store.ConfigCreate(conf)
		if err != nil {
			// retry in case we receive two hooks at the same time
			conf, err = store.ConfigFindIdentical(build.RepoID, sha)
			if err != nil {
				return nil, err
			}
		}
	}

	buildConfig := &model.BuildConfig{
		ConfigID: conf.ID,
		BuildID:  build.ID,
	}
	if err := store.BuildConfigCreate(buildConfig); err != nil {
		return nil, err
	}

	return conf, nil
}

// publishes message to UI clients
func publishToTopic(c context.Context, build *model.Build, repo *model.Repo) (err error) {
	message := pubsub.Message{
		Labels: map[string]string{
			"repo":    repo.FullName,
			"private": strconv.FormatBool(repo.IsSCMPrivate),
		},
	}
	buildCopy := *build
	if buildCopy.Procs, err = model.Tree(buildCopy.Procs); err != nil {
		return err
	}

	message.Data, _ = json.Marshal(model.Event{
		Repo:  *repo,
		Build: buildCopy,
	})
	return server.Config.Services.Pubsub.Publish(c, "topic/events", message)
}

func queueBuild(build *model.Build, repo *model.Repo, buildItems []*shared.BuildItem) error {
	var tasks []*queue.Task
	for _, item := range buildItems {
		if item.Proc.State == model.StatusSkipped {
			continue
		}
		task := new(queue.Task)
		task.ID = fmt.Sprint(item.Proc.ID)
		task.Labels = map[string]string{}
		for k, v := range item.Labels {
			task.Labels[k] = v
		}
		task.Labels["platform"] = item.Platform
		task.Labels["repo"] = repo.FullName
		task.Dependencies = taskIds(item.DependsOn, buildItems)
		task.RunOn = item.RunsOn
		task.DepStatus = make(map[string]string)

		task.Data, _ = json.Marshal(rpc.Pipeline{
			ID:      fmt.Sprint(item.Proc.ID),
			Config:  item.Config,
			Timeout: repo.Timeout,
		})

		if err := server.Config.Services.Logs.Open(context.Background(), task.ID); err != nil {
			return err
		}
		tasks = append(tasks, task)
	}
	return server.Config.Services.Queue.PushAtOnce(context.Background(), tasks)
}

func taskIds(dependsOn []string, buildItems []*shared.BuildItem) (taskIds []string) {
	for _, dep := range dependsOn {
		for _, buildItem := range buildItems {
			if buildItem.Proc.Name == dep {
				taskIds = append(taskIds, fmt.Sprint(buildItem.Proc.ID))
			}
		}
	}
	return
}

func shasum(raw []byte) string {
	sum := sha256.Sum256(raw)
	return fmt.Sprintf("%x", sum)
}<|MERGE_RESOLUTION|>--- conflicted
+++ resolved
@@ -177,11 +177,7 @@
 	}
 
 	// fetch the build file from the remote
-<<<<<<< HEAD
-	configFetcher := shared.NewConfigFetcher(server.Config.Services.Remote, &server.Config.Services.ConfigService, repoUser, repo, build)
-=======
 	configFetcher := shared.NewConfigFetcher(server.Config.Services.Remote, server.Config.Services.Config, repoUser, repo, build)
->>>>>>> 960bfac7
 	remoteYamlConfigs, err := configFetcher.Fetch(c)
 	if err != nil {
 		msg := fmt.Sprintf("cannot find config '%s' in '%s' with user: '%s'", repo.Config, build.Ref, repoUser.Login)
