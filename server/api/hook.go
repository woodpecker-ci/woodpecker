--- conflicted
+++ resolved
@@ -175,18 +175,10 @@
 	}
 	oldFullName := repo.FullName
 
-<<<<<<< HEAD
-	// TODO: we should only update and/or create a redirect for repos after the hook was token was validated
-	repo.Update(tmpRepo)
-	err = _store.UpdateRepo(repo)
-	if err != nil {
-		c.String(http.StatusInternalServerError, err.Error())
-=======
 	if repo.UserID == 0 {
 		msg := fmt.Sprintf("ignoring hook. repo %s has no owner.", repo.FullName)
 		log.Warn().Msg(msg)
 		c.String(http.StatusNoContent, msg)
->>>>>>> c1731524
 		return
 	}
 
