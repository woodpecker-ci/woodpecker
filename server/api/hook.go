// Copyright 2018 Drone.IO Inc.
// Copyright 2021 Informatyka Boguslawski sp. z o.o. sp.k., http://www.ib.pl/
//
// Licensed under the Apache License, Version 2.0 (the "License");
// you may not use this file except in compliance with the License.
// You may obtain a copy of the License at
//
//      http://www.apache.org/licenses/LICENSE-2.0
//
// Unless required by applicable law or agreed to in writing, software
// distributed under the License is distributed on an "AS IS" BASIS,
// WITHOUT WARRANTIES OR CONDITIONS OF ANY KIND, either express or implied.
// See the License for the specific language governing permissions and
// limitations under the License.
//
// This file has been modified by Informatyka Boguslawski sp. z o.o. sp.k.

package api

import (
	"fmt"
	"math/rand"
	"net/http"
	"regexp"
	"time"

	"github.com/gin-gonic/gin"
	"github.com/rs/zerolog/log"

	"github.com/woodpecker-ci/woodpecker/server"
	"github.com/woodpecker-ci/woodpecker/server/model"
	"github.com/woodpecker-ci/woodpecker/server/pipeline"
	"github.com/woodpecker-ci/woodpecker/server/store"
	"github.com/woodpecker-ci/woodpecker/shared/token"
)

var skipRe = regexp.MustCompile(`\[(?i:ci *skip|skip *ci)\]`)

func init() {
	rand.Seed(time.Now().UnixNano())
}

func GetQueueInfo(c *gin.Context) {
	c.IndentedJSON(200,
		server.Config.Services.Queue.Info(c),
	)
}

func PauseQueue(c *gin.Context) {
	server.Config.Services.Queue.Pause()
	c.Status(http.StatusOK)
}

func ResumeQueue(c *gin.Context) {
	server.Config.Services.Queue.Resume()
	c.Status(http.StatusOK)
}

func BlockTilQueueHasRunningItem(c *gin.Context) {
	for {
		info := server.Config.Services.Queue.Info(c)
		if info.Stats.Running == 0 {
			break
		}
	}
	c.Status(http.StatusOK)
}

// PostHook start a pipeline triggered by a forges post webhook
func PostHook(c *gin.Context) {
	_store := store.FromContext(c)

	tmpRepo, tmpBuild, err := server.Config.Services.Remote.Hook(c, c.Request)
	if err != nil {
		msg := "failure to parse hook"
		log.Debug().Err(err).Msg(msg)
		c.String(http.StatusBadRequest, msg)
		return
	}
	if tmpBuild == nil {
		msg := "ignoring hook: hook parsing resulted in empty build"
		log.Debug().Msg(msg)
		c.String(http.StatusOK, msg)
		return
	}
	if tmpRepo == nil {
		msg := "failure to ascertain repo from hook"
		log.Debug().Msg(msg)
		c.String(http.StatusBadRequest, msg)
		return
	}

	// skip the tmpBuild if any case-insensitive combination of the words "skip" and "ci"
	// wrapped in square brackets appear in the commit message
	skipMatch := skipRe.FindString(tmpBuild.Message)
	if len(skipMatch) > 0 {
<<<<<<< HEAD
		ref := build.Commit
		if len(ref) == 0 {
			ref = build.Ref
		}
		msg := fmt.Sprintf("ignoring hook: %s found in %s", skipMatch, ref)
=======
		msg := fmt.Sprintf("ignoring hook: %s found in %s", skipMatch, tmpBuild.Commit)
>>>>>>> 65587e3e
		log.Debug().Msg(msg)
		c.String(http.StatusNoContent, msg)
		return
	}

	repo, err := _store.GetRepoName(tmpRepo.Owner + "/" + tmpRepo.Name)
	if err != nil {
		msg := fmt.Sprintf("failure to get repo %s from store", tmpRepo.FullName)
		log.Error().Err(err).Msg(msg)
		c.String(http.StatusNotFound, msg)
		return
	}
	if !repo.IsActive {
		msg := fmt.Sprintf("ignoring hook: repo %s is inactive", tmpRepo.FullName)
		log.Debug().Msg(msg)
		c.String(http.StatusNoContent, msg)
		return
	}

	// get the token and verify the hook is authorized
	parsed, err := token.ParseRequest(c.Request, func(_ *token.Token) (string, error) {
		return repo.Hash, nil
	})
	if err != nil {
		msg := fmt.Sprintf("failure to parse token from hook for %s", repo.FullName)
		log.Error().Err(err).Msg(msg)
		c.String(http.StatusBadRequest, msg)
		return
	}
	if parsed.Text != repo.FullName {
		msg := fmt.Sprintf("failure to verify token from hook. Expected %s, got %s", repo.FullName, parsed.Text)
		log.Debug().Msg(msg)
		c.String(http.StatusForbidden, msg)
		return
	}

	if repo.UserID == 0 {
		msg := fmt.Sprintf("ignoring hook. repo %s has no owner.", repo.FullName)
		log.Warn().Msg(msg)
		c.String(http.StatusNoContent, msg)
		return
	}

	if tmpBuild.Event == model.EventPull && !repo.AllowPull {
		msg := "ignoring hook: pull requests are disabled for this repo in woodpecker"
		log.Debug().Str("repo", repo.FullName).Msg(msg)
		c.String(http.StatusNoContent, msg)
		return
	}

	build, err := pipeline.Create(c, _store, repo, tmpBuild)
	if err != nil {
		handlePipelineErr(c, err)
	} else {
		c.JSON(200, build)
	}
}<|MERGE_RESOLUTION|>--- conflicted
+++ resolved
@@ -94,15 +94,11 @@
 	// wrapped in square brackets appear in the commit message
 	skipMatch := skipRe.FindString(tmpBuild.Message)
 	if len(skipMatch) > 0 {
-<<<<<<< HEAD
-		ref := build.Commit
+		ref := tmpBuild.Commit
 		if len(ref) == 0 {
-			ref = build.Ref
+			ref = tmpBuild.Ref
 		}
 		msg := fmt.Sprintf("ignoring hook: %s found in %s", skipMatch, ref)
-=======
-		msg := fmt.Sprintf("ignoring hook: %s found in %s", skipMatch, tmpBuild.Commit)
->>>>>>> 65587e3e
 		log.Debug().Msg(msg)
 		c.String(http.StatusNoContent, msg)
 		return
