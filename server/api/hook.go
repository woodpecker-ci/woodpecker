// Copyright 2018 Drone.IO Inc.
// Copyright 2021 Informatyka Boguslawski sp. z o.o. sp.k., http://www.ib.pl/
//
// Licensed under the Apache License, Version 2.0 (the "License");
// you may not use this file except in compliance with the License.
// You may obtain a copy of the License at
//
//      http://www.apache.org/licenses/LICENSE-2.0
//
// Unless required by applicable law or agreed to in writing, software
// distributed under the License is distributed on an "AS IS" BASIS,
// WITHOUT WARRANTIES OR CONDITIONS OF ANY KIND, either express or implied.
// See the License for the specific language governing permissions and
// limitations under the License.
//
// This file has been modified by Informatyka Boguslawski sp. z o.o. sp.k.

package api

import (
	"fmt"
	"math/rand"
	"net/http"
	"regexp"
	"time"

	"github.com/gin-gonic/gin"
	"github.com/rs/zerolog/log"

<<<<<<< HEAD
	"github.com/woodpecker-ci/woodpecker/pipeline/frontend"
	"github.com/woodpecker-ci/woodpecker/pipeline/frontend/yaml"
	"github.com/woodpecker-ci/woodpecker/pipeline/rpc"
=======
>>>>>>> bdcee93f
	"github.com/woodpecker-ci/woodpecker/server"
	"github.com/woodpecker-ci/woodpecker/server/model"
	"github.com/woodpecker-ci/woodpecker/server/pipeline"
	"github.com/woodpecker-ci/woodpecker/server/store"
	"github.com/woodpecker-ci/woodpecker/shared/token"
)

var skipRe = regexp.MustCompile(`\[(?i:ci *skip|skip *ci)\]`)

func init() {
	rand.Seed(time.Now().UnixNano())
}

func GetQueueInfo(c *gin.Context) {
	c.IndentedJSON(200,
		server.Config.Services.Queue.Info(c),
	)
}

func PauseQueue(c *gin.Context) {
	server.Config.Services.Queue.Pause()
	c.Status(http.StatusOK)
}

func ResumeQueue(c *gin.Context) {
	server.Config.Services.Queue.Resume()
	c.Status(http.StatusOK)
}

func BlockTilQueueHasRunningItem(c *gin.Context) {
	for {
		info := server.Config.Services.Queue.Info(c)
		if info.Stats.Running == 0 {
			break
		}
	}
	c.Status(http.StatusOK)
}

// PostHook start a pipeline triggered by a forges post webhook
func PostHook(c *gin.Context) {
	_store := store.FromContext(c)

	tmpRepo, tmpBuild, err := server.Config.Services.Remote.Hook(c, c.Request)
	if err != nil {
		msg := "failure to parse hook"
		log.Debug().Err(err).Msg(msg)
		c.String(http.StatusBadRequest, msg)
		return
	}
	if tmpBuild == nil {
		msg := "ignoring hook: hook parsing resulted in empty build"
		log.Debug().Msg(msg)
		c.String(http.StatusOK, msg)
		return
	}
	if tmpRepo == nil {
		msg := "failure to ascertain repo from hook"
		log.Debug().Msg(msg)
		c.String(http.StatusBadRequest, msg)
		return
	}

	// skip the tmpBuild if any case-insensitive combination of the words "skip" and "ci"
	// wrapped in square brackets appear in the commit message
	skipMatch := skipRe.FindString(tmpBuild.Message)
	if len(skipMatch) > 0 {
		msg := fmt.Sprintf("ignoring hook: %s found in %s", skipMatch, tmpBuild.Commit)
		log.Debug().Msg(msg)
		c.String(http.StatusNoContent, msg)
		return
	}

	repo, err := _store.GetRepoName(tmpRepo.Owner + "/" + tmpRepo.Name)
	if err != nil {
		msg := fmt.Sprintf("failure to get repo %s from store", tmpRepo.FullName)
		log.Error().Err(err).Msg(msg)
		c.String(http.StatusNotFound, msg)
		return
	}
	if !repo.IsActive {
		msg := fmt.Sprintf("ignoring hook: repo %s is inactive", tmpRepo.FullName)
		log.Debug().Msg(msg)
		c.String(http.StatusNoContent, msg)
		return
	}

	// get the token and verify the hook is authorized
	parsed, err := token.ParseRequest(c.Request, func(_ *token.Token) (string, error) {
		return repo.Hash, nil
	})
	if err != nil {
		msg := fmt.Sprintf("failure to parse token from hook for %s", repo.FullName)
		log.Error().Err(err).Msg(msg)
		c.String(http.StatusBadRequest, msg)
		return
	}
	if parsed.Text != repo.FullName {
		msg := fmt.Sprintf("failure to verify token from hook. Expected %s, got %s", repo.FullName, parsed.Text)
		log.Debug().Msg(msg)
		c.String(http.StatusForbidden, msg)
		return
	}

	if repo.UserID == 0 {
		msg := fmt.Sprintf("ignoring hook. repo %s has no owner.", repo.FullName)
		log.Warn().Msg(msg)
		c.String(http.StatusNoContent, msg)
		return
	}

	if tmpBuild.Event == model.EventPull && !repo.AllowPull {
		msg := "ignoring hook: pull requests are disabled for this repo in woodpecker"
		log.Debug().Str("repo", repo.FullName).Msg(msg)
		c.String(http.StatusNoContent, msg)
		return
	}

	build, err := pipeline.Create(c, _store, repo, tmpBuild)
	if err != nil {
<<<<<<< HEAD
		msg := fmt.Sprintf("failure to find repo owner via id '%d'", repo.UserID)
		log.Error().Err(err).Str("repo", repo.FullName).Msg(msg)
		c.String(http.StatusInternalServerError, msg)
		return
	}

	// if the remote has a refresh token, the current access token
	// may be stale. Therefore, we should refresh prior to dispatching
	// the build.
	if refresher, ok := server.Config.Services.Remote.(remote.Refresher); ok {
		refreshed, err := refresher.Refresh(c, repoUser)
		if err != nil {
			log.Error().Err(err).Msgf("failed to refresh oauth2 token for repoUser: %s", repoUser.Login)
		} else if refreshed {
			if err := _store.UpdateUser(repoUser); err != nil {
				log.Error().Err(err).Msgf("error while updating repoUser: %s", repoUser.Login)
				// move forward
			}
		}
	}

	// fetch the build file from the remote
	configFetcher := shared.NewConfigFetcher(server.Config.Services.Remote, server.Config.Services.ConfigService, repoUser, repo, build)
	remoteYamlConfigs, err := configFetcher.Fetch(c)
	if err != nil {
		msg := fmt.Sprintf("cannot find config '%s' in '%s' with user: '%s'", repo.Config, build.Ref, repoUser.Login)
		log.Debug().Err(err).Str("repo", repo.FullName).Msg(msg)
		c.String(http.StatusNotFound, msg)
		return
	}

	filtered, err := checkIfFiltered(build, remoteYamlConfigs)
	if err != nil {
		msg := "failure to parse yaml from hook"
		log.Info().Err(err).Str("repo", repo.FullName).Msg(msg)
		c.String(http.StatusBadRequest, msg)
		return
	}
	if filtered {
		msg := "ignoring hook: none of the pipelines of the project would be triggered by this event"
		log.Info().Str("repo", repo.FullName).Msg(msg)
		c.String(http.StatusOK, msg)
		return
	}

	if zeroSteps(build, remoteYamlConfigs) {
		msg := "ignoring hook: step conditions yield zero runnable steps"
		log.Info().Str("repo", repo.FullName).Msg(msg)
		c.String(http.StatusOK, msg)
		return
	}

	// update some build fields
	build.RepoID = repo.ID
	build.Verified = true
	build.Status = model.StatusPending

	// TODO(336) extend gated feature with an allow/block List
	if repo.IsGated {
		build.Status = model.StatusBlocked
	}

	err = _store.CreateBuild(build, build.Procs...)
	if err != nil {
		msg := fmt.Sprintf("failure to save build for %s", repo.FullName)
		log.Error().Err(err).Msg(msg)
		c.String(http.StatusInternalServerError, msg)
		return
	}

	// persist the build config for historical correctness, restarts, etc
	for _, remoteYamlConfig := range remoteYamlConfigs {
		_, err := findOrPersistPipelineConfig(_store, build, remoteYamlConfig)
		if err != nil {
			msg := fmt.Sprintf("failure to find or persist pipeline config for %s", repo.FullName)
			log.Error().Err(err).Msg(msg)
			c.String(http.StatusInternalServerError, msg)
			return
		}
	}

	build, buildItems, err := createBuildItems(c, _store, build, repoUser, repo, remoteYamlConfigs, nil)
	if err != nil {
		msg := fmt.Sprintf("failure to createBuildItems for %s", repo.FullName)
		log.Error().Err(err).Msg(msg)
		c.String(http.StatusInternalServerError, msg)
		return
	}

	if build.Status == model.StatusBlocked {
		if err := publishToTopic(c, build, repo); err != nil {
			log.Error().Err(err).Msg("publishToTopic")
		}

		if err := updateBuildStatus(c, build, repo, repoUser); err != nil {
			log.Error().Err(err).Msg("updateBuildStatus")
		}

		c.JSON(http.StatusOK, build)
		return
	}

	build, err = startBuild(c, _store, build, repoUser, repo, buildItems)
	if err != nil {
		msg := fmt.Sprintf("failure to start build for %s", repo.FullName)
		log.Error().Err(err).Msg(msg)
		c.String(http.StatusInternalServerError, msg)
		return
	}

	c.JSON(http.StatusOK, build)
}

// TODO: parse yaml once and not for each filter function
// Check if at least one pipeline config will be execute otherwise we will just ignore this webhook
func checkIfFiltered(build *model.Build, remoteYamlConfigs []*remote.FileMeta) (bool, error) {
	log.Trace().Msgf("hook.branchFiltered(): build branch: '%s' build event: '%s' config count: %d", build.Branch, build.Event, len(remoteYamlConfigs))

	matchMetadata := frontend.Metadata{
		Curr: frontend.Build{
			Event: string(build.Event),
			Commit: frontend.Commit{
				Branch: build.Branch,
			},
		},
	}

	for _, remoteYamlConfig := range remoteYamlConfigs {
		parsedPipelineConfig, err := yaml.ParseBytes(remoteYamlConfig.Data)
		if err != nil {
			log.Trace().Msgf("parse config '%s': %s", remoteYamlConfig.Name, err)
			return false, err
		}
		log.Trace().Msgf("config '%s': %#v", remoteYamlConfig.Name, parsedPipelineConfig)

		// check filtered by match constraints.
		if !parsedPipelineConfig.MatchConstraints(matchMetadata) {
			continue
		}

		// if was filtered by the branch (legacy) continue
		if !parsedPipelineConfig.Branches.Match(build.Branch) {
			continue
		}

		// at least one config yielded in a valid run.
		return false, nil
	}

	// no configs yielded a valid run.
	return true, nil
}

func zeroSteps(build *model.Build, remoteYamlConfigs []*remote.FileMeta) bool {
	b := shared.ProcBuilder{
		Repo:  &model.Repo{},
		Curr:  build,
		Last:  &model.Build{},
		Netrc: &model.Netrc{},
		Secs:  []*model.Secret{},
		Regs:  []*model.Registry{},
		Link:  "",
		Yamls: remoteYamlConfigs,
	}

	buildItems, err := b.Build()
	if err != nil {
		return false
	}
	if len(buildItems) == 0 {
		return true
	}

	return false
}

func findOrPersistPipelineConfig(store store.Store, build *model.Build, remoteYamlConfig *remote.FileMeta) (*model.Config, error) {
	sha := shasum(remoteYamlConfig.Data)
	conf, err := store.ConfigFindIdentical(build.RepoID, sha)
	if err != nil {
		conf = &model.Config{
			RepoID: build.RepoID,
			Data:   remoteYamlConfig.Data,
			Hash:   sha,
			Name:   shared.SanitizePath(remoteYamlConfig.Name),
		}
		err = store.ConfigCreate(conf)
		if err != nil {
			// retry in case we receive two hooks at the same time
			conf, err = store.ConfigFindIdentical(build.RepoID, sha)
			if err != nil {
				return nil, err
			}
		}
	}

	buildConfig := &model.BuildConfig{
		ConfigID: conf.ID,
		BuildID:  build.ID,
	}
	if err := store.BuildConfigCreate(buildConfig); err != nil {
		return nil, err
=======
		handlePipelineErr(c, err)
	} else {
		c.JSON(200, build)
>>>>>>> bdcee93f
	}
}<|MERGE_RESOLUTION|>--- conflicted
+++ resolved
@@ -27,12 +27,6 @@
 	"github.com/gin-gonic/gin"
 	"github.com/rs/zerolog/log"
 
-<<<<<<< HEAD
-	"github.com/woodpecker-ci/woodpecker/pipeline/frontend"
-	"github.com/woodpecker-ci/woodpecker/pipeline/frontend/yaml"
-	"github.com/woodpecker-ci/woodpecker/pipeline/rpc"
-=======
->>>>>>> bdcee93f
 	"github.com/woodpecker-ci/woodpecker/server"
 	"github.com/woodpecker-ci/woodpecker/server/model"
 	"github.com/woodpecker-ci/woodpecker/server/pipeline"
@@ -153,213 +147,8 @@
 
 	build, err := pipeline.Create(c, _store, repo, tmpBuild)
 	if err != nil {
-<<<<<<< HEAD
-		msg := fmt.Sprintf("failure to find repo owner via id '%d'", repo.UserID)
-		log.Error().Err(err).Str("repo", repo.FullName).Msg(msg)
-		c.String(http.StatusInternalServerError, msg)
-		return
-	}
-
-	// if the remote has a refresh token, the current access token
-	// may be stale. Therefore, we should refresh prior to dispatching
-	// the build.
-	if refresher, ok := server.Config.Services.Remote.(remote.Refresher); ok {
-		refreshed, err := refresher.Refresh(c, repoUser)
-		if err != nil {
-			log.Error().Err(err).Msgf("failed to refresh oauth2 token for repoUser: %s", repoUser.Login)
-		} else if refreshed {
-			if err := _store.UpdateUser(repoUser); err != nil {
-				log.Error().Err(err).Msgf("error while updating repoUser: %s", repoUser.Login)
-				// move forward
-			}
-		}
-	}
-
-	// fetch the build file from the remote
-	configFetcher := shared.NewConfigFetcher(server.Config.Services.Remote, server.Config.Services.ConfigService, repoUser, repo, build)
-	remoteYamlConfigs, err := configFetcher.Fetch(c)
-	if err != nil {
-		msg := fmt.Sprintf("cannot find config '%s' in '%s' with user: '%s'", repo.Config, build.Ref, repoUser.Login)
-		log.Debug().Err(err).Str("repo", repo.FullName).Msg(msg)
-		c.String(http.StatusNotFound, msg)
-		return
-	}
-
-	filtered, err := checkIfFiltered(build, remoteYamlConfigs)
-	if err != nil {
-		msg := "failure to parse yaml from hook"
-		log.Info().Err(err).Str("repo", repo.FullName).Msg(msg)
-		c.String(http.StatusBadRequest, msg)
-		return
-	}
-	if filtered {
-		msg := "ignoring hook: none of the pipelines of the project would be triggered by this event"
-		log.Info().Str("repo", repo.FullName).Msg(msg)
-		c.String(http.StatusOK, msg)
-		return
-	}
-
-	if zeroSteps(build, remoteYamlConfigs) {
-		msg := "ignoring hook: step conditions yield zero runnable steps"
-		log.Info().Str("repo", repo.FullName).Msg(msg)
-		c.String(http.StatusOK, msg)
-		return
-	}
-
-	// update some build fields
-	build.RepoID = repo.ID
-	build.Verified = true
-	build.Status = model.StatusPending
-
-	// TODO(336) extend gated feature with an allow/block List
-	if repo.IsGated {
-		build.Status = model.StatusBlocked
-	}
-
-	err = _store.CreateBuild(build, build.Procs...)
-	if err != nil {
-		msg := fmt.Sprintf("failure to save build for %s", repo.FullName)
-		log.Error().Err(err).Msg(msg)
-		c.String(http.StatusInternalServerError, msg)
-		return
-	}
-
-	// persist the build config for historical correctness, restarts, etc
-	for _, remoteYamlConfig := range remoteYamlConfigs {
-		_, err := findOrPersistPipelineConfig(_store, build, remoteYamlConfig)
-		if err != nil {
-			msg := fmt.Sprintf("failure to find or persist pipeline config for %s", repo.FullName)
-			log.Error().Err(err).Msg(msg)
-			c.String(http.StatusInternalServerError, msg)
-			return
-		}
-	}
-
-	build, buildItems, err := createBuildItems(c, _store, build, repoUser, repo, remoteYamlConfigs, nil)
-	if err != nil {
-		msg := fmt.Sprintf("failure to createBuildItems for %s", repo.FullName)
-		log.Error().Err(err).Msg(msg)
-		c.String(http.StatusInternalServerError, msg)
-		return
-	}
-
-	if build.Status == model.StatusBlocked {
-		if err := publishToTopic(c, build, repo); err != nil {
-			log.Error().Err(err).Msg("publishToTopic")
-		}
-
-		if err := updateBuildStatus(c, build, repo, repoUser); err != nil {
-			log.Error().Err(err).Msg("updateBuildStatus")
-		}
-
-		c.JSON(http.StatusOK, build)
-		return
-	}
-
-	build, err = startBuild(c, _store, build, repoUser, repo, buildItems)
-	if err != nil {
-		msg := fmt.Sprintf("failure to start build for %s", repo.FullName)
-		log.Error().Err(err).Msg(msg)
-		c.String(http.StatusInternalServerError, msg)
-		return
-	}
-
-	c.JSON(http.StatusOK, build)
-}
-
-// TODO: parse yaml once and not for each filter function
-// Check if at least one pipeline config will be execute otherwise we will just ignore this webhook
-func checkIfFiltered(build *model.Build, remoteYamlConfigs []*remote.FileMeta) (bool, error) {
-	log.Trace().Msgf("hook.branchFiltered(): build branch: '%s' build event: '%s' config count: %d", build.Branch, build.Event, len(remoteYamlConfigs))
-
-	matchMetadata := frontend.Metadata{
-		Curr: frontend.Build{
-			Event: string(build.Event),
-			Commit: frontend.Commit{
-				Branch: build.Branch,
-			},
-		},
-	}
-
-	for _, remoteYamlConfig := range remoteYamlConfigs {
-		parsedPipelineConfig, err := yaml.ParseBytes(remoteYamlConfig.Data)
-		if err != nil {
-			log.Trace().Msgf("parse config '%s': %s", remoteYamlConfig.Name, err)
-			return false, err
-		}
-		log.Trace().Msgf("config '%s': %#v", remoteYamlConfig.Name, parsedPipelineConfig)
-
-		// check filtered by match constraints.
-		if !parsedPipelineConfig.MatchConstraints(matchMetadata) {
-			continue
-		}
-
-		// if was filtered by the branch (legacy) continue
-		if !parsedPipelineConfig.Branches.Match(build.Branch) {
-			continue
-		}
-
-		// at least one config yielded in a valid run.
-		return false, nil
-	}
-
-	// no configs yielded a valid run.
-	return true, nil
-}
-
-func zeroSteps(build *model.Build, remoteYamlConfigs []*remote.FileMeta) bool {
-	b := shared.ProcBuilder{
-		Repo:  &model.Repo{},
-		Curr:  build,
-		Last:  &model.Build{},
-		Netrc: &model.Netrc{},
-		Secs:  []*model.Secret{},
-		Regs:  []*model.Registry{},
-		Link:  "",
-		Yamls: remoteYamlConfigs,
-	}
-
-	buildItems, err := b.Build()
-	if err != nil {
-		return false
-	}
-	if len(buildItems) == 0 {
-		return true
-	}
-
-	return false
-}
-
-func findOrPersistPipelineConfig(store store.Store, build *model.Build, remoteYamlConfig *remote.FileMeta) (*model.Config, error) {
-	sha := shasum(remoteYamlConfig.Data)
-	conf, err := store.ConfigFindIdentical(build.RepoID, sha)
-	if err != nil {
-		conf = &model.Config{
-			RepoID: build.RepoID,
-			Data:   remoteYamlConfig.Data,
-			Hash:   sha,
-			Name:   shared.SanitizePath(remoteYamlConfig.Name),
-		}
-		err = store.ConfigCreate(conf)
-		if err != nil {
-			// retry in case we receive two hooks at the same time
-			conf, err = store.ConfigFindIdentical(build.RepoID, sha)
-			if err != nil {
-				return nil, err
-			}
-		}
-	}
-
-	buildConfig := &model.BuildConfig{
-		ConfigID: conf.ID,
-		BuildID:  build.ID,
-	}
-	if err := store.BuildConfigCreate(buildConfig); err != nil {
-		return nil, err
-=======
 		handlePipelineErr(c, err)
 	} else {
 		c.JSON(200, build)
->>>>>>> bdcee93f
 	}
 }