// Copyright 2022 Woodpecker Authors
// Copyright 2021 Informatyka Boguslawski sp. z o.o. sp.k., http://www.ib.pl/
// Copyright 2018 Drone.IO Inc.
//
// Licensed under the Apache License, Version 2.0 (the "License");
// you may not use this file except in compliance with the License.
// You may obtain a copy of the License at
//
//      http://www.apache.org/licenses/LICENSE-2.0
//
// Unless required by applicable law or agreed to in writing, software
// distributed under the License is distributed on an "AS IS" BASIS,
// WITHOUT WARRANTIES OR CONDITIONS OF ANY KIND, either express or implied.
// See the License for the specific language governing permissions and
// limitations under the License.

package api

import (
	"errors"
	"fmt"
	"net/http"
	"strconv"

	"github.com/gin-gonic/gin"
	"github.com/rs/zerolog/log"

	"go.woodpecker-ci.org/woodpecker/v2/server"
	"go.woodpecker-ci.org/woodpecker/v2/server/forge"
	"go.woodpecker-ci.org/woodpecker/v2/server/forge/types"
	"go.woodpecker-ci.org/woodpecker/v2/server/model"
	"go.woodpecker-ci.org/woodpecker/v2/server/pipeline"
	"go.woodpecker-ci.org/woodpecker/v2/server/store"
	"go.woodpecker-ci.org/woodpecker/v2/shared/token"
)

// GetQueueInfo
//
//	@Summary		Get pipeline queue information
//	@Description	TODO: link the InfoT response object - this is blocked, until the `swaggo/swag` tool dependency is v1.18.12 or newer
//	@Router			/queue/info [get]
//	@Produce		json
//	@Success		200	{object}	map[string]string
//	@Tags			Pipeline queues
//	@Param			Authorization	header	string	true	"Insert your personal access token"	default(Bearer <personal access token>)
func GetQueueInfo(c *gin.Context) {
	c.IndentedJSON(http.StatusOK,
		server.Config.Services.Queue.Info(c),
	)
}

// PauseQueue
//
//	@Summary	Pause the pipeline queue
//	@Router		/queue/pause [post]
//	@Produce	plain
//	@Success	204
//	@Tags		Pipeline queues
//	@Param		Authorization	header	string	true	"Insert your personal access token"	default(Bearer <personal access token>)
func PauseQueue(c *gin.Context) {
	server.Config.Services.Queue.Pause()
	c.Status(http.StatusNoContent)
}

// ResumeQueue
//
//	@Summary	Resume the pipeline queue
//	@Router		/queue/resume [post]
//	@Produce	plain
//	@Success	204
//	@Tags		Pipeline queues
//	@Param		Authorization	header	string	true	"Insert your personal access token"	default(Bearer <personal access token>)
func ResumeQueue(c *gin.Context) {
	server.Config.Services.Queue.Resume()
	c.Status(http.StatusNoContent)
}

// BlockTilQueueHasRunningItem
//
//	@Summary	Block til pipeline queue has a running item
//	@Router		/queue/norunningpipelines [get]
//	@Produce	plain
//	@Success	204
//	@Tags		Pipeline queues
//	@Param		Authorization	header	string	true	"Insert your personal access token"	default(Bearer <personal access token>)
func BlockTilQueueHasRunningItem(c *gin.Context) {
	for {
		info := server.Config.Services.Queue.Info(c)
		if info.Stats.Running == 0 {
			break
		}
	}
	c.Status(http.StatusNoContent)
}

// PostHook
//
//	@Summary	Incoming webhook from forge
//	@Router		/hook [post]
//	@Produce	plain
//	@Success	200
//	@Tags		System
//	@Param		hook	body	object	true	"the webhook payload; forge is automatically detected"
func PostHook(c *gin.Context) {
	_store := store.FromContext(c)

	//
	// 1. Check if the webhook is valid and authorized
	//

	parsedToken, err := token.ParseRequest(token.HookToken, c.Request, func(t *token.Token) (string, error) {
		repo, err := getRepoFromToken(_store, t)
		if err != nil {
			return "", err
		}

		return repo.Hash, nil
	})
	if err != nil {
		msg := "failure to parse token from hook"
		log.Error().Err(err).Msg(msg)
		c.String(http.StatusBadRequest, msg)
		return
	}

	repo, err := getRepoFromToken(_store, parsedToken)
	if err != nil {
		log.Error().Err(err).Msg("Cannot get repo")
		c.AbortWithStatus(http.StatusInternalServerError)
	}

	_forge, err := server.Config.Services.Manager.ForgeFromRepo(repo)
	if err != nil {
		log.Error().Err(err).Msg("Cannot get main forge")
		c.AbortWithStatus(http.StatusInternalServerError)
		return
	}

	//
	// 2. Parse the webhook data
	//

	repoFromForge, pipelineFromForge, err := _forge.Hook(c, c.Request)
	if err != nil {
		if errors.Is(err, &types.ErrIgnoreEvent{}) {
			msg := fmt.Sprintf("forge driver: %s", err)
			log.Debug().Err(err).Msg(msg)
			c.String(http.StatusOK, msg)
			return
		}

		msg := "failure to parse hook"
		log.Debug().Err(err).Msg(msg)
		c.String(http.StatusBadRequest, msg)
		return
	}

	if pipelineFromForge == nil {
		msg := "ignoring hook: hook parsing resulted in empty pipeline"
		log.Debug().Msg(msg)
		c.String(http.StatusOK, msg)
		return
	}
	if repoFromForge == nil {
		msg := "failure to ascertain repo from hook"
		log.Debug().Msg(msg)
		c.String(http.StatusBadRequest, msg)
		return
	}

	//
	// 3. Check the repo from the token is matching the repo returned by the forge
	//

	if repo.ForgeRemoteID != repoFromForge.ForgeRemoteID {
		log.Warn().Msgf("ignoring hook: repo %s does not match the repo from the token", repo.FullName)
		c.String(http.StatusBadRequest, "failure to parse token from hook")
		return
	}

	//
	// 4. Check if the repo is active and has an owner
	//

	if !repo.IsActive {
		log.Debug().Msgf("ignoring hook: repo %s is inactive", repoFromForge.FullName)
		c.Status(http.StatusNoContent)
		return
	}

	if repo.UserID == 0 {
		log.Warn().Msgf("ignoring hook. repo %s has no owner.", repo.FullName)
		c.Status(http.StatusNoContent)
		return
	}

	user, err := _store.GetUser(repo.UserID)
	if err != nil {
		handleDBError(c, err)
		return
	}
	forge.Refresh(c, _forge, _store, user)

	//
	// 4. Update the repo
	//

<<<<<<< HEAD
	if repo.FullName != repoFromForge.FullName {
=======
	// get the token and verify the hook is authorized
	parsedToken, err := token.ParseRequest([]token.Type{token.HookToken}, c.Request, func(_ *token.Token) (string, error) {
		return repo.Hash, nil
	})
	if err != nil {
		msg := fmt.Sprintf("failure to parse token from hook for %s", repo.FullName)
		log.Error().Err(err).Msg(msg)
		c.String(http.StatusBadRequest, msg)
		return
	}

	// TODO: remove fallback for text full name in next major release
	verifiedKey := parsedToken.Get("repo-id") == strconv.FormatInt(repo.ID, 10) || parsedToken.Get("text") == currentRepoFullName
	if !verifiedKey {
		verifiedKey, err = _store.HasRedirectionForRepo(repo.ID, repo.FullName)
		if err != nil {
			msg := "failure to verify token from hook. Could not check for redirections of the repo"
			log.Error().Err(err).Msg(msg)
			c.String(http.StatusInternalServerError, msg)
			return
		}
	}

	if !verifiedKey {
		msg := fmt.Sprintf("failure to verify token from hook. Expected %s, got %s", repo.FullName, parsedToken.Get("text"))
		log.Debug().Msg(msg)
		c.String(http.StatusForbidden, msg)
		return
	}

	//
	// 4. Update repo
	//

	if currentRepoFullName != tmpRepo.FullName {
>>>>>>> b8b6efb3
		// create a redirection
		err = _store.CreateRedirection(&model.Redirection{RepoID: repo.ID, FullName: repo.FullName})
		if err != nil {
			_ = c.AbortWithError(http.StatusInternalServerError, err)
			return
		}
	}

	repo.Update(repoFromForge)
	err = _store.UpdateRepo(repo)
	if err != nil {
		c.String(http.StatusInternalServerError, err.Error())
		return
	}

	//
	// 5. Check if pull requests are allowed for this repo
	//

	if (pipelineFromForge.Event == model.EventPull || pipelineFromForge.Event == model.EventPullClosed) && !repo.AllowPull {
		log.Debug().Str("repo", repo.FullName).Msg("ignoring hook: pull requests are disabled for this repo in woodpecker")
		c.Status(http.StatusNoContent)
		return
	}

	//
	// 6. Finally create a pipeline
	//

	pl, err := pipeline.Create(c, _store, repo, pipelineFromForge)
	if err != nil {
		handlePipelineErr(c, err)
	} else {
		c.JSON(http.StatusOK, pl)
	}
}

func getRepoFromToken(store store.Store, t *token.Token) (*model.Repo, error) {
	// try to get the repo by the repo-id
	repoID, err := strconv.ParseInt(t.Get("repo-id"), 10, 64)
	if err == nil {
		return store.GetRepo(repoID)
	}

	// try to get the repo by the repo name or by its redirection
	repoName := t.Get("text")
	return store.GetRepoName(repoName)
}<|MERGE_RESOLUTION|>--- conflicted
+++ resolved
@@ -108,8 +108,11 @@
 	// 1. Check if the webhook is valid and authorized
 	//
 
-	parsedToken, err := token.ParseRequest(token.HookToken, c.Request, func(t *token.Token) (string, error) {
-		repo, err := getRepoFromToken(_store, t)
+	var repo *model.Repo
+
+	parsedToken, err := token.ParseRequest([]token.Type{token.HookToken}, c.Request, func(t *token.Token) (string, error) {
+		var err error
+		repo, err = getRepoFromToken(_store, t)
 		if err != nil {
 			return "", err
 		}
@@ -123,15 +126,16 @@
 		return
 	}
 
-	repo, err := getRepoFromToken(_store, parsedToken)
-	if err != nil {
-		log.Error().Err(err).Msg("Cannot get repo")
-		c.AbortWithStatus(http.StatusInternalServerError)
+	if repo == nil {
+		msg := "failure to get repo from token"
+		log.Error().Msg(msg)
+		c.String(http.StatusBadRequest, msg)
+		return
 	}
 
 	_forge, err := server.Config.Services.Manager.ForgeFromRepo(repo)
 	if err != nil {
-		log.Error().Err(err).Msg("Cannot get main forge")
+		log.Error().Err(err).Int64("repo-id", repo.ID).Msgf("Cannot get forge with id: %d", repo.ForgeID)
 		c.AbortWithStatus(http.StatusInternalServerError)
 		return
 	}
@@ -205,45 +209,7 @@
 	// 4. Update the repo
 	//
 
-<<<<<<< HEAD
 	if repo.FullName != repoFromForge.FullName {
-=======
-	// get the token and verify the hook is authorized
-	parsedToken, err := token.ParseRequest([]token.Type{token.HookToken}, c.Request, func(_ *token.Token) (string, error) {
-		return repo.Hash, nil
-	})
-	if err != nil {
-		msg := fmt.Sprintf("failure to parse token from hook for %s", repo.FullName)
-		log.Error().Err(err).Msg(msg)
-		c.String(http.StatusBadRequest, msg)
-		return
-	}
-
-	// TODO: remove fallback for text full name in next major release
-	verifiedKey := parsedToken.Get("repo-id") == strconv.FormatInt(repo.ID, 10) || parsedToken.Get("text") == currentRepoFullName
-	if !verifiedKey {
-		verifiedKey, err = _store.HasRedirectionForRepo(repo.ID, repo.FullName)
-		if err != nil {
-			msg := "failure to verify token from hook. Could not check for redirections of the repo"
-			log.Error().Err(err).Msg(msg)
-			c.String(http.StatusInternalServerError, msg)
-			return
-		}
-	}
-
-	if !verifiedKey {
-		msg := fmt.Sprintf("failure to verify token from hook. Expected %s, got %s", repo.FullName, parsedToken.Get("text"))
-		log.Debug().Msg(msg)
-		c.String(http.StatusForbidden, msg)
-		return
-	}
-
-	//
-	// 4. Update repo
-	//
-
-	if currentRepoFullName != tmpRepo.FullName {
->>>>>>> b8b6efb3
 		// create a redirection
 		err = _store.CreateRedirection(&model.Redirection{RepoID: repo.ID, FullName: repo.FullName})
 		if err != nil {
