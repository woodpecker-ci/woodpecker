// Copyright 2022 Woodpecker Authors
// Copyright 2021 Informatyka Boguslawski sp. z o.o. sp.k., http://www.ib.pl/
// Copyright 2018 Drone.IO Inc.
//
// Licensed under the Apache License, Version 2.0 (the "License");
// you may not use this file except in compliance with the License.
// You may obtain a copy of the License at
//
//      http://www.apache.org/licenses/LICENSE-2.0
//
// Unless required by applicable law or agreed to in writing, software
// distributed under the License is distributed on an "AS IS" BASIS,
// WITHOUT WARRANTIES OR CONDITIONS OF ANY KIND, either express or implied.
// See the License for the specific language governing permissions and
// limitations under the License.

package api

import (
	"errors"
	"fmt"
	"net/http"
	"strconv"

	"github.com/gin-gonic/gin"
	"github.com/rs/zerolog/log"

	"go.woodpecker-ci.org/woodpecker/v2/server"
	"go.woodpecker-ci.org/woodpecker/v2/server/forge"
	"go.woodpecker-ci.org/woodpecker/v2/server/forge/types"
	"go.woodpecker-ci.org/woodpecker/v2/server/model"
	"go.woodpecker-ci.org/woodpecker/v2/server/pipeline"
	"go.woodpecker-ci.org/woodpecker/v2/server/store"
	"go.woodpecker-ci.org/woodpecker/v2/shared/token"
)

// GetQueueInfo
//
//	@Summary		Get pipeline queue information
//	@Description	TODO: link the InfoT response object - this is blocked, until the `swaggo/swag` tool dependency is v1.18.12 or newer
//	@Router			/queue/info [get]
//	@Produce		json
//	@Success		200	{object}	map[string]string
//	@Tags			Pipeline queues
//	@Param			Authorization	header	string	true	"Insert your personal access token"	default(Bearer <personal access token>)
func GetQueueInfo(c *gin.Context) {
	c.IndentedJSON(http.StatusOK,
		server.Config.Services.Queue.Info(c),
	)
}

// PauseQueue
//
//	@Summary	Pause the pipeline queue
//	@Router		/queue/pause [post]
//	@Produce	plain
//	@Success	204
//	@Tags		Pipeline queues
//	@Param		Authorization	header	string	true	"Insert your personal access token"	default(Bearer <personal access token>)
func PauseQueue(c *gin.Context) {
	server.Config.Services.Queue.Pause()
	c.Status(http.StatusNoContent)
}

// ResumeQueue
//
//	@Summary	Resume the pipeline queue
//	@Router		/queue/resume [post]
//	@Produce	plain
//	@Success	204
//	@Tags		Pipeline queues
//	@Param		Authorization	header	string	true	"Insert your personal access token"	default(Bearer <personal access token>)
func ResumeQueue(c *gin.Context) {
	server.Config.Services.Queue.Resume()
	c.Status(http.StatusNoContent)
}

// BlockTilQueueHasRunningItem
//
//	@Summary	Block til pipeline queue has a running item
//	@Router		/queue/norunningpipelines [get]
//	@Produce	plain
//	@Success	204
//	@Tags		Pipeline queues
//	@Param		Authorization	header	string	true	"Insert your personal access token"	default(Bearer <personal access token>)
func BlockTilQueueHasRunningItem(c *gin.Context) {
	for {
		info := server.Config.Services.Queue.Info(c)
		if info.Stats.Running == 0 {
			break
		}
	}
	c.Status(http.StatusNoContent)
}

// PostHook
//
//	@Summary	Incoming webhook from forge
//	@Router		/hook [post]
//	@Produce	plain
//	@Success	200
//	@Tags		System
//	@Param		hook	body	object	true	"the webhook payload; forge is automatically detected"
func PostHook(c *gin.Context) {
	_store := store.FromContext(c)

	//
	// 1. Check if the webhook is valid and authorized
	//

	var repo *model.Repo

	_, err := token.ParseRequest([]token.Type{token.HookToken}, c.Request, func(t *token.Token) (string, error) {
		var err error
		repo, err = getRepoFromToken(_store, t)
		if err != nil {
			return "", err
		}

		return repo.Hash, nil
	})
	if err != nil {
		msg := "failure to parse token from hook"
		log.Error().Err(err).Msg(msg)
		c.String(http.StatusBadRequest, msg)
		return
	}

	if repo == nil {
		msg := "failure to get repo from token"
		log.Error().Msg(msg)
		c.String(http.StatusBadRequest, msg)
		return
	}

	_forge, err := server.Config.Services.Manager.ForgeFromRepo(repo)
	if err != nil {
		log.Error().Err(err).Int64("repo-id", repo.ID).Msgf("Cannot get forge with id: %d", repo.ForgeID)
		c.AbortWithStatus(http.StatusInternalServerError)
		return
	}

	//
	// 2. Parse the webhook data
	//

	repoFromForge, pipelineFromForge, err := _forge.Hook(c, c.Request)
	if err != nil {
		if errors.Is(err, &types.ErrIgnoreEvent{}) {
			msg := fmt.Sprintf("forge driver: %s", err)
			log.Debug().Err(err).Msg(msg)
			c.String(http.StatusOK, msg)
			return
		}

		msg := "failure to parse hook"
		log.Debug().Err(err).Msg(msg)
		c.String(http.StatusBadRequest, msg)
		return
	}

	if pipelineFromForge == nil {
		msg := "ignoring hook: hook parsing resulted in empty pipeline"
		log.Debug().Msg(msg)
		c.String(http.StatusOK, msg)
		return
	}
	if repoFromForge == nil {
		msg := "failure to ascertain repo from hook"
		log.Debug().Msg(msg)
		c.String(http.StatusBadRequest, msg)
		return
	}

	//
	// 3. Check the repo from the token is matching the repo returned by the forge
	//

	if repo.ForgeRemoteID != repoFromForge.ForgeRemoteID {
		log.Warn().Msgf("ignoring hook: repo %s does not match the repo from the token", repo.FullName)
		c.String(http.StatusBadRequest, "failure to parse token from hook")
		return
	}

	//
	// 4. Check if the repo is active and has an owner
	//

	if !repo.IsActive {
		log.Debug().Msgf("ignoring hook: repo %s is inactive", repoFromForge.FullName)
		c.Status(http.StatusNoContent)
		return
	}

	if repo.UserID == 0 {
		log.Warn().Msgf("ignoring hook. repo %s has no owner.", repo.FullName)
		c.Status(http.StatusNoContent)
		return
	}

	user, err := _store.GetUser(repo.UserID)
	if err != nil {
		handleDBError(c, err)
		return
	}
	forge.Refresh(c, _forge, _store, user)

	//
	// 4. Update the repo
	//

	if repo.FullName != repoFromForge.FullName {
		// create a redirection
		err = _store.CreateRedirection(&model.Redirection{RepoID: repo.ID, FullName: repo.FullName})
		if err != nil {
			_ = c.AbortWithError(http.StatusInternalServerError, err)
			return
		}
	}

	repo.Update(repoFromForge)
	err = _store.UpdateRepo(repo)
	if err != nil {
		c.String(http.StatusInternalServerError, err.Error())
		return
	}

	//
<<<<<<< HEAD
	// 5. Finally create a pipeline
=======
	// 5. Check if pull requests are allowed for this repo
	//

	if (pipelineFromForge.Event == model.EventPull || pipelineFromForge.Event == model.EventPullClosed) && !repo.AllowPull {
		log.Debug().Str("repo", repo.FullName).Msg("ignoring hook: pull requests are disabled for this repo in woodpecker")
		c.Status(http.StatusNoContent)
		return
	}

	//
	// 6. Finally create a pipeline
>>>>>>> e69652de
	//

	pl, err := pipeline.Create(c, _store, repo, pipelineFromForge)
	if err != nil {
		handlePipelineErr(c, err)
	} else {
		c.JSON(http.StatusOK, pl)
	}
}

func getRepoFromToken(store store.Store, t *token.Token) (*model.Repo, error) {
	// try to get the repo by the repo-id
	repoID, err := strconv.ParseInt(t.Get("repo-id"), 10, 64)
	if err != nil {
		return nil, err
	}
	return store.GetRepo(repoID)
}<|MERGE_RESOLUTION|>--- conflicted
+++ resolved
@@ -226,21 +226,7 @@
 	}
 
 	//
-<<<<<<< HEAD
 	// 5. Finally create a pipeline
-=======
-	// 5. Check if pull requests are allowed for this repo
-	//
-
-	if (pipelineFromForge.Event == model.EventPull || pipelineFromForge.Event == model.EventPullClosed) && !repo.AllowPull {
-		log.Debug().Str("repo", repo.FullName).Msg("ignoring hook: pull requests are disabled for this repo in woodpecker")
-		c.Status(http.StatusNoContent)
-		return
-	}
-
-	//
-	// 6. Finally create a pipeline
->>>>>>> e69652de
 	//
 
 	pl, err := pipeline.Create(c, _store, repo, pipelineFromForge)
