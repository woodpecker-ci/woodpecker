--- conflicted
+++ resolved
@@ -190,11 +190,7 @@
 	if err != nil {
 		msg := "failure to parse yaml from hook"
 		log.Debug().Err(err).Str("repo", repo.FullName).Msg(msg)
-<<<<<<< HEAD
-		c.String(http.StatusBadRequest, "%s: %v", msg, err)
-=======
 		c.String(http.StatusBadRequest, msg)
->>>>>>> 1f85615a
 		return
 	}
 	if filtered {
@@ -241,7 +237,6 @@
 	}
 
 	if build.Status == model.StatusBlocked {
-<<<<<<< HEAD
 		// TODO: get build items
 		err = pushBuildStatus(c, repoUser, repo, build)
 		if err != nil {
@@ -250,22 +245,12 @@
 			return
 		}
 
-		c.JSON(200, build)
-=======
 		c.JSON(http.StatusOK, build)
->>>>>>> 1f85615a
 		return
 	}
 
 	build, err = startBuild(c, _store, build, repoUser, repo, remoteYamlConfigs)
 	if err != nil {
-<<<<<<< HEAD
-		c.String(http.StatusInternalServerError, fmt.Sprintf("startBuild: %v", err))
-		return
-	}
-
-	c.JSON(200, build)
-=======
 		msg := fmt.Sprintf("failure to start build for %s", repo.FullName)
 		log.Error().Err(err).Msg(msg)
 		c.String(http.StatusInternalServerError, msg)
@@ -273,7 +258,6 @@
 	}
 
 	c.JSON(http.StatusOK, build)
->>>>>>> 1f85615a
 }
 
 // TODO: parse yaml once and not for each filter function
