--- conflicted
+++ resolved
@@ -443,17 +443,7 @@
 		}
 	}
 
-<<<<<<< HEAD
-	netrc, err := _forge.Netrc(user, repo)
-	if err != nil {
-		handlePipelineErr(c, err)
-		return
-	}
-
-	newpipeline, err := pipeline.Restart(c, _store, pl, user, repo, envs, netrc)
-=======
 	newpipeline, err := pipeline.Restart(c, _store, pl, user, repo, envs)
->>>>>>> 326069c9
 	if err != nil {
 		handlePipelineErr(c, err)
 	} else {
