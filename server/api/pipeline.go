// Copyright 2022 Woodpecker Authors
// Copyright 2021 Informatyka Boguslawski sp. z o.o. sp.k., http://www.ib.pl/
// Copyright 2018 Drone.IO Inc.
//
// Licensed under the Apache License, Version 2.0 (the "License");
// you may not use this file except in compliance with the License.
// You may obtain a copy of the License at
//
//      http://www.apache.org/licenses/LICENSE-2.0
//
// Unless required by applicable law or agreed to in writing, software
// distributed under the License is distributed on an "AS IS" BASIS,
// WITHOUT WARRANTIES OR CONDITIONS OF ANY KIND, either express or implied.
// See the License for the specific language governing permissions and
// limitations under the License.
//
// This file has been modified by Informatyka Boguslawski sp. z o.o. sp.k.

package api

import (
	"encoding/json"
	"errors"
	"fmt"
	"net/http"
	"strconv"
	"time"

	"github.com/gin-gonic/gin"

	"github.com/woodpecker-ci/woodpecker/server"
	"github.com/woodpecker-ci/woodpecker/server/model"
	"github.com/woodpecker-ci/woodpecker/server/pipeline"
	"github.com/woodpecker-ci/woodpecker/server/router/middleware/session"
	"github.com/woodpecker-ci/woodpecker/server/store"
	"github.com/woodpecker-ci/woodpecker/server/store/types"
)

// CreatePipeline
//
//	@Summary	Run/trigger a pipelines
//	@Router		/repos/{owner}/{name}/pipelines [post]
//	@Produce	json
//	@Success	200	{object}	Pipeline
//	@Tags		Pipelines
//	@Param		Authorization	header	string					true	"Insert your personal access token"	default(Bearer <personal access token>)
//	@Param		owner			path	string					true	"the repository owner's name"
//	@Param		name			path	string					true	"the repository name"
//	@Param		options			body	PipelineOptions	true	"the options for the pipeline to run"
func CreatePipeline(c *gin.Context) {
	_store := store.FromContext(c)
	repo := session.Repo(c)

	// parse create options
	var opts model.PipelineOptions
	err := json.NewDecoder(c.Request.Body).Decode(&opts)
	if err != nil {
		_ = c.AbortWithError(http.StatusBadRequest, err)
		return
	}

	user := session.User(c)

	lastCommit, _ := server.Config.Services.Forge.BranchHead(c, user, repo, opts.Branch)

	tmpBuild := createTmpPipeline(model.EventManual, lastCommit, repo, user, &opts)

	pl, err := pipeline.Create(c, _store, repo, tmpBuild)
	if err != nil {
		handlePipelineErr(c, err)
	} else {
		c.JSON(http.StatusOK, pl)
	}
}

func createTmpPipeline(event model.WebhookEvent, commitSHA string, repo *model.Repo, user *model.User, opts *model.PipelineOptions) *model.Pipeline {
	return &model.Pipeline{
		Event:     event,
		Commit:    commitSHA,
		Branch:    opts.Branch,
		Timestamp: time.Now().UTC().Unix(),

		Avatar:  user.Avatar,
		Message: "MANUAL PIPELINE @ " + opts.Branch,

		Ref:                 opts.Branch,
		AdditionalVariables: opts.Variables,

		Author: user.Login,
		Email:  user.Email,

		// TODO: Generate proper link to commit
		Link: repo.Link,
	}
}

// GetPipelines
//
//	@Summary	Get pipelines, current running and past ones
//	@Router		/repos/{owner}/{name}/pipelines [get]
//	@Produce	json
//	@Success	200	{array}	Pipeline
//	@Tags		Pipelines
//	@Param		Authorization	header	string	true	"Insert your personal access token"	default(Bearer <personal access token>)
//	@Param		owner			path	string	true	"the repository owner's name"
//	@Param		name			path	string	true	"the repository name"
//	@Param		page			query	int		false	"for response pagination, page offset number"	default(1)
//	@Param		perPage			query	int		false	"for response pagination, max items per page"	default(50)
func GetPipelines(c *gin.Context) {
	repo := session.Repo(c)

	pipelines, err := store.FromContext(c).GetPipelineList(repo, session.Pagination(c))
	if err != nil {
		if errors.Is(err, types.RecordNotExist) {
			c.AbortWithStatus(http.StatusNotFound)
			return
		}
		_ = c.AbortWithError(http.StatusInternalServerError, err)
		return
	}
	c.JSON(http.StatusOK, pipelines)
}

// GetPipeline
//
//	@Summary	Pipeline information by number
//	@Router		/repos/{owner}/{name}/pipelines/{number} [get]
//	@Produce	json
//	@Success	200	{object}	Pipeline
//	@Tags		Pipelines
//	@Param		Authorization	header	string	true	"Insert your personal access token"	default(Bearer <personal access token>)
//	@Param		owner			path	string	true	"the repository owner's name"
//	@Param		name			path	string	true	"the repository name"
//	@Param		number			path	int		true	"the number of the pipeline, OR 'latest'"
func GetPipeline(c *gin.Context) {
	_store := store.FromContext(c)
	if c.Param("number") == "latest" {
		GetPipelineLast(c)
		return
	}

	repo := session.Repo(c)
	num, err := strconv.ParseInt(c.Param("number"), 10, 64)
	if err != nil {
		_ = c.AbortWithError(http.StatusBadRequest, err)
		return
	}

	pl, err := _store.GetPipelineNumber(repo, num)
	if err != nil {
		if errors.Is(err, types.RecordNotExist) {
			c.AbortWithStatus(http.StatusNotFound)
			return
		}
		_ = c.AbortWithError(http.StatusInternalServerError, err)
		return
	}
	steps, _ := _store.StepList(pl)
	if pl.Steps, err = model.Tree(steps); err != nil {
		_ = c.AbortWithError(http.StatusInternalServerError, err)
		return
	}

	c.JSON(http.StatusOK, pl)
}

func GetPipelineLast(c *gin.Context) {
	_store := store.FromContext(c)
	repo := session.Repo(c)
	branch := c.DefaultQuery("branch", repo.Branch)

	pl, err := _store.GetPipelineLast(repo, branch)
	if err != nil {
		handleDbGetError(c, err)
		return
	}

	steps, err := _store.StepList(pl)
	if err != nil {
		_ = c.AbortWithError(http.StatusInternalServerError, err)
		return
	}
	if pl.Steps, err = model.Tree(steps); err != nil {
		_ = c.AbortWithError(http.StatusInternalServerError, err)
		return
	}
	c.JSON(http.StatusOK, pl)
}

// GetStepLogs
//
//	@Summary	Log information
//	@Router		/repos/{owner}/{name}/logs/{number}/{stepID} [get]
//	@Produce	json
//	@Success	200 {array} LogEntry
//	@Tags			Pipeline logs
//	@Param		Authorization	header	string	true	"Insert your personal access token"	default(Bearer <personal access token>)
//	@Param		owner			path	string	true	"the repository owner's name"
//	@Param		name			path	string	true	"the repository name"
//	@Param		number		path	int		true		"the number of the pipeline"
//	@Param		stepID		path	int		true		"the step id"
func GetStepLogs(c *gin.Context) {
	_store := store.FromContext(c)
	repo := session.Repo(c)

	// parse the pipeline number and step sequence number from
	// the request parameter.
	num, err := strconv.ParseInt(c.Params.ByName("number"), 10, 64)
	if err != nil {
		_ = c.AbortWithError(http.StatusBadRequest, err)
		return
	}

	pl, err := _store.GetPipelineNumber(repo, num)
	if err != nil {
		handleDbGetError(c, err)
		return
	}

	stepID, err := strconv.ParseInt(c.Params.ByName("stepId"), 10, 64)
	if err != nil {
		_ = c.AbortWithError(http.StatusBadRequest, err)
		return
	}

	step, err := _store.StepLoad(stepID)
	if err != nil {
		handleDbGetError(c, err)
		return
	}

	if step.PipelineID != pl.ID {
		// make sure we can not read arbitrary logs by id
		_ = c.AbortWithError(http.StatusBadRequest, fmt.Errorf("step with id %d is not part of repo %s", stepID, repo.FullName))
		return
	}

	logs, err := _store.LogFind(step)
	if err != nil {
		handleDbGetError(c, err)
		return
	}

	c.JSON(http.StatusOK, logs)
}

// GetPipelineConfig
//
//	@Summary	Pipeline configuration
//	@Router		/repos/{owner}/{name}/pipelines/{number}/config [get]
//	@Produce	json
//	@Success	200	{array}	Config
//	@Tags		Pipelines
//	@Param		Authorization	header	string	true	"Insert your personal access token"	default(Bearer <personal access token>)
//	@Param		owner			path	string	true	"the repository owner's name"
//	@Param		name			path	string	true	"the repository name"
//	@Param		number			path	int		true	"the number of the pipeline"
func GetPipelineConfig(c *gin.Context) {
	_store := store.FromContext(c)
	repo := session.Repo(c)
	num, err := strconv.ParseInt(c.Param("number"), 10, 64)
	if err != nil {
		_ = c.AbortWithError(http.StatusBadRequest, err)
		return
	}

	pl, err := _store.GetPipelineNumber(repo, num)
	if err != nil {
		handleDbGetError(c, err)
		return
	}

	configs, err := _store.ConfigsForPipeline(pl.ID)
	if err != nil {
		c.String(http.StatusInternalServerError, err.Error())
		return
	}

	c.JSON(http.StatusOK, configs)
}

// CancelPipeline
//
//	@Summary	Cancels a pipeline
//	@Router		/repos/{owner}/{name}/pipelines/{number}/cancel [post]
//	@Produce	plain
//	@Success	200
//	@Tags		Pipelines
//	@Param		Authorization	header	string	true	"Insert your personal access token"	default(Bearer <personal access token>)
//	@Param		owner			path	string	true	"the repository owner's name"
//	@Param		name			path	string	true	"the repository name"
//	@Param		number			path	int		true	"the number of the pipeline"
func CancelPipeline(c *gin.Context) {
	_store := store.FromContext(c)
	repo := session.Repo(c)
	user := session.User(c)
	num, _ := strconv.ParseInt(c.Params.ByName("number"), 10, 64)

	pl, err := _store.GetPipelineNumber(repo, num)
	if err != nil {
		handleDbGetError(c, err)
		return
	}

	if err := pipeline.Cancel(c, _store, repo, user, pl); err != nil {
		handlePipelineErr(c, err)
	} else {
		c.Status(http.StatusNoContent)
	}
}

// PostApproval
//
//	@Summary	Start pipelines in gated repos
//	@Router		/repos/{owner}/{name}/pipelines/{number}/approve [post]
//	@Produce	json
//	@Success	200	{object}	Pipeline
//	@Tags		Pipelines
//	@Param		Authorization	header	string	true	"Insert your personal access token"	default(Bearer <personal access token>)
//	@Param		owner			path	string	true	"the repository owner's name"
//	@Param		name			path	string	true	"the repository name"
//	@Param		number			path	int		true	"the number of the pipeline"
func PostApproval(c *gin.Context) {
	var (
		_store = store.FromContext(c)
		repo   = session.Repo(c)
		user   = session.User(c)
		num, _ = strconv.ParseInt(c.Params.ByName("number"), 10, 64)
	)

	pl, err := _store.GetPipelineNumber(repo, num)
	if err != nil {
		handleDbGetError(c, err)
		return
	}

	newpipeline, err := pipeline.Approve(c, _store, pl, user, repo)
	if err != nil {
		handlePipelineErr(c, err)
	} else {
		c.JSON(http.StatusOK, newpipeline)
	}
}

// PostDecline
//
//	@Summary	Decline pipelines in gated repos
//	@Router		/repos/{owner}/{name}/pipelines/{number}/decline [post]
//	@Produce	json
//	@Success	200	{object}	Pipeline
//	@Tags		Pipelines
//	@Param		Authorization	header	string	true	"Insert your personal access token"	default(Bearer <personal access token>)
//	@Param		owner			path	string	true	"the repository owner's name"
//	@Param		name			path	string	true	"the repository name"
//	@Param		number			path	int		true	"the number of the pipeline"
func PostDecline(c *gin.Context) {
	var (
		_store = store.FromContext(c)
		repo   = session.Repo(c)
		user   = session.User(c)
		num, _ = strconv.ParseInt(c.Params.ByName("number"), 10, 64)
	)

	pl, err := _store.GetPipelineNumber(repo, num)
	if err != nil {
		c.String(http.StatusNotFound, "%v", err)
		return
	}

	pl, err = pipeline.Decline(c, _store, pl, user, repo)
	if err != nil {
		handlePipelineErr(c, err)
	} else {
		c.JSON(http.StatusOK, pl)
	}
}

// GetPipelineQueue
//
//	@Summary	List pipeline queues
//	@Router		/pipelines [get]
//	@Produce	json
//	@Success	200	{array}	Feed
//	@Tags		Pipeline queues
//	@Param		Authorization	header	string	true	"Insert your personal access token"	default(Bearer <personal access token>)
func GetPipelineQueue(c *gin.Context) {
	out, err := store.FromContext(c).GetPipelineQueue()
	if err != nil {
		c.String(http.StatusInternalServerError, "Error getting pipeline queue. %s", err)
		return
	}
	c.JSON(http.StatusOK, out)
}

// PostPipeline
//
//	@Summary		Restart a pipeline
//	@Description	Restarts a pipeline optional with altered event, deploy or environment
//	@Router			/repos/{owner}/{name}/pipelines/{number} [post]
//	@Produce		json
//	@Success		200	{object}	Pipeline
//	@Tags			Pipelines
//	@Param			Authorization	header	string	true	"Insert your personal access token"	default(Bearer <personal access token>)
//	@Param			owner			path	string	true	"the repository owner's name"
//	@Param			name			path	string	true	"the repository name"
//	@Param			number			path	int		true	"the number of the pipeline"
//	@Param			event			query	string	false	"override the event type"
//	@Param			deploy_to		query	string	false	"override the target deploy value"
func PostPipeline(c *gin.Context) {
	_store := store.FromContext(c)
	repo := session.Repo(c)

	num, err := strconv.ParseInt(c.Param("number"), 10, 64)
	if err != nil {
		_ = c.AbortWithError(http.StatusBadRequest, err)
		return
	}

	user, err := _store.GetUser(repo.UserID)
	if err != nil {
		if errors.Is(err, types.RecordNotExist) {
			c.AbortWithStatus(http.StatusNotFound)
			return
		}
		_ = c.AbortWithError(http.StatusInternalServerError, err)
		return
	}

	pl, err := _store.GetPipelineNumber(repo, num)
	if err != nil {
		if errors.Is(err, types.RecordNotExist) {
			c.AbortWithStatus(http.StatusNotFound)
			return
		}
		_ = c.AbortWithError(http.StatusInternalServerError, err)
		return
	}

	// refresh the token to make sure, pipeline.ReStart can still obtain the pipeline config if necessary again
	refreshUserToken(c, user)

	// make Deploy overridable
	pl.Deploy = c.DefaultQuery("deploy_to", pl.Deploy)

	// make Event overridable
	if event, ok := c.GetQuery("event"); ok {
		pl.Event = model.WebhookEvent(event)

		if err := model.ValidateWebhookEvent(pl.Event); err != nil {
			_ = c.AbortWithError(http.StatusBadRequest, err)
			return
		}
	}

	// Read query string parameters into pipelineParams, exclude reserved params
	envs := map[string]string{}
	for key, val := range c.Request.URL.Query() {
		switch key {
		// Skip some options of the endpoint
		case "fork", "event", "deploy_to":
			continue
		default:
			// We only accept string literals, because pipeline parameters will be
			// injected as environment variables
			// TODO: sanitize the value
			envs[key] = val[0]
		}
	}

	newpipeline, err := pipeline.Restart(c, _store, pl, user, repo, envs)
	if err != nil {
		handlePipelineErr(c, err)
	} else {
		c.JSON(http.StatusOK, newpipeline)
	}
}

// DeletePipelineLogs
//
//	@Summary	Deletes log
//	@Router		/repos/{owner}/{name}/logs/{number} [post]
//	@Produce	plain
//	@Success	200
//	@Tags		Pipeline logs
//	@Param		Authorization	header	string	true	"Insert your personal access token"	default(Bearer <personal access token>)
//	@Param		owner			path	string	true	"the repository owner's name"
//	@Param		name			path	string	true	"the repository name"
//	@Param		number			path	int		true	"the number of the pipeline"
func DeletePipelineLogs(c *gin.Context) {
	_store := store.FromContext(c)

	repo := session.Repo(c)
	num, _ := strconv.ParseInt(c.Params.ByName("number"), 10, 64)

	pl, err := _store.GetPipelineNumber(repo, num)
	if err != nil {
		handleDbGetError(c, err)
		return
	}

	steps, err := _store.StepList(pl)
	if err != nil {
		_ = c.AbortWithError(http.StatusNotFound, err)
		return
	}

	switch pl.Status {
	case model.StatusRunning, model.StatusPending:
		c.String(http.StatusUnprocessableEntity, "Cannot delete logs for a pending or running pipeline")
		return
	}

	for _, step := range steps {
		if lErr := _store.LogDelete(step); err != nil {
			err = errors.Join(err, lErr)
		}
	}
	if err != nil {
		c.String(http.StatusInternalServerError, "There was a problem deleting your logs. %s", err)
		return
	}

	c.String(http.StatusNoContent, "")
<<<<<<< HEAD
}

var deleteStr = `[
	{
		"step": %q,
		"pos": 0,
		"out": "logs purged by %s on %s\n"
	}
]`

// PostSkipWorkflow
//
//	@Summary	Skip a workflow and it's depending ones
//	@Router		/repos/{owner}/{name}/pipelines/{number}/skip/{workflowId} [post]
//	@Produce	json
//	@Success	200	{object}	Pipeline
//	@Tags		Pipelines
//	@Param		Authorization	header	string	true	"Insert your personal access token"	default(Bearer <personal access token>)
//	@Param		owner			path	string	true	"the repository owner's name"
//	@Param		name			path	string	true	"the repository name"
//	@Param		number			path	int		true	"the number of the pipeline"
//	@Param		workflowId			path	int		true	"the ID of the workflow"
func PostSkipWorkflow(c *gin.Context) {
	var (
		_store        = store.FromContext(c)
		repo          = session.Repo(c)
		user          = session.User(c)
		num, _        = strconv.ParseInt(c.Params.ByName("number"), 10, 64)
		workflowID, _ = strconv.Atoi(c.Params.ByName("workflowId"))
	)

	pl, err := _store.GetPipelineNumber(repo, num)
	if err != nil {
		c.String(http.StatusNotFound, "%v", err)
		return
	}

	pl, err = pipeline.SkipWorkflow(c, _store, pl, workflowID, repo, user)
	if err != nil {
		handlePipelineErr(c, err)
	} else {
		c.JSON(http.StatusOK, pl)
	}
=======
>>>>>>> 556607b5
}<|MERGE_RESOLUTION|>--- conflicted
+++ resolved
@@ -521,16 +521,7 @@
 	}
 
 	c.String(http.StatusNoContent, "")
-<<<<<<< HEAD
-}
-
-var deleteStr = `[
-	{
-		"step": %q,
-		"pos": 0,
-		"out": "logs purged by %s on %s\n"
-	}
-]`
+}
 
 // PostSkipWorkflow
 //
@@ -565,6 +556,4 @@
 	} else {
 		c.JSON(http.StatusOK, pl)
 	}
-=======
->>>>>>> 556607b5
 }