--- conflicted
+++ resolved
@@ -409,15 +409,11 @@
 	// make Deploy overridable
 	pl.Deploy = c.DefaultQuery("deploy_to", pl.Deploy)
 
-<<<<<<< HEAD
 	// make Deploy task overridable
 	pl.DeployTask = c.DefaultQuery("deploy_task", pl.DeployTask)
 
-	// make Event overridable
-=======
 	// make Event overridable to deploy
 	// TODO refactor to use own proper API for deploy
->>>>>>> f1956b20
 	if event, ok := c.GetQuery("event"); ok {
 		// only allow deploy from push, tag and release
 		if pl.Event != model.EventPush && pl.Event != model.EventTag && pl.Event != model.EventRelease {
