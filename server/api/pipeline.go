--- conflicted
+++ resolved
@@ -124,13 +124,7 @@
 		_ = c.AbortWithError(http.StatusInternalServerError, err)
 		return
 	}
-<<<<<<< HEAD
-	files, _ := _store.FileList(pl, &model.ListOptions{All: true})
 	if pl.Workflows, err = _store.WorkflowTree(pl); err != nil {
-=======
-	steps, _ := _store.StepList(pl)
-	if pl.Steps, err = model.Tree(steps); err != nil {
->>>>>>> 524611cf
 		_ = c.AbortWithError(http.StatusInternalServerError, err)
 		return
 	}
