--- conflicted
+++ resolved
@@ -107,21 +107,6 @@
 //
 //	@Summary		List repository pipelines
 //	@Description	Get a list of pipelines for a repository.
-<<<<<<< HEAD
-//	@Router		/repos/{repo_id}/pipelines [get]
-//	@Produce	json
-//	@Success	200	{array}	Pipeline
-//	@Tags		Pipelines
-//	@Param		Authorization	header	string	true	"Insert your personal access token"	default(Bearer <personal access token>)
-//	@Param		repo_id			path	int		true	"the repository id"
-//	@Param		page			query	int		false	"for response pagination, page offset number"	default(1)
-//	@Param		perPage			query	int		false	"for response pagination, max items per page"	default(50)
-//	@Param		before			query	string	false	"only return pipelines before this RFC3339 date"
-//	@Param		after			query	string	false	"only return pipelines after this RFC3339 date"
-//	@Param		branch			query	string	false	"filter pipelines by branch"
-//	@Param		event			query	string	false	"filter pipelines by webhook events (comma separated)"
-//	@Param		ref			query	string	false	"filter pipelines by strings contained in ref"
-=======
 //	@Router			/repos/{repo_id}/pipelines [get]
 //	@Produce		json
 //	@Success		200	{array}	Pipeline
@@ -132,7 +117,9 @@
 //	@Param			perPage			query	int		false	"for response pagination, max items per page"	default(50)
 //	@Param			before			query	string	false	"only return pipelines before this RFC3339 date"
 //	@Param			after			query	string	false	"only return pipelines after this RFC3339 date"
->>>>>>> de82236a
+//	@Param			branch			query	string	false	"filter pipelines by branch"
+//	@Param			event			query	string	false	"filter pipelines by webhook events (comma separated)"
+//	@Param			ref			query	string	false	"filter pipelines by strings contained in ref"
 func GetPipelines(c *gin.Context) {
 	repo := session.Repo(c)
 
