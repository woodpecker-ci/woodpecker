// Copyright 2021 Woodpecker Authors
// Copyright 2018 Drone.IO Inc.
//
// Licensed under the Apache License, Version 2.0 (the "License");
// you may not use this file except in compliance with the License.
// You may obtain a copy of the License at
//
//      http://www.apache.org/licenses/LICENSE-2.0
//
// Unless required by applicable law or agreed to in writing, software
// distributed under the License is distributed on an "AS IS" BASIS,
// WITHOUT WARRANTIES OR CONDITIONS OF ANY KIND, either express or implied.
// See the License for the specific language governing permissions and
// limitations under the License.

package model

import (
	"errors"
	"net/url"
)

var (
	errRegistryAddressInvalid  = errors.New("invalid registry address")
	errRegistryUsernameInvalid = errors.New("invalid registry username")
	errRegistryPasswordInvalid = errors.New("invalid registry password")
)

// RegistryService defines a service for managing registries.
type RegistryService interface {
	RegistryFind(*Repo, string) (*Registry, error)
	RegistryList(*Repo, *ListOptions) ([]*Registry, error)
	RegistryCreate(*Repo, *Registry) error
	RegistryUpdate(*Repo, *Registry) error
	RegistryDelete(*Repo, string) error
}

// ReadOnlyRegistryService defines a service for managing registries.
type ReadOnlyRegistryService interface {
	RegistryFind(*Repo, string) (*Registry, error)
	RegistryList(*Repo, *ListOptions) ([]*Registry, error)
}

// RegistryStore persists registry information to storage.
type RegistryStore interface {
	RegistryFind(*Repo, string) (*Registry, error)
	RegistryList(*Repo, *ListOptions) ([]*Registry, error)
	RegistryCreate(*Registry) error
	RegistryUpdate(*Registry) error
	RegistryDelete(repo *Repo, addr string) error
}

// Registry represents a docker registry with credentials.
type Registry struct {
	ID       int64  `json:"id"       xorm:"pk autoincr 'registry_id'"`
	RepoID   int64  `json:"-"        xorm:"UNIQUE(s) INDEX 'registry_repo_id'"`
	Address  string `json:"address"  xorm:"UNIQUE(s) INDEX 'registry_addr'"`
	Username string `json:"username" xorm:"varchar(2000) 'registry_username'"`
	Password string `json:"password" xorm:"TEXT 'registry_password'"`
<<<<<<< HEAD
	Token    string `json:"token"    xorm:"TEXT 'registry_token'"`
	// TODO remove
	Email string `json:"email"    xorm:"varchar(500) 'registry_email'"`
=======
>>>>>>> 5e2f7d81
} //	@name Registry

// Validate validates the registry information.
func (r *Registry) Validate() error {
	switch {
	case len(r.Address) == 0:
		return errRegistryAddressInvalid
	case len(r.Username) == 0:
		return errRegistryUsernameInvalid
	case len(r.Password) == 0:
		return errRegistryPasswordInvalid
	}

	_, err := url.Parse(r.Address)
	return err
}

// Copy makes a copy of the registry without the password.
func (r *Registry) Copy() *Registry {
	return &Registry{
		ID:       r.ID,
		RepoID:   r.RepoID,
		Address:  r.Address,
		Username: r.Username,
	}
}<|MERGE_RESOLUTION|>--- conflicted
+++ resolved
@@ -57,12 +57,6 @@
 	Address  string `json:"address"  xorm:"UNIQUE(s) INDEX 'registry_addr'"`
 	Username string `json:"username" xorm:"varchar(2000) 'registry_username'"`
 	Password string `json:"password" xorm:"TEXT 'registry_password'"`
-<<<<<<< HEAD
-	Token    string `json:"token"    xorm:"TEXT 'registry_token'"`
-	// TODO remove
-	Email string `json:"email"    xorm:"varchar(500) 'registry_email'"`
-=======
->>>>>>> 5e2f7d81
 } //	@name Registry
 
 // Validate validates the registry information.
