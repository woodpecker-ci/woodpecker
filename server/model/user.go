--- conflicted
+++ resolved
@@ -43,25 +43,14 @@
 	// required: true
 	Login string `json:"login"  xorm:"UNIQUE 'login'"`
 
-<<<<<<< HEAD
 	// AccessToken is the oauth2 access token.
-	AccessToken string `json:"-"  xorm:"TEXT 'user_token'"`
+	AccessToken string `json:"-"  xorm:"TEXT 'token'"`
 
 	// RefreshToken is the oauth2 refresh token.
-	RefreshToken string `json:"-" xorm:"TEXT 'user_secret'"`
+	RefreshToken string `json:"-" xorm:"TEXT 'secret'"`
 
 	// Expiry is the AccessToken expiration timestamp (unix seconds).
-	Expiry int64 `json:"-" xorm:"user_expiry"`
-=======
-	// Token is the oauth2 token.
-	Token string `json:"-"  xorm:"TEXT 'token'"`
-
-	// Secret is the oauth2 token secret.
-	Secret string `json:"-" xorm:"TEXT 'secret'"`
-
-	// Expiry is the token and secret expiration timestamp.
 	Expiry int64 `json:"-" xorm:"expiry"`
->>>>>>> c06f3e08
 
 	// Email is the email address for this user.
 	//
