// Copyright 2021 Woodpecker Authors
// Copyright 2018 Drone.IO Inc.
//
// Licensed under the Apache License, Version 2.0 (the "License");
// you may not use this file except in compliance with the License.
// You may obtain a copy of the License at
//
//      http://www.apache.org/licenses/LICENSE-2.0
//
// Unless required by applicable law or agreed to in writing, software
// distributed under the License is distributed on an "AS IS" BASIS,
// WITHOUT WARRANTIES OR CONDITIONS OF ANY KIND, either express or implied.
// See the License for the specific language governing permissions and
// limitations under the License.

package model

// StepStore persists process information to storage.
type StepStore interface {
	StepLoad(int64) (*Step, error)
	StepFind(*Pipeline, int) (*Step, error)
	StepChild(*Pipeline, int, string) (*Step, error)
	StepList(*Pipeline) ([]*Step, error)
	StepCreate([]*Step) error
	StepUpdate(*Step) error
	StepClear(*Pipeline) error
}

// Different ways to handle failure states
const (
	FailureIgnore = "ignore"
	FailureFail   = "fail"
	// FailureCancel = "cancel" // Not implemented yet
)

// Step represents a process in the pipeline.
type Step struct {
	ID         int64       `json:"id"                   xorm:"pk autoincr 'step_id'"`
	UUID       string      `json:"uuid"                 xorm:"INDEX 'step_uuid'"`
	PipelineID int64       `json:"pipeline_id"          xorm:"UNIQUE(s) INDEX 'step_pipeline_id'"`
	PID        int         `json:"pid"                  xorm:"UNIQUE(s) 'step_pid'"`
	PPID       int         `json:"ppid"                 xorm:"step_ppid"`
	Name       string      `json:"name"                 xorm:"step_name"`
	State      StatusValue `json:"state"                xorm:"step_state"`
<<<<<<< HEAD
	Error      string      `json:"error,omitempty"      xorm:"TEXT step_error"`
=======
	Error      string      `json:"error,omitempty"      xorm:"TEXT 'step_error'"`
>>>>>>> b3f65d9d
	Failure    string      `json:"-"                    xorm:"step_failure"`
	ExitCode   int         `json:"exit_code"            xorm:"step_exit_code"`
	Started    int64       `json:"start_time,omitempty" xorm:"step_started"`
	Stopped    int64       `json:"end_time,omitempty"   xorm:"step_stopped"`
} //	@name Step

type UpdateStepStore interface {
	StepUpdate(*Step) error
}

// TableName return database table name for xorm
func (Step) TableName() string {
	return "steps"
}

// Running returns true if the process state is pending or running.
func (p *Step) Running() bool {
	return p.State == StatusPending || p.State == StatusRunning
}

// Failing returns true if the process state is failed, killed or error.
func (p *Step) Failing() bool {
	return p.Failure == FailureFail && (p.State == StatusError || p.State == StatusKilled || p.State == StatusFailure)
}<|MERGE_RESOLUTION|>--- conflicted
+++ resolved
@@ -42,11 +42,7 @@
 	PPID       int         `json:"ppid"                 xorm:"step_ppid"`
 	Name       string      `json:"name"                 xorm:"step_name"`
 	State      StatusValue `json:"state"                xorm:"step_state"`
-<<<<<<< HEAD
-	Error      string      `json:"error,omitempty"      xorm:"TEXT step_error"`
-=======
 	Error      string      `json:"error,omitempty"      xorm:"TEXT 'step_error'"`
->>>>>>> b3f65d9d
 	Failure    string      `json:"-"                    xorm:"step_failure"`
 	ExitCode   int         `json:"exit_code"            xorm:"step_exit_code"`
 	Started    int64       `json:"start_time,omitempty" xorm:"step_started"`
