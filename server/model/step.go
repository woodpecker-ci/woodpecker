--- conflicted
+++ resolved
@@ -65,91 +65,5 @@
 
 // Failing returns true if the process state is failed, killed or error.
 func (p *Step) Failing() bool {
-<<<<<<< HEAD
-	return p.State == StatusError || p.State == StatusKilled || p.State == StatusFailure
-}
-
-// IsParent returns true if the process is a parent process.
-func (p *Step) IsParent() bool {
-	return p.PPID == 0
-}
-
-// IsMultiPipeline checks if step list contain more than one parent step
-func IsMultiPipeline(steps []*Step) bool {
-	c := 0
-	for _, step := range steps {
-		if step.IsParent() {
-			c++
-		}
-		if c > 1 {
-			return true
-		}
-	}
-	return false
-}
-
-// Tree creates a process tree from a flat process list.
-func Tree(steps []*Step) ([]*Step, error) {
-	var nodes []*Step
-
-	// init parent nodes
-	for i := range steps {
-		if steps[i].IsParent() {
-			nodes = append(nodes, steps[i])
-		}
-	}
-
-	// assign children to parents
-	for i := range steps {
-		if !steps[i].IsParent() {
-			parent, err := findNode(nodes, steps[i].PPID)
-			if err != nil {
-				return nil, err
-			}
-			parent.Children = append(parent.Children, steps[i])
-		}
-	}
-
-	return nodes, nil
-}
-
-// PipelineStatus determine pipeline status based on corresponding step list
-func PipelineStatus(steps []*Step) StatusValue {
-	status := StatusSuccess
-
-	for _, p := range steps {
-		if p.IsParent() && p.Failing() {
-			status = p.State
-		} else if p.State == StatusSkipped && !status.Failing() {
-			status = StatusKilled
-		}
-	}
-
-	return status
-}
-
-// IsThereRunningStage determine if it contains steps running or pending to run
-// TODO: return false based on depends_on (https://github.com/woodpecker-ci/woodpecker/pull/730#discussion_r795681697)
-func IsThereRunningStage(steps []*Step) bool {
-	for _, p := range steps {
-		if p.IsParent() {
-			if p.Running() {
-				return true
-			}
-		}
-	}
-	return false
-}
-
-func findNode(nodes []*Step, pid int) (*Step, error) {
-	for _, node := range nodes {
-		if node.PID == pid {
-			return node, nil
-		}
-	}
-
-	return nil, fmt.Errorf("Corrupt step structure")
-=======
 	return p.Failure == FailureFail && (p.State == StatusError || p.State == StatusKilled || p.State == StatusFailure)
->>>>>>> 0e25d6d3
 }