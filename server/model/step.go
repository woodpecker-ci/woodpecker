// Copyright 2021 Woodpecker Authors
// Copyright 2018 Drone.IO Inc.
//
// Licensed under the Apache License, Version 2.0 (the "License");
// you may not use this file except in compliance with the License.
// You may obtain a copy of the License at
//
//      http://www.apache.org/licenses/LICENSE-2.0
//
// Unless required by applicable law or agreed to in writing, software
// distributed under the License is distributed on an "AS IS" BASIS,
// WITHOUT WARRANTIES OR CONDITIONS OF ANY KIND, either express or implied.
// See the License for the specific language governing permissions and
// limitations under the License.

package model

// StepStore persists process information to storage.
type StepStore interface {
	StepLoad(int64) (*Step, error)
	StepFind(*Pipeline, int) (*Step, error)
	StepChild(*Pipeline, int, string) (*Step, error)
	StepList(*Pipeline) ([]*Step, error)
	StepCreate([]*Step) error
	StepUpdate(*Step) error
	StepClear(*Pipeline) error
}

// Step represents a process in the pipeline.
type Step struct {
<<<<<<< HEAD
	ID         int64       `json:"id"                   xorm:"pk autoincr 'step_id'"`
	UUID       string      `json:"uuid"                 xorm:"UNIQUE INDEX 'step_uuid'"`
	PipelineID int64       `json:"pipeline_id"          xorm:"UNIQUE(s) INDEX 'step_pipeline_id'"`
	PID        int         `json:"pid"                  xorm:"UNIQUE(s) 'step_pid'"`
	PPID       int         `json:"ppid"                 xorm:"step_ppid"`
	PGID       int         `json:"pgid"                 xorm:"step_pgid"`
	Name       string      `json:"name"                 xorm:"step_name"`
	State      StatusValue `json:"state"                xorm:"step_state"`
	Error      string      `json:"error,omitempty"      xorm:"VARCHAR(500) step_error"`
	ExitCode   int         `json:"exit_code"            xorm:"step_exit_code"`
	Started    int64       `json:"start_time,omitempty" xorm:"step_started"`
	Stopped    int64       `json:"end_time,omitempty"   xorm:"step_stopped"`
=======
	ID         int64             `json:"id"                   xorm:"pk autoincr 'step_id'"`
	UUID       string            `json:"uuid"                 xorm:"UNIQUE INDEX 'step_uuid'"`
	PipelineID int64             `json:"pipeline_id"          xorm:"UNIQUE(s) INDEX 'step_pipeline_id'"`
	PID        int               `json:"pid"                  xorm:"UNIQUE(s) 'step_pid'"`
	PPID       int               `json:"ppid"                 xorm:"step_ppid"`
	Name       string            `json:"name"                 xorm:"step_name"`
	State      StatusValue       `json:"state"                xorm:"step_state"`
	Error      string            `json:"error,omitempty"      xorm:"VARCHAR(500) step_error"`
	ExitCode   int               `json:"exit_code"            xorm:"step_exit_code"`
	Started    int64             `json:"start_time,omitempty" xorm:"step_started"`
	Stopped    int64             `json:"end_time,omitempty"   xorm:"step_stopped"`
	AgentID    int64             `json:"agent_id,omitempty"   xorm:"step_agent_id"`
	Platform   string            `json:"platform,omitempty"   xorm:"step_platform"`
	Environ    map[string]string `json:"environ,omitempty"    xorm:"json 'step_environ'"`
	Children   []*Step           `json:"children,omitempty"   xorm:"-"`
>>>>>>> 5d74174b
} //	@name Step

type UpdateStepStore interface {
	StepUpdate(*Step) error
}

// TableName return database table name for xorm
func (Step) TableName() string {
	return "steps"
}

// Running returns true if the process state is pending or running.
func (p *Step) Running() bool {
	return p.State == StatusPending || p.State == StatusRunning
}

// Failing returns true if the process state is failed, killed or error.
func (p *Step) Failing() bool {
	return p.State == StatusError || p.State == StatusKilled || p.State == StatusFailure
}<|MERGE_RESOLUTION|>--- conflicted
+++ resolved
@@ -28,36 +28,17 @@
 
 // Step represents a process in the pipeline.
 type Step struct {
-<<<<<<< HEAD
 	ID         int64       `json:"id"                   xorm:"pk autoincr 'step_id'"`
 	UUID       string      `json:"uuid"                 xorm:"UNIQUE INDEX 'step_uuid'"`
 	PipelineID int64       `json:"pipeline_id"          xorm:"UNIQUE(s) INDEX 'step_pipeline_id'"`
 	PID        int         `json:"pid"                  xorm:"UNIQUE(s) 'step_pid'"`
 	PPID       int         `json:"ppid"                 xorm:"step_ppid"`
-	PGID       int         `json:"pgid"                 xorm:"step_pgid"`
 	Name       string      `json:"name"                 xorm:"step_name"`
 	State      StatusValue `json:"state"                xorm:"step_state"`
 	Error      string      `json:"error,omitempty"      xorm:"VARCHAR(500) step_error"`
 	ExitCode   int         `json:"exit_code"            xorm:"step_exit_code"`
 	Started    int64       `json:"start_time,omitempty" xorm:"step_started"`
 	Stopped    int64       `json:"end_time,omitempty"   xorm:"step_stopped"`
-=======
-	ID         int64             `json:"id"                   xorm:"pk autoincr 'step_id'"`
-	UUID       string            `json:"uuid"                 xorm:"UNIQUE INDEX 'step_uuid'"`
-	PipelineID int64             `json:"pipeline_id"          xorm:"UNIQUE(s) INDEX 'step_pipeline_id'"`
-	PID        int               `json:"pid"                  xorm:"UNIQUE(s) 'step_pid'"`
-	PPID       int               `json:"ppid"                 xorm:"step_ppid"`
-	Name       string            `json:"name"                 xorm:"step_name"`
-	State      StatusValue       `json:"state"                xorm:"step_state"`
-	Error      string            `json:"error,omitempty"      xorm:"VARCHAR(500) step_error"`
-	ExitCode   int               `json:"exit_code"            xorm:"step_exit_code"`
-	Started    int64             `json:"start_time,omitempty" xorm:"step_started"`
-	Stopped    int64             `json:"end_time,omitempty"   xorm:"step_stopped"`
-	AgentID    int64             `json:"agent_id,omitempty"   xorm:"step_agent_id"`
-	Platform   string            `json:"platform,omitempty"   xorm:"step_platform"`
-	Environ    map[string]string `json:"environ,omitempty"    xorm:"json 'step_environ'"`
-	Children   []*Step           `json:"children,omitempty"   xorm:"-"`
->>>>>>> 5d74174b
 } //	@name Step
 
 type UpdateStepStore interface {
