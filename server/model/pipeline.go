// Copyright 2021 Woodpecker Authors
// Copyright 2018 Drone.IO Inc.
//
// Licensed under the Apache License, Version 2.0 (the "License");
// you may not use this file except in compliance with the License.
// You may obtain a copy of the License at
//
//      http://www.apache.org/licenses/LICENSE-2.0
//
// Unless required by applicable law or agreed to in writing, software
// distributed under the License is distributed on an "AS IS" BASIS,
// WITHOUT WARRANTIES OR CONDITIONS OF ANY KIND, either express or implied.
// See the License for the specific language governing permissions and
// limitations under the License.

package model

import (
	"go.woodpecker-ci.org/woodpecker/v3/pipeline/errors/types"
)

type Pipeline struct {
<<<<<<< HEAD
	ID                  int64                  `json:"id"                      xorm:"pk autoincr 'id'"`
	RepoID              int64                  `json:"-"                       xorm:"UNIQUE(s) INDEX 'repo_id'"`
	Number              int64                  `json:"number"                  xorm:"UNIQUE(s) 'number'"`
	Author              string                 `json:"author"                  xorm:"INDEX 'author'"`
	Parent              int64                  `json:"parent"                  xorm:"parent"`
	Event               WebhookEvent           `json:"event"                   xorm:"event"`
	EventReason         string                 `json:"event_reason"            xorm:"event_reason"`
	Status              StatusValue            `json:"status"                  xorm:"INDEX 'status'"`
	Errors              []*types.PipelineError `json:"errors"                  xorm:"json 'errors'"`
	Created             int64                  `json:"created"                 xorm:"'created' NOT NULL DEFAULT 0 created"`
	Updated             int64                  `json:"updated"                 xorm:"'updated' NOT NULL DEFAULT 0 updated"`
	Started             int64                  `json:"started"                 xorm:"started"`
	Finished            int64                  `json:"finished"                xorm:"finished"`
	DeployTo            string                 `json:"deploy_to"               xorm:"deploy"`
	DeployTask          string                 `json:"deploy_task"             xorm:"deploy_task"`
	Commit              string                 `json:"commit"                  xorm:"commit"`
	Branch              string                 `json:"branch"                  xorm:"branch"`
	Ref                 string                 `json:"ref"                     xorm:"ref"`
	Refspec             string                 `json:"refspec"                 xorm:"refspec"`
	Title               string                 `json:"title"                   xorm:"title"`
	Message             string                 `json:"message"                 xorm:"TEXT 'message'"`
	Timestamp           int64                  `json:"timestamp"               xorm:"'timestamp'"`
	Sender              string                 `json:"sender"                  xorm:"sender"` // uses reported user for webhooks and name of cron for cron pipelines
	Avatar              string                 `json:"author_avatar"           xorm:"varchar(500) avatar"`
	Email               string                 `json:"author_email"            xorm:"varchar(500) email"`
	ForgeURL            string                 `json:"forge_url"               xorm:"forge_url"`
	Reviewer            string                 `json:"reviewed_by"             xorm:"reviewer"`
	Reviewed            int64                  `json:"reviewed"                xorm:"reviewed"`
	Workflows           []*Workflow            `json:"workflows,omitempty"     xorm:"-"`
	ChangedFiles        []string               `json:"changed_files,omitempty" xorm:"LONGTEXT 'changed_files'"`
	AdditionalVariables map[string]string      `json:"variables,omitempty"     xorm:"json 'additional_variables'"`
	PullRequestLabels   []string               `json:"pr_labels,omitempty"     xorm:"json 'pr_labels'"`
	IsPrerelease        bool                   `json:"is_prerelease,omitempty" xorm:"is_prerelease"`
	FromFork            bool                   `json:"from_fork,omitempty"     xorm:"from_fork"`
=======
	ID                   int64                  `json:"id"                      xorm:"pk autoincr 'id'"`
	RepoID               int64                  `json:"-"                       xorm:"UNIQUE(s) INDEX 'repo_id'"`
	Number               int64                  `json:"number"                  xorm:"UNIQUE(s) 'number'"`
	Author               string                 `json:"author"                  xorm:"INDEX 'author'"`
	Parent               int64                  `json:"parent"                  xorm:"parent"`
	Event                WebhookEvent           `json:"event"                   xorm:"event"`
	Status               StatusValue            `json:"status"                  xorm:"INDEX 'status'"`
	Errors               []*types.PipelineError `json:"errors"                  xorm:"json 'errors'"`
	Created              int64                  `json:"created"                 xorm:"'created' NOT NULL DEFAULT 0 created"`
	Updated              int64                  `json:"updated"                 xorm:"'updated' NOT NULL DEFAULT 0 updated"`
	Started              int64                  `json:"started"                 xorm:"started"`
	Finished             int64                  `json:"finished"                xorm:"finished"`
	DeployTo             string                 `json:"deploy_to"               xorm:"deploy"`
	DeployTask           string                 `json:"deploy_task"             xorm:"deploy_task"`
	Commit               string                 `json:"commit"                  xorm:"commit"`
	Branch               string                 `json:"branch"                  xorm:"branch"`
	Ref                  string                 `json:"ref"                     xorm:"ref"`
	Refspec              string                 `json:"refspec"                 xorm:"refspec"`
	Title                string                 `json:"title"                   xorm:"title"`
	Message              string                 `json:"message"                 xorm:"TEXT 'message'"`
	Timestamp            int64                  `json:"timestamp"               xorm:"'timestamp'"`
	Sender               string                 `json:"sender"                  xorm:"sender"` // uses reported user for webhooks and name of cron for cron pipelines
	Avatar               string                 `json:"author_avatar"           xorm:"varchar(500) avatar"`
	Email                string                 `json:"author_email"            xorm:"varchar(500) email"`
	ForgeURL             string                 `json:"forge_url"               xorm:"forge_url"`
	Reviewer             string                 `json:"reviewed_by"             xorm:"reviewer"`
	Reviewed             int64                  `json:"reviewed"                xorm:"reviewed"`
	Workflows            []*Workflow            `json:"workflows,omitempty"     xorm:"-"`
	ChangedFiles         []string               `json:"changed_files,omitempty" xorm:"LONGTEXT 'changed_files'"`
	AdditionalVariables  map[string]string      `json:"variables,omitempty"     xorm:"json 'additional_variables'"`
	PullRequestLabels    []string               `json:"pr_labels,omitempty"     xorm:"json 'pr_labels'"`
	PullRequestMilestone string                 `json:"pr_milestone,omitempty"  xorm:"pr_milestone"`
	IsPrerelease         bool                   `json:"is_prerelease,omitempty" xorm:"is_prerelease"`
	FromFork             bool                   `json:"from_fork,omitempty"     xorm:"from_fork"`
>>>>>>> ba263c4f
} //	@name	Pipeline

// TableName return database table name for xorm.
func (Pipeline) TableName() string {
	return "pipelines"
}

type PipelineFilter struct {
	Before      int64
	After       int64
	Branch      string
	Events      []WebhookEvent
	RefContains string
	Status      StatusValue
}

// IsMultiPipeline checks if step list contain more than one parent step.
func (p Pipeline) IsMultiPipeline() bool {
	return len(p.Workflows) > 1
}

// IsPullRequest checks if it's a PR event.
func (p Pipeline) IsPullRequest() bool {
	return p.Event == EventPull || p.Event == EventPullClosed || p.Event == EventPullMetadata
}

type PipelineOptions struct {
	Branch    string            `json:"branch"`
	Variables map[string]string `json:"variables"`
} //	@name	PipelineOptions<|MERGE_RESOLUTION|>--- conflicted
+++ resolved
@@ -20,48 +20,13 @@
 )
 
 type Pipeline struct {
-<<<<<<< HEAD
-	ID                  int64                  `json:"id"                      xorm:"pk autoincr 'id'"`
-	RepoID              int64                  `json:"-"                       xorm:"UNIQUE(s) INDEX 'repo_id'"`
-	Number              int64                  `json:"number"                  xorm:"UNIQUE(s) 'number'"`
-	Author              string                 `json:"author"                  xorm:"INDEX 'author'"`
-	Parent              int64                  `json:"parent"                  xorm:"parent"`
-	Event               WebhookEvent           `json:"event"                   xorm:"event"`
-	EventReason         string                 `json:"event_reason"            xorm:"event_reason"`
-	Status              StatusValue            `json:"status"                  xorm:"INDEX 'status'"`
-	Errors              []*types.PipelineError `json:"errors"                  xorm:"json 'errors'"`
-	Created             int64                  `json:"created"                 xorm:"'created' NOT NULL DEFAULT 0 created"`
-	Updated             int64                  `json:"updated"                 xorm:"'updated' NOT NULL DEFAULT 0 updated"`
-	Started             int64                  `json:"started"                 xorm:"started"`
-	Finished            int64                  `json:"finished"                xorm:"finished"`
-	DeployTo            string                 `json:"deploy_to"               xorm:"deploy"`
-	DeployTask          string                 `json:"deploy_task"             xorm:"deploy_task"`
-	Commit              string                 `json:"commit"                  xorm:"commit"`
-	Branch              string                 `json:"branch"                  xorm:"branch"`
-	Ref                 string                 `json:"ref"                     xorm:"ref"`
-	Refspec             string                 `json:"refspec"                 xorm:"refspec"`
-	Title               string                 `json:"title"                   xorm:"title"`
-	Message             string                 `json:"message"                 xorm:"TEXT 'message'"`
-	Timestamp           int64                  `json:"timestamp"               xorm:"'timestamp'"`
-	Sender              string                 `json:"sender"                  xorm:"sender"` // uses reported user for webhooks and name of cron for cron pipelines
-	Avatar              string                 `json:"author_avatar"           xorm:"varchar(500) avatar"`
-	Email               string                 `json:"author_email"            xorm:"varchar(500) email"`
-	ForgeURL            string                 `json:"forge_url"               xorm:"forge_url"`
-	Reviewer            string                 `json:"reviewed_by"             xorm:"reviewer"`
-	Reviewed            int64                  `json:"reviewed"                xorm:"reviewed"`
-	Workflows           []*Workflow            `json:"workflows,omitempty"     xorm:"-"`
-	ChangedFiles        []string               `json:"changed_files,omitempty" xorm:"LONGTEXT 'changed_files'"`
-	AdditionalVariables map[string]string      `json:"variables,omitempty"     xorm:"json 'additional_variables'"`
-	PullRequestLabels   []string               `json:"pr_labels,omitempty"     xorm:"json 'pr_labels'"`
-	IsPrerelease        bool                   `json:"is_prerelease,omitempty" xorm:"is_prerelease"`
-	FromFork            bool                   `json:"from_fork,omitempty"     xorm:"from_fork"`
-=======
 	ID                   int64                  `json:"id"                      xorm:"pk autoincr 'id'"`
 	RepoID               int64                  `json:"-"                       xorm:"UNIQUE(s) INDEX 'repo_id'"`
 	Number               int64                  `json:"number"                  xorm:"UNIQUE(s) 'number'"`
 	Author               string                 `json:"author"                  xorm:"INDEX 'author'"`
 	Parent               int64                  `json:"parent"                  xorm:"parent"`
 	Event                WebhookEvent           `json:"event"                   xorm:"event"`
+	EventReason          string                 `json:"event_reason"            xorm:"event_reason"`
 	Status               StatusValue            `json:"status"                  xorm:"INDEX 'status'"`
 	Errors               []*types.PipelineError `json:"errors"                  xorm:"json 'errors'"`
 	Created              int64                  `json:"created"                 xorm:"'created' NOT NULL DEFAULT 0 created"`
@@ -90,7 +55,6 @@
 	PullRequestMilestone string                 `json:"pr_milestone,omitempty"  xorm:"pr_milestone"`
 	IsPrerelease         bool                   `json:"is_prerelease,omitempty" xorm:"is_prerelease"`
 	FromFork             bool                   `json:"from_fork,omitempty"     xorm:"from_fork"`
->>>>>>> ba263c4f
 } //	@name	Pipeline
 
 // TableName return database table name for xorm.
