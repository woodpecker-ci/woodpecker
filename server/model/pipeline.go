--- conflicted
+++ resolved
@@ -20,13 +20,13 @@
 )
 
 type Pipeline struct {
-<<<<<<< HEAD
 	ID                  int64                  `json:"id"                      xorm:"pk autoincr 'id'"`
 	RepoID              int64                  `json:"-"                       xorm:"UNIQUE(s) INDEX 'repo_id'"`
 	Number              int64                  `json:"number"                  xorm:"UNIQUE(s) 'number'"`
 	Author              string                 `json:"author"                  xorm:"author"` // The user sending the webhook data or triggering the pipeline event
 	Parent              int64                  `json:"parent"                  xorm:"parent"`
 	Event               WebhookEvent           `json:"event"                   xorm:"event"`
+	EventReason          []string               `json:"event_reason"            xorm:"json 'event_reason'"`
 	Status              StatusValue            `json:"status"                  xorm:"INDEX 'status'"`
 	Errors              []*types.PipelineError `json:"errors"                  xorm:"json 'errors'"`
 	Created             int64                  `json:"created"                 xorm:"'created' NOT NULL DEFAULT 0 created"`
@@ -67,43 +67,7 @@
 	FromFork          bool     `json:"from_fork,omitempty"`     // deprecated, use pull_request.from_fork instead
 	IsPrerelease      bool     `json:"is_prerelease,omitempty"` // deprecated, use release.is_prerelease instead
 	Avatar            string   `json:"avatar"`                  // deprecated, use author_avatar instead
-=======
-	ID                   int64                  `json:"id"                      xorm:"pk autoincr 'id'"`
-	RepoID               int64                  `json:"-"                       xorm:"UNIQUE(s) INDEX 'repo_id'"`
-	Number               int64                  `json:"number"                  xorm:"UNIQUE(s) 'number'"`
-	Author               string                 `json:"author"                  xorm:"INDEX 'author'"`
-	Parent               int64                  `json:"parent"                  xorm:"parent"`
-	Event                WebhookEvent           `json:"event"                   xorm:"event"`
-	EventReason          []string               `json:"event_reason"            xorm:"json 'event_reason'"`
-	Status               StatusValue            `json:"status"                  xorm:"INDEX 'status'"`
-	Errors               []*types.PipelineError `json:"errors"                  xorm:"json 'errors'"`
-	Created              int64                  `json:"created"                 xorm:"'created' NOT NULL DEFAULT 0 created"`
-	Updated              int64                  `json:"updated"                 xorm:"'updated' NOT NULL DEFAULT 0 updated"`
-	Started              int64                  `json:"started"                 xorm:"started"`
-	Finished             int64                  `json:"finished"                xorm:"finished"`
-	DeployTo             string                 `json:"deploy_to"               xorm:"deploy"`
-	DeployTask           string                 `json:"deploy_task"             xorm:"deploy_task"`
-	Commit               string                 `json:"commit"                  xorm:"commit"`
-	Branch               string                 `json:"branch"                  xorm:"branch"`
-	Ref                  string                 `json:"ref"                     xorm:"ref"`
-	Refspec              string                 `json:"refspec"                 xorm:"refspec"`
-	Title                string                 `json:"title"                   xorm:"title"`
-	Message              string                 `json:"message"                 xorm:"TEXT 'message'"`
-	Timestamp            int64                  `json:"timestamp"               xorm:"'timestamp'"`
-	Sender               string                 `json:"sender"                  xorm:"sender"` // uses reported user for webhooks and name of cron for cron pipelines
-	Avatar               string                 `json:"author_avatar"           xorm:"varchar(500) avatar"`
-	Email                string                 `json:"author_email"            xorm:"varchar(500) email"`
-	ForgeURL             string                 `json:"forge_url"               xorm:"forge_url"`
-	Reviewer             string                 `json:"reviewed_by"             xorm:"reviewer"`
-	Reviewed             int64                  `json:"reviewed"                xorm:"reviewed"`
-	Workflows            []*Workflow            `json:"workflows,omitempty"     xorm:"-"`
-	ChangedFiles         []string               `json:"changed_files,omitempty" xorm:"LONGTEXT 'changed_files'"`
-	AdditionalVariables  map[string]string      `json:"variables,omitempty"     xorm:"json 'additional_variables'"`
-	PullRequestLabels    []string               `json:"pr_labels,omitempty"     xorm:"json 'pr_labels'"`
-	PullRequestMilestone string                 `json:"pr_milestone,omitempty"  xorm:"pr_milestone"`
-	IsPrerelease         bool                   `json:"is_prerelease,omitempty" xorm:"is_prerelease"`
-	FromFork             bool                   `json:"from_fork,omitempty"     xorm:"from_fork"`
->>>>>>> 388557d9
+	PullRequestMilestone string                 `json:"pr_milestone,omitempty"` // deprecated, use pull_request.milestone instead
 } //	@name	Pipeline
 
 // TableName return database table name for xorm.
@@ -144,11 +108,12 @@
 			ap.Message = p.Deployment.Description
 			ap.Title = p.Deployment.Description
 		}
-	case EventPull, EventPullClosed:
+	case EventPull, EventPullClosed, EventPullMetadata:
 		if p.PullRequest != nil {
 			ap.Title = p.PullRequest.Title
 			ap.PullRequestLabels = p.PullRequest.Labels
 			ap.FromFork = p.PullRequest.FromFork
+			ap.PullRequestMilestone = p.PullRequest.Milestone
 		}
 		ap.Message = p.Commit.Message
 	}
