// Copyright 2021 Woodpecker Authors
// Copyright 2018 Drone.IO Inc.
//
// Licensed under the Apache License, Version 2.0 (the "License");
// you may not use this file except in compliance with the License.
// You may obtain a copy of the License at
//
//      http://www.apache.org/licenses/LICENSE-2.0
//
// Unless required by applicable law or agreed to in writing, software
// distributed under the License is distributed on an "AS IS" BASIS,
// WITHOUT WARRANTIES OR CONDITIONS OF ANY KIND, either express or implied.
// See the License for the specific language governing permissions and
// limitations under the License.

package model

import (
	"go.woodpecker-ci.org/woodpecker/v2/pipeline/errors/types"
)

type Pipeline struct {
<<<<<<< HEAD
	ID                  int64                  `json:"id"                      xorm:"pk autoincr 'pipeline_id'"`
	RepoID              int64                  `json:"-"                       xorm:"UNIQUE(s) INDEX 'pipeline_repo_id'"`
	Number              int64                  `json:"number"                  xorm:"UNIQUE(s) 'pipeline_number'"`
	Author              string                 `json:"author"                  xorm:"INDEX 'pipeline_author'"`
	Parent              int64                  `json:"parent"                  xorm:"pipeline_parent"`
	Event               WebhookEvent           `json:"event"                   xorm:"pipeline_event"`
	Status              StatusValue            `json:"status"                  xorm:"INDEX 'pipeline_status'"`
	Errors              []*types.PipelineError `json:"errors"                  xorm:"json 'pipeline_errors'"`
	Created             int64                  `json:"created_at"              xorm:"pipeline_created"`
	Updated             int64                  `json:"updated_at"              xorm:"updated NOT NULL DEFAULT 0 'updated'"`
	Started             int64                  `json:"started_at"              xorm:"pipeline_started"`
	Finished            int64                  `json:"finished_at"             xorm:"pipeline_finished"`
	Deploy              string                 `json:"deploy_to"               xorm:"pipeline_deploy"`
	Commit              string                 `json:"commit"                  xorm:"pipeline_commit"`
	Branch              string                 `json:"branch"                  xorm:"pipeline_branch"`
	Ref                 string                 `json:"ref"                     xorm:"pipeline_ref"`
	Refspec             string                 `json:"refspec"                 xorm:"pipeline_refspec"`
	Title               string                 `json:"title"                   xorm:"pipeline_title"`
	Message             string                 `json:"message"                 xorm:"TEXT 'pipeline_message'"`
	Timestamp           int64                  `json:"timestamp"               xorm:"pipeline_timestamp"`
	Sender              string                 `json:"sender"                  xorm:"pipeline_sender"` // uses reported user for webhooks and name of cron for cron pipelines
	Avatar              string                 `json:"author_avatar"           xorm:"pipeline_avatar"`
	Email               string                 `json:"author_email"            xorm:"pipeline_email"`
	ForgeURL            string                 `json:"forge_url"                xorm:"pipeline_forge_url"`
	Reviewer            string                 `json:"reviewed_by"             xorm:"pipeline_reviewer"`
	Reviewed            int64                  `json:"reviewed_at"             xorm:"pipeline_reviewed"`
	Workflows           []*Workflow            `json:"workflows,omitempty"     xorm:"-"`
	ChangedFiles        []string               `json:"changed_files,omitempty" xorm:"LONGTEXT 'changed_files'"`
	AdditionalVariables map[string]string      `json:"variables,omitempty"     xorm:"json 'additional_variables'"`
	PullRequestLabels   []string               `json:"pr_labels,omitempty"     xorm:"json 'pr_labels'"`
=======
	ID                  int64                   `json:"id"                      xorm:"pk autoincr 'pipeline_id'"`
	RepoID              int64                   `json:"-"                       xorm:"UNIQUE(s) INDEX 'pipeline_repo_id'"`
	Number              int64                   `json:"number"                  xorm:"UNIQUE(s) 'pipeline_number'"`
	Author              string                  `json:"author"                  xorm:"INDEX 'pipeline_author'"`
	Parent              int64                   `json:"parent"                  xorm:"pipeline_parent"`
	Event               WebhookEvent            `json:"event"                   xorm:"pipeline_event"`
	Status              StatusValue             `json:"status"                  xorm:"INDEX 'pipeline_status'"`
	Errors              []*errors.PipelineError `json:"errors"                  xorm:"json 'pipeline_errors'"`
	Created             int64                   `json:"created_at"              xorm:"pipeline_created"`
	Updated             int64                   `json:"updated_at"              xorm:"updated NOT NULL DEFAULT 0 'updated'"`
	Started             int64                   `json:"started_at"              xorm:"pipeline_started"`
	Finished            int64                   `json:"finished_at"             xorm:"pipeline_finished"`
	Deploy              string                  `json:"deploy_to"               xorm:"pipeline_deploy"`
	Commit              string                  `json:"commit"                  xorm:"pipeline_commit"`
	Branch              string                  `json:"branch"                  xorm:"pipeline_branch"`
	Ref                 string                  `json:"ref"                     xorm:"pipeline_ref"`
	Refspec             string                  `json:"refspec"                 xorm:"pipeline_refspec"`
	Title               string                  `json:"title"                   xorm:"pipeline_title"`
	Message             string                  `json:"message"                 xorm:"TEXT 'pipeline_message'"`
	Timestamp           int64                   `json:"timestamp"               xorm:"pipeline_timestamp"`
	Sender              string                  `json:"sender"                  xorm:"pipeline_sender"` // uses reported user for webhooks and name of cron for cron pipelines
	Avatar              string                  `json:"author_avatar"           xorm:"pipeline_avatar"`
	Email               string                  `json:"author_email"            xorm:"pipeline_email"`
	ForgeURL            string                  `json:"forge_url"                xorm:"pipeline_forge_url"`
	Reviewer            string                  `json:"reviewed_by"             xorm:"pipeline_reviewer"`
	Reviewed            int64                   `json:"reviewed_at"             xorm:"pipeline_reviewed"`
	Workflows           []*Workflow             `json:"workflows,omitempty"     xorm:"-"`
	ChangedFiles        []string                `json:"changed_files,omitempty" xorm:"LONGTEXT 'changed_files'"`
	AdditionalVariables map[string]string       `json:"variables,omitempty"     xorm:"json 'additional_variables'"`
	PullRequestLabels   []string                `json:"pr_labels,omitempty"     xorm:"json 'pr_labels'"`
	IsPrerelease        bool                    `json:"is_prerelease,omitempty"     xorm:"is_prerelease"`
>>>>>>> e64d5964
} //	@name Pipeline

// TableName return database table name for xorm
func (Pipeline) TableName() string {
	return "pipelines"
}

// IsMultiPipeline checks if step list contain more than one parent step
func (p Pipeline) IsMultiPipeline() bool {
	return len(p.Workflows) > 1
}

type UpdatePipelineStore interface {
	UpdatePipeline(*Pipeline) error
}

type PipelineOptions struct {
	Branch    string            `json:"branch"`
	Variables map[string]string `json:"variables"`
} //	@name PipelineOptions<|MERGE_RESOLUTION|>--- conflicted
+++ resolved
@@ -20,7 +20,6 @@
 )
 
 type Pipeline struct {
-<<<<<<< HEAD
 	ID                  int64                  `json:"id"                      xorm:"pk autoincr 'pipeline_id'"`
 	RepoID              int64                  `json:"-"                       xorm:"UNIQUE(s) INDEX 'pipeline_repo_id'"`
 	Number              int64                  `json:"number"                  xorm:"UNIQUE(s) 'pipeline_number'"`
@@ -51,39 +50,7 @@
 	ChangedFiles        []string               `json:"changed_files,omitempty" xorm:"LONGTEXT 'changed_files'"`
 	AdditionalVariables map[string]string      `json:"variables,omitempty"     xorm:"json 'additional_variables'"`
 	PullRequestLabels   []string               `json:"pr_labels,omitempty"     xorm:"json 'pr_labels'"`
-=======
-	ID                  int64                   `json:"id"                      xorm:"pk autoincr 'pipeline_id'"`
-	RepoID              int64                   `json:"-"                       xorm:"UNIQUE(s) INDEX 'pipeline_repo_id'"`
-	Number              int64                   `json:"number"                  xorm:"UNIQUE(s) 'pipeline_number'"`
-	Author              string                  `json:"author"                  xorm:"INDEX 'pipeline_author'"`
-	Parent              int64                   `json:"parent"                  xorm:"pipeline_parent"`
-	Event               WebhookEvent            `json:"event"                   xorm:"pipeline_event"`
-	Status              StatusValue             `json:"status"                  xorm:"INDEX 'pipeline_status'"`
-	Errors              []*errors.PipelineError `json:"errors"                  xorm:"json 'pipeline_errors'"`
-	Created             int64                   `json:"created_at"              xorm:"pipeline_created"`
-	Updated             int64                   `json:"updated_at"              xorm:"updated NOT NULL DEFAULT 0 'updated'"`
-	Started             int64                   `json:"started_at"              xorm:"pipeline_started"`
-	Finished            int64                   `json:"finished_at"             xorm:"pipeline_finished"`
-	Deploy              string                  `json:"deploy_to"               xorm:"pipeline_deploy"`
-	Commit              string                  `json:"commit"                  xorm:"pipeline_commit"`
-	Branch              string                  `json:"branch"                  xorm:"pipeline_branch"`
-	Ref                 string                  `json:"ref"                     xorm:"pipeline_ref"`
-	Refspec             string                  `json:"refspec"                 xorm:"pipeline_refspec"`
-	Title               string                  `json:"title"                   xorm:"pipeline_title"`
-	Message             string                  `json:"message"                 xorm:"TEXT 'pipeline_message'"`
-	Timestamp           int64                   `json:"timestamp"               xorm:"pipeline_timestamp"`
-	Sender              string                  `json:"sender"                  xorm:"pipeline_sender"` // uses reported user for webhooks and name of cron for cron pipelines
-	Avatar              string                  `json:"author_avatar"           xorm:"pipeline_avatar"`
-	Email               string                  `json:"author_email"            xorm:"pipeline_email"`
-	ForgeURL            string                  `json:"forge_url"                xorm:"pipeline_forge_url"`
-	Reviewer            string                  `json:"reviewed_by"             xorm:"pipeline_reviewer"`
-	Reviewed            int64                   `json:"reviewed_at"             xorm:"pipeline_reviewed"`
-	Workflows           []*Workflow             `json:"workflows,omitempty"     xorm:"-"`
-	ChangedFiles        []string                `json:"changed_files,omitempty" xorm:"LONGTEXT 'changed_files'"`
-	AdditionalVariables map[string]string       `json:"variables,omitempty"     xorm:"json 'additional_variables'"`
-	PullRequestLabels   []string                `json:"pr_labels,omitempty"     xorm:"json 'pr_labels'"`
-	IsPrerelease        bool                    `json:"is_prerelease,omitempty"     xorm:"is_prerelease"`
->>>>>>> e64d5964
+	IsPrerelease        bool                   `json:"is_prerelease,omitempty"     xorm:"is_prerelease"`
 } //	@name Pipeline
 
 // TableName return database table name for xorm
