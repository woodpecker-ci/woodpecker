--- conflicted
+++ resolved
@@ -48,12 +48,7 @@
 	Verified            bool              `json:"verified"                xorm:"pipeline_verified"` // deprecate
 	Reviewer            string            `json:"reviewed_by"             xorm:"pipeline_reviewer"`
 	Reviewed            int64             `json:"reviewed_at"             xorm:"pipeline_reviewed"`
-<<<<<<< HEAD
 	Workflows           []*Workflow       `json:"workflows,omitempty"         xorm:"-"`
-	Files               []*File           `json:"files,omitempty"         xorm:"-"`
-=======
-	Steps               []*Step           `json:"steps,omitempty"         xorm:"-"`
->>>>>>> 524611cf
 	ChangedFiles        []string          `json:"changed_files,omitempty" xorm:"json 'changed_files'"`
 	AdditionalVariables map[string]string `json:"variables,omitempty"     xorm:"json 'additional_variables'"`
 	PullRequestLabels   []string          `json:"pr_labels,omitempty"     xorm:"json 'pr_labels'"`
