--- conflicted
+++ resolved
@@ -24,14 +24,11 @@
 	errEnvironValueInvalid = errors.New("invalid Environment Variable Value")
 )
 
-<<<<<<< HEAD
-=======
 // EnvironStore persists environment information to storage.
 type EnvironStore interface {
 	EnvironList(*Repo) ([]*Environ, error)
 }
 
->>>>>>> 82e1ce93
 // Environ represents an environment variable.
 type Environ struct {
 	Name  string `json:"name"`
