--- conflicted
+++ resolved
@@ -20,13 +20,8 @@
 )
 
 var (
-<<<<<<< HEAD
-	errEnvironNameInvalid  = errors.New("invalid environment variable name")
-	errEnvironValueInvalid = errors.New("invalid environment variable value")
-=======
 	errEnvironNameInvalid  = errors.New("invalid Environment Variable Name")
 	errEnvironValueInvalid = errors.New("invalid Environment Variable Value")
->>>>>>> 768fd718
 )
 
 // EnvironService defines a service for managing environment variables.
