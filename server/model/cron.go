--- conflicted
+++ resolved
@@ -21,18 +21,7 @@
 )
 
 type Cron struct {
-<<<<<<< HEAD
-	ID        int64             `json:"id"         xorm:"pk autoincr 'id'"`
-	Name      string            `json:"name"       xorm:"name UNIQUE(s) INDEX"`
-	RepoID    int64             `json:"repo_id"    xorm:"repo_id UNIQUE(s) INDEX"`
-	CreatorID int64             `json:"creator_id" xorm:"creator_id INDEX"`
-	NextExec  int64             `json:"next_exec"  xorm:"next_exec"`
-	Schedule  string            `json:"schedule"   xorm:"schedule NOT NULL"` //	@weekly,	3min, ...
-	Created   int64             `json:"created"    xorm:"created NOT NULL DEFAULT 0"`
-	Branch    string            `json:"branch"     xorm:"branch"`
-	Variables map[string]string `json:"variables" xorm:"json 'variables'"`
-=======
-	ID        int64  `json:"id"         xorm:"pk autoincr 'id'"`
+ID        int64  `json:"id"         xorm:"pk autoincr 'id'"`
 	Name      string `json:"name"       xorm:"name UNIQUE(s) INDEX"`
 	RepoID    int64  `json:"repo_id"    xorm:"repo_id UNIQUE(s) INDEX"`
 	CreatorID int64  `json:"creator_id" xorm:"creator_id INDEX"`
@@ -41,7 +30,7 @@
 	Created   int64  `json:"created"    xorm:"created NOT NULL DEFAULT 0"`
 	Branch    string `json:"branch"     xorm:"branch"`
 	Enabled   bool   `json:"enabled"    xorm:"enabled NOT NULL DEFAULT TRUE"`
->>>>>>> 6210ae72
+	Variables map[string]string `json:"variables" xorm:"json 'variables'"`
 } //	@name	Cron
 
 // TableName returns the database table name for xorm.
@@ -72,4 +61,5 @@
 	Schedule *string `json:"schedule"`
 	Branch   *string `json:"branch"`
 	Enabled  *bool   `json:"enabled"`
+		Variables map[string]string `json:"variables"`
 } //	@name	CronPatch