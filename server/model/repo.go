--- conflicted
+++ resolved
@@ -47,7 +47,6 @@
 	UserID  int64 `json:"-"                               xorm:"INDEX 'user_id'"`
 	ForgeID int64 `json:"forge_id,omitempty"              xorm:"forge_id"`
 	// ForgeRemoteID is the unique identifier for the repository on the forge.
-<<<<<<< HEAD
 	ForgeRemoteID                ForgeRemoteID  `json:"forge_remote_id"                 xorm:"forge_remote_id"`
 	OrgID                        int64          `json:"org_id"                          xorm:"INDEX 'org_id'"`
 	Owner                        string         `json:"owner"                           xorm:"UNIQUE(name) 'owner'"`
@@ -72,35 +71,7 @@
 	Perm                         *Perm          `json:"-"                               xorm:"-"`
 	CancelPreviousPipelineEvents []WebhookEvent `json:"cancel_previous_pipeline_events" xorm:"json 'cancel_previous_pipeline_events'"`
 	NetrcTrustedPlugins          []string       `json:"netrc_trusted"                   xorm:"json 'netrc_trusted'"`
-} //	@name Repo
-=======
-	ForgeRemoteID                ForgeRemoteID        `json:"forge_remote_id"                 xorm:"forge_remote_id"`
-	OrgID                        int64                `json:"org_id"                          xorm:"INDEX 'org_id'"`
-	Owner                        string               `json:"owner"                           xorm:"UNIQUE(name) 'owner'"`
-	Name                         string               `json:"name"                            xorm:"UNIQUE(name) 'name'"`
-	FullName                     string               `json:"full_name"                       xorm:"UNIQUE 'full_name'"`
-	Avatar                       string               `json:"avatar_url,omitempty"            xorm:"varchar(500) 'avatar'"`
-	ForgeURL                     string               `json:"forge_url,omitempty"             xorm:"varchar(1000) 'forge_url'"`
-	Clone                        string               `json:"clone_url,omitempty"             xorm:"varchar(1000) 'clone'"`
-	CloneSSH                     string               `json:"clone_url_ssh"                   xorm:"varchar(1000) 'clone_ssh'"`
-	Branch                       string               `json:"default_branch,omitempty"        xorm:"varchar(500) 'branch'"`
-	PREnabled                    bool                 `json:"pr_enabled"                      xorm:"DEFAULT TRUE 'pr_enabled'"`
-	Timeout                      int64                `json:"timeout,omitempty"               xorm:"timeout"`
-	Visibility                   RepoVisibility       `json:"visibility"                      xorm:"varchar(10) 'visibility'"`
-	IsSCMPrivate                 bool                 `json:"private"                         xorm:"private"`
-	Trusted                      TrustedConfiguration `json:"trusted"                         xorm:"json 'trusted'"`
-	RequireApproval              ApprovalMode         `json:"require_approval"                xorm:"varchar(50) require_approval"`
-	ApprovalAllowedUsers         []string             `json:"approval_allowed_users"          xorm:"json approval_allowed_users"`
-	IsActive                     bool                 `json:"active"                          xorm:"active"`
-	AllowPull                    bool                 `json:"allow_pr"                        xorm:"allow_pr"`
-	AllowDeploy                  bool                 `json:"allow_deploy"                    xorm:"allow_deploy"`
-	Config                       string               `json:"config_file"                     xorm:"varchar(500) 'config_path'"`
-	Hash                         string               `json:"-"                               xorm:"varchar(500) 'hash'"`
-	Perm                         *Perm                `json:"-"                               xorm:"-"`
-	CancelPreviousPipelineEvents []WebhookEvent       `json:"cancel_previous_pipeline_events" xorm:"json 'cancel_previous_pipeline_events'"`
-	NetrcTrustedPlugins          []string             `json:"netrc_trusted"                   xorm:"json 'netrc_trusted'"`
 } //	@name	Repo
->>>>>>> ddf5a09c
 
 // TableName return database table name for xorm.
 func (Repo) TableName() string {
@@ -156,7 +127,6 @@
 
 // RepoPatch represents a repository patch object.
 type RepoPatch struct {
-<<<<<<< HEAD
 	Config                       *string         `json:"config_file,omitempty"`
 	RequireApproval              *string         `json:"require_approval,omitempty"`
 	ApprovalAllowedUsers         *[]string       `json:"approval_allowed_users,omitempty"`
@@ -166,20 +136,7 @@
 	AllowDeploy                  *bool           `json:"allow_deploy,omitempty"`
 	CancelPreviousPipelineEvents *[]WebhookEvent `json:"cancel_previous_pipeline_events"`
 	NetrcTrusted                 *[]string       `json:"netrc_trusted"`
-} //	@name RepoPatch
-=======
-	Config                       *string                    `json:"config_file,omitempty"`
-	RequireApproval              *string                    `json:"require_approval,omitempty"`
-	ApprovalAllowedUsers         *[]string                  `json:"approval_allowed_users,omitempty"`
-	Timeout                      *int64                     `json:"timeout,omitempty"`
-	Visibility                   *string                    `json:"visibility,omitempty"`
-	AllowPull                    *bool                      `json:"allow_pr,omitempty"`
-	AllowDeploy                  *bool                      `json:"allow_deploy,omitempty"`
-	CancelPreviousPipelineEvents *[]WebhookEvent            `json:"cancel_previous_pipeline_events"`
-	NetrcTrusted                 *[]string                  `json:"netrc_trusted"`
-	Trusted                      *TrustedConfigurationPatch `json:"trusted"`
 } //	@name	RepoPatch
->>>>>>> ddf5a09c
 
 type ForgeRemoteID string
 
