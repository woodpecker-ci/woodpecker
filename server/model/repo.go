--- conflicted
+++ resolved
@@ -67,11 +67,7 @@
 func ParseRepo(str string) (user, repo string, err error) {
 	parts := strings.Split(str, "/")
 	if len(parts) != 2 {
-<<<<<<< HEAD
-		err = fmt.Errorf("invalid or missing repository. eg octocat/hello-world")
-=======
 		err = fmt.Errorf("error: Invalid or missing repository. eg octocat/hello-world")
->>>>>>> 768fd718
 		return
 	}
 	user = parts[0]
