--- conflicted
+++ resolved
@@ -24,33 +24,6 @@
 //
 // swagger:model repo
 type Repo struct {
-<<<<<<< HEAD
-	ID               int64       `json:"id,omitempty"             xorm:"pk autoincr 'repo_id'"`
-	UserID           int64       `json:"-"                        xorm:"repo_user_id"`
-	Owner            string      `json:"owner"                    xorm:"UNIQUE(name) 'repo_owner'"`
-	Name             string      `json:"name"                     xorm:"UNIQUE(name) 'repo_name'"`
-	FullName         string      `json:"full_name"                xorm:"UNIQUE 'repo_full_name'"`
-	Avatar           string      `json:"avatar_url,omitempty"     xorm:"varchar(500) 'repo_avatar'"`
-	Link             string      `json:"link_url,omitempty"       xorm:"varchar(1000) 'repo_link'"`
-	Clone            string      `json:"clone_url,omitempty"      xorm:"varchar(1000) 'repo_clone'"`
-	Branch           string      `json:"default_branch,omitempty" xorm:"varchar(500) 'repo_branch'"`
-	SCMKind          SCMKind     `json:"scm,omitempty"            xorm:"varchar(50) 'repo_scm'"`
-	Timeout          int64       `json:"timeout,omitempty"        xorm:"repo_timeout"`
-	Visibility       RepoVisibly `json:"visibility"               xorm:"varchar(10) 'repo_visibility'"`
-	IsSCMPrivate     bool        `json:"private"                  xorm:"repo_private"`
-	IsTrusted        bool        `json:"trusted"                  xorm:"repo_trusted"`
-	IsStarred        bool        `json:"starred,omitempty"        xorm:"-"`
-	IsGated          bool        `json:"gated"                    xorm:"repo_gated"`
-	IsActive         bool        `json:"active"                   xorm:"repo_active"`
-	AllowPull        bool        `json:"allow_pr"                 xorm:"repo_allow_pr"`
-	Config           string      `json:"config_file"              xorm:"varchar(500) 'repo_config_path'"`
-	Hash             string      `json:"-"                        xorm:"varchar(500) 'repo_hash'"`
-	Perm             *Perm       `json:"-"                        xorm:"-"`
-	ExtensionSecret  string      `json:"-"                        xorm:"varchar(50)"`
-	SecretEndpoint   string      `json:"secrect_endpoint"         xorm:"varchar(500)"`
-	RegistryEndpoint string      `json:"registry_endpoint"        xorm:"varchar(500)"`
-	ConfigEndpoint   string      `json:"config_endpoint"          xorm:"varchar(500)"`
-=======
 	ID                           int64          `json:"id,omitempty"                    xorm:"pk autoincr 'repo_id'"`
 	UserID                       int64          `json:"-"                               xorm:"repo_user_id"`
 	Owner                        string         `json:"owner"                           xorm:"UNIQUE(name) 'repo_owner'"`
@@ -73,7 +46,9 @@
 	Hash                         string         `json:"-"                               xorm:"varchar(500) 'repo_hash'"`
 	Perm                         *Perm          `json:"-"                               xorm:"-"`
 	CancelPreviousPipelineEvents []WebhookEvent `json:"cancel_previous_pipeline_events" xorm:"json 'cancel_previous_pipeline_events'"`
->>>>>>> 70af29f9
+	SecretEndpoint               string         `json:"secrect_endpoint"                xorm:"varchar(500) 'secrect_endpoint'"`
+	RegistryEndpoint             string         `json:"registry_endpoint"               xorm:"varchar(500) 'registry_endpoint'"`
+	ConfigEndpoint               string         `json:"config_endpoint"                 xorm:"varchar(500) 'config_endpoint'"`
 }
 
 // TableName return database table name for xorm
