// Copyright 2018 Drone.IO Inc.
// Copyright 2021 Informatyka Boguslawski sp. z o.o. sp.k., http://www.ib.pl/
//
// Licensed under the Apache License, Version 2.0 (the "License");
// you may not use this file except in compliance with the License.
// You may obtain a copy of the License at
//
//      http://www.apache.org/licenses/LICENSE-2.0
//
// Unless required by applicable law or agreed to in writing, software
// distributed under the License is distributed on an "AS IS" BASIS,
// WITHOUT WARRANTIES OR CONDITIONS OF ANY KIND, either express or implied.
// See the License for the specific language governing permissions and
// limitations under the License.
//
// This file has been modified by Informatyka Boguslawski sp. z o.o. sp.k.

package server

import (
	"time"

	"github.com/woodpecker-ci/woodpecker/server/logging"
	"github.com/woodpecker-ci/woodpecker/server/model"
	"github.com/woodpecker-ci/woodpecker/server/pubsub"
	"github.com/woodpecker-ci/woodpecker/server/queue"
)

var Config = struct {
	Services struct {
		Pubsub     pubsub.Publisher
		Queue      queue.Queue
		Logs       logging.Log
		Senders    model.SenderService
		Secrets    model.SecretService
		Registries model.RegistryService
		Environ    model.EnvironService
	}
	Storage struct {
		// Users  model.UserStore
		// Repos  model.RepoStore
		// Builds model.BuildStore
		// Logs   model.LogStore
		Config model.ConfigStore
		Files  model.FileStore
		Procs  model.ProcStore
		// Registries model.RegistryStore
		// Secrets model.SecretStore
	}
	Server struct {
		Key            string
		Cert           string
		Host           string
		Port           string
		Pass           string
<<<<<<< HEAD
		RepoConfig     string
		Docs           string
=======
>>>>>>> 3d6bc43f
		SessionExpires time.Duration
		// Open bool
		// Orgs map[string]struct{}
		// Admins map[string]struct{}
	}
	Prometheus struct {
		AuthToken string
	}
	Pipeline struct {
		Limits     model.ResourceLimit
		Volumes    []string
		Networks   []string
		Privileged []string
	}
}{}<|MERGE_RESOLUTION|>--- conflicted
+++ resolved
@@ -53,11 +53,7 @@
 		Host           string
 		Port           string
 		Pass           string
-<<<<<<< HEAD
-		RepoConfig     string
 		Docs           string
-=======
->>>>>>> 3d6bc43f
 		SessionExpires time.Duration
 		// Open bool
 		// Orgs map[string]struct{}
