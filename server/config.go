--- conflicted
+++ resolved
@@ -31,11 +31,9 @@
 
 var Config = struct {
 	Services struct {
-<<<<<<< HEAD
 		Pubsub              pubsub.Publisher
 		Queue               queue.Queue
 		Logs                logging.Log
-		Senders             model.SenderService
 		Secrets             model.SecretService
 		Registries          model.RegistryService
 		Environ             model.EnvironService
@@ -43,16 +41,6 @@
 		ConfigService       config.ConfigService
 		SignaturePrivateKey crypto.PrivateKey
 		SignaturePublicKey  crypto.PublicKey
-=======
-		Pubsub        pubsub.Publisher
-		Queue         queue.Queue
-		Logs          logging.Log
-		Secrets       model.SecretService
-		Registries    model.RegistryService
-		Environ       model.EnvironService
-		Remote        remote.Remote
-		ConfigService configuration.ConfigService
->>>>>>> 0b2b776e
 	}
 	Storage struct {
 		// Users  model.UserStore
