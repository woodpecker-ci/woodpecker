// Copyright 2018 Drone.IO Inc.
// Copyright 2021 Informatyka Boguslawski sp. z o.o. sp.k., http://www.ib.pl/
//
// Licensed under the Apache License, Version 2.0 (the "License");
// you may not use this file except in compliance with the License.
// You may obtain a copy of the License at
//
//      http://www.apache.org/licenses/LICENSE-2.0
//
// Unless required by applicable law or agreed to in writing, software
// distributed under the License is distributed on an "AS IS" BASIS,
// WITHOUT WARRANTIES OR CONDITIONS OF ANY KIND, either express or implied.
// See the License for the specific language governing permissions and
// limitations under the License.
//
// This file has been modified by Informatyka Boguslawski sp. z o.o. sp.k.

package server

import (
	"crypto"
	"time"

	"github.com/woodpecker-ci/woodpecker/server/cache"
	"github.com/woodpecker-ci/woodpecker/server/logging"
	"github.com/woodpecker-ci/woodpecker/server/model"
	"github.com/woodpecker-ci/woodpecker/server/plugins/config"
	"github.com/woodpecker-ci/woodpecker/server/pubsub"
	"github.com/woodpecker-ci/woodpecker/server/queue"
)

var Config = struct {
	Services struct {
		Pubsub              pubsub.Publisher
		Queue               queue.Queue
		Logs                logging.Log
		Secrets             model.SecretService
		Registries          model.RegistryService
		Environ             model.EnvironService
<<<<<<< HEAD
=======
		Forge               forge.Forge
		Timeout             time.Duration
>>>>>>> 540ad108
		Membership          cache.MembershipService
		ConfigService       config.Extension
		SignaturePrivateKey crypto.PrivateKey
		SignaturePublicKey  crypto.PublicKey
	}
	Storage struct {
		// Users  model.UserStore
		// Repos  model.RepoStore
		// Builds model.BuildStore
		// Logs   model.LogStore
		Files model.FileStore
		Steps model.StepStore
		// Registries model.RegistryStore
		// Secrets model.SecretStore
	}
	Server struct {
		Key                 string
		Cert                string
		OAuthHost           string
		Host                string
		Port                string
		PortTLS             string
		AgentToken          string
		Docs                string
		StatusContext       string
		StatusContextFormat string
		SessionExpires      time.Duration
		RootURL             string
		// Open bool
		// Orgs map[string]struct{}
		// Admins map[string]struct{}
	}
	Prometheus struct {
		AuthToken string
	}
	Pipeline struct {
		AuthenticatePublicRepos             bool
		DefaultCancelPreviousPipelineEvents []model.WebhookEvent
		DefaultCloneImage                   string
		Limits                              model.ResourceLimit
		Volumes                             []string
		Networks                            []string
		Privileged                          []string
		DefaultTimeout                      int64
		MaxTimeout                          int64
	}
}{}<|MERGE_RESOLUTION|>--- conflicted
+++ resolved
@@ -37,11 +37,7 @@
 		Secrets             model.SecretService
 		Registries          model.RegistryService
 		Environ             model.EnvironService
-<<<<<<< HEAD
-=======
-		Forge               forge.Forge
 		Timeout             time.Duration
->>>>>>> 540ad108
 		Membership          cache.MembershipService
 		ConfigService       config.Extension
 		SignaturePrivateKey crypto.PrivateKey
