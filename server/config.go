--- conflicted
+++ resolved
@@ -68,14 +68,11 @@
 		StatusContextFormat string
 		SessionExpires      time.Duration
 		RootURL             string
-<<<<<<< HEAD
 		CustomCSSFile       string
 		CustomJsFile        string
-=======
 		Migrations          struct {
 			AllowLong bool
 		}
->>>>>>> f2c33a0d
 		// Open bool
 		// Orgs map[string]struct{}
 		// Admins map[string]struct{}
