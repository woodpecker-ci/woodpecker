--- conflicted
+++ resolved
@@ -62,11 +62,7 @@
 }
 
 // Push pushes an item to the tail of this queue.
-<<<<<<< HEAD
-func (q *fifo) Push(c context.Context, task *model.Task) error {
-=======
-func (q *fifo) Push(_ context.Context, task *Task) error {
->>>>>>> e74c2565
+func (q *fifo) Push(_ context.Context, task *model.Task) error {
 	q.Lock()
 	q.pending.PushBack(task)
 	q.Unlock()
@@ -75,11 +71,7 @@
 }
 
 // Push pushes an item to the tail of this queue.
-<<<<<<< HEAD
-func (q *fifo) PushAtOnce(c context.Context, tasks []*model.Task) error {
-=======
-func (q *fifo) PushAtOnce(_ context.Context, tasks []*Task) error {
->>>>>>> e74c2565
+func (q *fifo) PushAtOnce(_ context.Context, tasks []*model.Task) error {
 	q.Lock()
 	for _, task := range tasks {
 		q.pending.PushBack(task)
@@ -114,33 +106,18 @@
 }
 
 // Done signals that the item is done executing.
-<<<<<<< HEAD
-func (q *fifo) Done(c context.Context, id string, exitStatus model.StatusValue) error {
+func (q *fifo) Done(_ context.Context, id string, exitStatus model.StatusValue) error {
 	return q.finished([]string{id}, exitStatus, nil)
-}
-
-// Error signals that the item is done executing with error.
-func (q *fifo) Error(c context.Context, id string, err error) error {
-	return q.finished([]string{id}, "failure", err)
-}
-
-// Error signals that the item is done executing with error.
-func (q *fifo) ErrorAtOnce(c context.Context, id []string, err error) error {
-	return q.finished(id, "failure", err)
-=======
-func (q *fifo) Done(_ context.Context, id string, exitStatus model.StatusValue) error {
-	return q.finished([]string{id}, string(exitStatus), nil)
 }
 
 // Error signals that the item is done executing with error.
 func (q *fifo) Error(_ context.Context, id string, err error) error {
-	return q.finished([]string{id}, StatusFailure, err)
+	return q.finished([]string{id}, model.StatusFailure, err)
 }
 
 // Error signals that the item is done executing with error.
 func (q *fifo) ErrorAtOnce(_ context.Context, id []string, err error) error {
-	return q.finished(id, StatusFailure, err)
->>>>>>> e74c2565
+	return q.finished(id, model.StatusFailure, err)
 }
 
 func (q *fifo) finished(ids []string, exitStatus model.StatusValue, err error) error {
